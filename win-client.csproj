--- conflicted
+++ resolved
@@ -1,553 +1,550 @@
-﻿<?xml version="1.0" encoding="utf-8"?>
-<Project ToolsVersion="4.0" DefaultTargets="Build" xmlns="http://schemas.microsoft.com/developer/msbuild/2003">
-  <PropertyGroup>
-    <Configuration Condition=" '$(Configuration)' == '' ">Debug</Configuration>
-    <Platform Condition=" '$(Platform)' == '' ">AnyCPU</Platform>
-    <ProductVersion>8.0.30703</ProductVersion>
-    <SchemaVersion>2.0</SchemaVersion>
-    <ProjectGuid>{D47ED1EB-2327-4D35-97D5-42FC6239B925}</ProjectGuid>
-    <OutputType>WinExe</OutputType>
-    <AppDesignerFolder>Properties</AppDesignerFolder>
-    <RootNamespace>win_client</RootNamespace>
-    <AssemblyName>win-client</AssemblyName>
-    <TargetFrameworkVersion>v4.0</TargetFrameworkVersion>
-    <TargetFrameworkProfile>Client</TargetFrameworkProfile>
-    <FileAlignment>512</FileAlignment>
-    <ProjectTypeGuids>{60dc8134-eba5-43b8-bcc9-bb4bc16c2548};{FAE04EC0-301F-11D3-BF4B-00C04F79EFBC}</ProjectTypeGuids>
-    <WarningLevel>4</WarningLevel>
-    <PublishUrl>publish\</PublishUrl>
-    <Install>true</Install>
-    <InstallFrom>Disk</InstallFrom>
-    <UpdateEnabled>false</UpdateEnabled>
-    <UpdateMode>Foreground</UpdateMode>
-    <UpdateInterval>7</UpdateInterval>
-    <UpdateIntervalUnits>Days</UpdateIntervalUnits>
-    <UpdatePeriodically>false</UpdatePeriodically>
-    <UpdateRequired>false</UpdateRequired>
-    <MapFileExtensions>true</MapFileExtensions>
-    <ApplicationRevision>0</ApplicationRevision>
-    <ApplicationVersion>1.0.0.%2a</ApplicationVersion>
-    <IsWebBootstrapper>false</IsWebBootstrapper>
-    <UseApplicationTrust>false</UseApplicationTrust>
-    <BootstrapperEnabled>true</BootstrapperEnabled>
-    <Utf8Output>true</Utf8Output>
-    <ExpressionBlendVersion>4.0.20525.0</ExpressionBlendVersion>
-  </PropertyGroup>
-  <PropertyGroup Condition=" '$(Configuration)|$(Platform)' == 'Debug|AnyCPU' ">
-    <DebugSymbols>true</DebugSymbols>
-    <DebugType>full</DebugType>
-    <Optimize>false</Optimize>
-    <OutputPath>bin\Debug\</OutputPath>
-    <DefineConstants>DEBUG;TRACE</DefineConstants>
-    <ErrorReport>prompt</ErrorReport>
-    <WarningLevel>4</WarningLevel>
-    <RunCodeAnalysis>true</RunCodeAnalysis>
-    <Prefer32Bit>false</Prefer32Bit>
-  </PropertyGroup>
-  <PropertyGroup Condition=" '$(Configuration)|$(Platform)' == 'Release|AnyCPU' ">
-    <DebugType>pdbonly</DebugType>
-    <Optimize>true</Optimize>
-    <OutputPath>bin\Release\</OutputPath>
-    <DefineConstants>TRACE</DefineConstants>
-    <ErrorReport>prompt</ErrorReport>
-    <WarningLevel>4</WarningLevel>
-    <Prefer32Bit>false</Prefer32Bit>
-  </PropertyGroup>
-  <PropertyGroup>
-    <ApplicationIcon>Artwork\cloud.ico</ApplicationIcon>
-  </PropertyGroup>
-  <ItemGroup>
-    <Reference Include="GalaSoft.MvvmLight.Extras.WPF4">
-      <HintPath>3rdParty\bin\Debug\GalaSoft.MvvmLight.Extras.WPF4.dll</HintPath>
-    </Reference>
-    <Reference Include="GalaSoft.MvvmLight.WPF4">
-      <HintPath>3rdParty\bin\Debug\GalaSoft.MvvmLight.WPF4.dll</HintPath>
-    </Reference>
-    <Reference Include="Hardcodet.Wpf.TaskbarNotification">
-      <HintPath>3rdParty\bin\Debug\Hardcodet.Wpf.TaskbarNotification.dll</HintPath>
-    </Reference>
-    <Reference Include="Microsoft.Net.Http">
-      <HintPath>3rdParty\bin\Debug\Microsoft.Net.Http.dll</HintPath>
-    </Reference>
-    <Reference Include="Microsoft.Practices.ServiceLocation">
-      <HintPath>3rdParty\bin\Debug\Microsoft.Practices.ServiceLocation.dll</HintPath>
-    </Reference>
-    <Reference Include="Newtonsoft.Json">
-      <HintPath>3rdParty\bin\Debug\Newtonsoft.Json.dll</HintPath>
-    </Reference>
-    <Reference Include="Ookii.Dialogs.WpfMinusTaskDialog">
-      <HintPath>3rdParty\bin\Debug\Ookii.Dialogs.WpfMinusTaskDialog.dll</HintPath>
-    </Reference>
-    <Reference Include="SimpleJson">
-      <HintPath>3rdParty\bin\Debug\SimpleJson.dll</HintPath>
-    </Reference>
-    <Reference Include="SuperSocket.ClientEngine.Common">
-      <HintPath>3rdParty\bin\Debug\SuperSocket.ClientEngine.Common.dll</HintPath>
-    </Reference>
-    <Reference Include="SuperSocket.ClientEngine.Core">
-      <HintPath>3rdParty\bin\Debug\SuperSocket.ClientEngine.Core.dll</HintPath>
-    </Reference>
-    <Reference Include="SuperSocket.ClientEngine.Protocol">
-      <HintPath>3rdParty\bin\Debug\SuperSocket.ClientEngine.Protocol.dll</HintPath>
-    </Reference>
-    <Reference Include="System.Drawing" />
-    <Reference Include="System.Management" />
-    <Reference Include="System.Runtime.Serialization" />
-    <Reference Include="System" />
-    <Reference Include="System.Data" />
-    <Reference Include="System.Windows">
-      <HintPath>..\..\..\Windows\Microsoft.NET\Framework64\v4.0.30319\System.Windows.dll</HintPath>
-    </Reference>
-    <Reference Include="System.Windows.Forms" />
-    <Reference Include="System.Windows.Interactivity, Version=4.0.0.0, Culture=neutral, PublicKeyToken=31bf3856ad364e35, processorArchitecture=MSIL">
-      <SpecificVersion>False</SpecificVersion>
-      <HintPath>$(ProgramFiles)\Microsoft SDKs\Expression\Blend\.NETFramework\v4.0\Libraries\System.Windows.Interactivity.dll</HintPath>
-    </Reference>
-    <Reference Include="System.Xml" />
-    <Reference Include="Microsoft.CSharp" />
-    <Reference Include="System.Core" />
-    <Reference Include="System.Xml.Linq" />
-    <Reference Include="System.Data.DataSetExtensions" />
-    <Reference Include="System.Xaml">
-      <RequiredTargetFramework>4.0</RequiredTargetFramework>
-    </Reference>
-    <Reference Include="UIAutomationProvider" />
-    <Reference Include="WebSocket4Net">
-      <HintPath>3rdParty\bin\Debug\WebSocket4Net.dll</HintPath>
-    </Reference>
-    <Reference Include="WindowsBase" />
-    <Reference Include="PresentationCore" />
-    <Reference Include="PresentationFramework" />
-    <Reference Include="WPFToolkit.Extended">
-      <HintPath>3rdParty\bin\Debug\WPFToolkit.Extended.dll</HintPath>
-    </Reference>
-  </ItemGroup>
-  <ItemGroup>
-    <ApplicationDefinition Include="App.xaml">
-      <Generator>MSBuild:Compile</Generator>
-      <SubType>Designer</SubType>
-    </ApplicationDefinition>
-    <Compile Include="AppDelegate\CLAppDelegate.cs" />
-    <Compile Include="Common\CLAppMessages.cs" />
-    <Compile Include="Common\CLBalloonTooltipNotification.cs" />
-    <Compile Include="Common\CLConstants.cs" />
-    <Compile Include="Common\CLConverters.cs" />
-    <Compile Include="Common\CLCreateCloudFolder.cs" />
-    <Compile Include="Common\CLDefaultButtons.cs" />
-    <Compile Include="Common\CLRegexValidation.cs" />
-    <Compile Include="Common\CLGrowlNotification.cs" />
-<<<<<<< HEAD
-    <Compile Include="Common\CLSecurePasswordBox.cs" />
-=======
-    <Compile Include="Model\CLPreferences.cs" />
->>>>>>> 74141aa0
-    <Compile Include="Model\DataItem.cs" />
-    <Compile Include="Model\DataService.cs" />
-    <Compile Include="Model\IDataService.cs" />
-    <Compile Include="Design\DesignDataService.cs" />
-    <Compile Include="App.xaml.cs">
-      <DependentUpon>App.xaml</DependentUpon>
-      <SubType>Code</SubType>
-    </Compile>
-    <Compile Include="Model\IOnNavigated.cs" />
-    <Compile Include="NavigationWindow.xaml.cs">
-      <DependentUpon>NavigationWindow.xaml</DependentUpon>
-    </Compile>
-    <Compile Include="Resources\Resources.Designer.cs">
-      <AutoGen>True</AutoGen>
-      <DesignTime>True</DesignTime>
-      <DependentUpon>Resources.resx</DependentUpon>
-    </Compile>
-    <Compile Include="Resources\Resources.fr1.Designer.cs">
-      <AutoGen>True</AutoGen>
-      <DesignTime>True</DesignTime>
-      <DependentUpon>Resources.fr.resx</DependentUpon>
-    </Compile>
-    <Compile Include="Services\Badging\CLBadgingService.cs" />
-    <Compile Include="Services\CloudFolderMonitoring\CLCFMonitoringService.cs" />
-    <Compile Include="Services\FileSystemDispatcher\CLFSDispatcher.cs" />
-    <Compile Include="Services\FileSystemMonitoring\CLFSMonitoringService.cs" />
-    <Compile Include="Services\NetworkMonitoring\CLNetworkMonitorService.cs" />
-    <Compile Include="Services\Notification\CLNotificationService.cs" />
-    <Compile Include="Services\Notification\FancyBalloon.xaml.cs">
-      <DependentUpon>FancyBalloon.xaml</DependentUpon>
-    </Compile>
-    <Compile Include="Services\Notification\FancyPopup.xaml.cs">
-      <DependentUpon>FancyPopup.xaml</DependentUpon>
-    </Compile>
-    <Compile Include="Services\Notification\FancyToolTip.xaml.cs">
-      <DependentUpon>FancyToolTip.xaml</DependentUpon>
-    </Compile>
-    <Compile Include="Services\Notification\WelcomeBalloon.xaml.cs">
-      <DependentUpon>WelcomeBalloon.xaml</DependentUpon>
-    </Compile>
-    <Compile Include="Services\ServicesManager\CLServicesManager.cs" />
-    <Compile Include="Services\Indexing\CLIndexingService.cs" />
-    <Compile Include="Services\Sync\CLSyncService.cs" />
-    <Compile Include="Services\UiActivity\CLUIActivityService.cs" />
-    <Compile Include="SystemTray\HookWrapper.cs" />
-    <Compile Include="SystemTray\TrayIcon.cs" />
-    <Compile Include="ViewModelHelpers\CLModalErrorDialog.cs" />
-    <Compile Include="ViewModels\FramePreferencesAccountViewModel.cs" />
-    <Compile Include="ViewModels\FramePreferencesGeneralViewModel.cs" />
-    <Compile Include="ViewModels\PagePreferencesViewModel.cs" />
-    <Compile Include="ViewModels\DialogCloudMessageBoxViewModel.cs" />
-    <Compile Include="ViewModels\PageCloudFolderMissingViewModel.cs" />
-    <Compile Include="ViewModels\PageCloudAlreadyRunningViewModel.cs" />
-    <Compile Include="ViewModels\PageBadgeComInitializationErrorViewModel.cs" />
-    <Compile Include="ViewModels\PageInvisibleViewModel.cs" />
-    <Compile Include="ViewModels\DialogFolderSelectionSimpleViewModel.cs" />
-    <Compile Include="ViewModels\NotifyPropertyChanged.cs" />
-    <Compile Include="ViewModels\PageCreateNewAccountViewModel.cs" />
-    <Compile Include="ViewModels\PageHomeViewModel.cs" />
-    <Compile Include="ViewModels\PageSelectStorageSizeViewModel.cs" />
-    <Compile Include="ViewModels\PageSetupSelectorViewModel.cs" />
-    <Compile Include="ViewModels\PageTourViewModel.cs" />
-    <Compile Include="ViewModels\ValidatingViewModelBase.cs" />
-    <Compile Include="ViewModels\ViewModelLocator.cs" />
-    <Compile Include="Views\FramePreferencesAccount.xaml.cs">
-      <DependentUpon>FramePreferencesAccount.xaml</DependentUpon>
-    </Compile>
-    <Compile Include="Views\FramePreferencesGeneral.xaml.cs">
-      <DependentUpon>FramePreferencesGeneral.xaml</DependentUpon>
-    </Compile>
-    <Compile Include="Views\PagePreferences.xaml.cs">
-      <DependentUpon>PagePreferences.xaml</DependentUpon>
-    </Compile>
-    <Compile Include="Views\DialogCloudMessageBoxView.xaml.cs">
-      <DependentUpon>DialogCloudMessageBoxView.xaml</DependentUpon>
-    </Compile>
-    <Compile Include="Views\PageBadgeComInitializationErrorView.xaml.cs">
-      <DependentUpon>PageBadgeComInitializationErrorView.xaml</DependentUpon>
-    </Compile>
-    <Compile Include="Views\PageCloudFolderMissing.xaml.cs">
-      <DependentUpon>PageCloudFolderMissing.xaml</DependentUpon>
-    </Compile>
-    <Compile Include="Views\PageCloudAlreadyRunning.xaml.cs">
-      <DependentUpon>PageCloudAlreadyRunning.xaml</DependentUpon>
-    </Compile>
-    <Compile Include="Views\DialogFolderSelectionSimpleView.xaml.cs">
-      <DependentUpon>DialogFolderSelectionSimpleView.xaml</DependentUpon>
-    </Compile>
-    <Compile Include="Views\PageCreateNewAccount.xaml.cs">
-      <DependentUpon>PageCreateNewAccount.xaml</DependentUpon>
-    </Compile>
-    <Compile Include="Views\PageHome.xaml.cs">
-      <DependentUpon>PageHome.xaml</DependentUpon>
-    </Compile>
-    <Compile Include="Views\PageInvisible.xaml.cs">
-      <DependentUpon>PageInvisible.xaml</DependentUpon>
-    </Compile>
-    <Compile Include="Views\PageSelectStorageSize.xaml.cs">
-      <DependentUpon>PageSelectStorageSize.xaml</DependentUpon>
-    </Compile>
-    <Compile Include="Views\PageSetupSelector.xaml.cs">
-      <DependentUpon>PageSetupSelector.xaml</DependentUpon>
-    </Compile>
-    <Compile Include="Views\PageTour1.xaml.cs">
-      <DependentUpon>PageTour1.xaml</DependentUpon>
-    </Compile>
-    <Compile Include="Views\PageTour2.xaml.cs">
-      <DependentUpon>PageTour2.xaml</DependentUpon>
-    </Compile>
-    <Compile Include="Views\PageTour3.xaml.cs">
-      <DependentUpon>PageTour3.xaml</DependentUpon>
-    </Compile>
-    <Compile Include="Views\PageTour4.xaml.cs">
-      <DependentUpon>PageTour4.xaml</DependentUpon>
-    </Compile>
-    <Compile Include="Views\PageTour5.xaml.cs">
-      <DependentUpon>PageTour5.xaml</DependentUpon>
-    </Compile>
-    <Page Include="NavigationWindow.xaml">
-      <SubType>Designer</SubType>
-      <Generator>MSBuild:Compile</Generator>
-    </Page>
-    <Page Include="Services\Notification\FancyBalloon.xaml">
-      <Generator>MSBuild:Compile</Generator>
-      <SubType>Designer</SubType>
-    </Page>
-    <Page Include="Services\Notification\FancyPopup.xaml">
-      <Generator>MSBuild:Compile</Generator>
-      <SubType>Designer</SubType>
-    </Page>
-    <Page Include="Services\Notification\FancyToolTip.xaml">
-      <Generator>MSBuild:Compile</Generator>
-      <SubType>Designer</SubType>
-    </Page>
-    <Page Include="Services\Notification\WelcomeBalloon.xaml">
-      <Generator>MSBuild:Compile</Generator>
-      <SubType>Designer</SubType>
-    </Page>
-    <Page Include="Skins\NotifyIconResources.xaml">
-      <SubType>Designer</SubType>
-      <Generator>MSBuild:Compile</Generator>
-    </Page>
-    <Page Include="Skins\ErrorTemplates.xaml">
-      <Generator>MSBuild:Compile</Generator>
-      <SubType>Designer</SubType>
-    </Page>
-    <Page Include="Skins\MainSkin.xaml">
-      <Generator>MSBuild:Compile</Generator>
-      <SubType>Designer</SubType>
-    </Page>
-    <Page Include="Views\FramePreferencesAccount.xaml">
-      <Generator>MSBuild:Compile</Generator>
-      <SubType>Designer</SubType>
-    </Page>
-    <Page Include="Views\FramePreferencesGeneral.xaml">
-      <Generator>MSBuild:Compile</Generator>
-      <SubType>Designer</SubType>
-    </Page>
-    <Page Include="Views\PagePreferences.xaml">
-      <Generator>MSBuild:Compile</Generator>
-      <SubType>Designer</SubType>
-    </Page>
-    <Page Include="Views\DialogCloudMessageBoxView.xaml">
-      <Generator>MSBuild:Compile</Generator>
-      <SubType>Designer</SubType>
-    </Page>
-    <Page Include="Views\PageBadgeComInitializationErrorView.xaml">
-      <Generator>MSBuild:Compile</Generator>
-      <SubType>Designer</SubType>
-    </Page>
-    <Page Include="Views\PageCloudFolderMissing.xaml">
-      <Generator>MSBuild:Compile</Generator>
-      <SubType>Designer</SubType>
-    </Page>
-    <Page Include="Views\PageCloudAlreadyRunning.xaml">
-      <Generator>MSBuild:Compile</Generator>
-      <SubType>Designer</SubType>
-    </Page>
-    <Page Include="Views\DialogFolderSelectionSimpleView.xaml">
-      <Generator>MSBuild:Compile</Generator>
-      <SubType>Designer</SubType>
-    </Page>
-    <Page Include="Views\PageCreateNewAccount.xaml">
-      <Generator>MSBuild:Compile</Generator>
-      <SubType>Designer</SubType>
-    </Page>
-    <Page Include="Views\PageHome.xaml">
-      <Generator>MSBuild:Compile</Generator>
-      <SubType>Designer</SubType>
-    </Page>
-    <Page Include="Views\PageInvisible.xaml">
-      <Generator>MSBuild:Compile</Generator>
-      <SubType>Designer</SubType>
-    </Page>
-    <Page Include="Views\PageSelectStorageSize.xaml">
-      <Generator>MSBuild:Compile</Generator>
-      <SubType>Designer</SubType>
-    </Page>
-    <Page Include="Views\PageSetupSelector.xaml">
-      <Generator>MSBuild:Compile</Generator>
-      <SubType>Designer</SubType>
-    </Page>
-    <Page Include="Views\PageTour1.xaml">
-      <Generator>MSBuild:Compile</Generator>
-      <SubType>Designer</SubType>
-    </Page>
-    <Page Include="Views\PageTour2.xaml">
-      <Generator>MSBuild:Compile</Generator>
-      <SubType>Designer</SubType>
-    </Page>
-    <Page Include="Views\PageTour3.xaml">
-      <Generator>MSBuild:Compile</Generator>
-      <SubType>Designer</SubType>
-    </Page>
-    <Page Include="Views\PageTour4.xaml">
-      <Generator>MSBuild:Compile</Generator>
-      <SubType>Designer</SubType>
-    </Page>
-    <Page Include="Views\PageTour5.xaml">
-      <Generator>MSBuild:Compile</Generator>
-      <SubType>Designer</SubType>
-    </Page>
-  </ItemGroup>
-  <ItemGroup>
-    <Compile Include="Properties\AssemblyInfo.cs">
-      <SubType>Code</SubType>
-    </Compile>
-    <EmbeddedResource Include="Resources\Resources.fr.resx">
-      <LastGenOutput>Resources.fr1.Designer.cs</LastGenOutput>
-      <Generator>PublicResXFileCodeGenerator</Generator>
-      <SubType>Designer</SubType>
-    </EmbeddedResource>
-    <EmbeddedResource Include="Resources\Resources.resx">
-      <Generator>PublicResXFileCodeGenerator</Generator>
-      <LastGenOutput>Resources.Designer.cs</LastGenOutput>
-      <SubType>Designer</SubType>
-    </EmbeddedResource>
-    <None Include="app.config">
-      <SubType>Designer</SubType>
-    </None>
-    <None Include="Artwork\.DS_Store" />
-    <None Include="Artwork\CloudMenu_Default.pdf" />
-    <None Include="Artwork\CloudMenu_Disabled.pdf" />
-    <None Include="Artwork\CloudMenu_Highlight.pdf" />
-    <None Include="Artwork\CloudSphere_1024.icns" />
-    <None Include="Artwork\cloud_folder.icns" />
-    <None Include="Artwork\GenericSharepoint.icns" />
-    <None Include="Artwork\PicturesFolderIcon.icns" />
-    <None Include="Artwork\PublicFolderIcon.icns" />
-    <None Include="Artwork\SidebarCloud.icns" />
-    <AppDesigner Include="Properties\" />
-  </ItemGroup>
-  <ItemGroup>
-    <Resource Include="Artwork\validationError.png" />
-    <Resource Include="Artwork\icon.png" />
-    <Resource Include="Artwork\StopBig.png" />
-    <Resource Include="Artwork\add.png" />
-    <Resource Include="Artwork\addFocus.png" />
-    <Resource Include="Artwork\addFocusPressed.png" />
-    <Resource Include="Artwork\back.png" />
-    <Resource Include="Artwork\backFocus.png" />
-    <Resource Include="Artwork\backFocusPressed.png" />
-    <Resource Include="Artwork\backPressed.png" />
-    <Resource Include="Artwork\cancel.png" />
-    <Resource Include="Artwork\cancelFocus.png" />
-    <Resource Include="Artwork\cancelFocusPressed.png" />
-    <Resource Include="Artwork\cancelPressed.png" />
-    <Resource Include="Artwork\cloud128.png" />
-    <Resource Include="Artwork\cloud256.png" />
-    <Resource Include="Artwork\cloud48.png" />
-    <Resource Include="Artwork\Cloud_Folder_In_Finder.png" />
-    <Resource Include="Artwork\cl_boxIcon_lrg.png" />
-    <Resource Include="Artwork\cl_boxIcon_med.png" />
-    <Resource Include="Artwork\cl_boxIcon_small.png" />
-    <Resource Include="Artwork\cl_cloud_basics.png" />
-    <Resource Include="Artwork\cl_div_main.png" />
-    <Resource Include="Artwork\cl_fade_main.png" />
-    <Resource Include="Artwork\cl_folder_icon.png" />
-    <Resource Include="Artwork\cl_go_btn_r.png" />
-    <Resource Include="Artwork\cl_go_btn_up.png" />
-    <Resource Include="Artwork\cl_group_bkg.png" />
-    <Resource Include="Artwork\cl_h_select_dis.png" />
-    <Resource Include="Artwork\cl_h_select_r.png" />
-    <Resource Include="Artwork\cl_icon_cog.png" />
-    <Resource Include="Artwork\cl_inside_ptrn_logo_side.png" />
-    <Resource Include="Artwork\cl_inside_region.png" />
-    <Resource Include="Artwork\cl_inside_region_transparent.png" />
-    <Resource Include="Artwork\cl_install_Complete.png" />
-    <Resource Include="Artwork\cl_join_btn_on.png" />
-    <Resource Include="Artwork\cl_select-frame_ON.png" />
-    <Resource Include="Artwork\cl_select-frame_up.png" />
-    <Resource Include="Artwork\cl_selectStorage_frame_ON.png" />
-    <Resource Include="Artwork\cl_selectStorage_frame_up.png" />
-    <Resource Include="Artwork\cl_size_select_dis.png" />
-    <Resource Include="Artwork\cl_size_select_r.png" />
-    <Resource Include="Artwork\cl_skipIcon.png" />
-    <Resource Include="Artwork\cl_skip_up.png" />
-    <Resource Include="Artwork\cl_tourIcon.png" />
-    <Resource Include="Artwork\cl_tour_1.png" />
-    <Resource Include="Artwork\cl_tour_2.png" />
-    <Resource Include="Artwork\cl_tour_3.png" />
-    <Resource Include="Artwork\cl_tour_4.png" />
-    <Resource Include="Artwork\cl_wlcm_div.png" />
-    <Resource Include="Artwork\cl_wlcm_ptrn.png" />
-    <Resource Include="Artwork\cl_wlcm_ptrn_logo-blue.png" />
-    <Resource Include="Artwork\cl_wlcm_ptrn_logo.png" />
-    <Resource Include="Artwork\cl_wlcm_ptrn_logo_large.png" />
-    <Resource Include="Artwork\continue.png" />
-    <Resource Include="Artwork\continueFocus.png" />
-    <Resource Include="Artwork\continueFocusPressed.png" />
-    <Resource Include="Artwork\continuePressed.png" />
-    <Resource Include="Artwork\facebook.png" />
-    <Resource Include="Artwork\moreInfo.png" />
-    <Resource Include="Artwork\moreInfoPressed.png" />
-    <Resource Include="Artwork\StatusItem-Offline-.png" />
-    <Resource Include="Artwork\StatusItem-Offline.png" />
-    <Resource Include="Artwork\StatusItem-Online-.png" />
-    <Resource Include="Artwork\StatusItem-Online.png" />
-    <Resource Include="Artwork\StatusItem-Selected-.png" />
-    <Resource Include="Artwork\StatusItem-Selected.png" />
-    <Resource Include="Artwork\StatusItem-Success.png" />
-    <Resource Include="Artwork\twitter.png" />
-    <Resource Include="Artwork\cloud.ico" />
-    <Resource Include="Artwork\AddNotifyIconSample.png" />
-    <Resource Include="Artwork\RemoveNotifyIconSample.png" />
-    <Resource Include="Artwork\CloseNotifyIconSample.png" />
-    <Resource Include="Artwork\InfoNotifyIconSample.png" />
-    <Resource Include="Artwork\PreferencesNotifyIconSample.png" />
-  </ItemGroup>
-  <ItemGroup>
-    <Folder Include="Model\Metadata\" />
-    <Folder Include="Network\" />
-    <Folder Include="Service References\" />
-  </ItemGroup>
-  <ItemGroup>
-    <BootstrapperPackage Include=".NETFramework,Version=v4.0,Profile=Client">
-      <Visible>False</Visible>
-      <ProductName>Microsoft .NET Framework 4 Client Profile %28x86 and x64%29</ProductName>
-      <Install>true</Install>
-    </BootstrapperPackage>
-    <BootstrapperPackage Include="Microsoft.Net.Client.3.5">
-      <Visible>False</Visible>
-      <ProductName>.NET Framework 3.5 SP1 Client Profile</ProductName>
-      <Install>false</Install>
-    </BootstrapperPackage>
-    <BootstrapperPackage Include="Microsoft.Net.Framework.3.5.SP1">
-      <Visible>False</Visible>
-      <ProductName>.NET Framework 3.5 SP1</ProductName>
-      <Install>false</Install>
-    </BootstrapperPackage>
-    <BootstrapperPackage Include="Microsoft.Windows.Installer.3.1">
-      <Visible>False</Visible>
-      <ProductName>Windows Installer 3.1</ProductName>
-      <Install>true</Install>
-    </BootstrapperPackage>
-  </ItemGroup>
-  <ItemGroup>
-    <COMReference Include="IWshRuntimeLibrary">
-      <Guid>{F935DC20-1CF0-11D0-ADB9-00C04FD58A0B}</Guid>
-      <VersionMajor>1</VersionMajor>
-      <VersionMinor>0</VersionMinor>
-      <Lcid>0</Lcid>
-      <WrapperTool>tlbimp</WrapperTool>
-      <Isolated>False</Isolated>
-      <EmbedInteropTypes>True</EmbedInteropTypes>
-    </COMReference>
-  </ItemGroup>
-  <ItemGroup>
-    <ProjectReference Include="BadgeNET\BadgeNET.csproj">
-      <Project>{77014147-1a34-4bf6-8fc4-3c85984f8e2e}</Project>
-      <Name>BadgeNET</Name>
-    </ProjectReference>
-    <ProjectReference Include="CloudApiPrivate\CloudApiPrivate.csproj">
-      <Project>{02780ac8-0096-407a-b2d4-2ab98821ea47}</Project>
-      <Name>CloudApiPrivate</Name>
-    </ProjectReference>
-    <ProjectReference Include="CloudApiPublic\CloudSdkPublic.csproj">
-      <Project>{cbfd5a87-0104-472c-8411-95da030cde6e}</Project>
-      <Name>CloudSdkPublic</Name>
-    </ProjectReference>
-    <ProjectReference Include="Dialog.Abstractions.Wpf\Dialog.Abstractions.Wpf.csproj">
-      <Project>{3697919f-7a1e-43ba-bfdb-3eec2553dd44}</Project>
-      <Name>Dialog.Abstractions.Wpf</Name>
-    </ProjectReference>
-    <ProjectReference Include="Dialog.Implementors.Wpf\Dialog.Implementors.Wpf.csproj">
-      <Project>{d873958b-87f4-46f6-a6e8-b72ffb08835f}</Project>
-      <Name>Dialog.Implementors.Wpf</Name>
-    </ProjectReference>
-    <ProjectReference Include="FileMonitor\FileMonitor.csproj">
-      <Project>{dfe16278-70b2-4b6c-84c0-1d41b04bebde}</Project>
-      <Name>FileMonitor</Name>
-    </ProjectReference>
-    <ProjectReference Include="SQLIndexer\SQLIndexer.csproj">
-      <Project>{5ea44f8a-a8ff-48ab-b6f6-c523793e342e}</Project>
-      <Name>SQLIndexer</Name>
-    </ProjectReference>
-    <ProjectReference Include="Sync\Sync.csproj">
-      <Project>{45e4664c-c207-4605-af85-54b587819107}</Project>
-      <Name>Sync</Name>
-    </ProjectReference>
-  </ItemGroup>
-  <Import Project="$(MSBuildToolsPath)\Microsoft.CSharp.targets" />
-  <!-- To modify your build process, add your task inside one of the targets below and uncomment it. 
-       Other similar extension points exist, see Microsoft.Common.targets.
-  <Target Name="BeforeBuild">
-  </Target>
-  <Target Name="AfterBuild">
-  </Target>
-  -->
+﻿<?xml version="1.0" encoding="utf-8"?>
+<Project ToolsVersion="4.0" DefaultTargets="Build" xmlns="http://schemas.microsoft.com/developer/msbuild/2003">
+  <PropertyGroup>
+    <Configuration Condition=" '$(Configuration)' == '' ">Debug</Configuration>
+    <Platform Condition=" '$(Platform)' == '' ">AnyCPU</Platform>
+    <ProductVersion>8.0.30703</ProductVersion>
+    <SchemaVersion>2.0</SchemaVersion>
+    <ProjectGuid>{D47ED1EB-2327-4D35-97D5-42FC6239B925}</ProjectGuid>
+    <OutputType>WinExe</OutputType>
+    <AppDesignerFolder>Properties</AppDesignerFolder>
+    <RootNamespace>win_client</RootNamespace>
+    <AssemblyName>win-client</AssemblyName>
+    <TargetFrameworkVersion>v4.0</TargetFrameworkVersion>
+    <TargetFrameworkProfile>Client</TargetFrameworkProfile>
+    <FileAlignment>512</FileAlignment>
+    <ProjectTypeGuids>{60dc8134-eba5-43b8-bcc9-bb4bc16c2548};{FAE04EC0-301F-11D3-BF4B-00C04F79EFBC}</ProjectTypeGuids>
+    <WarningLevel>4</WarningLevel>
+    <PublishUrl>publish\</PublishUrl>
+    <Install>true</Install>
+    <InstallFrom>Disk</InstallFrom>
+    <UpdateEnabled>false</UpdateEnabled>
+    <UpdateMode>Foreground</UpdateMode>
+    <UpdateInterval>7</UpdateInterval>
+    <UpdateIntervalUnits>Days</UpdateIntervalUnits>
+    <UpdatePeriodically>false</UpdatePeriodically>
+    <UpdateRequired>false</UpdateRequired>
+    <MapFileExtensions>true</MapFileExtensions>
+    <ApplicationRevision>0</ApplicationRevision>
+    <ApplicationVersion>1.0.0.%2a</ApplicationVersion>
+    <IsWebBootstrapper>false</IsWebBootstrapper>
+    <UseApplicationTrust>false</UseApplicationTrust>
+    <BootstrapperEnabled>true</BootstrapperEnabled>
+    <Utf8Output>true</Utf8Output>
+    <ExpressionBlendVersion>4.0.20525.0</ExpressionBlendVersion>
+  </PropertyGroup>
+  <PropertyGroup Condition=" '$(Configuration)|$(Platform)' == 'Debug|AnyCPU' ">
+    <DebugSymbols>true</DebugSymbols>
+    <DebugType>full</DebugType>
+    <Optimize>false</Optimize>
+    <OutputPath>bin\Debug\</OutputPath>
+    <DefineConstants>DEBUG;TRACE</DefineConstants>
+    <ErrorReport>prompt</ErrorReport>
+    <WarningLevel>4</WarningLevel>
+    <RunCodeAnalysis>true</RunCodeAnalysis>
+    <Prefer32Bit>false</Prefer32Bit>
+  </PropertyGroup>
+  <PropertyGroup Condition=" '$(Configuration)|$(Platform)' == 'Release|AnyCPU' ">
+    <DebugType>pdbonly</DebugType>
+    <Optimize>true</Optimize>
+    <OutputPath>bin\Release\</OutputPath>
+    <DefineConstants>TRACE</DefineConstants>
+    <ErrorReport>prompt</ErrorReport>
+    <WarningLevel>4</WarningLevel>
+    <Prefer32Bit>false</Prefer32Bit>
+  </PropertyGroup>
+  <PropertyGroup>
+    <ApplicationIcon>Artwork\cloud.ico</ApplicationIcon>
+  </PropertyGroup>
+  <ItemGroup>
+    <Reference Include="GalaSoft.MvvmLight.Extras.WPF4">
+      <HintPath>3rdParty\bin\Debug\GalaSoft.MvvmLight.Extras.WPF4.dll</HintPath>
+    </Reference>
+    <Reference Include="GalaSoft.MvvmLight.WPF4">
+      <HintPath>3rdParty\bin\Debug\GalaSoft.MvvmLight.WPF4.dll</HintPath>
+    </Reference>
+    <Reference Include="Hardcodet.Wpf.TaskbarNotification">
+      <HintPath>3rdParty\bin\Debug\Hardcodet.Wpf.TaskbarNotification.dll</HintPath>
+    </Reference>
+    <Reference Include="Microsoft.Net.Http">
+      <HintPath>3rdParty\bin\Debug\Microsoft.Net.Http.dll</HintPath>
+    </Reference>
+    <Reference Include="Microsoft.Practices.ServiceLocation">
+      <HintPath>3rdParty\bin\Debug\Microsoft.Practices.ServiceLocation.dll</HintPath>
+    </Reference>
+    <Reference Include="Newtonsoft.Json">
+      <HintPath>3rdParty\bin\Debug\Newtonsoft.Json.dll</HintPath>
+    </Reference>
+    <Reference Include="Ookii.Dialogs.WpfMinusTaskDialog">
+      <HintPath>3rdParty\bin\Debug\Ookii.Dialogs.WpfMinusTaskDialog.dll</HintPath>
+    </Reference>
+    <Reference Include="SimpleJson">
+      <HintPath>3rdParty\bin\Debug\SimpleJson.dll</HintPath>
+    </Reference>
+    <Reference Include="SuperSocket.ClientEngine.Common">
+      <HintPath>3rdParty\bin\Debug\SuperSocket.ClientEngine.Common.dll</HintPath>
+    </Reference>
+    <Reference Include="SuperSocket.ClientEngine.Core">
+      <HintPath>3rdParty\bin\Debug\SuperSocket.ClientEngine.Core.dll</HintPath>
+    </Reference>
+    <Reference Include="SuperSocket.ClientEngine.Protocol">
+      <HintPath>3rdParty\bin\Debug\SuperSocket.ClientEngine.Protocol.dll</HintPath>
+    </Reference>
+    <Reference Include="System.Drawing" />
+    <Reference Include="System.Management" />
+    <Reference Include="System.Runtime.Serialization" />
+    <Reference Include="System" />
+    <Reference Include="System.Data" />
+    <Reference Include="System.Windows">
+      <HintPath>..\..\..\Windows\Microsoft.NET\Framework64\v4.0.30319\System.Windows.dll</HintPath>
+    </Reference>
+    <Reference Include="System.Windows.Forms" />
+    <Reference Include="System.Windows.Interactivity, Version=4.0.0.0, Culture=neutral, PublicKeyToken=31bf3856ad364e35, processorArchitecture=MSIL">
+      <SpecificVersion>False</SpecificVersion>
+      <HintPath>$(ProgramFiles)\Microsoft SDKs\Expression\Blend\.NETFramework\v4.0\Libraries\System.Windows.Interactivity.dll</HintPath>
+    </Reference>
+    <Reference Include="System.Xml" />
+    <Reference Include="Microsoft.CSharp" />
+    <Reference Include="System.Core" />
+    <Reference Include="System.Xml.Linq" />
+    <Reference Include="System.Data.DataSetExtensions" />
+    <Reference Include="System.Xaml">
+      <RequiredTargetFramework>4.0</RequiredTargetFramework>
+    </Reference>
+    <Reference Include="UIAutomationProvider" />
+    <Reference Include="WebSocket4Net">
+      <HintPath>3rdParty\bin\Debug\WebSocket4Net.dll</HintPath>
+    </Reference>
+    <Reference Include="WindowsBase" />
+    <Reference Include="PresentationCore" />
+    <Reference Include="PresentationFramework" />
+    <Reference Include="WPFToolkit.Extended">
+      <HintPath>3rdParty\bin\Debug\WPFToolkit.Extended.dll</HintPath>
+    </Reference>
+  </ItemGroup>
+  <ItemGroup>
+    <ApplicationDefinition Include="App.xaml">
+      <Generator>MSBuild:Compile</Generator>
+      <SubType>Designer</SubType>
+    </ApplicationDefinition>
+    <Compile Include="AppDelegate\CLAppDelegate.cs" />
+    <Compile Include="Common\CLAppMessages.cs" />
+    <Compile Include="Common\CLBalloonTooltipNotification.cs" />
+    <Compile Include="Common\CLConstants.cs" />
+    <Compile Include="Common\CLConverters.cs" />
+    <Compile Include="Common\CLCreateCloudFolder.cs" />
+    <Compile Include="Common\CLDefaultButtons.cs" />
+    <Compile Include="Common\CLRegexValidation.cs" />
+    <Compile Include="Common\CLGrowlNotification.cs" />
+    <Compile Include="Common\CLSecurePasswordBox.cs" />
+    <Compile Include="Model\CLPreferences.cs" />
+    <Compile Include="Model\DataItem.cs" />
+    <Compile Include="Model\DataService.cs" />
+    <Compile Include="Model\IDataService.cs" />
+    <Compile Include="Design\DesignDataService.cs" />
+    <Compile Include="App.xaml.cs">
+      <DependentUpon>App.xaml</DependentUpon>
+      <SubType>Code</SubType>
+    </Compile>
+    <Compile Include="Model\IOnNavigated.cs" />
+    <Compile Include="NavigationWindow.xaml.cs">
+      <DependentUpon>NavigationWindow.xaml</DependentUpon>
+    </Compile>
+    <Compile Include="Resources\Resources.Designer.cs">
+      <AutoGen>True</AutoGen>
+      <DesignTime>True</DesignTime>
+      <DependentUpon>Resources.resx</DependentUpon>
+    </Compile>
+    <Compile Include="Resources\Resources.fr1.Designer.cs">
+      <AutoGen>True</AutoGen>
+      <DesignTime>True</DesignTime>
+      <DependentUpon>Resources.fr.resx</DependentUpon>
+    </Compile>
+    <Compile Include="Services\Badging\CLBadgingService.cs" />
+    <Compile Include="Services\CloudFolderMonitoring\CLCFMonitoringService.cs" />
+    <Compile Include="Services\FileSystemDispatcher\CLFSDispatcher.cs" />
+    <Compile Include="Services\FileSystemMonitoring\CLFSMonitoringService.cs" />
+    <Compile Include="Services\NetworkMonitoring\CLNetworkMonitorService.cs" />
+    <Compile Include="Services\Notification\CLNotificationService.cs" />
+    <Compile Include="Services\Notification\FancyBalloon.xaml.cs">
+      <DependentUpon>FancyBalloon.xaml</DependentUpon>
+    </Compile>
+    <Compile Include="Services\Notification\FancyPopup.xaml.cs">
+      <DependentUpon>FancyPopup.xaml</DependentUpon>
+    </Compile>
+    <Compile Include="Services\Notification\FancyToolTip.xaml.cs">
+      <DependentUpon>FancyToolTip.xaml</DependentUpon>
+    </Compile>
+    <Compile Include="Services\Notification\WelcomeBalloon.xaml.cs">
+      <DependentUpon>WelcomeBalloon.xaml</DependentUpon>
+    </Compile>
+    <Compile Include="Services\ServicesManager\CLServicesManager.cs" />
+    <Compile Include="Services\Indexing\CLIndexingService.cs" />
+    <Compile Include="Services\Sync\CLSyncService.cs" />
+    <Compile Include="Services\UiActivity\CLUIActivityService.cs" />
+    <Compile Include="SystemTray\HookWrapper.cs" />
+    <Compile Include="SystemTray\TrayIcon.cs" />
+    <Compile Include="ViewModelHelpers\CLModalErrorDialog.cs" />
+    <Compile Include="ViewModels\FramePreferencesAccountViewModel.cs" />
+    <Compile Include="ViewModels\FramePreferencesGeneralViewModel.cs" />
+    <Compile Include="ViewModels\PagePreferencesViewModel.cs" />
+    <Compile Include="ViewModels\DialogCloudMessageBoxViewModel.cs" />
+    <Compile Include="ViewModels\PageCloudFolderMissingViewModel.cs" />
+    <Compile Include="ViewModels\PageCloudAlreadyRunningViewModel.cs" />
+    <Compile Include="ViewModels\PageBadgeComInitializationErrorViewModel.cs" />
+    <Compile Include="ViewModels\PageInvisibleViewModel.cs" />
+    <Compile Include="ViewModels\DialogFolderSelectionSimpleViewModel.cs" />
+    <Compile Include="ViewModels\NotifyPropertyChanged.cs" />
+    <Compile Include="ViewModels\PageCreateNewAccountViewModel.cs" />
+    <Compile Include="ViewModels\PageHomeViewModel.cs" />
+    <Compile Include="ViewModels\PageSelectStorageSizeViewModel.cs" />
+    <Compile Include="ViewModels\PageSetupSelectorViewModel.cs" />
+    <Compile Include="ViewModels\PageTourViewModel.cs" />
+    <Compile Include="ViewModels\ValidatingViewModelBase.cs" />
+    <Compile Include="ViewModels\ViewModelLocator.cs" />
+    <Compile Include="Views\FramePreferencesAccount.xaml.cs">
+      <DependentUpon>FramePreferencesAccount.xaml</DependentUpon>
+    </Compile>
+    <Compile Include="Views\FramePreferencesGeneral.xaml.cs">
+      <DependentUpon>FramePreferencesGeneral.xaml</DependentUpon>
+    </Compile>
+    <Compile Include="Views\PagePreferences.xaml.cs">
+      <DependentUpon>PagePreferences.xaml</DependentUpon>
+    </Compile>
+    <Compile Include="Views\DialogCloudMessageBoxView.xaml.cs">
+      <DependentUpon>DialogCloudMessageBoxView.xaml</DependentUpon>
+    </Compile>
+    <Compile Include="Views\PageBadgeComInitializationErrorView.xaml.cs">
+      <DependentUpon>PageBadgeComInitializationErrorView.xaml</DependentUpon>
+    </Compile>
+    <Compile Include="Views\PageCloudFolderMissing.xaml.cs">
+      <DependentUpon>PageCloudFolderMissing.xaml</DependentUpon>
+    </Compile>
+    <Compile Include="Views\PageCloudAlreadyRunning.xaml.cs">
+      <DependentUpon>PageCloudAlreadyRunning.xaml</DependentUpon>
+    </Compile>
+    <Compile Include="Views\DialogFolderSelectionSimpleView.xaml.cs">
+      <DependentUpon>DialogFolderSelectionSimpleView.xaml</DependentUpon>
+    </Compile>
+    <Compile Include="Views\PageCreateNewAccount.xaml.cs">
+      <DependentUpon>PageCreateNewAccount.xaml</DependentUpon>
+    </Compile>
+    <Compile Include="Views\PageHome.xaml.cs">
+      <DependentUpon>PageHome.xaml</DependentUpon>
+    </Compile>
+    <Compile Include="Views\PageInvisible.xaml.cs">
+      <DependentUpon>PageInvisible.xaml</DependentUpon>
+    </Compile>
+    <Compile Include="Views\PageSelectStorageSize.xaml.cs">
+      <DependentUpon>PageSelectStorageSize.xaml</DependentUpon>
+    </Compile>
+    <Compile Include="Views\PageSetupSelector.xaml.cs">
+      <DependentUpon>PageSetupSelector.xaml</DependentUpon>
+    </Compile>
+    <Compile Include="Views\PageTour1.xaml.cs">
+      <DependentUpon>PageTour1.xaml</DependentUpon>
+    </Compile>
+    <Compile Include="Views\PageTour2.xaml.cs">
+      <DependentUpon>PageTour2.xaml</DependentUpon>
+    </Compile>
+    <Compile Include="Views\PageTour3.xaml.cs">
+      <DependentUpon>PageTour3.xaml</DependentUpon>
+    </Compile>
+    <Compile Include="Views\PageTour4.xaml.cs">
+      <DependentUpon>PageTour4.xaml</DependentUpon>
+    </Compile>
+    <Compile Include="Views\PageTour5.xaml.cs">
+      <DependentUpon>PageTour5.xaml</DependentUpon>
+    </Compile>
+    <Page Include="NavigationWindow.xaml">
+      <SubType>Designer</SubType>
+      <Generator>MSBuild:Compile</Generator>
+    </Page>
+    <Page Include="Services\Notification\FancyBalloon.xaml">
+      <Generator>MSBuild:Compile</Generator>
+      <SubType>Designer</SubType>
+    </Page>
+    <Page Include="Services\Notification\FancyPopup.xaml">
+      <Generator>MSBuild:Compile</Generator>
+      <SubType>Designer</SubType>
+    </Page>
+    <Page Include="Services\Notification\FancyToolTip.xaml">
+      <Generator>MSBuild:Compile</Generator>
+      <SubType>Designer</SubType>
+    </Page>
+    <Page Include="Services\Notification\WelcomeBalloon.xaml">
+      <Generator>MSBuild:Compile</Generator>
+      <SubType>Designer</SubType>
+    </Page>
+    <Page Include="Skins\NotifyIconResources.xaml">
+      <SubType>Designer</SubType>
+      <Generator>MSBuild:Compile</Generator>
+    </Page>
+    <Page Include="Skins\ErrorTemplates.xaml">
+      <Generator>MSBuild:Compile</Generator>
+      <SubType>Designer</SubType>
+    </Page>
+    <Page Include="Skins\MainSkin.xaml">
+      <Generator>MSBuild:Compile</Generator>
+      <SubType>Designer</SubType>
+    </Page>
+    <Page Include="Views\FramePreferencesAccount.xaml">
+      <Generator>MSBuild:Compile</Generator>
+      <SubType>Designer</SubType>
+    </Page>
+    <Page Include="Views\FramePreferencesGeneral.xaml">
+      <Generator>MSBuild:Compile</Generator>
+      <SubType>Designer</SubType>
+    </Page>
+    <Page Include="Views\PagePreferences.xaml">
+      <Generator>MSBuild:Compile</Generator>
+      <SubType>Designer</SubType>
+    </Page>
+    <Page Include="Views\DialogCloudMessageBoxView.xaml">
+      <Generator>MSBuild:Compile</Generator>
+      <SubType>Designer</SubType>
+    </Page>
+    <Page Include="Views\PageBadgeComInitializationErrorView.xaml">
+      <Generator>MSBuild:Compile</Generator>
+      <SubType>Designer</SubType>
+    </Page>
+    <Page Include="Views\PageCloudFolderMissing.xaml">
+      <Generator>MSBuild:Compile</Generator>
+      <SubType>Designer</SubType>
+    </Page>
+    <Page Include="Views\PageCloudAlreadyRunning.xaml">
+      <Generator>MSBuild:Compile</Generator>
+      <SubType>Designer</SubType>
+    </Page>
+    <Page Include="Views\DialogFolderSelectionSimpleView.xaml">
+      <Generator>MSBuild:Compile</Generator>
+      <SubType>Designer</SubType>
+    </Page>
+    <Page Include="Views\PageCreateNewAccount.xaml">
+      <Generator>MSBuild:Compile</Generator>
+      <SubType>Designer</SubType>
+    </Page>
+    <Page Include="Views\PageHome.xaml">
+      <Generator>MSBuild:Compile</Generator>
+      <SubType>Designer</SubType>
+    </Page>
+    <Page Include="Views\PageInvisible.xaml">
+      <Generator>MSBuild:Compile</Generator>
+      <SubType>Designer</SubType>
+    </Page>
+    <Page Include="Views\PageSelectStorageSize.xaml">
+      <Generator>MSBuild:Compile</Generator>
+      <SubType>Designer</SubType>
+    </Page>
+    <Page Include="Views\PageSetupSelector.xaml">
+      <Generator>MSBuild:Compile</Generator>
+      <SubType>Designer</SubType>
+    </Page>
+    <Page Include="Views\PageTour1.xaml">
+      <Generator>MSBuild:Compile</Generator>
+      <SubType>Designer</SubType>
+    </Page>
+    <Page Include="Views\PageTour2.xaml">
+      <Generator>MSBuild:Compile</Generator>
+      <SubType>Designer</SubType>
+    </Page>
+    <Page Include="Views\PageTour3.xaml">
+      <Generator>MSBuild:Compile</Generator>
+      <SubType>Designer</SubType>
+    </Page>
+    <Page Include="Views\PageTour4.xaml">
+      <Generator>MSBuild:Compile</Generator>
+      <SubType>Designer</SubType>
+    </Page>
+    <Page Include="Views\PageTour5.xaml">
+      <Generator>MSBuild:Compile</Generator>
+      <SubType>Designer</SubType>
+    </Page>
+  </ItemGroup>
+  <ItemGroup>
+    <Compile Include="Properties\AssemblyInfo.cs">
+      <SubType>Code</SubType>
+    </Compile>
+    <EmbeddedResource Include="Resources\Resources.fr.resx">
+      <LastGenOutput>Resources.fr1.Designer.cs</LastGenOutput>
+      <Generator>PublicResXFileCodeGenerator</Generator>
+      <SubType>Designer</SubType>
+    </EmbeddedResource>
+    <EmbeddedResource Include="Resources\Resources.resx">
+      <Generator>PublicResXFileCodeGenerator</Generator>
+      <LastGenOutput>Resources.Designer.cs</LastGenOutput>
+      <SubType>Designer</SubType>
+    </EmbeddedResource>
+    <None Include="app.config">
+      <SubType>Designer</SubType>
+    </None>
+    <None Include="Artwork\.DS_Store" />
+    <None Include="Artwork\CloudMenu_Default.pdf" />
+    <None Include="Artwork\CloudMenu_Disabled.pdf" />
+    <None Include="Artwork\CloudMenu_Highlight.pdf" />
+    <None Include="Artwork\CloudSphere_1024.icns" />
+    <None Include="Artwork\cloud_folder.icns" />
+    <None Include="Artwork\GenericSharepoint.icns" />
+    <None Include="Artwork\PicturesFolderIcon.icns" />
+    <None Include="Artwork\PublicFolderIcon.icns" />
+    <None Include="Artwork\SidebarCloud.icns" />
+    <AppDesigner Include="Properties\" />
+  </ItemGroup>
+  <ItemGroup>
+    <Resource Include="Artwork\validationError.png" />
+    <Resource Include="Artwork\icon.png" />
+    <Resource Include="Artwork\StopBig.png" />
+    <Resource Include="Artwork\add.png" />
+    <Resource Include="Artwork\addFocus.png" />
+    <Resource Include="Artwork\addFocusPressed.png" />
+    <Resource Include="Artwork\back.png" />
+    <Resource Include="Artwork\backFocus.png" />
+    <Resource Include="Artwork\backFocusPressed.png" />
+    <Resource Include="Artwork\backPressed.png" />
+    <Resource Include="Artwork\cancel.png" />
+    <Resource Include="Artwork\cancelFocus.png" />
+    <Resource Include="Artwork\cancelFocusPressed.png" />
+    <Resource Include="Artwork\cancelPressed.png" />
+    <Resource Include="Artwork\cloud128.png" />
+    <Resource Include="Artwork\cloud256.png" />
+    <Resource Include="Artwork\cloud48.png" />
+    <Resource Include="Artwork\Cloud_Folder_In_Finder.png" />
+    <Resource Include="Artwork\cl_boxIcon_lrg.png" />
+    <Resource Include="Artwork\cl_boxIcon_med.png" />
+    <Resource Include="Artwork\cl_boxIcon_small.png" />
+    <Resource Include="Artwork\cl_cloud_basics.png" />
+    <Resource Include="Artwork\cl_div_main.png" />
+    <Resource Include="Artwork\cl_fade_main.png" />
+    <Resource Include="Artwork\cl_folder_icon.png" />
+    <Resource Include="Artwork\cl_go_btn_r.png" />
+    <Resource Include="Artwork\cl_go_btn_up.png" />
+    <Resource Include="Artwork\cl_group_bkg.png" />
+    <Resource Include="Artwork\cl_h_select_dis.png" />
+    <Resource Include="Artwork\cl_h_select_r.png" />
+    <Resource Include="Artwork\cl_icon_cog.png" />
+    <Resource Include="Artwork\cl_inside_ptrn_logo_side.png" />
+    <Resource Include="Artwork\cl_inside_region.png" />
+    <Resource Include="Artwork\cl_inside_region_transparent.png" />
+    <Resource Include="Artwork\cl_install_Complete.png" />
+    <Resource Include="Artwork\cl_join_btn_on.png" />
+    <Resource Include="Artwork\cl_select-frame_ON.png" />
+    <Resource Include="Artwork\cl_select-frame_up.png" />
+    <Resource Include="Artwork\cl_selectStorage_frame_ON.png" />
+    <Resource Include="Artwork\cl_selectStorage_frame_up.png" />
+    <Resource Include="Artwork\cl_size_select_dis.png" />
+    <Resource Include="Artwork\cl_size_select_r.png" />
+    <Resource Include="Artwork\cl_skipIcon.png" />
+    <Resource Include="Artwork\cl_skip_up.png" />
+    <Resource Include="Artwork\cl_tourIcon.png" />
+    <Resource Include="Artwork\cl_tour_1.png" />
+    <Resource Include="Artwork\cl_tour_2.png" />
+    <Resource Include="Artwork\cl_tour_3.png" />
+    <Resource Include="Artwork\cl_tour_4.png" />
+    <Resource Include="Artwork\cl_wlcm_div.png" />
+    <Resource Include="Artwork\cl_wlcm_ptrn.png" />
+    <Resource Include="Artwork\cl_wlcm_ptrn_logo-blue.png" />
+    <Resource Include="Artwork\cl_wlcm_ptrn_logo.png" />
+    <Resource Include="Artwork\cl_wlcm_ptrn_logo_large.png" />
+    <Resource Include="Artwork\continue.png" />
+    <Resource Include="Artwork\continueFocus.png" />
+    <Resource Include="Artwork\continueFocusPressed.png" />
+    <Resource Include="Artwork\continuePressed.png" />
+    <Resource Include="Artwork\facebook.png" />
+    <Resource Include="Artwork\moreInfo.png" />
+    <Resource Include="Artwork\moreInfoPressed.png" />
+    <Resource Include="Artwork\StatusItem-Offline-.png" />
+    <Resource Include="Artwork\StatusItem-Offline.png" />
+    <Resource Include="Artwork\StatusItem-Online-.png" />
+    <Resource Include="Artwork\StatusItem-Online.png" />
+    <Resource Include="Artwork\StatusItem-Selected-.png" />
+    <Resource Include="Artwork\StatusItem-Selected.png" />
+    <Resource Include="Artwork\StatusItem-Success.png" />
+    <Resource Include="Artwork\twitter.png" />
+    <Resource Include="Artwork\cloud.ico" />
+    <Resource Include="Artwork\AddNotifyIconSample.png" />
+    <Resource Include="Artwork\RemoveNotifyIconSample.png" />
+    <Resource Include="Artwork\CloseNotifyIconSample.png" />
+    <Resource Include="Artwork\InfoNotifyIconSample.png" />
+    <Resource Include="Artwork\PreferencesNotifyIconSample.png" />
+  </ItemGroup>
+  <ItemGroup>
+    <Folder Include="Model\Metadata\" />
+    <Folder Include="Network\" />
+    <Folder Include="Service References\" />
+  </ItemGroup>
+  <ItemGroup>
+    <BootstrapperPackage Include=".NETFramework,Version=v4.0,Profile=Client">
+      <Visible>False</Visible>
+      <ProductName>Microsoft .NET Framework 4 Client Profile %28x86 and x64%29</ProductName>
+      <Install>true</Install>
+    </BootstrapperPackage>
+    <BootstrapperPackage Include="Microsoft.Net.Client.3.5">
+      <Visible>False</Visible>
+      <ProductName>.NET Framework 3.5 SP1 Client Profile</ProductName>
+      <Install>false</Install>
+    </BootstrapperPackage>
+    <BootstrapperPackage Include="Microsoft.Net.Framework.3.5.SP1">
+      <Visible>False</Visible>
+      <ProductName>.NET Framework 3.5 SP1</ProductName>
+      <Install>false</Install>
+    </BootstrapperPackage>
+    <BootstrapperPackage Include="Microsoft.Windows.Installer.3.1">
+      <Visible>False</Visible>
+      <ProductName>Windows Installer 3.1</ProductName>
+      <Install>true</Install>
+    </BootstrapperPackage>
+  </ItemGroup>
+  <ItemGroup>
+    <COMReference Include="IWshRuntimeLibrary">
+      <Guid>{F935DC20-1CF0-11D0-ADB9-00C04FD58A0B}</Guid>
+      <VersionMajor>1</VersionMajor>
+      <VersionMinor>0</VersionMinor>
+      <Lcid>0</Lcid>
+      <WrapperTool>tlbimp</WrapperTool>
+      <Isolated>False</Isolated>
+      <EmbedInteropTypes>True</EmbedInteropTypes>
+    </COMReference>
+  </ItemGroup>
+  <ItemGroup>
+    <ProjectReference Include="BadgeNET\BadgeNET.csproj">
+      <Project>{77014147-1a34-4bf6-8fc4-3c85984f8e2e}</Project>
+      <Name>BadgeNET</Name>
+    </ProjectReference>
+    <ProjectReference Include="CloudApiPrivate\CloudApiPrivate.csproj">
+      <Project>{02780ac8-0096-407a-b2d4-2ab98821ea47}</Project>
+      <Name>CloudApiPrivate</Name>
+    </ProjectReference>
+    <ProjectReference Include="CloudApiPublic\CloudSdkPublic.csproj">
+      <Project>{cbfd5a87-0104-472c-8411-95da030cde6e}</Project>
+      <Name>CloudSdkPublic</Name>
+    </ProjectReference>
+    <ProjectReference Include="Dialog.Abstractions.Wpf\Dialog.Abstractions.Wpf.csproj">
+      <Project>{3697919f-7a1e-43ba-bfdb-3eec2553dd44}</Project>
+      <Name>Dialog.Abstractions.Wpf</Name>
+    </ProjectReference>
+    <ProjectReference Include="Dialog.Implementors.Wpf\Dialog.Implementors.Wpf.csproj">
+      <Project>{d873958b-87f4-46f6-a6e8-b72ffb08835f}</Project>
+      <Name>Dialog.Implementors.Wpf</Name>
+    </ProjectReference>
+    <ProjectReference Include="FileMonitor\FileMonitor.csproj">
+      <Project>{dfe16278-70b2-4b6c-84c0-1d41b04bebde}</Project>
+      <Name>FileMonitor</Name>
+    </ProjectReference>
+    <ProjectReference Include="SQLIndexer\SQLIndexer.csproj">
+      <Project>{5ea44f8a-a8ff-48ab-b6f6-c523793e342e}</Project>
+      <Name>SQLIndexer</Name>
+    </ProjectReference>
+    <ProjectReference Include="Sync\Sync.csproj">
+      <Project>{45e4664c-c207-4605-af85-54b587819107}</Project>
+      <Name>Sync</Name>
+    </ProjectReference>
+  </ItemGroup>
+  <Import Project="$(MSBuildToolsPath)\Microsoft.CSharp.targets" />
+  <!-- To modify your build process, add your task inside one of the targets below and uncomment it. 
+       Other similar extension points exist, see Microsoft.Common.targets.
+  <Target Name="BeforeBuild">
+  </Target>
+  <Target Name="AfterBuild">
+  </Target>
+  -->
 </Project>