//
// MonitorAgent.cs
// Cloud Windows
//
// Created By DavidBruck.
// Copyright (c) Cloud.com. All rights reserved.

using System;
using System.Collections.Generic;
using System.IO;
using System.Linq;
using System.Text;
using Cloud.Model;
using Cloud.Static;
using Cloud.Support;
using System.Globalization;
using System.Security.Cryptography;
using System.Threading;
// the following linq namespace is used only if the optional initialization parameter for processing logging is passed as true
using System.Xml.Linq;
using System.Transactions;
<<<<<<< HEAD
using CloudApiPublic.FileMonitor.SyncImplementation;
using CloudApiPublic.Interfaces;
using CloudApiPublic.SQLIndexer;
using JsonContracts = CloudApiPublic.JsonContracts;
using CloudApiPublic.Sync;
using CloudApiPublic.REST;
using CloudApiPublic.Model.EventMessages.ErrorInfo;
=======
using Cloud.FileMonitor.SyncImplementation;
using Cloud.Interfaces;
using Cloud.SQLIndexer;
using JsonContracts = Cloud.JsonContracts;
using Cloud.Sync;
using Cloud.REST;
>>>>>>> 8c4b1044

/// <summary>
/// Monitor a local file system folder as a SyncBox.
/// </summary>
namespace Cloud.FileMonitor
{
    /// <summary>
    /// Class to cover file monitoring; created with delegates to connect to the SQL indexer and to start Sync communication for new events
    /// </summary>
    internal sealed class MonitorAgent : IDisposable
    {
        #region public properties
        /// <summary>
        /// Retrieves running status of monitor as enum for each part (file and folder)
        /// </summary>
        /// <param name="status">Returned running status</param>
        /// <returns>Error while retrieving status, if any</returns>
        private CLError GetRunningStatus(out MonitorRunning status)
        {
            try
            {
                status = this.RunningStatus;
            }
            catch (Exception ex)
            {
                status = Helpers.DefaultForType<MonitorRunning>();
                return ex;
            }
            return null;
        }
        private MonitorRunning RunningStatus
        {
            get
            {
                // Bitwise combine whether the Folder or File watchers are running into the returned Enum
                return (FolderWatcher == null
                    ? MonitorRunning.NotRunning
                    : MonitorRunning.FolderOnlyRunning)
                    | (FileWatcher == null
                        ? MonitorRunning.NotRunning
                        : MonitorRunning.FileOnlyRunning);
            }
        }
        /// <summary>
        /// Retrieves current folder path of monitored root
        /// </summary>
        /// <returns>Root path</returns>
        public string GetCurrentPath()
        {
            return CurrentFolderPath;
        }

        private readonly ReaderWriterLockSlim InitialIndexLocker = new ReaderWriterLockSlim();

        public ISyncDataObject SyncData
        {
            get
            {
                return _syncData;
            }
        }
        #endregion

        #region private fields and property
        // stores the optional FileChange queueing callback intialization parameter
        private Action<MonitorAgent, FileChange> OnQueueing;

        Func<bool, CLError> SyncRun = null;

        private GenericHolder<bool> SyncRunLocker = new GenericHolder<bool>(false);
        private GenericHolder<bool> NextSyncQueued = new GenericHolder<bool>(false);

        private readonly IndexingAgent Indexer;
        private readonly ISyncDataObject _syncData;

        // store the optional logging boolean initialization parameter
        private bool LogProcessingFileChanges;

        // file extension for shortcuts
        private const string ShortcutExtension = "lnk";

        // Store initial folder path, its length is used to rebuild paths so they are consistent after root folder is moved/renamed
        private string InitialFolderPath;

        // Store currently monitored folder path, append to the relative paths of files/folders for the correct path
        private string CurrentFolderPath;

        // Locker allowing simultaneous reads on CurrentFolderPath and only locking on rare condition when root folder path is changed
        private ReaderWriterLockSlim CurrentFolderPathLocker = new ReaderWriterLockSlim();

        // System objects that runs the file system monitoring (FolderWatcher for folder renames, FileWatcher for all files and folders that aren't renamed):
        private FileSystemWatcher FolderWatcher = null;
        private FileSystemWatcher FileWatcher = null;

        // This sets whether the monitoring will ignore modify events on folders (which occur only when files inside the folders change, but not the folder itself)
        private const bool IgnoreFolderModifies = true;

        // This sets the processing delay for file changes, use 0 for no delay
        private const int ProcessingDelayInMilliseconds = 2000;

        // This sets the amount of resets that can be performed on a file change before it gets processed anyways, use a negative number for unlimited, use 0 to process immediately on reset trigger
        private const int ProcessingDelayMaxResets = 500;

        // This stores if this current monitor instance has been disposed (defaults to not disposed)
        private bool Disposed = false;

        // Storage of current file indexes, keyed by file path
        private FilePathDictionary<FileMetadata> AllPaths;

        // Storage of changes queued to process (QueuedChanges used as the locker for both and keyed by file path, QueuedChangesByMetadata keyed by the hashable metadata properties)
        private Dictionary<FilePath, FileChange> QueuedChanges = new Dictionary<FilePath, FileChange>(FilePathComparer.Instance);
        private Dictionary<FilePath, FilePath> OldToNewPathRenames = new Dictionary<FilePath, FilePath>(FilePathComparer.Instance);
        private static readonly FileMetadataHashableComparer QueuedChangesMetadataComparer = new FileMetadataHashableComparer();// Comparer has improved hashing by using only the fastest changing bits
        private Dictionary<FileMetadataHashableProperties, FileChange> QueuedChangesByMetadata = new Dictionary<FileMetadataHashableProperties, FileChange>(QueuedChangesMetadataComparer);// Use custom comparer for improved hashing

        private readonly bool DependencyDebugging;

        // Queue of file monitor events that occur while initial index is processing
        private Queue<ChangesQueueHolder> ChangesQueueForInitialIndexing = new Queue<ChangesQueueHolder>();
        // Storage class for required parameters to the CheckMetadataAgainstFile method
        private sealed class ChangesQueueHolder
        {
            public string newPath { get; set; }
            public string oldPath { get; set; }
            public WatcherChangeTypes changeType { get; set; }
            public bool folderOnly { get; set; }
        }

        private class DisposeCheckingHolder
        {
            public object Value
            {
                get
                {
                    return _value;
                }
            }
            private object _value = null;

            public bool IsDisposed
            {
                get
                {
                    if (GetDisposed == null)
                    {
                        return GetDisposedParameterless();
                    }
                    else
                    {
                        return GetDisposed(_value);
                    }
                }
            }
            private Func<bool> GetDisposedParameterless = null;
            private Func<object, bool> GetDisposed = null;

            public DisposeCheckingHolder(Func<bool> checkDisposed, object toCheck)
            {
                if (checkDisposed == null)
                {
                    throw new NullReferenceException("checkDisposed cannot be null");
                }
                GetDisposedParameterless = checkDisposed;
                _value = toCheck;
            }

            public DisposeCheckingHolder(Func<object, bool> checkDisposed, object toCheck)
            {
                if (checkDisposed == null)
                {
                    throw new NullReferenceException("checkDisposed cannot be null");
                }
                GetDisposed = checkDisposed;
                _value = toCheck;
            }
        }

        private LinkedList<FileChange> ProcessingChanges = new LinkedList<FileChange>();
        private const int MaxProcessingChangesBeforeTrigger = 499;
        // Field to store timer for queue processing,
        // initialized on construction
        private ProcessingQueuesTimer QueuesTimer;

        // Stores FileChanges that come off ProcessFileChange so they can be batched for merge
        private readonly Queue<FileChange> NeedsMergeToSql = new Queue<FileChange>();
        private bool MergingToSql = false;

        /// <summary>
        /// Stores whether initial indexing has yet to complete,
        /// lock on InitialIndexLocker
        /// </summary>
        private bool IsInitialIndex = true;
        private readonly CLSyncBox _syncBox;
        #endregion

        #region memory debug
        private readonly bool debugMemory;

        private void initiazeMemoryDebug()
        {
            if (debugMemory)
            {
                memoryDebugger.Initialize();
            }
        }

        public sealed class memoryDebugger
        {
            public static void Initialize()
            {
                lock (initializeLocker)
                {
                    if (_instance == null)
                    {
                        _instance = new memoryDebugger();
                    }
                }
            }
            private static readonly object initializeLocker = new object();

            public static memoryDebugger Instance
            {
                get
                {
                    if (_instance == null)
                    {
                        throw new NullReferenceException("Instance not available until after Initialize is called");
                    }
                    return _instance;
                }
            }
            private static memoryDebugger _instance = null;

            private memoryDebugger() { }

            public string serializeMemory()
            {
                lock (watcherEntries)
                {
                    if (memorySerializer == null)
                    {
                        memorySerializer = new System.Xml.Serialization.XmlSerializer(typeof(FileMonitorMemory));
                    }

                    using (MemoryStream serializeStream = new MemoryStream())
                    {
                        System.Xml.XmlWriterSettings memoryWriterSettings = new System.Xml.XmlWriterSettings()
                        {
                            Encoding = Encoding.UTF8,
                            Indent = true
                        };

                        using (TextWriter memoryWriter = new StreamWriter(serializeStream))
                        {
                            using (System.Xml.XmlWriter memoryXmlWriter = System.Xml.XmlWriter.Create(memoryWriter, memoryWriterSettings))
                            {
                                memorySerializer.Serialize(memoryXmlWriter,
                                    new FileMonitorMemory()
                                    {
                                        Copyright = new Copyright()
                                        {
                                            FileName = "InMemoryOnly",
                                            Creator = "DavidBruck"
                                        },
                                        Entries = watcherEntries.ToArray()
                                    });
                            }
                        }

                        return Encoding.UTF8.GetString(serializeStream.ToArray());
                    }
                }
            }
            private System.Xml.Serialization.XmlSerializer memorySerializer = null;

            public void wipeMemory()
            {
                lock (watcherEntries)
                {
                    watcherEntries.Clear();
                }
            }

            private readonly List<Entry> watcherEntries = new List<Entry>();

            public void WatcherChanged(string oldPath, string newPath, WatcherChangeTypes watcherTypes, bool folderOnly)
            {
                WatcherChangeType[] toAddTypes = new WatcherChangeType[Helpers.NumberOfSetBits((int)watcherTypes)];

                int toAddTypesIdx = 0;
                if ((watcherTypes & WatcherChangeTypes.Created) == WatcherChangeTypes.Created)
                {
                    toAddTypes[toAddTypesIdx++] = new WatcherChangeCreated();
                }
                if ((watcherTypes & WatcherChangeTypes.Deleted) == WatcherChangeTypes.Deleted)
                {
                    toAddTypes[toAddTypesIdx++] = new WatcherChangeDeleted();
                }
                if ((watcherTypes & WatcherChangeTypes.Changed) == WatcherChangeTypes.Changed)
                {
                    toAddTypes[toAddTypesIdx++] = new WatcherChangeChanged();
                }
                if ((watcherTypes & WatcherChangeTypes.Renamed) == WatcherChangeTypes.Renamed)
                {
                    toAddTypes[toAddTypesIdx++] = new WatcherChangeRenamed();
                }

                WatcherChangedEntry toAdd = new WatcherChangedEntry()
                {
                    FolderOnly = folderOnly,
                    NewPath = newPath,
                    OldPath = oldPath,
                    Types = toAddTypes
                };

                lock (watcherEntries)
                {
                    watcherEntries.Add(toAdd);
                }
            }

            public void AddCheckMetadata(CheckMetadataEntry toAdd)
            {
                lock (watcherEntries)
                {
                    watcherEntries.Add(toAdd);
                }
            }
        }
        #endregion

        /// <summary>
        /// Create and initialize the MonitorAgent with the root folder to be monitored (Cloud Directory),
        /// requires running Start() method to begin monitoring and then, when available, load
        /// the initial index list to begin processing via BeginProcessing(initialList)
        /// </summary>
        /// <param name="syncBox">SyncBox to monitor</param>
        /// <param name="indexer">Created and initialized but not started SQLIndexer</param>
        /// <param name="httpRestClient">Client for Http REST communication</param>
        /// <param name="StatusUpdated">Callback to fire upon update of the running status</param>
        /// <param name="StatusUpdatedUserState">Userstate to pass to the statusUpdated callback</param>
        /// <param name="newAgent">(output) the return MonitorAgent created by this method</param>
        /// <param name="syncEngine">(output) the return SyncEngine which is also created with the combination of the input SQLIndexer indexer and the output MonitorAgent</param>
        /// <param name="debugMemory">Whether memory of the FileMonitor will be debugged</param>
        /// <param name="onQueueingCallback">(optional) action to be executed every time a FileChange would be queued for processing</param>
        /// <param name="logProcessing">(optional) if set, logs FileChange objects when their processing callback fires</param>
        /// <returns>Returns any error that occurred, or null.</returns>
        public static CLError CreateNewAndInitialize(CLSyncBox syncBox,
            IndexingAgent indexer,
            CLHttpRest httpRestClient,
            bool DependencyDebugging,
            System.Threading.WaitCallback StatusUpdated,
            object StatusUpdatedUserState,
            out MonitorAgent newAgent,
            out SyncEngine syncEngine,
            bool debugMemory,
            Action<MonitorAgent, FileChange> onQueueingCallback = null,
            bool logProcessing = false)
        {
            try
            {
                newAgent = new MonitorAgent(indexer, syncBox, debugMemory, DependencyDebugging);
            }
            catch (Exception ex)
            {
                newAgent = Helpers.DefaultForType<MonitorAgent>();
                syncEngine = Helpers.DefaultForType<SyncEngine>();
                return ex;
            }

            try
            {
                // Create sync engine
                CLError createSyncEngineError = SyncEngine.CreateAndInitialize(
                    newAgent._syncData,
                    syncBox,
                    httpRestClient,
                    out syncEngine,
                    DependencyDebugging,
                    StatusUpdated,
                    StatusUpdatedUserState);
                if (createSyncEngineError != null)
                {
                    return createSyncEngineError;
                }
            }
            catch (Exception ex)
            {
                syncEngine = Helpers.DefaultForType<SyncEngine>();
                return ex;
            }

            try
            {
                if (string.IsNullOrEmpty(syncBox.CopiedSettings.SyncRoot))
                {
                    throw new Exception("Folder path cannot be null nor empty");
                }
                DirectoryInfo folderInfo = new DirectoryInfo(syncBox.CopiedSettings.SyncRoot);
                if (!folderInfo.Exists)
                {
                    throw new Exception("Folder not found at provided folder path");
                }

                // Initialize current, in-memory index
                CLError allPathsError = FilePathDictionary<FileMetadata>.CreateAndInitialize(folderInfo,
                    out newAgent.AllPaths,
                    newAgent.MetadataPath_RecursiveDelete,
                    newAgent.MetadataPath_RecursiveRename);
                if (allPathsError != null)
                {
                    return allPathsError;
                }

                // Initialize folder paths
                newAgent.CurrentFolderPath = newAgent.InitialFolderPath = syncBox.CopiedSettings.SyncRoot;

                // assign local fields with optional initialization parameters
                newAgent.OnQueueing = onQueueingCallback;
                newAgent.SyncRun = syncEngine.Run;
                newAgent.LogProcessingFileChanges = logProcessing;

                // assign timer object that is used for processing the FileChange queues in batches
                CLError queueTimerError = ProcessingQueuesTimer.CreateAndInitializeProcessingQueuesTimer(state =>
                    {
                        object[] castState = state as object[];
                        bool parametersMatched = false;

                        if (castState.Length == 2)
                        {
                            Action<bool> ProcessQueuesAfterTimer = castState[0] as Action<bool>;
                            LinkedList<FileChange> ProcessingChanges = castState[1] as LinkedList<FileChange>;

                            if (ProcessQueuesAfterTimer != null
                                && ProcessingChanges != null)
                            {
                                parametersMatched = true;

                                ProcessQueuesAfterTimer(ProcessingChanges.Count == 0);
                            }
                        }

                        if (!parametersMatched)
                        {
                            throw new InvalidOperationException("Parameters not matched");
                        }
                    },
                    1000, // Collect items in queue for 1 second before batch processing
                    out newAgent.QueuesTimer,
                    new object[] { (Action<bool>)newAgent.ProcessQueuesAfterTimer, newAgent.ProcessingChanges });
                if (queueTimerError != null)
                {
                    return queueTimerError;
                }
            }
            catch (Exception ex)
            {
                return ex;
            }
            return null;
        }

        private MonitorAgent(IndexingAgent Indexer, CLSyncBox syncBox, bool debugMemory, bool DependencyDebugging)
        {
            // check input parameters

            if (syncBox == null)
            {
                throw new NullReferenceException("syncBox cannot be null");
            }

            // Initialize Cloud trace in case it is not already initialized.
            CLTrace.Initialize(syncBox.CopiedSettings.TraceLocation, "Cloud", "log", syncBox.CopiedSettings.TraceLevel, syncBox.CopiedSettings.LogErrors);
            CLTrace.Instance.writeToLog(9, "MonitorAgent: CreateNewAndInitialize: Entry");

            if (Indexer == null)
            {
                throw new NullReferenceException("Indexer cannot be null");
            }
            this._syncBox = syncBox;
            this.Indexer = Indexer;
            this._syncData = new SyncData(this, Indexer);
            this.debugMemory = debugMemory;
            this.DependencyDebugging = DependencyDebugging;
            this.initiazeMemoryDebug();
        }
        // Standard IDisposable implementation based on MSDN System.IDisposable
        ~MonitorAgent()
        {
            this.Dispose(false);
        }

        #region public methods
        /// <summary>
        /// A push notification has been received.
        /// Starts the queue timer to start sync processing,
        /// if it is not already started for other events
        /// </summary>
        public void PushNotification(JsonContracts.NotificationResponse notification)
        {
            lock (QueuesTimer.TimerRunningLocker)
            {
                QueuesTimer.StartTimerIfNotRunning();
            }
        }

        /// <summary>
        /// Applies a Sync From FileChange to the local file system i.e. a folder creation would cause the local FileSystem to create a folder locally;
        /// changes in-memory index first to prevent firing Sync To events
        /// </summary>
        /// <param name="toApply">FileChange to apply to the local file system</param>
        /// <returns>Returns any error occurred applying the FileChange, if any</returns>
        internal CLError ApplySyncFromFileChange(FileChange toApply)
        {
            try
            {
                if (toApply.Direction == SyncDirection.To)
                {
                    throw new ArgumentException("Cannot apply a Sync To FileChange locally");
                }
                if (toApply.Metadata.HashableProperties.IsFolder
                    && toApply.Type == FileChangeType.Modified)
                {
                    throw new ArgumentException("Cannot apply a modification to a folder");
                }
                if (!toApply.Metadata.HashableProperties.IsFolder
                    && (toApply.Type == FileChangeType.Created
                        || toApply.Type == FileChangeType.Modified))
                {
                    throw new ArgumentException("Cannot download a file in MonitorAgent, it needs to be downloaded through Sync");
                }

                FilePath rootPath = CurrentFolderPath;
                if (!toApply.NewPath.Contains(rootPath))
                {
                    throw new ArgumentException("FileChange's NewPath does not fall within the root directory");
                }

                Action<FilePath, FilePath, object, Nullable<DateTime>, Nullable<DateTime>> recurseFolderCreationToRoot = (toCreate, root, currentAction, creationTime, lastTime) =>
                    {
                        if (!FilePathComparer.Instance.Equals(toCreate, root))
                        {
                            Action<FilePath, FilePath, object, Nullable<DateTime>, Nullable<DateTime>> castAction = currentAction as Action<FilePath, FilePath, object, Nullable<DateTime>, Nullable<DateTime>>;
                            if (castAction == null)
                            {
                                throw new NullReferenceException("Unable to cast currentAction as the type of the current Action");
                            }
                            castAction(toCreate.Parent, root, castAction, null, null);

                            FileMetadata existingPath;
                            Nullable<DateTime> createdLastWriteUtc;
                            Nullable<DateTime> createdCreationUtc;

                            if (AllPaths.TryGetValue(toCreate, out existingPath))
                            {
                                if (!Directory.Exists(toCreate.ToString()))
                                {
                                    CreateDirectoryWithAttributes(toCreate, existingPath.HashableProperties.CreationTime, existingPath.HashableProperties.LastTime, out createdLastWriteUtc, out createdCreationUtc);
                                }
                            }
                            else
                            {
                                CreateDirectoryWithAttributes(toCreate, creationTime, lastTime, out createdLastWriteUtc, out createdCreationUtc);

                                AllPaths.Add(toCreate, new FileMetadata()
                                {
                                    HashableProperties = new FileMetadataHashableProperties(true,
                                        createdLastWriteUtc,
                                        createdCreationUtc,
                                        null)
                                });
                            }
                        }
                    };

                lock (AllPaths)
                {
                    switch (toApply.Type)
                    {
                        case FileChangeType.Created:
                            recurseFolderCreationToRoot(toApply.NewPath, rootPath, recurseFolderCreationToRoot, toApply.Metadata.HashableProperties.CreationTime, toApply.Metadata.HashableProperties.LastTime);
                            break;
                        case FileChangeType.Deleted:
                            if (toApply.Metadata.HashableProperties.IsFolder)
                            {
                                try
                                {
                                    Directory.Delete(toApply.NewPath.ToString(), true);
                                }
                                catch (DirectoryNotFoundException)
                                {
                                }
                            }
                            else
                            {
                                try
                                {
                                    File.Delete(toApply.NewPath.ToString());
                                }
                                catch (FileNotFoundException)
                                {
                                }
                            }

                            AllPaths.Remove(toApply.NewPath);
                            break;
                        case FileChangeType.Renamed:
                            recurseFolderCreationToRoot(toApply.NewPath.Parent, rootPath, recurseFolderCreationToRoot, null, null);

                            if (toApply.Metadata.HashableProperties.IsFolder)
                            {
                                Directory.Move(toApply.OldPath.ToString(), toApply.NewPath.ToString());
                            }
                            else
                            {
                                string newPathString = toApply.NewPath.ToString();
                                string oldPathString = toApply.OldPath.ToString();

                                if (File.Exists(newPathString))
                                {
                                    try
                                    {
                                        string backupLocation = Helpers.GetTempFileDownloadPath(_syncBox.CopiedSettings, _syncBox.SyncBoxId) + "\\" + Guid.NewGuid().ToString();
                                        File.Replace(oldPathString,
                                            newPathString,
                                            backupLocation,
                                            ignoreMetadataErrors: true);
                                        try
                                        {
                                            if (File.Exists(backupLocation))
                                            {
                                                File.Delete(backupLocation);
                                            }
                                        }
                                        catch
                                        {
                                        }
                                    }
                                    // File.Replace not supported on non-NTFS drives, must use traditional move
                                    catch (PlatformNotSupportedException)
                                    {
                                        if (File.Exists(newPathString))
                                        {
                                            File.Delete(newPathString);
                                        }
                                        File.Move(oldPathString, newPathString);
                                    }
                                    // Some strange condition on specific files which does not make sense can throw an error on replace but may still succeed on move
                                    catch (IOException)
                                    {
                                        if (File.Exists(newPathString))
                                        {
                                            File.Delete(newPathString);
                                        }
                                        File.Move(oldPathString, newPathString);
                                    }
                                }
                                else
                                {
                                    File.Move(oldPathString, newPathString);
                                }
                            }

                            AllPaths.Remove(toApply.OldPath);
                            AllPaths[toApply.NewPath] = new FileMetadata(toApply.Metadata.RevisionChanger)
                            {
                                ServerId = toApply.Metadata.ServerId,
                                HashableProperties = toApply.Metadata.HashableProperties,
                                LinkTargetPath = toApply.Metadata.LinkTargetPath,
                                Revision = toApply.Metadata.Revision
                            };
                            break;
                    }
                }
            }
            catch (Exception ex)
            {
                return ex;
            }
            return null;
        }

        // helper method to create a directory at a given path and set the time attributes for creation/last modified
        private static void CreateDirectoryWithAttributes(FilePath toCreate, Nullable<DateTime> creationTime, Nullable<DateTime> lastTime, out Nullable<DateTime> createdLastWriteUtc, out Nullable<DateTime> createdCreationUtc)
        {
            GenericHolder<DirectoryInfo> createdDirectoryHolder = new GenericHolder<DirectoryInfo>(null);
            Helpers.RunActionWithRetries(actionState => actionState.Value.Value = Directory.CreateDirectory(actionState.Key),
                new KeyValuePair<string, GenericHolder<DirectoryInfo>>(toCreate.ToString(), createdDirectoryHolder),
                true);

            try
            {
                if (creationTime != null)
                {
                    Helpers.RunActionWithRetries(actionState => actionState.Value.CreationTimeUtc = actionState.Key,
                        new KeyValuePair<DateTime, DirectoryInfo>((DateTime)creationTime, createdDirectoryHolder.Value),
                        true);
                }
                if (lastTime != null)
                {
                    Helpers.RunActionWithRetries(actionState => actionState.Value.LastAccessTimeUtc = actionState.Key,
                        new KeyValuePair<DateTime, DirectoryInfo>((DateTime)lastTime, createdDirectoryHolder.Value),
                        true);
                    Helpers.RunActionWithRetries(actionState => actionState.Value.LastWriteTimeUtc = actionState.Key,
                        new KeyValuePair<DateTime, DirectoryInfo>((DateTime)lastTime, createdDirectoryHolder.Value),
                        true);
                }
            }
            catch
            {
                Helpers.RunActionWithRetries(actionState => actionState.Delete(),
                    createdDirectoryHolder.Value,
                    true);
                throw;
            }

            if (lastTime == null)
            {
                createdLastWriteUtc = new DateTime(FileConstants.InvalidUtcTimeTicks, DateTimeKind.Utc);
                GenericHolder<Nullable<DateTime>> successLastWriteTime = new GenericHolder<Nullable<DateTime>>(null);
                Helpers.RunActionWithRetries(actionState => actionState.Key.Value = actionState.Value.LastWriteTimeUtc,
                    new KeyValuePair<GenericHolder<Nullable<DateTime>>, DirectoryInfo>(successLastWriteTime, createdDirectoryHolder.Value),
                    false);
                createdLastWriteUtc = successLastWriteTime.Value;
            }
            else
            {
                createdLastWriteUtc = lastTime;
            }

            if (creationTime == null)
            {
                createdCreationUtc = new DateTime(FileConstants.InvalidUtcTimeTicks, DateTimeKind.Utc);
                GenericHolder<Nullable<DateTime>> successCreationTime = new GenericHolder<Nullable<DateTime>>(null);
                Helpers.RunActionWithRetries(actionState => actionState.Key.Value = actionState.Value.CreationTimeUtc,
                    new KeyValuePair<GenericHolder<Nullable<DateTime>>, DirectoryInfo>(successCreationTime, createdDirectoryHolder.Value),
                    false);
                createdCreationUtc = successCreationTime.Value;
            }
            else
            {
                createdCreationUtc = creationTime;
            }
        }

        /// <summary>
        /// Adds a FileChange to the ProcessingQueue;
        /// will also trigger a sync if one isn't already scheduled to run
        /// </summary>
        /// <param name="toAdd">FileChange to queue</param>
        /// <param name="insertAtTop">Send true for the FileChange to be processed first on the queue, otherwise it will be last</param>
        /// <returns>Returns an error that occurred queueing the FileChange, if any</returns>
        internal CLError AddFileChangeToProcessingQueue(FileChange toAdd, bool insertAtTop, GenericHolder<List<FileChange>> errorHolder)
        {
            try
            {
                if (toAdd == null)
                {
                    throw new NullReferenceException("toAdd cannot be null");
                }
                return AddFileChangesToProcessingQueue(new FileChange[] { toAdd }, insertAtTop, errorHolder);
            }
            catch (Exception ex)
            {
                if (toAdd != null)
                {
                    errorHolder.Value = new List<FileChange>(1)
                    {
                        toAdd
                    };
                }
                return ex;
            }
        }

        /// <summary>
        /// Adds FileChanges to the ProcessingQueue;
        /// will also trigger a sync if one isn't alredy scheduled to run
        /// </summary>
        /// <param name="toAdd">FileChanges to queue</param>
        /// <param name="insertAtTop">Send true for the FileChanges to be processed first on the queue, otherwise they will be last</param>
        /// <returns>Returns an error that occurred queueing the FileChanges, if any</returns>
        internal CLError AddFileChangesToProcessingQueue(IEnumerable<FileChange> toAdd, bool insertAtTop, GenericHolder<List<FileChange>> errorHolder)
        {
            CLError toReturn = null;
            try
            {
                if (errorHolder == null)
                {
                    throw new NullReferenceException("errorHolder cannot be null");
                }

                if (toAdd == null)
                {
                    toAdd = Enumerable.Empty<FileChange>();
                }

                // if items are to be inserted at the top,
                // they must first be reversed to process in the original order
                if (insertAtTop)
                {
                    toAdd = toAdd.Reverse();
                }

                lock (QueuesTimer.TimerRunningLocker)
                {
                    bool itemAdded = false;

                    // loop through the FileChanges to add
                    foreach (FileChange currentToAdd in toAdd)
                    {
                        itemAdded = true;

                        try
                        {
                            // add the current FileChange to either the top or bottom of the queue
                            if (insertAtTop)
                            {
                                ProcessingChanges.AddFirst(currentToAdd);
                            }
                            else
                            {
                                ProcessingChanges.AddLast(currentToAdd);
                            }
                        }
                        catch (Exception ex)
                        {
                            if (errorHolder.Value == null)
                            {
                                errorHolder.Value = new List<FileChange>();
                            }
                            errorHolder.Value.Add(currentToAdd);
                            toReturn += ex;
                        }
                    }

                    if (itemAdded)
                    {
                        // start the processing timer (or trigger immediately if the queue limit is reached)
                        if (ProcessingChanges.Count > MaxProcessingChangesBeforeTrigger)
                        {
                            QueuesTimer.TriggerTimerCompletionImmediately();
                        }
                        else
                        {
                            QueuesTimer.StartTimerIfNotRunning();
                        }
                    }
                }
            }
            catch (Exception ex)
            {
                if (errorHolder != null
                    && toAdd != null)
                {
                    if (errorHolder.Value == null)
                    {
                        errorHolder.Value = new List<FileChange>();
                    }
                    foreach (FileChange currentChange in toAdd)
                    {
                        if (!errorHolder.Value.Contains(currentChange))
                        {
                            errorHolder.Value.Add(currentChange);
                        }
                    }
                }
                toReturn += ex;
            }
            return toReturn;
        }

        /// <summary>
        /// Notify completion of indexing;
        /// sets IsInitialIndex to false,
        /// combines index with queued changes,
        /// and processes changes
        /// </summary>
        /// <param name="initialList">FileMetadata to use as the initial index</param>
        /// <param name="newChanges">FileChanges that need to be immediately processed as new changes</param>
        public void BeginProcessing(IEnumerable<KeyValuePair<FilePath, FileMetadata>> initialList, IEnumerable<FileChange> newChanges = null)
        {
            // Locks all new file system events from being processed until the initial index is processed,
            // afterwhich they will no longer queue up and instead process normally going forward
            InitialIndexLocker.EnterWriteLock();

            try
            {
                List<GenericHolder<Nullable<KeyValuePair<Action<DisposeCheckingHolder>, DisposeCheckingHolder>>>> startProcessingActions = new List<GenericHolder<Nullable<KeyValuePair<Action<DisposeCheckingHolder>, DisposeCheckingHolder>>>>();

                // lock to prevent the current, in-memory index from being seperately read/modified
                lock (AllPaths)
                {
                    // a null enumerable would cause an error so null-coallesce to an empty array
                    foreach (KeyValuePair<FilePath, FileMetadata> currentItem in initialList ?? new KeyValuePair<FilePath, FileMetadata>[0])
                    {
                        // add each initially indexed item to current, in-memory index
                        AllPaths.Add(currentItem);
                    }

                    // lock to prevent the queue of changes to process from being seperately read/modified
                    lock (QueuedChanges)
                    {
                        // Store a boolean whether to trigger an initial sync operation in case
                        // no changes occurred that would otherwise trigger sync
                        bool triggerSyncWithNoChanges = true;

                        // only need to process new changes if the list exists
                        if (newChanges != null)
                        {
                            // loop through new changes to process
                            foreach (FileChange currentChange in newChanges)
                            {
                                // A file change will be processed which will trigger an initial sync later
                                triggerSyncWithNoChanges = false;

                                // take the new change to process and update the current, in-memory index;
                                // also queue it for processing

                                switch (currentChange.Type)
                                {
                                    case FileChangeType.Created:
                                    case FileChangeType.Modified:
                                        AllPaths[currentChange.NewPath] = currentChange.Metadata;
                                        break;
                                    case FileChangeType.Deleted:
                                        AllPaths.Remove(currentChange.NewPath);
                                        break;
                                    case FileChangeType.Renamed:
                                        AllPaths.Remove(currentChange.OldPath);
                                        AllPaths[currentChange.NewPath] = currentChange.Metadata;
                                        break;
                                }

                                GenericHolder<Nullable<KeyValuePair<Action<DisposeCheckingHolder>, DisposeCheckingHolder>>> newProcessingAction = new GenericHolder<Nullable<KeyValuePair<Action<DisposeCheckingHolder>, DisposeCheckingHolder>>>();
                                startProcessingActions.Add(newProcessingAction);

                                QueueFileChange(new FileChange(QueuedChanges)
                                    {
                                        NewPath = currentChange.NewPath,
                                        OldPath = currentChange.OldPath,
                                        Metadata = currentChange.Metadata,
                                        Type = currentChange.Type,
                                        DoNotAddToSQLIndex = currentChange.DoNotAddToSQLIndex,
                                        EventId = currentChange.EventId,
                                        Direction = currentChange.Direction
                                    }, newProcessingAction);
                            }
                        }

                        // If there were no file changes that will trigger a sync later,
                        // then trigger it now as an initial sync with an empty dictionary
                        if (triggerSyncWithNoChanges)
                        {
                            PushNotification(null);
                        }
                    }
                }

                // set initial indexing to false now so that dequeued events during initial indexing
                // will process again without infinitely queueing/dequeueing
                IsInitialIndex = false;

                // dequeue through the list of file system events that were queued during initial indexing
                while (ChangesQueueForInitialIndexing.Count > 0)
                {
                    // take the currently dequeued file system event and run it back through for processing

                    GenericHolder<Nullable<KeyValuePair<Action<DisposeCheckingHolder>, DisposeCheckingHolder>>> newProcessingAction = new GenericHolder<Nullable<KeyValuePair<Action<DisposeCheckingHolder>, DisposeCheckingHolder>>>();
                    startProcessingActions.Add(newProcessingAction);

                    ChangesQueueHolder currentChange = ChangesQueueForInitialIndexing.Dequeue();
                    CheckMetadataAgainstFile(currentChange.newPath,
                        currentChange.oldPath,
                        currentChange.changeType,
                        currentChange.folderOnly,
                        true,
                        newProcessingAction);
                }

                // null the pointer for the initial index queue so it can be cleared from memory
                ChangesQueueForInitialIndexing = null;

                foreach (GenericHolder<Nullable<KeyValuePair<Action<DisposeCheckingHolder>, DisposeCheckingHolder>>> startProcessing in startProcessingActions)
                {
                    if (startProcessing.Value != null
                        && !((KeyValuePair<Action<DisposeCheckingHolder>, DisposeCheckingHolder>)startProcessing.Value).Value.IsDisposed)
                    {
                        ((KeyValuePair<Action<DisposeCheckingHolder>, DisposeCheckingHolder>)startProcessing.Value).Key(((KeyValuePair<Action<DisposeCheckingHolder>, DisposeCheckingHolder>)startProcessing.Value).Value);
                    }
                }
            }
            finally
            {
                InitialIndexLocker.ExitWriteLock();
            }
        }

        private CLError AssignDependencies(KeyValuePair<FileChangeSource, FileChangeWithDependencies>[] dependencyChanges, Dictionary<FileChangeWithDependencies, KeyValuePair<FileChange, FileChangeSource>> OriginalFileChangeMappings, out HashSet<FileChangeWithDependencies> PulledChanges, originalQueuedChangesIndexesByInMemoryIdsBase originalQueuedChangesIndexesByInMemoryIds)
        {
            CLError toReturn = null;
            try
            {
                List<FileChange> removeFromSql = new List<FileChange>();

                Indexer.CELocker.EnterWriteLock();
                try
                {
                    PulledChanges = new HashSet<FileChangeWithDependencies>();

                    for (int outerChangeIndex = 0; outerChangeIndex < dependencyChanges.Length; outerChangeIndex++)
                    {
                        KeyValuePair<FileChangeSource, FileChangeWithDependencies> OuterChangePair = dependencyChanges[outerChangeIndex];
                        FileChangeWithDependencies OuterFileChange = OuterChangePair.Value;

                        if (OuterChangePair.Key != FileChangeSource.QueuedChanges
                            && !PulledChanges.Contains(OuterFileChange))
                        {
                            for (int innerChangeIndex = outerChangeIndex + 1; innerChangeIndex < dependencyChanges.Length; innerChangeIndex++)
                            {
                                FileChangeWithDependencies InnerFileChange = dependencyChanges[innerChangeIndex].Value;

                                if (!PulledChanges.Contains(InnerFileChange))
                                {
                                    List<FileChangeWithDependencies> DisposeChanges;
                                    bool ContinueProcessing;

                                    switch (InnerFileChange.Type)
                                    {
                                        case FileChangeType.Created:
                                        case FileChangeType.Modified:
                                            CLError creationModificationCheckError = CreationModificationDependencyCheck(OuterFileChange, InnerFileChange, PulledChanges);
                                            DisposeChanges = null;
                                            ContinueProcessing = true;
                                            if (creationModificationCheckError != null)
                                            {
                                                toReturn += new AggregateException("Error in CreationModificationDependencyCheck", creationModificationCheckError.GrabExceptions());
                                            }
                                            break;
                                        case FileChangeType.Renamed:
                                            CLError renameCheckError = RenameDependencyCheck(OuterFileChange, InnerFileChange, PulledChanges, out DisposeChanges, out ContinueProcessing);
                                            if (renameCheckError != null)
                                            {
                                                toReturn += new AggregateException("Error in RenameDependencyCheck", renameCheckError.GrabExceptions());
                                            }
                                            break;
                                        case FileChangeType.Deleted:
                                            CLError deleteCheckError = DeleteDependencyCheck(OuterFileChange, InnerFileChange, PulledChanges, out DisposeChanges, out ContinueProcessing);
                                            if (deleteCheckError != null)
                                            {
                                                toReturn += new AggregateException("Error in DeleteDependencyCheck", deleteCheckError.GrabExceptions());
                                            }
                                            break;
                                        default:
                                            throw new InvalidOperationException("Unknown FileChangeType for InnerFileChange: " + InnerFileChange.Type.ToString());
                                    }

                                    if (DisposeChanges != null)
                                    {
                                        foreach (FileChangeWithDependencies CurrentDisposal in DisposeChanges)
                                        {
                                            KeyValuePair<FileChange, FileChangeSource> CurrentOriginalMapping;
                                            if (OriginalFileChangeMappings != null
                                                && OriginalFileChangeMappings.TryGetValue(CurrentDisposal, out CurrentOriginalMapping))
                                            {
                                                CurrentOriginalMapping.Key.Dispose();
                                                if (CurrentOriginalMapping.Value == FileChangeSource.QueuedChanges
                                                    && RemoveFileChangeFromQueuedChanges(CurrentOriginalMapping.Key, originalQueuedChangesIndexesByInMemoryIds))
                                                {
                                                    removeFromSql.Add(CurrentDisposal);
                                                }
                                            }
                                        }
                                    }

                                    if (!ContinueProcessing)
                                    {
                                        break;
                                    }
                                }
                            }
                        }
                    }
                }
                finally
                {
                    if (removeFromSql.Count > 0)
                    {
                        try
                        {
                            CLError updateSQLError = Indexer.MergeEventsIntoDatabase(
                                removeFromSql.Select(currentToRemove => new FileChangeMerge(null, currentToRemove)),
                                true);
                            if (updateSQLError != null)
                            {
                                toReturn += new AggregateException("Error updating SQL", updateSQLError.GrabExceptions());
                            }
                        }
                        catch (Exception ex)
                        {
                            toReturn += new Exception("Error updating SQL", ex);
                        }
                    }

                    Indexer.CELocker.ExitWriteLock();
                }
            }
            catch (Exception ex)
            {
                PulledChanges = Helpers.DefaultForType<HashSet<FileChangeWithDependencies>>();
                toReturn += ex;
            }
            return toReturn;
        }

        private CLError CreationModificationDependencyCheck(FileChangeWithDependencies EarlierChange, FileChangeWithDependencies LaterChange, HashSet<FileChangeWithDependencies> PulledChanges)
        {
            CLError toReturn = null;
            try
            {
                foreach (FileChangeWithDependencies CurrentEarlierChange in EnumerateDependenciesFromFileChangeDeepestLevelsFirst(EarlierChange)
                    .OfType<FileChangeWithDependencies>())
                {
                    if (LaterChange.NewPath.Contains(CurrentEarlierChange.NewPath))
                    {
                        CurrentEarlierChange.AddDependency(LaterChange);
                        if (DependencyDebugging)
                        {
                            Helpers.CheckFileChangeDependenciesForDuplicates(CurrentEarlierChange);
                        }
                        PulledChanges.Add(LaterChange);
                        break;
                    }
                }
            }
            catch (Exception ex)
            {
                toReturn += ex;
            }
            return toReturn;
        }

        private CLError RenameDependencyCheck(FileChangeWithDependencies EarlierChange, FileChangeWithDependencies LaterChange, HashSet<FileChangeWithDependencies> PulledChanges, out List<FileChangeWithDependencies> DisposeChanges, out bool ContinueProcessing)
        {
            CLError toReturn = null;
            try
            {
                bool DependenciesAddedToLaterChange = false;
                DisposeChanges = null;
                HashSet<FileChangeWithDependencies> RenamePathSearches = null;

                foreach (FileChangeWithDependencies CurrentEarlierChange in EnumerateDependenciesFromFileChangeDeepestLevelsFirst(EarlierChange)
                    .Reverse()
                    .OfType<FileChangeWithDependencies>())
                {
                    bool breakOutOfEnumeration = false;
                    switch (CurrentEarlierChange.Type)
                    {
                        case FileChangeType.Renamed:
                            if (!DependenciesAddedToLaterChange
                                && (RenamePathSearches == null || !RenamePathSearches.Contains(CurrentEarlierChange)))
                            {
                                foreach (FileChangeWithDependencies CurrentInnerRename in EnumerateDependenciesFromFileChangeDeepestLevelsFirst(CurrentEarlierChange, onlyRenamePathsFromTop: true)
                                    .OfType<FileChangeWithDependencies>())
                                {
                                    if (RenamePathSearches == null)
                                    {
                                        RenamePathSearches = new HashSet<FileChangeWithDependencies>(new FileChangeWithDependencies[] { CurrentInnerRename });
                                    }
                                    else
                                    {
                                        RenamePathSearches.Add(CurrentInnerRename);
                                    }
                                    if (CurrentInnerRename.NewPath.Contains(LaterChange.OldPath)
                                        || LaterChange.OldPath.Contains(CurrentInnerRename.NewPath))
                                    {
                                        foreach (FileChangeWithDependencies dependencyToMove in CurrentInnerRename.Dependencies)
                                        {
                                            CurrentInnerRename.RemoveDependency(dependencyToMove);
                                            LaterChange.AddDependency(dependencyToMove);
                                        }
                                        DependenciesAddedToLaterChange = true;

                                        CurrentInnerRename.AddDependency(LaterChange);
                                        if (DependencyDebugging)
                                        {
                                            Helpers.CheckFileChangeDependenciesForDuplicates(CurrentInnerRename);
                                        }
                                        PulledChanges.Add(LaterChange);
                                        break;
                                    }
                                }
                            }
                            break;
                        case FileChangeType.Created:
                        case FileChangeType.Modified:
                            if (CurrentEarlierChange.NewPath.Contains(LaterChange.OldPath))
                            {
                                if (FilePathComparer.Instance.Equals(CurrentEarlierChange.NewPath, LaterChange.OldPath))
                                {
                                    CurrentEarlierChange.NewPath = LaterChange.NewPath;
                                    CLError updateSqlError = Indexer.MergeEventsIntoDatabase(new FileChangeMerge[] { new FileChangeMerge(CurrentEarlierChange, null) }, true);
                                    if (updateSqlError != null)
                                    {
                                        toReturn += new AggregateException("Error updating SQL after replacing NewPath", updateSqlError.GrabExceptions());
                                    }

                                    if (CurrentEarlierChange.Type == FileChangeType.Created)
                                    {
                                        if (DisposeChanges == null)
                                        {
                                            DisposeChanges = new List<FileChangeWithDependencies>(new FileChangeWithDependencies[] { LaterChange });
                                        }
                                        else
                                        {
                                            DisposeChanges.Add(LaterChange);
                                        }

                                        PulledChanges.Add(LaterChange);

                                        foreach (FileChangeWithDependencies laterParent in EnumerateDependenciesFromFileChangeDeepestLevelsFirst(EarlierChange)
                                            .OfType<FileChangeWithDependencies>()
                                            .Where(currentParentCheck => currentParentCheck.Dependencies.Contains(LaterChange)))
                                        {
                                            laterParent.RemoveDependency(LaterChange);
                                        }

                                        DependenciesAddedToLaterChange = true;
                                    }
                                }
                                else
                                {
                                    // child of path of overlap of CurrentEarlierChange's NewPath with LaterChange's OldPath
                                    // (whose parent will be replaced by the change of LaterChange's NewPath
                                    FilePath renamedOverlapChild = CurrentEarlierChange.NewPath;
                                    // variable for recursive checking against the rename's OldPath
                                    FilePath renamedOverlap = renamedOverlapChild.Parent;

                                    // loop till recursing parent of current path level is null
                                    while (renamedOverlap != null)
                                    {
                                        // when the rename's OldPath matches the current recursive path parent level,
                                        // replace the child's parent with the rename's NewPath and break out of the checking loop
                                        if (FilePathComparer.Instance.Equals(renamedOverlap, LaterChange.OldPath))
                                        {
                                            renamedOverlapChild.Parent = LaterChange.NewPath;
                                            CLError replacePathPortionError = Indexer.MergeEventsIntoDatabase(new FileChangeMerge[] { new FileChangeMerge(CurrentEarlierChange, null) }, true);
                                            if (replacePathPortionError != null)
                                            {
                                                toReturn += new AggregateException("Error replacing a portion of the path of CurrentEarlierChange", replacePathPortionError.GrabExceptions());
                                            }
                                            break;
                                        }

                                        // set recursing path variables one level higher
                                        renamedOverlapChild = renamedOverlap;
                                        renamedOverlap = renamedOverlap.Parent;
                                    }
                                    
                                    if (!DependenciesAddedToLaterChange)
                                    {
                                        LaterChange.AddDependency(CurrentEarlierChange);
                                        if (DependencyDebugging)
                                        {
                                            Helpers.CheckFileChangeDependenciesForDuplicates(LaterChange);
                                        }
                                        PulledChanges.Add(CurrentEarlierChange);
                                        DependenciesAddedToLaterChange = true;
                                    }
                                }
                            }
                            break;
                        case FileChangeType.Deleted:// possible error condition, I am not sure this case should ever hit
                            if (LaterChange.OldPath.Contains(CurrentEarlierChange.NewPath))
                            {
                                breakOutOfEnumeration = true;
                            }
                            break;
                        default:
                            throw new InvalidOperationException("Unknown FileChangeType for CurrentEarlierChange: " + CurrentEarlierChange.Type.ToString());
                    }
                    if (breakOutOfEnumeration)
                    {
                        break;
                    }
                }

                ContinueProcessing = !PulledChanges.Contains(EarlierChange);
            }
            catch (Exception ex)
            {
                DisposeChanges = Helpers.DefaultForType<List<FileChangeWithDependencies>>();
                ContinueProcessing = Helpers.DefaultForType<bool>();
                toReturn += ex;
            }
            return toReturn;
        }

        private CLError DeleteDependencyCheck(FileChangeWithDependencies EarlierChange, FileChangeWithDependencies LaterChange, HashSet<FileChangeWithDependencies> PulledChanges, out List<FileChangeWithDependencies> DisposeChanges, out bool ContinueProcessing)
        {
            CLError toReturn = null;
            try
            {
                DisposeChanges = null;

                foreach (FileChangeWithDependencies CurrentEarlierChange in EnumerateDependenciesFromFileChangeDeepestLevelsFirst(EarlierChange))
                {
                    if (CurrentEarlierChange.NewPath.Contains(LaterChange.NewPath))
                    {
                        if (DisposeChanges == null)
                        {
                            DisposeChanges = new List<FileChangeWithDependencies>(new FileChangeWithDependencies[] { CurrentEarlierChange });
                        }
                        else
                        {
                            DisposeChanges.Add(CurrentEarlierChange);
                        }

                        PulledChanges.Add(CurrentEarlierChange);
                        
                        foreach (FileChangeWithDependencies laterParent in EnumerateDependenciesFromFileChangeDeepestLevelsFirst(EarlierChange)
                            .OfType<FileChangeWithDependencies>()
                            .Where(currentParentCheck => currentParentCheck.Dependencies.Contains(CurrentEarlierChange)))
                        {
                            laterParent.RemoveDependency(CurrentEarlierChange);
                        }

                        if (CurrentEarlierChange.Type == FileChangeType.Created
                            && FilePathComparer.Instance.Equals(CurrentEarlierChange.NewPath, LaterChange.NewPath))
                        {
                            DisposeChanges.Add(LaterChange);
                            PulledChanges.Add(LaterChange);
                            
                            foreach (FileChangeWithDependencies laterParent in EnumerateDependenciesFromFileChangeDeepestLevelsFirst(EarlierChange)
                                .OfType<FileChangeWithDependencies>()
                                .Where(currentParentCheck => currentParentCheck.Dependencies.Contains(LaterChange)))
                            {
                                laterParent.RemoveDependency(LaterChange);
                            }

                            break;
                        }
                    }

                    if (CurrentEarlierChange.Type == FileChangeType.Renamed
                        && LaterChange.NewPath.Contains(CurrentEarlierChange.NewPath))
                    {
                        // child of path of overlap of CurrentEarlierChange's NewPath with LaterChange's OldPath
                        // (whose parent will be replaced by the change of LaterChange's NewPath
                        FilePath renamedOverlapChild = LaterChange.NewPath;
                        // variable for recursive checking against the rename's OldPath
                        FilePath renamedOverlap = renamedOverlapChild.Parent;

                        // loop till recursing parent of current path level is null
                        while (renamedOverlap != null)
                        {
                            // when the rename's OldPath matches the current recursive path parent level,
                            // replace the child's parent with the rename's NewPath and break out of the checking loop
                            if (FilePathComparer.Instance.Equals(renamedOverlap, CurrentEarlierChange.NewPath))
                            {
                                renamedOverlapChild.Parent = CurrentEarlierChange.OldPath;
                                CLError replacePathPortionError = Indexer.MergeEventsIntoDatabase(new FileChangeMerge[] { new FileChangeMerge(LaterChange, null) });
                                if (replacePathPortionError != null)
                                {
                                    toReturn += new AggregateException("Error replacing a portion of the path of CurrentEarlierChange", replacePathPortionError.GrabExceptions());
                                }
                                break;
                            }

                            // set recursing path variables one level higher
                            renamedOverlapChild = renamedOverlap;
                            renamedOverlap = renamedOverlap.Parent;
                        }
                    }
                }

                ContinueProcessing = !PulledChanges.Contains(EarlierChange);
            }
            catch (Exception ex)
            {
                DisposeChanges = Helpers.DefaultForType<List<FileChangeWithDependencies>>();
                ContinueProcessing = Helpers.DefaultForType<bool>();
                toReturn += ex;
            }
            return toReturn;
        }

        internal CLError AssignDependencies(IEnumerable<PossiblyStreamableFileChange> toAssign,
            IEnumerable<FileChange> currentFailures,
            out IEnumerable<PossiblyStreamableFileChange> outputChanges,
            out IEnumerable<FileChange> outputFailures,
            List<FileChange> failedOutChanges)
        {
            CLError toReturn = null;
            try
            {
                HashSet<FileChangeWithDependencies> PulledChanges;
                Func<PossiblyStreamableFileChange, Dictionary<FileChangeWithDependencies, KeyValuePair<GenericHolder<bool>, Stream>>, FileChangeWithDependencies> convertChange = (inputChange, streamMappings) =>
                    {
                        if (inputChange.FileChange is FileChangeWithDependencies)
                        {
                            streamMappings[(FileChangeWithDependencies)inputChange.FileChange] = new KeyValuePair<GenericHolder<bool>, Stream>(new GenericHolder<bool>(false), inputChange.Stream);
                            return (FileChangeWithDependencies)inputChange.FileChange;
                        }

                        FileChangeWithDependencies outputChange;
                        CLError conversionError = FileChangeWithDependencies.CreateAndInitialize(inputChange.FileChange, /* initialDependencies */ null, out outputChange);
                        if (conversionError != null)
                        {
                            throw new AggregateException("Error converting FileChange to FileChangeWithDependencies", conversionError.GrabExceptions());
                        }
                        streamMappings[outputChange] = new KeyValuePair<GenericHolder<bool>, Stream>(new GenericHolder<bool>(false), inputChange.Stream);
                        return outputChange;
                    };
                Dictionary<FileChangeWithDependencies, KeyValuePair<GenericHolder<bool>, Stream>> originalFileStreams = new Dictionary<FileChangeWithDependencies, KeyValuePair<GenericHolder<bool>, Stream>>();
                KeyValuePair<FileChangeSource, FileChangeWithDependencies>[] assignmentsWithDependencies = toAssign
                    .Select(currentToAssign => new KeyValuePair<FileChangeSource, FileChangeWithDependencies>(FileChangeSource.ProcessingChanges, convertChange(currentToAssign, originalFileStreams)))
                    .Concat(currentFailures.Select(currentFailure => new KeyValuePair<FileChangeSource, FileChangeWithDependencies>(FileChangeSource.FailureQueue, convertChange(new PossiblyStreamableFileChange(currentFailure, null), originalFileStreams))))
                    .Concat((failedOutChanges ?? Enumerable.Empty<FileChange>()).Select(currentFailedOut => new KeyValuePair<FileChangeSource, FileChangeWithDependencies>(FileChangeSource.FailedOutList, convertChange(new PossiblyStreamableFileChange(currentFailedOut, null), originalFileStreams))))
                    .OrderBy(currentSourcedChange => currentSourcedChange.Value.EventId)
                    .ToArray();
                toReturn = AssignDependencies(assignmentsWithDependencies,
                    null,
                    out PulledChanges,
                    originalQueuedChangesIndexesByInMemoryIds: null);

                List<PossiblyStreamableFileChange> outputChangeList = new List<PossiblyStreamableFileChange>();
                List<FileChange> outputFailureList = new List<FileChange>();

                foreach (KeyValuePair<FileChangeSource, FileChangeWithDependencies> currentAssignment in assignmentsWithDependencies)
                {
                    if (PulledChanges == null
                        || !PulledChanges.Contains(currentAssignment.Value))
                    {
                        if (currentAssignment.Key == FileChangeSource.FailureQueue)
                        {
                            outputFailureList.Add(currentAssignment.Value);
                        }
                        else if (currentAssignment.Key == FileChangeSource.FailedOutList)
                        {
                            // no need for null-check failedOutChanges since there would be no FileChangeSource for FailedOutList if there was no FailedOut changes
                            failedOutChanges.Add(currentAssignment.Value);
                        }
                        else
                        {
                            KeyValuePair<GenericHolder<bool>, Stream> originalStream;
                            if (originalFileStreams.TryGetValue(currentAssignment.Value, out originalStream))
                            {
                                originalStream.Key.Value = true;
                                outputChangeList.Add(new PossiblyStreamableFileChange(currentAssignment.Value, originalStream.Value));
                            }
                            else
                            {
                                outputChangeList.Add(new PossiblyStreamableFileChange(currentAssignment.Value, null));
                            }
                        }
                    }
                }

                foreach (KeyValuePair<GenericHolder<bool>, Stream> streamValue in originalFileStreams.Values)
                {
                    if (streamValue.Key.Value == false
                        && streamValue.Value != null)
                    {
                        try
                        {
                            streamValue.Value.Dispose();
                        }
                        catch (Exception ex)
                        {
                            toReturn += ex;
                        }
                    }
                }

                outputChanges = outputChangeList;
                outputFailures = outputFailureList;
            }
            catch (Exception ex)
            {
                outputChanges = Helpers.DefaultForType<IEnumerable<PossiblyStreamableFileChange>>();
                outputFailures = Helpers.DefaultForType<IEnumerable<FileChange>>();
                toReturn += ex;
            }
            return toReturn;
        }

        /// <summary>
        /// Method to be called within the context of the main lock of the Sync service
        /// which locks the changed files, updates metadata, and outputs a sorted FileChange array for processing
        /// </summary>
        /// <param name="initialFailures">Input FileChanges from FailureQueue to integrate into dependency checking</param>
        /// <param name="outputChanges">Output array of FileChanges to process</param>
        /// <param name="outputChangesInError">Output array of FileChanges with observed errors for requeueing, may be empty but never null</param>
        /// <param name="nullChangeFound">(output) Whether a null FileChange was found in the processing queue (which does not get output)</param>
        /// <param name="failedOutChanges">The possibly null queue containing failed out changes which should be locked if it exists by the method caller</param>
        /// <returns>Returns error(s) that occurred finalizing the FileChange array, if any</returns>
        internal CLError GrabPreprocessedChanges(IEnumerable<PossiblyPreexistingFileChangeInError> initialFailures,
            out IEnumerable<PossiblyStreamableFileChange> outputChanges,
            out IEnumerable<PossiblyPreexistingFileChangeInError> outputChangesInError,
            out bool nullChangeFound,
            List<FileChange> failedOutChanges)
        {
            CLError toReturn = null;
            List<KeyValuePair<FileChangeMerge, FileChange>> queuedChangesNeedMergeToSql = new List<KeyValuePair<FileChangeMerge, FileChange>>();
            try
            {
                lock (QueuedChanges)
                {
                    lock (QueuesTimer.TimerRunningLocker)
                    {
                        Func<KeyValuePair<FileChangeSource, KeyValuePair<bool, FileChange>>, FileChangeWithDependencies> convertChange = toConvert =>
                            {
                                FileChangeWithDependencies converted;
                                CLError conversionError = FileChangeWithDependencies.CreateAndInitialize(toConvert.Value.Value,
                                    ((toConvert.Value.Value is FileChangeWithDependencies) ? ((FileChangeWithDependencies)toConvert.Value.Value).Dependencies : null),
                                    out converted);
                                if (conversionError != null)
                                {
                                    throw new AggregateException("Error converting FileChange to FileChangeWithDependencies", conversionError.GrabExceptions());
                                }
                                else if (DependencyDebugging
                                    && (toConvert.Value.Value is FileChangeWithDependencies)
                                    && ((FileChangeWithDependencies)toConvert.Value.Value).DependenciesCount > 0)
                                {
                                    Helpers.CheckFileChangeDependenciesForDuplicates(converted);
                                }
                                if (converted.EventId == 0
                                    && toConvert.Key != FileChangeSource.QueuedChanges)
                                {
                                    throw new ArgumentException("Cannot communicate FileChange without EventId; FileChangeSource: " + toConvert.Key.ToString());
                                }
                                return converted;
                            };

                        GenericHolder<bool> nullFound = new GenericHolder<bool>(false);
                        Func<object, GenericHolder<bool>, bool> nullCheckAndMarkFound = (referenceToCheck, nullFoundHolder) =>
                            {
                                if (referenceToCheck == null)
                                {
                                    nullFoundHolder.Value = true;
                                    return false;
                                }
                                return true;
                            };

                        Dictionary<long, FilePath> originalQueuedChangesIndexesByInMemoryIds = new Dictionary<long, FilePath>();
                        originalQueuedChangesIndexesByInMemoryIdsBase originalQueuedChangesIndexesByInMemoryIdsWrapped = new originalQueuedChangesIndexesByInMemoryIdsFromDictionary(originalQueuedChangesIndexesByInMemoryIds);
                        Func<KeyValuePair<FilePath, FileChange>, Dictionary<long, FilePath>, KeyValuePair<FileChangeSource, KeyValuePair<bool, FileChange>>> reselectQueuedChangeAndAddToMapping =
                            (queuedChange, queuedMappings) =>
                            {
                                queuedMappings[queuedChange.Value.InMemoryId] = queuedChange.Key;
                                return new KeyValuePair<FileChangeSource, KeyValuePair<bool, FileChange>>(FileChangeSource.QueuedChanges, new KeyValuePair<bool, FileChange>(false, queuedChange.Value));
                            };

                        var AllFileChanges = (ProcessingChanges.DequeueAll()
                            .Where(currentProcessingChange => nullCheckAndMarkFound(currentProcessingChange, nullFound)) // added nullable FileChange so that syncing can be triggered by queueing a null
                            .Select(currentProcessingChange => new KeyValuePair<FileChangeSource, KeyValuePair<bool, FileChange>>(FileChangeSource.ProcessingChanges, new KeyValuePair<bool, FileChange>(false, currentProcessingChange)))
                            .Concat(initialFailures.Select(currentInitialFailure => new KeyValuePair<FileChangeSource, KeyValuePair<bool, FileChange>>(FileChangeSource.FailureQueue, new KeyValuePair<bool, FileChange>(currentInitialFailure.IsPreexisting, currentInitialFailure.FileChange)))))
                            .Concat((failedOutChanges ?? Enumerable.Empty<FileChange>()).Select(currentFailedOut => new KeyValuePair<FileChangeSource, KeyValuePair<bool, FileChange>>(FileChangeSource.FailedOutList, new KeyValuePair<bool,FileChange>(false, currentFailedOut))))
                            .OrderBy(eventOrdering => eventOrdering.Value.Value.EventId)
                            .Concat(QueuedChanges
                                .OrderBy(memoryIdOrdering => memoryIdOrdering.Value.InMemoryId)
                                .Select(queuedChange => reselectQueuedChangeAndAddToMapping(queuedChange, originalQueuedChangesIndexesByInMemoryIds)))
                            .Select(currentFileChange => new
                            {
                                ExistingError = currentFileChange.Value.Key,
                                OriginalFileChange = currentFileChange.Value.Value,
                                DependencyFileChange = convertChange(currentFileChange),
                                SourceType = currentFileChange.Key
                            })
                            .ToArray();

                        if (failedOutChanges != null)
                        {
                            failedOutChanges.Clear();
                        }

                        nullChangeFound = nullFound.Value;

                        Dictionary<FileChangeWithDependencies, KeyValuePair<FileChange, FileChangeSource>> OriginalFileChangeMappings = AllFileChanges.ToDictionary(keySelector => keySelector.DependencyFileChange,
                            valueSelector => new KeyValuePair<FileChange, FileChangeSource>(valueSelector.OriginalFileChange, valueSelector.SourceType));

                        HashSet<FileChangeWithDependencies> PulledChanges;
                        CLError assignmentError = AssignDependencies(AllFileChanges.Select(currentFileChange => new KeyValuePair<FileChangeSource, FileChangeWithDependencies>(currentFileChange.SourceType, currentFileChange.DependencyFileChange)).ToArray(),
                            OriginalFileChangeMappings,
                            out PulledChanges,
                            originalQueuedChangesIndexesByInMemoryIdsWrapped);
                        List<PossiblyStreamableFileChange> OutputChangesList = new List<PossiblyStreamableFileChange>();
                        List<PossiblyPreexistingFileChangeInError> OutputFailuresList = new List<PossiblyPreexistingFileChangeInError>();

                        for (int currentChangeIndex = 0; currentChangeIndex < AllFileChanges.Length; currentChangeIndex++)
                        {
                            var CurrentDependencyTree = AllFileChanges[currentChangeIndex];

                            if (!PulledChanges.Contains(CurrentDependencyTree.DependencyFileChange))
                            {
                                Action<List<KeyValuePair<FileChangeMerge, FileChange>>> removeQueuedChangesFromDependencyTree = changesToAdd =>
                                {
                                    IEnumerable<KeyValuePair<int, FileChange>> queuedChangesEnumerable = EnumerateDependencies(CurrentDependencyTree.DependencyFileChange);
                                    foreach (KeyValuePair<int, FileChange> currentQueuedChange in queuedChangesEnumerable)
                                    {
                                        FileChangeWithDependencies castEnumeratedQueuedChange;
                                        KeyValuePair<FileChange, FileChangeSource> mappedOriginalQueuedChange;
                                        if ((castEnumeratedQueuedChange = currentQueuedChange.Value as FileChangeWithDependencies) != null
                                            && OriginalFileChangeMappings.TryGetValue(castEnumeratedQueuedChange,
                                                out mappedOriginalQueuedChange)
                                            && mappedOriginalQueuedChange.Value == FileChangeSource.QueuedChanges)
                                        {
                                            changesToAdd.Add(new KeyValuePair<FileChangeMerge, FileChange>(
                                                new FileChangeMerge(currentQueuedChange.Value, null),
                                                    mappedOriginalQueuedChange.Key));
                                        }
                                    }
                                };

                                if (CurrentDependencyTree.SourceType == FileChangeSource.FailureQueue)
                                {
                                    removeQueuedChangesFromDependencyTree(queuedChangesNeedMergeToSql);

                                    OutputFailuresList.Add(new PossiblyPreexistingFileChangeInError(AllFileChanges[currentChangeIndex].ExistingError, CurrentDependencyTree.DependencyFileChange));
                                }
                                else
                                {
                                    bool nonQueuedChangeFound = false;
                                    bool nonFailedOutChangeFound = false;
                                    
                                    IEnumerable<KeyValuePair<int, FileChange>> nonQueuedChangesEnumerable = EnumerateDependencies(CurrentDependencyTree.DependencyFileChange);
                                    foreach (KeyValuePair<int, FileChange> currentNonQueuedChange in nonQueuedChangesEnumerable)
                                    {
                                        FileChangeWithDependencies castEnumeratedNonQueuedChange;
                                        KeyValuePair<FileChange, FileChangeSource> mappedOriginalNonQueuedChange;
                                        if ((castEnumeratedNonQueuedChange = currentNonQueuedChange.Value as FileChangeWithDependencies) != null
                                            && OriginalFileChangeMappings.TryGetValue(castEnumeratedNonQueuedChange,
                                                out mappedOriginalNonQueuedChange))
                                        {
                                            if (mappedOriginalNonQueuedChange.Value != FileChangeSource.QueuedChanges)
                                            {
                                                nonQueuedChangeFound = true;

                                                if (mappedOriginalNonQueuedChange.Value != FileChangeSource.FailedOutList)
                                                {
                                                    nonFailedOutChangeFound = true;
                                                }

                                                if (nonFailedOutChangeFound)
                                                {
                                                    break;
                                                }
                                            }
                                            else
                                            {
                                                nonFailedOutChangeFound = true;

                                                if (nonQueuedChangeFound)
                                                {
                                                    break;
                                                }
                                            }
                                        }
                                    }

                                    if (nonQueuedChangeFound)
                                    {
                                        removeQueuedChangesFromDependencyTree(queuedChangesNeedMergeToSql);

                                        if (nonFailedOutChangeFound)
                                        {
                                            FileStream OutputStream = null;
                                            bool CurrentFailed = false;
                                            if (CurrentDependencyTree.DependencyFileChange.Metadata != null
                                                && !CurrentDependencyTree.DependencyFileChange.Metadata.HashableProperties.IsFolder
                                                && (CurrentDependencyTree.DependencyFileChange.Type == FileChangeType.Created
                                                    || CurrentDependencyTree.DependencyFileChange.Type == FileChangeType.Modified)
                                                && CurrentDependencyTree.DependencyFileChange.Direction == SyncDirection.To)
                                            {
                                                try
                                                {
                                                    try
                                                    {
                                                        OutputStream = new FileStream(CurrentDependencyTree.DependencyFileChange.NewPath.ToString(), FileMode.Open, FileAccess.Read, FileShare.Read);
                                                    }
                                                    catch (FileNotFoundException)
                                                    {
                                                        CurrentDependencyTree.DependencyFileChange.NotFoundForStreamCounter++;
                                                        throw;
                                                    }
                                                    byte[] previousMD5Bytes;
                                                    CLError retrieveMD5Error = CurrentDependencyTree.DependencyFileChange.GetMD5Bytes(out previousMD5Bytes);
                                                    if (retrieveMD5Error != null)
                                                    {
                                                        throw new AggregateException("Error retrieving previousMD5Bytes", retrieveMD5Error.GrabExceptions());
                                                    }

                                                    MD5 md5Hasher = MD5.Create();

                                                    try
                                                    {
                                                        byte[] fileBuffer = new byte[FileConstants.BufferSize];
                                                        int fileReadBytes;
                                                        long countFileSize = 0;

                                                        while ((fileReadBytes = OutputStream.Read(fileBuffer, 0, FileConstants.BufferSize)) > 0)
                                                        {
                                                            countFileSize += fileReadBytes;
                                                            md5Hasher.TransformBlock(fileBuffer, 0, fileReadBytes, fileBuffer, 0);
                                                        }

                                                        md5Hasher.TransformFinalBlock(FileConstants.EmptyBuffer, 0, 0);
                                                        byte[] newMD5Bytes = md5Hasher.Hash;

                                                        string pathString = CurrentDependencyTree.DependencyFileChange.NewPath.ToString();
                                                        FileInfo uploadInfo = new FileInfo(pathString);
                                                        DateTime newCreationTime = uploadInfo.CreationTimeUtc.DropSubSeconds();
                                                        DateTime newWriteTime = uploadInfo.LastWriteTimeUtc.DropSubSeconds();

                                                        if (newCreationTime.CompareTo(CurrentDependencyTree.DependencyFileChange.Metadata.HashableProperties.CreationTime) != 0 // creation time changed
                                                            || newWriteTime.CompareTo(CurrentDependencyTree.DependencyFileChange.Metadata.HashableProperties.LastTime) != 0 // or last write time changed
                                                            || CurrentDependencyTree.DependencyFileChange.Metadata.HashableProperties.Size == null // or previous size was not set
                                                            || ((long)CurrentDependencyTree.DependencyFileChange.Metadata.HashableProperties.Size) == countFileSize // or size changed
                                                            || !((previousMD5Bytes == null && newMD5Bytes == null)
                                                                || (previousMD5Bytes != null && newMD5Bytes != null && previousMD5Bytes.Length == newMD5Bytes.Length && NativeMethods.memcmp(previousMD5Bytes, newMD5Bytes, new UIntPtr((uint)previousMD5Bytes.Length)) == 0))) // or md5 changed
                                                        {
                                                            CLError setMD5Error = CurrentDependencyTree.DependencyFileChange.SetMD5(newMD5Bytes);
                                                            if (setMD5Error != null)
                                                            {
                                                                throw new AggregateException("Error setting DependenyFileChange MD5", setMD5Error.GrabExceptions());
                                                            }

                                                            CurrentDependencyTree.DependencyFileChange.Metadata.HashableProperties = new FileMetadataHashableProperties(false,
                                                                newWriteTime,
                                                                newCreationTime,
                                                                countFileSize);

                                                            CLError writeNewMetadataError = Indexer.MergeEventsIntoDatabase(new FileChangeMerge[] { new FileChangeMerge(CurrentDependencyTree.DependencyFileChange, null) });
                                                            if (writeNewMetadataError != null)
                                                            {
                                                                throw new AggregateException("Error writing updated file upload metadata to SQL", writeNewMetadataError.GrabExceptions());
                                                            }
                                                        }
                                                    }
                                                    finally
                                                    {
                                                        try
                                                        {
                                                            if (OutputStream != null)
                                                            {
                                                                OutputStream.Seek(0, SeekOrigin.Begin);
                                                            }
                                                        }
                                                        catch
                                                        {
                                                        }

                                                        md5Hasher.Dispose();
                                                    }
                                                }
                                                catch (Exception ex)
                                                {
                                                    CurrentFailed = true;
                                                    toReturn += ex;
                                                }
                                            }

                                            if (CurrentFailed)
                                            {
                                                OutputFailuresList.Add(new PossiblyPreexistingFileChangeInError(false, CurrentDependencyTree.DependencyFileChange));
                                            }
                                            else
                                            {
                                                OutputChangesList.Add(new PossiblyStreamableFileChange(CurrentDependencyTree.DependencyFileChange, OutputStream));
                                            }
                                        }
                                        else/* if (failedOutChanges != null)*/ // not necessary to check for null failed out changes list since if it was null this else condition could never be reached
                                        {
                                            failedOutChanges.Add(CurrentDependencyTree.DependencyFileChange);
                                        }
                                    }
                                }
                            }
                        }

                        CLError queuedChangesSqlError = Indexer.MergeEventsIntoDatabase(queuedChangesNeedMergeToSql.Select(currentQueuedChangeToSql => currentQueuedChangeToSql.Key));
                        if (queuedChangesSqlError != null)
                        {
                            toReturn += new AggregateException("Error adding QueuedChanges within processing/failed changes dependency tree to SQL", queuedChangesSqlError.GrabExceptions());
                        }
                        foreach (KeyValuePair<FileChangeMerge, FileChange> mergedToSql in queuedChangesNeedMergeToSql)
                        {
                            try
                            {
                                if (mergedToSql.Key.MergeTo.EventId == 0)
                                {
                                    throw new ArgumentException("Cannot communicate FileChange without EventId; FileChangeSource: QueuedChanges");
                                }
                                else
                                {
                                    mergedToSql.Value.Dispose();
                                    if (!RemoveFileChangeFromQueuedChanges(mergedToSql.Value, originalQueuedChangesIndexesByInMemoryIdsWrapped))
                                    {
                                        throw new KeyNotFoundException("Unable to remove FileChange from QueuedChanges after merging to SQL");
                                    }
                                }
                            }
                            catch (Exception ex)
                            {
                                toReturn += ex;
                            }
                        }

                        outputChanges = OutputChangesList;
                        outputChangesInError = OutputFailuresList;
                    }
                }
            }
            catch (Exception ex)
            {
                outputChanges = Helpers.DefaultForType<IEnumerable<PossiblyStreamableFileChange>>();
                outputChangesInError = Helpers.DefaultForType<IEnumerable<PossiblyPreexistingFileChangeInError>>();
                nullChangeFound = false;
                toReturn += ex;
            }

            if ((_syncBox.CopiedSettings.TraceType & TraceType.FileChangeFlow) == TraceType.FileChangeFlow)
            {
                ComTrace.LogFileChangeFlow(_syncBox.CopiedSettings.TraceLocation, _syncBox.CopiedSettings.DeviceId, _syncBox.SyncBoxId, FileChangeFlowEntryPositionInFlow.GrabChangesQueuedChangesAddedToSQL, queuedChangesNeedMergeToSql.Select(currentQueuedChange => ((Func<FileChange, FileChange>)(removeDependencies =>
                    {
                        FileChangeWithDependencies selectedWithoutDependencies;
                        CLError createSelectedError = FileChangeWithDependencies.CreateAndInitialize(removeDependencies, /* initialDependencies */ null, out selectedWithoutDependencies);
                        if (createSelectedError != null)
                        {
                            throw new AggregateException("Creating selectedWithDependencies returned an error", createSelectedError.GrabExceptions());
                        }
                        return selectedWithoutDependencies;
                    }))(currentQueuedChange.Key.MergeTo)));
                ComTrace.LogFileChangeFlow(_syncBox.CopiedSettings.TraceLocation, _syncBox.CopiedSettings.DeviceId, _syncBox.SyncBoxId, FileChangeFlowEntryPositionInFlow.GrabChangesOutputChanges, (outputChanges ?? Enumerable.Empty<PossiblyStreamableFileChange>()).Select(currentOutputChange => currentOutputChange.FileChange));
                ComTrace.LogFileChangeFlow(_syncBox.CopiedSettings.TraceLocation, _syncBox.CopiedSettings.DeviceId, _syncBox.SyncBoxId, FileChangeFlowEntryPositionInFlow.GrabChangesOutputChangesInError, (outputChangesInError ?? Enumerable.Empty<PossiblyPreexistingFileChangeInError>()).Select(currentOutputChange => currentOutputChange.FileChange));
            }

            return toReturn;
        }
        private enum FileChangeSource : byte
        {
            QueuedChanges,
            FailureQueue,
            ProcessingChanges,
            FailedOutList
        }
        private IEnumerable<KeyValuePair<int, FileChange>> EnumerateDependencies(FileChange toEnumerate, int currentLevelDeep = 0, bool onlyRenamePathsFromTop = false)
        {
            if (currentLevelDeep == 0)
            {
                List<KeyValuePair<int, FileChange>> toReturn = new List<KeyValuePair<int, FileChange>>();

                foreach (KeyValuePair<int, FileChange> currentInnerNode in EnumerateDependencies(toEnumerate, 1, onlyRenamePathsFromTop))
                {
                    toReturn.Add(currentInnerNode);
                }

                return toReturn;
            }
            else if (toEnumerate != null
                && (!onlyRenamePathsFromTop
                    || toEnumerate.Type == FileChangeType.Renamed))
            {
                KeyValuePair<int, FileChange>[] currentEnumerated = new KeyValuePair<int, FileChange>[] { new KeyValuePair<int, FileChange>(currentLevelDeep, toEnumerate) };

                FileChangeWithDependencies castEnumerate = toEnumerate as FileChangeWithDependencies;
                if (castEnumerate != null && castEnumerate.DependenciesCount > 0)
                {
                    return currentEnumerated.Concat(castEnumerate.Dependencies.SelectMany(innerDependency => EnumerateDependencies(innerDependency, currentLevelDeep + 1, onlyRenamePathsFromTop)));
                }
                else
                {
                    return currentEnumerated;
                }
            }
            else
            {
                return Enumerable.Empty<KeyValuePair<int, FileChange>>();
            }
        }

        private IEnumerable<FileChange> EnumerateDependenciesFromFileChangeDeepestLevelsFirst(FileChange toEnumerate, bool onlyRenamePathsFromTop = false)
        {
            if (toEnumerate == null)
            {
                return null;
            }

            List<List<FileChange>> levelsOfDependencies = new List<List<FileChange>>();

            IEnumerable<KeyValuePair<int, FileChange>> dependencyEnumerable = EnumerateDependencies(toEnumerate, onlyRenamePathsFromTop: onlyRenamePathsFromTop);
            foreach (KeyValuePair<int, FileChange> currentDependency in dependencyEnumerable)
            {
                if (levelsOfDependencies.Count < currentDependency.Key)
                {
                    levelsOfDependencies.Add(new List<FileChange>(new FileChange[] { currentDependency.Value }));
                }
                else
                {
                    levelsOfDependencies[currentDependency.Key - 1].Add(currentDependency.Value);
                }
            }

            IEnumerable<FileChange> toReturn = Enumerable.Empty<FileChange>();
            for (int reversedLevelIndex = levelsOfDependencies.Count - 1; reversedLevelIndex >= 0; reversedLevelIndex--)
            {
                toReturn = toReturn.Concat(levelsOfDependencies[reversedLevelIndex]);
            }
            return toReturn;
        }

        /// <summary>
        /// Call this first to start monitoring file system while initial indexing/synchronization occur,
        /// BeginProcessing(initialList) must be called before monitored events begin processing
        /// (call BeginProcessing again after calling Stop() and Start() as well)
        /// </summary>
        /// <param name="status">Returns whether monitor is started or if it had already been started</param>
        /// <returns>Error if it occurred</returns>
        public CLError Start(out MonitorStatus status)
        {
            try
            {
                // lock on current object for changing RunningStatus so it cannot be stopped/started simultaneously
                lock (this)
                {
                    // throw error if monitor has previously been disposed
                    if (Disposed)
                    {
                        // disposed exception
                        throw new Exception("Cannot start monitor after it has been disposed");
                    }

                    // only start if monitor is not already running
                    if (RunningStatus == MonitorRunning.NotRunning)
                    {
                        // lock on current index storage to clear it out
                        lock (AllPaths)
                        {
                            // clear current index storage
                            AllPaths.Clear();
                        }

                        // protect root directory from changes such as deletion
                        setDirectoryAccessControl(true);

                        // create watcher for all files and folders that aren't renamed at current path
                        FileWatcher = new FileSystemWatcher(CurrentFolderPath);
                        // increase watcher buffer to maximum
                        FileWatcher.InternalBufferSize = ushort.MaxValue;
                        // include recursive subdirectories
                        FileWatcher.IncludeSubdirectories = true;
                        // set changes to monitor (all but DirectoryName)
                        FileWatcher.NotifyFilter = NotifyFilters.Attributes
                            | NotifyFilters.CreationTime
                            | NotifyFilters.FileName
                            | NotifyFilters.LastAccess
                            | NotifyFilters.LastWrite
                            | NotifyFilters.Security
                            | NotifyFilters.Size;
                        // attach handlers for all watcher events to file-specific handlers
                        FileWatcher.Changed += fileWatcher_Changed;
                        FileWatcher.Created += fileWatcher_Changed;
                        FileWatcher.Deleted += fileWatcher_Changed;
                        FileWatcher.Renamed += fileWatcher_Changed;
                        // start receiving change events
                        FileWatcher.EnableRaisingEvents = true;

                        // create watcher for folders that are renamed at the current path
                        FolderWatcher = new FileSystemWatcher(CurrentFolderPath);
                        // increase watcher buffer to maximum
                        FolderWatcher.InternalBufferSize = ushort.MaxValue;
                        // include recursive subdirectories
                        FolderWatcher.IncludeSubdirectories = true;
                        // set changes to monitor (only DirectoryName)
                        FolderWatcher.NotifyFilter = NotifyFilters.DirectoryName;
                        // attach handlers for all watcher events to folder-specific handlers
                        FolderWatcher.Changed += folderWatcher_Changed;
                        FolderWatcher.Created += folderWatcher_Changed;
                        FolderWatcher.Deleted += folderWatcher_Changed;
                        FolderWatcher.Renamed += folderWatcher_Changed;
                        // start receiving change events
                        FolderWatcher.EnableRaisingEvents = true;

                        // return with 'Started'
                        status = MonitorStatus.Started;
                    }
                    // monitor was already running
                    else
                    {
                        // return with 'AlreadyStarted'
                        status = MonitorStatus.AlreadyStarted;
                    }
                }
            }
            catch (Exception ex)
            {
                status = Helpers.DefaultForType<MonitorStatus>();
                return ex;
            }
            return null;
        }

        /// <summary>
        /// Call this to stop file monitoring and processing
        /// </summary>
        /// <param name="status">Returns whether monitor has stopped or if it had already been stopped</param>
        /// <returns>Error if it occurred</returns>
        public CLError Stop(out MonitorStatus status)
        {
            try
            {
                // lock on current object for changing RunningStatus so it cannot be stopped/started simultaneously
                lock (this)
                {
                    // only stop if monitor is currently running (either the FileWatcher or FolderWatcher)
                    if (RunningStatus != MonitorRunning.NotRunning)
                    {
                        // stop watching files/folders
                        StopWatchers();

                        // return with 'Stopped'
                        status = MonitorStatus.Stopped;
                    }
                    // monitor was not already running
                    else
                    {
                        // return with 'AlreadyStopped'
                        status = MonitorStatus.AlreadyStopped;
                    }
                }
            }
            catch (Exception ex)
            {
                status = Helpers.DefaultForType<MonitorStatus>();
                return ex;
            }
            return null;
        }

        /// <summary>
        /// Call this function when an interprocess receiver gets a call from a
        /// CopyHookHandler COM object that the root folder has moved or been renamed;
        /// no need to stop and start the file monitor
        /// </summary>
        /// <param name="newPath">new location of root folder</param>
        public CLError NotifyRootRename(string newPath)
        {
            try
            {
                // lock on current object for changing RunningStatus so it cannot be stopped/started simultaneously
                lock (this)
                {
                    // enter locker for CurrentFolderPath (rare event, should rarely lock)
                    CurrentFolderPathLocker.EnterWriteLock();
                    try
                    {
                        // alter path
                        CurrentFolderPath = newPath;
                    }
                    finally
                    {
                        // exit locker for CurrentFolderPath
                        CurrentFolderPathLocker.ExitWriteLock();
                    }
                }
            }
            catch (Exception ex)
            {
                return ex;
            }
            return null;
        }

        /// <summary>
        /// Call this to cleanup FileSystemWatchers such as on application shutdown,
        /// do not start the same monitor instance after it has been disposed 
        /// </summary>
        public CLError Dispose()
        {
            try
            {
                ((IDisposable)this).Dispose();
            }
            catch (Exception ex)
            {
                return ex;
            }
            return null;
        }
        #endregion

        #region IDisposable member
        // Standard IDisposable implementation based on MSDN System.IDisposable
        void IDisposable.Dispose()
        {
            this.Dispose(true);
            GC.SuppressFinalize(this);
        }
        #endregion

        #region private methods
        // Standard IDisposable implementation based on MSDN System.IDisposable
        private void Dispose(bool disposing)
        {
            if (!this.Disposed)
            {
                // lock on current object for changing RunningStatus so it cannot be stopped/started simultaneously
                lock (this)
                {
                    // monitor is now set as disposed which will produce errors if startup is called later
                    Disposed = true;
                }

                // Run dispose on inner managed objects based on disposing condition
                if (disposing)
                {
                    // cleanup FileSystemWatchers
                    StopWatchers();

                    InitialIndexLocker.Dispose();
                }

                lock (QueuesTimer.TimerRunningLocker)
                {
                    QueuesTimer.TriggerTimerCompletionImmediately();
                }
                
                // Dispose local unmanaged resources last
            }
        }

        /// <summary>
        /// Todo: notify system that root monitored folder is protected from changes like deletion;
        /// Will forward call to interprocess receiver (Todo) which talks to a
        /// CopyHookHandler COM object that captures root events (Todo)
        /// </summary>
        /// <param name="newLockState"></param>
        private void setDirectoryAccessControl(bool newLockState)
        {
            //TODO: Need to implement:
            //http://msdn.microsoft.com/en-us/library/cc144063(VS.85).aspx
            // Copy Hook Handler will interface similar to BadgeCOM to BadgeNET;
            // it can store the watched path after it is retrieved so it can ignore any
            // changes made to other paths; if we allow moving/renaming the Cloud folder
            // (possible to offer modal dialog confirmation) it can notify Cloud to update
            // folder location; if we allow deleting the Cloud folder it can notify Cloud
            // to stop running until a new location is selected
        }

        /// <summary>
        /// folder-specific EventHandler for file system watcher,
        /// call is forwarded to watcher_Changed
        /// </summary>
        /// <param name="sender"></param>
        /// <param name="e"></param>
        private void folderWatcher_Changed(object sender, FileSystemEventArgs e)
        {
            // forward event with folder-specificity as boolean
            watcher_Changed(sender, e, true);
        }

        /// <summary>
        /// file-specific EventHandler for file system watcher,
        /// call is forwarded to watcher_Changed
        /// </summary>
        /// <param name="sender"></param>
        /// <param name="e"></param>
        private void fileWatcher_Changed(object sender, FileSystemEventArgs e)
        {
            // forward event with file-specificity as boolean
            watcher_Changed(sender, e, false);
        }

        private readonly Queue<KeyValuePair<FileSystemEventArgs, bool>> watcher_ChangedQueue = new Queue<KeyValuePair<FileSystemEventArgs,bool>>();
        private bool watcher_ChangedQueueProcessing = false;

        /// <summary>
        /// Combined EventHandler for file and folder changes
        /// </summary>
        /// <param name="sender">FileSystemWatcher</param>
        /// <param name="e">Event arguments for the change</param>
        /// <param name="folderOnly">Value of folder-specificity from routed event</param>
        private void watcher_Changed(object sender, FileSystemEventArgs e, bool folderOnly)
        {
            lock (watcher_ChangedQueue)
            {
                if (watcher_ChangedQueueProcessing)
                {
                    watcher_ChangedQueue.Enqueue(new KeyValuePair<FileSystemEventArgs, bool>(e, folderOnly));
                }
                else
                {
                    watcher_ChangedQueueProcessing = true;
                    ThreadPool.UnsafeQueueUserWorkItem(ProcessWatcher_ChangedQueue, new KeyValuePair<MonitorAgent, KeyValuePair<FileSystemEventArgs, bool>>(this,
                        new KeyValuePair<FileSystemEventArgs, bool>(e, folderOnly)));
                }
            }
        }

        /// <summary>
        /// Refactored processing logic for watcher_Changed eventhandler so it can process on a seperate reader thread (thus clearing out the FileSystemWatcher buffer quicker)
        /// </summary>
        /// <param name="sender">Contains the MonitorAgent, the FileSystemEventArgs of the initial change, and a bool for whether the initial change was from FolderWatcher (as opposed to FileWatcher)</param>
        private static void ProcessWatcher_ChangedQueue(object sender)
        {
            Nullable<KeyValuePair<MonitorAgent, KeyValuePair<FileSystemEventArgs, bool>>> castSender = sender as Nullable<KeyValuePair<MonitorAgent, KeyValuePair<FileSystemEventArgs, bool>>>;
            if (castSender == null)
            {
                MessageEvents.FireNewEventMessage(
                    "Error starting Cloud, ProcessWatcher_ChangedQueue sender is not of type KeyValuePair<MonitorAgent, KeyValuePair<FileSystemEventArgs, bool>>",
                    EventMessageLevel.Important,
                    new HaltAllOfCloudSDKErrorInfo());
            }
            else
            {
                MonitorAgent currentAgent = ((KeyValuePair<MonitorAgent, KeyValuePair<FileSystemEventArgs, bool>>)castSender).Key;

                KeyValuePair<FileSystemEventArgs, bool> currentToProcess = ((KeyValuePair<MonitorAgent, KeyValuePair<FileSystemEventArgs, bool>>)castSender).Value;

                Func<bool> continueProcessing = () =>
                    {
                        lock (currentAgent)
                        {
                            if (currentAgent.Disposed)
                            {
                                return false;
                            }
                        }

                        lock (currentAgent.watcher_ChangedQueue)
                        {
                            if (currentAgent.watcher_ChangedQueue.Count == 0)
                            {
                                return currentAgent.watcher_ChangedQueueProcessing = false;
                            }
                            else
                            {
                                currentToProcess = currentAgent.watcher_ChangedQueue.Dequeue();
                                return true;
                            }
                        }
                    };

                do
                {
                    // Enter read lock of CurrentFolderPath (doesn't lock other threads unless lock is entered for write on rare condition of path changing)
                    currentAgent.CurrentFolderPathLocker.EnterReadLock();
                    try
                    {
                        // rebuild filePath from current root path and the relative path portion of the change event
                        string newPath = currentAgent.CurrentFolderPath + currentToProcess.Key.FullPath.Substring(currentAgent.InitialFolderPath.Length);
                        // previous path for renames only
                        string oldPath;
                        // set previous path only if change is a rename
                        if ((currentToProcess.Key.ChangeType & WatcherChangeTypes.Renamed) == WatcherChangeTypes.Renamed)
                        {
                            // cast args to the appropriate type containing previous path
                            RenamedEventArgs renamedArgs = (RenamedEventArgs)currentToProcess.Key;
                            // rebuild oldPath from current root path and the relative path portion of the change event;
                            // should not be a problem pulling the relative path out of the renamed args 'OldFullPath' when the
                            // file was moved from a directory outside the monitored root because move events don't come across as 'Renamed'
                            oldPath = currentAgent.CurrentFolderPath + renamedArgs.OldFullPath.Substring(currentAgent.InitialFolderPath.Length);
                        }
                        else
                        {
                            // no old path for Created/Deleted/Modified events
                            oldPath = null;
                        }
                        
                        if (currentAgent.debugMemory)
                        {
                            memoryDebugger.Instance.WatcherChanged(oldPath, newPath, currentToProcess.Key.ChangeType, folderOnly: currentToProcess.Value);
                        }

                        // Processes the file system event against the file data and current file index
                        currentAgent.CheckMetadataAgainstFile(newPath, oldPath, currentToProcess.Key.ChangeType, currentToProcess.Value);
                    }
                    catch
                    {
                    }
                    finally
                    {
                        // Exit read lock of CurrentFolderPath
                        currentAgent.CurrentFolderPathLocker.ExitReadLock();
                    }
                } while (continueProcessing());
            }
        }

        /// <summary>
        /// Resolve changes to queue from file system events against the file data and current file index
        /// </summary>
        /// <param name="newPath">Path where the change was observed</param>
        /// <param name="oldPath">Previous path if change was a rename</param>
        /// <param name="changeType">Type of file system event</param>
        /// <param name="folderOnly">Specificity from routing of file system event</param>
        /// <param name="alreadyHoldingIndexLock">Optional param only to be set (as true) from BeginProcessing method</param>
        private void CheckMetadataAgainstFile(string newPath, string oldPath, WatcherChangeTypes changeType, bool folderOnly, bool alreadyHoldingIndexLock = false, GenericHolder<Nullable<KeyValuePair<Action<DisposeCheckingHolder>, DisposeCheckingHolder>>> startProcessingAction = null)
        {
            // File system events come through here to resolve the combination of current change, existing metadata, and actual file information on disk;
            // When the file monitoring is first started, it waits for the completion of an initial indexing (which will process differences as new file events);
            // During the initial indexing, file system events are added to a queue to be processed after indexing completes;
            // Except for initial indexing, file system events are processed normally

            // Enter the index lock unless this method is being called from BeginProcessing (which is already holding the write lock)
            if (!alreadyHoldingIndexLock)
            {
                InitialIndexLocker.EnterReadLock();
            }

            try
            {
                // If the initial indexing is running, enqueue changes to process later, otherwise process normally

                if (IsInitialIndex)
                {
                    ChangesQueueForInitialIndexing.Enqueue(new ChangesQueueHolder()
                    {
                        newPath = newPath,
                        oldPath = oldPath,
                        changeType = changeType,
                        folderOnly = folderOnly
                    });
                }
                else
                {
                    // most paths modify the list of current indexes, so lock it from other reads/changes
                    lock (AllPaths)
                    {

                        // object for gathering folder info at current path
                        FilePath pathObject;
                        DirectoryInfo folder;
                        pathObject = folder = new DirectoryInfo(newPath);

                        // object for gathering file info (set conditionally later in case we know change is not a file)
                        FileInfo file = null;
                        // field used to determine if change is a file or folder
                        bool isFolder;
                        // field used to determine if file/folder exists
                        bool exists;
                        // field for file length
                        Nullable<long> fileLength = null;

                        // if file system event was folder-specific, store that change is folder and determine if folder exists
                        if (folderOnly)
                        {
                            // store that change is a folder
                            isFolder = true;
                            // check and store if folder exists
                            exists = folder.Exists;
                        }
                        // if file system event was not folder-specific, but a folder exists at the specified path anyways
                        // then store that change is a folder and that the folder exists
                        else if (folder.Exists)
                        {
                            // store that change is a folder
                            isFolder = true;
                            // store that folder exists
                            exists = true;
                        }
                        // if change was not folder-specific and a folder didn't exist at the specified path,
                        // set object for gathering file info and use that object to determine if file exists
                        else
                        {
                            // since we did not find a folder, assume change is on a file
                            isFolder = false;
                            // set object for gathering file info at current path
                            file = new FileInfo(newPath);
                            // check and store if file exists
                            exists = file.Exists;
                            // ran into a condition where the file was moved between checking if it existed and finding its length,
                            // fixed by storing the length inside a try/catch and handling the not found exception by flipping exists
                            if (exists)
                            {
                                try
                                {
                                    fileLength = file.Length;
                                }
                                catch (FileNotFoundException)
                                {
                                    exists = false;
                                }
                                catch
                                {
                                }
                            }
                        }

                        CheckMetadataEntry debugEntry;
                        if (debugMemory)
                        {
                            debugEntry = new CheckMetadataEntry()
                            {
                                IsFolder = isFolder,
                                NewExists = exists,
                                OldPath = oldPath,
                                NewPath = newPath,
                                OldChangeType =
                                    (changeType == WatcherChangeTypes.Changed
                                        ? new WatcherChangeChanged()
                                        : (changeType == WatcherChangeTypes.Created
                                            ? new WatcherChangeCreated()
                                            : (changeType == WatcherChangeTypes.Deleted
                                                ? new WatcherChangeDeleted()
                                                : (changeType == WatcherChangeTypes.Renamed
                                                    ? new WatcherChangeRenamed()
                                                    : new WatcherChangeType())))),
                                Size = fileLength ?? 0,
                                SizeSpecified = fileLength != null
                            };
                        }
                        else
                        {
                            debugEntry = null;
                        }

                        try
                        {
                            // Only process file/folder event if it does not exist or if its FileAttributes does not contain any unwanted attributes
                            // Also ensure if it is a file that the file is not a shortcut
                            if (!exists// file/folder does not exist so no need to check attributes
                                || ((FileAttributes)0 == // compare bitwise and of FileAttributes and all unwanted attributes to '0'
                                    ((isFolder // need to grab FileAttributes based on whether change is on a file or folder
                                    ? folder.Attributes // change is on folder, grab folder attributes
                                    : file.Attributes) // change is on file, grab file attributes
                                        & (FileAttributes.Hidden // ignore hidden files
                                            | FileAttributes.Offline // ignore offline files (data is not available on them)
                                            | FileAttributes.System // ignore system files
                                            | FileAttributes.Temporary)) // ignore temporary files
                                    && (isFolder ? true : !FileIsShortcut(file)))) // allow change if it is a folder or if it is a file that is not a shortcut
                            {
                                DateTime lastTime;
                                DateTime creationTime;
                                if (exists)
                                {
                                    // set last time and creation time from appropriate info based on whether change is on a folder or file
                                    if (isFolder)
                                    {
                                        lastTime = folder.LastWriteTimeUtc.DropSubSeconds();
                                        creationTime = folder.CreationTimeUtc.DropSubSeconds();
                                    }
                                    // change was not a folder, grab times based on file
                                    else
                                    {
                                        lastTime = file.LastWriteTimeUtc.DropSubSeconds();
                                        creationTime = file.CreationTimeUtc.DropSubSeconds();
                                    }
                                }
                                else
                                {
                                    creationTime = lastTime = new DateTime(FileConstants.InvalidUtcTimeTicks, DateTimeKind.Utc);
                                }

                                if (debugMemory)
                                {
                                    debugEntry.LastTime = lastTime;
                                    debugEntry.LastTimeSpecified = lastTime.Ticks != FileConstants.InvalidUtcTimeTicks;
                                    debugEntry.CreationTime = creationTime;
                                    debugEntry.CreationTimeSpecified = creationTime.Ticks != FileConstants.InvalidUtcTimeTicks;
                                }

                                #region file system event, current file status, and current recorded index state flow

                                // for file system events marked as file/folder changes or additions
                                if ((changeType & WatcherChangeTypes.Changed) == WatcherChangeTypes.Changed
                                    || (changeType & WatcherChangeTypes.Created) == WatcherChangeTypes.Created)
                                {
                                    // if file/folder actually exists
                                    if (exists)
                                    {
                                        // if index exists at specified path
                                        if (AllPaths.ContainsKey(pathObject))
                                        {
                                            if (debugMemory)
                                            {
                                                debugEntry.NewIndexed = true;
                                                debugEntry.NewIndexedSpecified = true;
                                            }

                                            // No need to send modified events for folders
                                            // so check if event is on a file or if folder modifies are not ignored
                                            if (!isFolder
                                                || !IgnoreFolderModifies)
                                            {
                                                // retrieve stored index
                                                FileMetadata previousMetadata = AllPaths[pathObject];
                                                // compare stored index with values from file info
                                                FileMetadata newMetadata = ReplacementMetadataIfDifferent(previousMetadata,
                                                    isFolder,
                                                    lastTime,
                                                    creationTime,
                                                    fileLength,
                                                    null);
                                                // if new metadata came back after comparison, queue file change for modify
                                                if (newMetadata != null)
                                                {
                                                    if (debugMemory)
                                                    {
                                                        debugEntry.NewChangeType = new WatcherChangeChanged();
                                                    }

                                                    // replace index at current path
                                                    AllPaths[pathObject] = newMetadata;
                                                    // queue file change for modify
                                                    QueueFileChange(new FileChange(QueuedChanges)
                                                    {
                                                        NewPath = pathObject,
                                                        Metadata = newMetadata,
                                                        Type = FileChangeType.Modified,
                                                        Direction = SyncDirection.To // detected that a file or folder was modified locally, so Sync To to update server
                                                    }, startProcessingAction);
                                                }
                                            }
                                        }
                                        // if index did not already exist
                                        else
                                        {
                                            if (debugMemory)
                                            {
                                                debugEntry.NewIndexedSpecified = true;
                                                debugEntry.NewChangeType = new WatcherChangeCreated();
                                            }

                                            // add new index
                                            AllPaths.Add(pathObject,
                                                new FileMetadata()
                                                {
                                                    HashableProperties = new FileMetadataHashableProperties(isFolder,
                                                        lastTime,
                                                        creationTime,
                                                        fileLength)
                                                });
                                            // queue file change for create
                                            QueueFileChange(new FileChange(QueuedChanges)
                                            {
                                                NewPath = pathObject,
                                                Metadata = AllPaths[pathObject],
                                                Type = FileChangeType.Created,
                                                Direction = SyncDirection.To // detected that a file or folder was created locally, so Sync To to update server
                                            }, startProcessingAction);
                                        }
                                    }
                                    // if file file does not exist, but an index exists
                                    else if (AllPaths.ContainsKey(pathObject))
                                    {
                                        if (debugMemory)
                                        {
                                            debugEntry.NewIndexed = true;
                                            debugEntry.NewIndexedSpecified = true;
                                            debugEntry.NewChangeType = new WatcherChangeDeleted();
                                        }

                                        // queue file change for delete
                                        QueueFileChange(new FileChange(QueuedChanges)
                                        {
                                            NewPath = pathObject,
                                            Metadata = AllPaths[pathObject],
                                            Type = FileChangeType.Deleted,
                                            Direction = SyncDirection.To // detected that a file or folder was deleted locally, so Sync To to update server
                                        }, startProcessingAction);
                                        // remove index
                                        AllPaths.Remove(pathObject);
                                    }
                                    else if (debugMemory)
                                    {
                                        debugEntry.NewIndexedSpecified = true;
                                    }
                                }
                                // for file system events marked as rename
                                else if ((changeType & WatcherChangeTypes.Renamed) == WatcherChangeTypes.Renamed)
                                {
                                    FilePath oldPathObject = oldPath;

                                    // store a boolean which may be set to true to notify a condition when a rename operation may need to be queued
                                    bool possibleRename = false;
                                    // if index exists at the previous path
                                    if (AllPaths.ContainsKey(oldPathObject))
                                    {
                                        // if a file or folder exists at the previous path
                                        if (File.Exists(oldPath)
                                            || Directory.Exists(oldPath))
                                        {
                                            if (debugMemory)
                                            {
                                                debugEntry.OldIndexed = true;
                                                debugEntry.OldIndexedSpecified = true;
                                                debugEntry.PossibleRenameSpecified = true;
                                            }

                                            // recurse once on this current function to process the previous path as a file system modified event
                                            CheckMetadataAgainstFile(oldPath, null, WatcherChangeTypes.Changed, false);
                                        }
                                        // if no file nor folder exists at the previous path and a file or folder does exist at the current path
                                        else if (exists)
                                        {
                                            if (debugMemory)
                                            {
                                                debugEntry.OldIndexed = true;
                                                debugEntry.OldIndexedSpecified = true;
                                                debugEntry.PossibleRename = true;
                                                debugEntry.PossibleRenameSpecified = true;
                                            }

                                            // set precursor condition for queueing a file change for rename
                                            possibleRename = true;
                                        }
                                        // if no file nor folder exists at either the previous or current path
                                        else
                                        {
                                            if (debugMemory)
                                            {
                                                debugEntry.OldIndexed = true;
                                                debugEntry.OldIndexedSpecified = true;
                                                debugEntry.NewChangeType = new WatcherChangeDeleted();
                                                debugEntry.PossibleRenameSpecified = true;
                                            }

                                            // queue file change for delete at previous path
                                            QueueFileChange(new FileChange(QueuedChanges)
                                            {
                                                NewPath = oldPathObject,
                                                Metadata = AllPaths[oldPathObject],
                                                Type = FileChangeType.Deleted,
                                                Direction = SyncDirection.To // detected that a file or folder was deleted locally, so Sync To to update server
                                            }, startProcessingAction);
                                            // remove index at previous path
                                            AllPaths.Remove(oldPathObject);
                                        }
                                    }
                                    else if (debugMemory)
                                    {
                                        debugEntry.OldIndexedSpecified = true;
                                        debugEntry.PossibleRenameSpecified = true;
                                    }

                                    // if index exists at current path (irrespective of last condition on previous path index)
                                    if (AllPaths.ContainsKey(pathObject))
                                    {
                                        // if file or folder exists at the current path
                                        if (exists)
                                        {
                                            // No need to send modified events for folders
                                            // so check if event is on a file or if folder modifies are not ignored
                                            if (!isFolder
                                                || !IgnoreFolderModifies)
                                            {
                                                // retrieve stored index at current path
                                                FileMetadata previousMetadata = AllPaths[pathObject];
                                                // compare stored index with values from file info
                                                FileMetadata newMetadata = ReplacementMetadataIfDifferent(previousMetadata,
                                                    isFolder,
                                                    lastTime,
                                                    creationTime,
                                                    fileLength,
                                                    null);
                                                // if new metadata came back after comparison, queue file change for modify
                                                if (newMetadata != null)
                                                {
                                                    if (debugMemory)
                                                    {
                                                        debugEntry.NewIndexed = true;
                                                        debugEntry.NewIndexedSpecified = true;
                                                        if (debugEntry.NewChangeType != null)
                                                        {
                                                            memoryDebugger.Instance.AddCheckMetadata(debugEntry);
                                                            debugEntry = new CheckMetadataEntry()
                                                            {
                                                                CreationTime = debugEntry.CreationTime,
                                                                CreationTimeSpecified = debugEntry.CreationTimeSpecified,
                                                                IsFolder = debugEntry.IsFolder,
                                                                LastTime = debugEntry.LastTime,
                                                                LastTimeSpecified = debugEntry.LastTimeSpecified,
                                                                NewExists = debugEntry.NewExists,
                                                                NewIndexed = debugEntry.NewIndexed,
                                                                NewIndexedSpecified = debugEntry.NewIndexedSpecified,
                                                                NewPath = debugEntry.NewPath,
                                                                OldChangeType = debugEntry.OldChangeType,
                                                                OldExists = debugEntry.OldExists,
                                                                OldExistsSpecified = debugEntry.OldExistsSpecified,
                                                                OldIndexed = debugEntry.OldIndexed,
                                                                OldIndexedSpecified = debugEntry.OldIndexedSpecified,
                                                                OldPath = debugEntry.OldPath,
                                                                PossibleRename = debugEntry.PossibleRename,
                                                                PossibleRenameSpecified = debugEntry.PossibleRenameSpecified,
                                                                Size = debugEntry.Size,
                                                                SizeSpecified = debugEntry.SizeSpecified
                                                            };
                                                        }
                                                        debugEntry.NewChangeType = new WatcherChangeChanged();
                                                    }

                                                    // replace index at current path
                                                    AllPaths[pathObject] = newMetadata;
                                                    // queue file change for modify
                                                    QueueFileChange(new FileChange(QueuedChanges)
                                                    {
                                                        NewPath = pathObject,
                                                        Metadata = newMetadata,
                                                        Type = FileChangeType.Modified,
                                                        Direction = SyncDirection.To // detected that a file or folder was modified locally, so Sync To to update server
                                                    }, startProcessingAction);
                                                }
                                                else if (debugMemory)
                                                {
                                                    debugEntry.NewIndexed = true;
                                                    debugEntry.NewIndexedSpecified = true;
                                                }
                                            }
                                        }
                                        // else file does not exist
                                        else
                                        {
                                            if (debugMemory)
                                            {
                                                debugEntry.NewIndexed = true;
                                                debugEntry.NewIndexedSpecified = true;
                                                if (debugEntry.NewChangeType != null)
                                                {
                                                    memoryDebugger.Instance.AddCheckMetadata(debugEntry);
                                                    debugEntry = new CheckMetadataEntry()
                                                    {
                                                        CreationTime = debugEntry.CreationTime,
                                                        CreationTimeSpecified = debugEntry.CreationTimeSpecified,
                                                        IsFolder = debugEntry.IsFolder,
                                                        LastTime = debugEntry.LastTime,
                                                        LastTimeSpecified = debugEntry.LastTimeSpecified,
                                                        NewExists = debugEntry.NewExists,
                                                        NewIndexed = debugEntry.NewIndexed,
                                                        NewIndexedSpecified = debugEntry.NewIndexedSpecified,
                                                        NewPath = debugEntry.NewPath,
                                                        OldChangeType = debugEntry.OldChangeType,
                                                        OldExists = debugEntry.OldExists,
                                                        OldExistsSpecified = debugEntry.OldExistsSpecified,
                                                        OldIndexed = debugEntry.OldIndexed,
                                                        OldIndexedSpecified = debugEntry.OldIndexedSpecified,
                                                        OldPath = debugEntry.OldPath,
                                                        PossibleRename = debugEntry.PossibleRename,
                                                        PossibleRenameSpecified = debugEntry.PossibleRenameSpecified,
                                                        Size = debugEntry.Size,
                                                        SizeSpecified = debugEntry.SizeSpecified
                                                    };
                                                }
                                                debugEntry.NewChangeType = new WatcherChangeDeleted();
                                            }

                                            // queue file change for delete at new path
                                            QueueFileChange(new FileChange(QueuedChanges)
                                            {
                                                NewPath = pathObject,
                                                Metadata = AllPaths[pathObject],
                                                Type = FileChangeType.Deleted,
                                                Direction = SyncDirection.To // detected that a file or folder was deleted locally, so Sync To to update server
                                            }, startProcessingAction);
                                            // remove index for new path
                                            AllPaths.Remove(pathObject);

                                            // no need to continue and check possibeRename since it required exists to be true, return now
                                            return;
                                        }
                                        // if precursor condition was set for a file change for rename
                                        // (but an index already exists at the new path)
                                        if (possibleRename)
                                        {
                                            if (debugMemory)
                                            {
                                                debugEntry.NewIndexed = true;
                                                debugEntry.NewIndexedSpecified = true;
                                            }

                                            // queue file change for delete at previous path
                                            QueueFileChange(new FileChange(QueuedChanges)
                                            {
                                                NewPath = oldPathObject,
                                                Metadata = AllPaths[oldPathObject],
                                                Type = FileChangeType.Deleted,
                                                Direction = SyncDirection.To // detected that a file or folder was deleted locally, so Sync To to update server
                                            }, startProcessingAction);
                                            // remove index at the previous path
                                            AllPaths.Remove(oldPathObject);
                                        }
                                    }
                                    // if precursor condition was set for a file change for rename
                                    // and an index does not exist at the new path
                                    else if (possibleRename)
                                    {
                                        if (debugMemory)
                                        {
                                            debugEntry.NewIndexedSpecified = true;
                                            // the following condition should never be met since possibleRename is set 'instead' of queueing a change
                                            if (debugEntry.NewChangeType != null)
                                            {
                                                memoryDebugger.Instance.AddCheckMetadata(debugEntry);
                                                debugEntry = new CheckMetadataEntry()
                                                {
                                                    CreationTime = debugEntry.CreationTime,
                                                    CreationTimeSpecified = debugEntry.CreationTimeSpecified,
                                                    IsFolder = debugEntry.IsFolder,
                                                    LastTime = debugEntry.LastTime,
                                                    LastTimeSpecified = debugEntry.LastTimeSpecified,
                                                    NewExists = debugEntry.NewExists,
                                                    NewIndexed = debugEntry.NewIndexed,
                                                    NewIndexedSpecified = debugEntry.NewIndexedSpecified,
                                                    NewPath = debugEntry.NewPath,
                                                    OldChangeType = debugEntry.OldChangeType,
                                                    OldExists = debugEntry.OldExists,
                                                    OldExistsSpecified = debugEntry.OldExistsSpecified,
                                                    OldIndexed = debugEntry.OldIndexed,
                                                    OldIndexedSpecified = debugEntry.OldIndexedSpecified,
                                                    OldPath = debugEntry.OldPath,
                                                    PossibleRename = debugEntry.PossibleRename,
                                                    PossibleRenameSpecified = debugEntry.PossibleRenameSpecified,
                                                    Size = debugEntry.Size,
                                                    SizeSpecified = debugEntry.SizeSpecified
                                                };
                                            }
                                            debugEntry.NewChangeType = new WatcherChangeRenamed();
                                        }

                                        // retrieve index at previous path
                                        FileMetadata previousMetadata = AllPaths[oldPathObject];
                                        // compare stored index from previous path with values from current change
                                        FileMetadata newMetadata = ReplacementMetadataIfDifferent(previousMetadata,
                                            isFolder,
                                            lastTime,
                                            creationTime,
                                            fileLength,
                                            null);

                                        //// wouldn't remove and adding cause data to be lost which should have been moved over?
                                        //
                                        //// remove index at the previous path
                                        //AllPaths.Remove(oldPath);
                                        //// add an index for the current path either from the changed metadata if it exists otherwise the previous metadata
                                        //AllPaths.Add(pathObject, newMetadata ?? previousMetadata);
                                        //
                                        //// switched to the following instead:
                                        FilePathHierarchicalNode<FileMetadata> oldPathHierarchy;
                                        CLError existingHierarchyError = AllPaths.GrabHierarchyForPath(oldPathObject, out oldPathHierarchy, suppressException: true);
                                        if (existingHierarchyError != null)
                                        {
                                            throw new AggregateException("Error grabbing hierarchy for oldPath from AllPaths", existingHierarchyError.GrabExceptions());
                                        }
                                        if (oldPathHierarchy != null)
                                        {
                                            MoveOldPathsToNewPaths(oldPathHierarchy, oldPathObject, pathObject);
                                        }
                                        AllPaths[pathObject] = newMetadata ?? previousMetadata;

                                        // queue file change for rename (use changed metadata if it exists otherwise the previous metadata)
                                        QueueFileChange(new FileChange(QueuedChanges)
                                        {
                                            NewPath = pathObject,
                                            OldPath = oldPathObject,
                                            Metadata = newMetadata ?? previousMetadata,
                                            Type = FileChangeType.Renamed,
                                            Direction = SyncDirection.To // detected that a file or folder was renamed locally, so Sync To to update server
                                        }, startProcessingAction);
                                    }
                                    // if index does not exist at either the old nor new paths and the file exists
                                    else
                                    {
                                        if (debugMemory)
                                        {
                                            debugEntry.NewIndexedSpecified = true;
                                            if (debugEntry.NewChangeType != null)
                                            {
                                                memoryDebugger.Instance.AddCheckMetadata(debugEntry);
                                                debugEntry = new CheckMetadataEntry()
                                                {
                                                    CreationTime = debugEntry.CreationTime,
                                                    CreationTimeSpecified = debugEntry.CreationTimeSpecified,
                                                    IsFolder = debugEntry.IsFolder,
                                                    LastTime = debugEntry.LastTime,
                                                    LastTimeSpecified = debugEntry.LastTimeSpecified,
                                                    NewExists = debugEntry.NewExists,
                                                    NewIndexed = debugEntry.NewIndexed,
                                                    NewIndexedSpecified = debugEntry.NewIndexedSpecified,
                                                    NewPath = debugEntry.NewPath,
                                                    OldChangeType = debugEntry.OldChangeType,
                                                    OldExists = debugEntry.OldExists,
                                                    OldExistsSpecified = debugEntry.OldExistsSpecified,
                                                    OldIndexed = debugEntry.OldIndexed,
                                                    OldIndexedSpecified = debugEntry.OldIndexedSpecified,
                                                    OldPath = debugEntry.OldPath,
                                                    PossibleRename = debugEntry.PossibleRename,
                                                    PossibleRenameSpecified = debugEntry.PossibleRenameSpecified,
                                                    Size = debugEntry.Size,
                                                    SizeSpecified = debugEntry.SizeSpecified
                                                };
                                            }
                                            debugEntry.NewChangeType = new WatcherChangeCreated();
                                        }

                                        // add new index at new path
                                        AllPaths.Add(pathObject,
                                            new FileMetadata()
                                            {
                                                HashableProperties = new FileMetadataHashableProperties(isFolder,
                                                    lastTime,
                                                    creationTime,
                                                    fileLength)
                                            });
                                        // queue file change for create for new path
                                        QueueFileChange(new FileChange(QueuedChanges)
                                        {
                                            NewPath = pathObject,
                                            Metadata = AllPaths[pathObject],
                                            Type = FileChangeType.Created,
                                            Direction = SyncDirection.To // detected that a file or folder was created locally, so Sync To to update server
                                        }, startProcessingAction);
                                    }
                                }
                                // for file system events marked as delete
                                else if ((changeType & WatcherChangeTypes.Deleted) == WatcherChangeTypes.Deleted)
                                {
                                    // if file or folder exists
                                    if (exists)
                                    {
                                        // if index exists and check for folder modify passes
                                        if (AllPaths.ContainsKey(pathObject))
                                        {
                                            if (
                                                // No need to send modified events for folders
                                                // so check if event is on a file or if folder modifies are not ignored
                                                !isFolder
                                                    || !IgnoreFolderModifies)
                                            {
                                                // retrieve stored index at current path
                                                FileMetadata previousMetadata = AllPaths[pathObject];
                                                // compare stored index with values from file info
                                                FileMetadata newMetadata = ReplacementMetadataIfDifferent(previousMetadata,
                                                    isFolder,
                                                    lastTime,
                                                    creationTime,
                                                    fileLength,
                                                    null);
                                                // if new metadata came back after comparison, queue file change for modify
                                                if (newMetadata != null)
                                                {
                                                    if (debugMemory)
                                                    {
                                                        debugEntry.NewIndexed = true;
                                                        debugEntry.NewIndexedSpecified = true;
                                                        debugEntry.NewChangeType = new WatcherChangeChanged();
                                                    }

                                                    // replace index at current path
                                                    AllPaths[pathObject] = newMetadata;
                                                    // queue file change for modify
                                                    QueueFileChange(new FileChange(QueuedChanges)
                                                    {
                                                        NewPath = pathObject,
                                                        Metadata = newMetadata,
                                                        Type = FileChangeType.Modified,
                                                        Direction = SyncDirection.To // detected that a file or folder was modified locally, so Sync To to update server
                                                    }, startProcessingAction);
                                                }
                                                else if (debugMemory)
                                                {
                                                    debugEntry.NewIndexed = true;
                                                    debugEntry.NewIndexedSpecified = true;
                                                }
                                            }
                                        }
                                        else if (debugMemory)
                                        {
                                            debugEntry.NewIndexedSpecified = true;
                                        }
                                    }
                                    // if file or folder does not exist but index exists for current path
                                    else if (AllPaths.ContainsKey(pathObject))
                                    {
                                        if (debugMemory)
                                        {
                                            debugEntry.NewIndexed = true;
                                            debugEntry.NewIndexedSpecified = true;
                                            debugEntry.NewChangeType = new WatcherChangeDeleted();
                                        }

                                        // queue file change for delete
                                        QueueFileChange(new FileChange(QueuedChanges)
                                        {
                                            NewPath = pathObject,
                                            Metadata = AllPaths[pathObject],
                                            Type = FileChangeType.Deleted,
                                            Direction = SyncDirection.To // detected that a file or folder was deleted locally, so Sync To to update server
                                        }, startProcessingAction);

                                        // remove index
                                        AllPaths.Remove(pathObject);
                                    }
                                    else if (debugMemory)
                                    {
                                        debugEntry.NewIndexedSpecified = true;
                                    }
                                }

                                #endregion
                            }
                        }
                        finally
                        {
                            if (debugMemory)
                            {
                                memoryDebugger.Instance.AddCheckMetadata(debugEntry);
                            }
                        }

                        // If the current change is on a directory that was created,
                        // need to recursively traverse inner objects to also create
                        if (isFolder
                            && exists
                            && (changeType & WatcherChangeTypes.Created) == WatcherChangeTypes.Created)
                        {
                            // Recursively traverse inner directories
                            try
                            {
                                foreach (DirectoryInfo subDirectory in folder.EnumerateDirectories())
                                {
                                    CheckMetadataAgainstFile(subDirectory.FullName,
                                        null,
                                        WatcherChangeTypes.Created,
                                        true,
                                        true);
                                }
                            }
                            catch
                            {
                            }

                            // Recurse one more level deep for each inner file
                            try
                            {
                                foreach (FileInfo innerFile in folder.EnumerateFiles())
                                {
                                    CheckMetadataAgainstFile(innerFile.FullName,
                                        null,
                                        WatcherChangeTypes.Created,
                                        false,
                                        true);
                                }
                            }
                            catch
                            {
                            }
                        }
                    }
                }
            }
            finally
            {
                if (!alreadyHoldingIndexLock)
                {
                    InitialIndexLocker.ExitReadLock();
                }
            }
        }

        private void MoveOldPathsToNewPaths(FilePathHierarchicalNode<FileMetadata> oldPathHierarchy, FilePath oldPath, FilePath newPath)
        {
            FilePathHierarchicalNodeWithValue<FileMetadata> oldPathHierarchyWithValue = oldPathHierarchy as FilePathHierarchicalNodeWithValue<FileMetadata>;
            if (oldPathHierarchyWithValue != null)
            {
                AllPaths[oldPathHierarchyWithValue.Value.Key] = null;

                if (!FilePathComparer.Instance.Equals(oldPathHierarchyWithValue.Value.Key, oldPath))
                {
                    FilePath rebuiltNewPath = oldPathHierarchyWithValue.Value.Key.Copy();
                    FilePath.ApplyRename(rebuiltNewPath, oldPath, newPath);
                    AllPaths[rebuiltNewPath] = oldPathHierarchyWithValue.Value.Value;
                }
            }

            if (oldPathHierarchy.Children != null)
            {
                foreach (FilePathHierarchicalNode<FileMetadata> innerPathHierarchy in oldPathHierarchy.Children)
                {
                    MoveOldPathsToNewPaths(innerPathHierarchy, oldPath, newPath);
                }
            }
        }

        /// <summary>
        /// Determine if a given file is a shortcut (used to ignore file system events on shortcuts)
        /// </summary>
        /// <param name="toCheck">File to check</param>
        /// <returns>Returns true if file is shortcut, otherwise false</returns>
        private bool FileIsShortcut(FileInfo toCheck)
        {
            // if there is an issue establishing the Win32 shell, just assume that the ".lnk" extension means it was a shortcut;
            // so the following boolean will be set true once the file extension is found to be ".lnk" and set back to false once
            // the shell object has been instantiated (if it throws an exception while it is still true, then we cannot verify the
            // shortcut using Shell32 and have to assume it is a valid shortcut)
            bool shellCodeFailed = false;
            try
            {
                // shortcuts must have shortcut extension for OS to treat it like a shortcut
                if (toCheck.Extension.TrimStart('.').Equals(ShortcutExtension, StringComparison.InvariantCultureIgnoreCase))
                {
                    // set boolean so if Shell32 fails to retrive, assume the ".lnk" is sufficient to ensure file is a shortcut
                    shellCodeFailed = true;

                    // Get Shell interface inside try/catch cause an error means we cannot use Shell32.dll for determining shortcut status
                    // (presumes .lnk will be a shortcut in that case)
                    
                    // Shell interface needed to verify shortcut validity
                    Interop.Shell32.Shell shell32 = new Interop.Shell32.Shell();
                    if (shell32 == null)
                    {
                        throw new Exception("System does not support Shell32, file will be assumed to be a valid shortcut");
                    }

                    // set boolean back to false since Shell32 was successfully retrieved,
                    // so it if fails after this point then the file is not a valid shortcut
                    shellCodeFailed = false;

                    // The following code will either succeed and process the boolean for a readable shortcut, or it will fail (not a valid shortcut)
                    var lnkDirectory = shell32.NameSpace(toCheck.DirectoryName);
                    var lnkItem = lnkDirectory.Items().Item(toCheck.Name);
                    var lnk = (Interop.Shell32.ShellLinkObject)lnkItem.GetLink;
                    return !string.IsNullOrEmpty(lnk.Target.Path);
                }
            }
            catch
            {
                // returns true if file is a ".lnk" and either Shell32 failed to retrieve or Shell32 determined shortcut to be valid,
                // otherwise returns false
                return shellCodeFailed;
            }
            // not a ".lnk" shortcut filetype
            return false;
        }

        /// <summary>
        /// Compares a previous index with new values and returns metadata for a new index if a difference is found
        /// </summary>
        /// <param name="previousMetadata">Metadata from existing index</param>
        /// <param name="isFolder">True for folder or false for file</param>
        /// <param name="lastTime">The greater of the times for last accessed and last written for file or folder</param>
        /// <param name="creationTime">Time of creation of file or folder</param>
        /// <param name="size">File size for file or null for folder</param>
        /// <param name="targetPath">The target path for a shortcut file, if any</param>
        /// <returns>Returns null if a difference was not found, otherwise the new metadata to use</returns>
        private FileMetadata ReplacementMetadataIfDifferent(FileMetadata previousMetadata,
            bool isFolder,
            DateTime lastTime,
            DateTime creationTime,
            Nullable<long> size,
            FilePath targetPath)
        {
            // Segment out the properties that are used for comparison (before recalculating the MD5)
            FileMetadataHashableProperties forCompare = new FileMetadataHashableProperties(isFolder,
                    lastTime,
                    creationTime,
                    size);

            // If metadata hashable properties differ at all, new metadata will be created and returned
            if (!FileMetadataHashableComparer.Default.Equals(previousMetadata.HashableProperties,
                forCompare)
                || (previousMetadata.LinkTargetPath == null && targetPath != null)
                || (previousMetadata.LinkTargetPath != null && targetPath == null)
                || (previousMetadata.LinkTargetPath != null && targetPath != null && !FilePathComparer.Instance.Equals(previousMetadata.LinkTargetPath, targetPath)))
            {
                // metadata change detected
                return new FileMetadata(previousMetadata.RevisionChanger)
                {
                    ServerId = previousMetadata.ServerId,
                    HashableProperties = forCompare,
                    Revision = previousMetadata.Revision,
                    LinkTargetPath = targetPath
                };
            }
            return null;
        }

        /// <summary>
        /// Insert new file change into a synchronized queue and begin its delay timer for processing
        /// </summary>
        /// <param name="toChange">New file change</param>
        private void QueueFileChange(FileChange toChange, GenericHolder<Nullable<KeyValuePair<Action<DisposeCheckingHolder>, DisposeCheckingHolder>>> startProcessingAction = null)
        {
            if ((_syncBox.CopiedSettings.TraceType & TraceType.FileChangeFlow) == TraceType.FileChangeFlow)
            {
                ComTrace.LogFileChangeFlow(_syncBox.CopiedSettings.TraceLocation, _syncBox.CopiedSettings.DeviceId, _syncBox.SyncBoxId, FileChangeFlowEntryPositionInFlow.FileMonitorAddingToQueuedChanges, new FileChange[] { toChange });
            }

            // lock on queue to prevent conflicting updates/reads
            lock (QueuedChanges)
            {
                // define FileChange for rename if a previous change needs to be compared
                FileChange matchedFileChangeForRename;

                // function to move the file change to the metadata-keyed queue and start the delayed processing
                Action<FileChange, GenericHolder<Nullable<KeyValuePair<Action<DisposeCheckingHolder>, DisposeCheckingHolder>>>> StartDelay = (toDelay, runActionExternal) =>
                {
                    // move the file change to the metadata-keyed queue if it does not already exist
                    if (!QueuedChangesByMetadata.ContainsKey(toDelay.Metadata.HashableProperties))
                    {
                        // add file change to metadata-keyed queue
                        QueuedChangesByMetadata.Add(toDelay.Metadata.HashableProperties, toDelay);
                    }

                    // If onQueueingCallback was set on initialization of the monitor agent, fire the callback with the new FileChange
                    if (OnQueueing != null)
                    {
                        OnQueueing(this, toDelay);
                    }

                    if (runActionExternal != null)
                    {
                        runActionExternal.Value = new KeyValuePair<Action<DisposeCheckingHolder>, DisposeCheckingHolder>(state =>
                            {
                                Tuple<FileChange,
                                    Action<FileChange, object, int>,
                                    int,
                                    int> castState = state.Value as Tuple<FileChange, Action<FileChange, object, int>, int, int>;

                                if (castState != null)
                                {
                                    // start delayed processing of file change
                                    castState.Item1.ProcessAfterDelay(
                                        castState.Item2,// Callback which fires on process timer completion (on a new thread)
                                        null,// Userstate if needed on callback (unused)
                                        castState.Item3,// processing delay to wait for more events on this file
                                        castState.Item4);// number of processing delay resets before it will process the file anyways
                                }
                            }, new DisposeCheckingHolder(() => toDelay.DelayCompleted,
                                new Tuple<FileChange,
                                    Action<FileChange, object, int>,
                                    int,
                                    int>(toDelay, // file change to delay-process
                                    ProcessFileChange,// Callback which fires on process timer completion (on a new thread)
                                    ProcessingDelayInMilliseconds,// processing delay to wait for more events on this file
                                    ProcessingDelayMaxResets)));// number of processing delay resets before it will process the file anyways
                    }
                    else
                    {
                        // start delayed processing of file change
                        toDelay.ProcessAfterDelay(
                            ProcessFileChange,// Callback which fires on process timer completion (on a new thread)
                            null,// Userstate if needed on callback (unused)
                            ProcessingDelayInMilliseconds,// processing delay to wait for more events on this file
                            ProcessingDelayMaxResets);// number of processing delay resets before it will process the file anyways
                    }
                };
                // if queue already contains a file change at the same path,
                // either replace change and start the new one if the old one is currently processing
                // otherwise change the existing file change properties to match the new ones and restart the delay timer
                if (QueuedChanges.ContainsKey(toChange.NewPath))
                {
                    // grab existing file change from the queue
                    FileChange previousChange = QueuedChanges[toChange.NewPath];
                    // DoNotAddToSQLIndex should only be true for events already in the SQL index,
                    // and existing events from the index only reprocess once therefore second events
                    // mean a new change has occurred to add to database
                    toChange.DoNotAddToSQLIndex = previousChange.DoNotAddToSQLIndex = false;
                    // if the file change is already marked that it started processing,
                    // need to replace the file change in the queue (which will start it's own processing later on a new delay)
                    if (previousChange.DelayCompleted)
                    {
                        // replace file change in the queue at the same location with the new change
                        QueuedChanges[toChange.NewPath] = toChange;

                        // add old/new path pairs for recursive rename processing
                        if (previousChange.Type == FileChangeType.Renamed)
                        {
                            if (toChange.Type == FileChangeType.Renamed)
                            {
                                if (!FilePathComparer.Instance.Equals(previousChange.OldPath, toChange.OldPath)
                                    || !FilePathComparer.Instance.Equals(previousChange.NewPath, toChange.NewPath))
                                {
                                    OldToNewPathRenames[toChange.OldPath] = toChange.NewPath;
                                }
                            }
                        }
                        else if (toChange.Type == FileChangeType.Renamed)
                        {
                            OldToNewPathRenames[toChange.OldPath] = toChange.NewPath;
                        }

                        // call method that starts the FileChange delayed-processing
                        StartDelay(toChange, startProcessingAction);
                    }
                    // file change has not already started processing
                    else
                    {
                        // FileChange already exists
                        // Instead of starting a new processing delay, update the FileChange information
                        // Then restart the delay timer

                        #region state flow of how to modify existing file changes when a new change comes in
                        switch (toChange.Type)
                        {
                            case FileChangeType.Created:
                                switch (previousChange.Type)
                                {
                                    case FileChangeType.Created:
                                        // error condition
                                        break;
                                    case FileChangeType.Deleted:
                                        if (
                                            // Folder modify events are not useful, so discard the deletion change instead
                                            previousChange.Metadata.HashableProperties.IsFolder

                                            // Also discard the deletion change for files which have been deleted and created again with the same metadata
                                            || QueuedChangesMetadataComparer.Equals(previousChange.Metadata.HashableProperties, toChange.Metadata.HashableProperties))
                                        {
                                            FileChange toCompare;
                                            if (QueuedChangesByMetadata.TryGetValue(previousChange.Metadata.HashableProperties, out toCompare)
                                                && toCompare.Equals(previousChange))
                                            {
                                                QueuedChangesByMetadata.Remove(previousChange.Metadata.HashableProperties);
                                            }
                                            QueuedChanges.Remove(previousChange.NewPath);
                                            previousChange.Dispose();

                                            // delete caused AllPaths to lose metadata fields, but since we're cancelling the delete, they need to be put back
                                            // since all cases from CheckMetadataAgainstFile which led to this creation change assigned Metadata directly from AllPaths, we can change the fields here to propagate back

                                            toChange.Metadata.MimeType = previousChange.Metadata.MimeType;
                                            toChange.Metadata.Revision = previousChange.Metadata.Revision;
                                            toChange.Metadata.ServerId = previousChange.Metadata.ServerId;
                                            toChange.Metadata.StorageKey = previousChange.Metadata.StorageKey;
                                        }
                                        // For files with different metadata, process as a modify
                                        else
                                        {
                                            previousChange.Type = FileChangeType.Modified;
                                            previousChange.Metadata = toChange.Metadata;
                                            previousChange.SetDelayBackToInitialValue();
                                        }
                                        break;
                                    case FileChangeType.Modified:
                                        // error condition
                                        break;
                                    case FileChangeType.Renamed:
                                        // error condition
                                        break;
                                }
                                break;
                            case FileChangeType.Deleted:
                                switch (previousChange.Type)
                                {
                                    case FileChangeType.Created:
                                        FileChange toCompare;
                                        if (QueuedChangesByMetadata.TryGetValue(previousChange.Metadata.HashableProperties, out toCompare)
                                            && toCompare.Equals(previousChange))
                                        {
                                            QueuedChangesByMetadata.Remove(previousChange.Metadata.HashableProperties);
                                        }
                                        QueuedChanges.Remove(toChange.NewPath);
                                        previousChange.Dispose();
                                        break;
                                    case FileChangeType.Deleted:
                                        // error condition
                                        break;
                                    case FileChangeType.Modified:
                                        previousChange.Type = FileChangeType.Deleted;
                                        previousChange.Metadata = toChange.Metadata;
                                        previousChange.SetDelayBackToInitialValue();
                                        break;
                                    case FileChangeType.Renamed:
                                        previousChange.NewPath = previousChange.OldPath;
                                        previousChange.OldPath = null;
                                        previousChange.Type = FileChangeType.Deleted;
                                        previousChange.Metadata = toChange.Metadata;
                                        previousChange.SetDelayBackToInitialValue();
                                        // remove the old/new path pair for a rename
                                        OldToNewPathRenames.Remove(previousChange.NewPath);
                                        break;
                                }
                                break;
                            case FileChangeType.Modified:
                                switch (previousChange.Type)
                                {
                                    case FileChangeType.Created:
                                        previousChange.Metadata = toChange.Metadata;
                                        previousChange.SetDelayBackToInitialValue();
                                        break;
                                    case FileChangeType.Deleted:
                                        // error condition
                                        break;
                                    case FileChangeType.Modified:
                                        previousChange.Metadata = toChange.Metadata;
                                        previousChange.SetDelayBackToInitialValue();
                                        break;
                                    case FileChangeType.Renamed:
                                        previousChange.Metadata = toChange.Metadata;
                                        previousChange.SetDelayBackToInitialValue();
                                        break;
                                }
                                break;
                            case FileChangeType.Renamed:
                                switch (previousChange.Type)
                                {
                                    case FileChangeType.Created:
                                        // error condition
                                        break;
                                    case FileChangeType.Deleted:
                                        if (QueuedChangesMetadataComparer.Equals(previousChange.Metadata.HashableProperties, toChange.Metadata.HashableProperties))
                                        {
                                            previousChange.NewPath = toChange.OldPath;
                                            previousChange.Metadata = toChange.Metadata;
                                            previousChange.SetDelayBackToInitialValue();
                                        }
                                        else
                                        {
                                            previousChange.Metadata = toChange.Metadata;
                                            previousChange.Type = FileChangeType.Modified;
                                            previousChange.SetDelayBackToInitialValue();

                                            FileChange oldLocationDelete = new FileChange(QueuedChanges)
                                                {
                                                    NewPath = toChange.OldPath,
                                                    Type = FileChangeType.Deleted,
                                                    Metadata = toChange.Metadata,
                                                    Direction = SyncDirection.To // detected that a file or folder was deleted locally, so Sync To to update server
                                                };
                                            if (QueuedChanges.ContainsKey(toChange.OldPath))
                                            {
                                                FileChange previousOldPathChange = QueuedChanges[toChange.OldPath];

                                                FileChange toCompare;
                                                if (!QueuedChangesByMetadata.TryGetValue(previousOldPathChange.Metadata.HashableProperties, out toCompare)
                                                    || !toCompare.Equals(previousOldPathChange))
                                                {
                                                    QueuedChangesByMetadata[previousOldPathChange.Metadata.HashableProperties] = previousOldPathChange;
                                                }

                                                previousOldPathChange.Metadata = toChange.Metadata;
                                                previousOldPathChange.Type = FileChangeType.Deleted;
                                                previousOldPathChange.SetDelayBackToInitialValue();
                                            }
                                            else
                                            {
                                                QueuedChanges.Add(toChange.OldPath,
                                                    oldLocationDelete);
                                            }
                                            StartDelay(oldLocationDelete, startProcessingAction);
                                        }
                                        break;
                                    case FileChangeType.Modified:
                                        // error condition
                                        break;
                                    case FileChangeType.Renamed:
                                        // error condition
                                        break;
                                }
                                break;
                        }
                        #endregion
                    }
                }

                // System does not generate proper rename WatcherTypes if a file/folder is moved
                // The following two 'else ifs' checks for matching metadata between creation/deletion events to associate together as a rename

                // Existing FileChange is a Deleted event and the incoming event is a matching Created event which has not yet completed
                else if (toChange.Type == FileChangeType.Created
                        && QueuedChangesByMetadata.ContainsKey(toChange.Metadata.HashableProperties)
                        && (matchedFileChangeForRename = QueuedChangesByMetadata[toChange.Metadata.HashableProperties]).Type == FileChangeType.Deleted
                        && !matchedFileChangeForRename.DelayCompleted)
                {
                    // FileChange already exists
                    // Instead of starting a new processing delay, update the FileChange information
                    // Then restart the delay timer
                    matchedFileChangeForRename.Type = FileChangeType.Renamed;
                    matchedFileChangeForRename.OldPath = matchedFileChangeForRename.NewPath;
                    matchedFileChangeForRename.NewPath = toChange.NewPath;
                    matchedFileChangeForRename.Metadata = toChange.Metadata;
                    if (QueuedChanges.ContainsKey(matchedFileChangeForRename.OldPath))
                    {
                        QueuedChanges.Remove(matchedFileChangeForRename.OldPath);
                    }
                    QueuedChanges.Add(matchedFileChangeForRename.NewPath,
                        matchedFileChangeForRename);
                    matchedFileChangeForRename.SetDelayBackToInitialValue();
                    // add old/new path pairs for recursive rename processing
                    OldToNewPathRenames[matchedFileChangeForRename.OldPath] = matchedFileChangeForRename.NewPath;
                }
                // Existing FileChange is a Created event and the incoming event is a matching Deleted event which has not yet completed
                else if (toChange.Type == FileChangeType.Deleted
                        && QueuedChangesByMetadata.ContainsKey(toChange.Metadata.HashableProperties)
                        && (matchedFileChangeForRename = QueuedChangesByMetadata[toChange.Metadata.HashableProperties]).Type == FileChangeType.Created
                        && !matchedFileChangeForRename.DelayCompleted)
                {
                    // FileChange already exists
                    // Instead of starting a new processing delay, update the FileChange information
                    // Then restart the delay timer
                    matchedFileChangeForRename.Type = FileChangeType.Renamed;
                    matchedFileChangeForRename.OldPath = toChange.NewPath;
                    if (QueuedChanges.ContainsKey(matchedFileChangeForRename.NewPath))
                    {
                        if (QueuedChanges[matchedFileChangeForRename.NewPath] != matchedFileChangeForRename)
                        {
                            QueuedChanges[matchedFileChangeForRename.NewPath] = matchedFileChangeForRename;
                        }
                    }
                    else
                    {
                        QueuedChanges.Add(matchedFileChangeForRename.NewPath,
                            matchedFileChangeForRename);
                    }
                    matchedFileChangeForRename.SetDelayBackToInitialValue();
                    // add old/new path pairs for recursive rename processing
                    OldToNewPathRenames[matchedFileChangeForRename.OldPath] = matchedFileChangeForRename.NewPath;
                }

                // if file change does not exist in the queue at the same file path and the change was not marked to be converted to a rename
                else
                {
                    // add file change to the queue
                    QueuedChanges.Add(toChange.NewPath, toChange);

                    StartDelay(toChange, startProcessingAction);

                    if (toChange.Type == FileChangeType.Renamed)
                    {
                        // add old/new path pairs for recursive rename processing
                        OldToNewPathRenames[toChange.OldPath] = toChange.NewPath;
                    }
                }
            }
        }

        //// confirm the following: (after the delay-change processing is now all handled together on a single timer processing thread)
        // Comes in on a new thread every time
        /// <summary>
        /// EventHandler for processing a file change after its delay completed
        /// </summary>
        /// <param name="sender">The file change itself</param>
        /// <param name="state">Userstate, if provided before the delayed processing</param>
        /// <param name="remainingOperations">Number of operations remaining across all FileChange (via DelayProcessable)</param>
        private void ProcessFileChange(FileChange sender, object state, int remainingOperations)
        {
            RemoveFileChangeFromQueuedChanges(sender, new originalQueuedChangesIndexesByInMemoryIdsOneValue(sender.InMemoryId, sender.NewPath));

            if (remainingOperations == 0) // flush remaining operations before starting processing timer
            {
                lock (NeedsMergeToSql)
                {
                    if (MergingToSql)
                    {
                        NeedsMergeToSql.Enqueue(sender);
                        return;
                    }
                    MergingToSql = true;
                }

                List<FileChange> mergeAll = new List<FileChange>();

                List<FileChange> mergeBatch = new List<FileChange>();

                Func<bool> operationsRemaining = () =>
                    {
                        lock (NeedsMergeToSql)
                        {
                            if (NeedsMergeToSql.Count == 0)
                            {
                                return MergingToSql = false;
                            }
                            return true;
                        }
                    };

                if (sender == null
                    || sender.Type != FileChangeType.Renamed
                    || sender.NewPath == null
                    || sender.OldPath == null
                    || !FilePathComparer.Instance.Equals(sender.OldPath, sender.NewPath)) // check for same path rename, only other events should be processed
                {
                    mergeBatch.Add(sender);
                    mergeAll.Add(sender);
                }

                do
                {
                    lock (NeedsMergeToSql)
                    {
                        while (NeedsMergeToSql.Count > 0)
                        {
                            FileChange nextMerge = NeedsMergeToSql.Dequeue();

                            if (nextMerge == null
                                || nextMerge.Type != FileChangeType.Renamed
                                || nextMerge.NewPath == null
                                || nextMerge.OldPath == null
                                || !FilePathComparer.Instance.Equals(nextMerge.OldPath, nextMerge.NewPath)) // check for same path rename, only other events should be processed
                            {
                                mergeBatch.Add(nextMerge);
                                mergeAll.Add(nextMerge);
                            }
                        }
                    }

                    CLError mergeError = Indexer.MergeEventsIntoDatabase(mergeBatch.Select(currentMerge => new FileChangeMerge(currentMerge, null)));
                    if (mergeError != null)
                    {
                        // forces logging even if the setting is turned off in the severe case since a message box had to appear
                        mergeError.LogErrors(_syncBox.CopiedSettings.TraceLocation, true);

                        MessageEvents.FireNewEventMessage(
                            "An error occurred adding a file system event to the database:" + Environment.NewLine +
                                string.Join(Environment.NewLine,
                                    mergeError.GrabExceptions().Select(currentError => (currentError is AggregateException
                                        ? string.Join(Environment.NewLine, ((AggregateException)currentError).Flatten().InnerExceptions.Select(innerError => innerError.Message).ToArray())
                                        : currentError.Message)).ToArray()),
                            EventMessageLevel.Important,
                            new HaltAllOfCloudSDKErrorInfo());
                    }

                    if ((_syncBox.CopiedSettings.TraceType & TraceType.FileChangeFlow) == TraceType.FileChangeFlow)
                    {
                        ComTrace.LogFileChangeFlow(_syncBox.CopiedSettings.TraceLocation, _syncBox.CopiedSettings.DeviceId, _syncBox.SyncBoxId, FileChangeFlowEntryPositionInFlow.FileMonitorAddingBatchToSQL, mergeBatch);
                    }

                    // clear out batch for merge for next set of remaining operations
                    mergeBatch.Clear();
                }
                while (operationsRemaining()); // flush remaining operations before starting processing timer

                if (mergeAll.Count > 0)
                {
                    lock (QueuesTimer.TimerRunningLocker)
                    {
                        foreach (FileChange nextMerge in mergeAll)
                        {
                            if (nextMerge.EventId == 0)
                            {
                                string noEventIdErrorMessage = "EventId was zero on a FileChange to queue to ProcessingChanges: " +
                                    nextMerge.ToString() + " " + (nextMerge.NewPath == null ? "nullPath" : nextMerge.NewPath.ToString());

                                // forces logging even if the setting is turned off in the severe case since a message box had to appear
                                ((CLError)new Exception(noEventIdErrorMessage)).LogErrors(_syncBox.CopiedSettings.TraceLocation, true);

                                MessageEvents.FireNewEventMessage(
                                    noEventIdErrorMessage,
                                    EventMessageLevel.Important,
                                    new HaltAllOfCloudSDKErrorInfo());
                            }

                            ProcessingChanges.AddLast(nextMerge);
                        }

                        if (ProcessingChanges.Count > MaxProcessingChangesBeforeTrigger)
                        {
                            QueuesTimer.TriggerTimerCompletionImmediately();
                        }
                        else
                        {
                            QueuesTimer.StartTimerIfNotRunning();
                        }
                    }
                }
            }
            else
            {
                lock (NeedsMergeToSql)
                {
                    NeedsMergeToSql.Enqueue(sender);
                }
            }
        }

        // Finds the FileChange in QueuedChanges in the same Dictionary as well as any other associated dictionaries,
        // and removes it
        private bool RemoveFileChangeFromQueuedChanges(FileChange toRemove, originalQueuedChangesIndexesByInMemoryIdsBase originalQueuedChangesIndexesByInMemoryIds)
        {
            if (originalQueuedChangesIndexesByInMemoryIds == null)
            {
                throw new NullReferenceException("originalQueuedChangesIndexesByInMemoryIds cannot be null, perhaps AssignDependencies private helper was called through from the internal AssignDependencies");
            }

            // If the change is a rename that is being removed, take off its old/new path pair
            if (toRemove.Type == FileChangeType.Renamed)
            {
                if (OldToNewPathRenames.ContainsKey(toRemove.OldPath)
                    && FilePathComparer.Instance.Equals(toRemove.NewPath, OldToNewPathRenames[toRemove.OldPath]))
                {
                    OldToNewPathRenames.Remove(toRemove.OldPath);
                }
            }

            // remove file changes from each queue if they exist
            if (QueuedChangesByMetadata.ContainsKey(toRemove.Metadata.HashableProperties))
            {
                QueuedChangesByMetadata.Remove(toRemove.Metadata.HashableProperties);
            }
            FilePath originalNewPath;
            if (!originalQueuedChangesIndexesByInMemoryIds.TryGetValue(toRemove.InMemoryId, out originalNewPath))
            {
                return false;
            }

            if (QueuedChanges.ContainsKey(originalNewPath)
                && QueuedChanges[originalNewPath] == toRemove)
            {
                return QueuedChanges.Remove(originalNewPath);
            }
            return false;
        }
        private abstract class originalQueuedChangesIndexesByInMemoryIdsBase
        {
            public abstract bool TryGetValue(long key, out FilePath value);
        }
        private sealed class originalQueuedChangesIndexesByInMemoryIdsOneValue : originalQueuedChangesIndexesByInMemoryIdsBase
        {
            public override bool TryGetValue(long key, out FilePath value)
            {
                if (key != oneKey)
                {
                    value = Helpers.DefaultForType<FilePath>();
                    return false;
                }

                value = oneValue;
                return true;
            }
            private readonly long oneKey;
            private readonly FilePath oneValue;

            public originalQueuedChangesIndexesByInMemoryIdsOneValue(long key, FilePath value)
            {
                this.oneKey = key;
                this.oneValue = value;
            }
        }
        private sealed class originalQueuedChangesIndexesByInMemoryIdsFromDictionary : originalQueuedChangesIndexesByInMemoryIdsBase
        {
            public override bool TryGetValue(long key, out FilePath value)
            {
                return dict.TryGetValue(key, out value);
            }
            private readonly Dictionary<long, FilePath> dict;

            public originalQueuedChangesIndexesByInMemoryIdsFromDictionary(Dictionary<long, FilePath> dict)
            {
                this.dict = dict;
            }
        }

        /// <summary>
        /// Path to write processed FileChange log
        /// </summary>
        private const string testFilePath = "C:\\Users\\Public\\Documents\\MonitorAgentOutput.xml";
        [System.Runtime.CompilerServices.MethodImpl(System.Runtime.CompilerServices.MethodImplOptions.Synchronized)]
        /// <summary>
        /// Writes the xml string generated after processing a FileChange event to the log file at 'testFilePath' location
        /// </summary>
        /// <param name="toWrite"></param>
        private static void AppendFileChangeProcessedLogXmlString(string toWrite)
        {
            // If file does not exist, create it with an xml declaration and the beginning of a root tag
            if (!File.Exists(testFilePath))
            {
                File.AppendAllText(testFilePath, "<?xml version=\"1.0\" encoding=\"UTF-8\"?>" + Environment.NewLine + "<root>" + Environment.NewLine);
            }
            // Append current xml string to log file
            File.AppendAllText(testFilePath, toWrite);
        }

        /// <summary>
        /// Cleans up FileSystemWatchers
        /// </summary>
        private void StopWatchers()
        {
            // lock on current object for changing RunningStatus so it cannot be stopped/started simultaneously
            lock (this)
            {
                // if running status includes the file watcher running flag, dispose the watcher and clear the instance reference
                if ((RunningStatus & MonitorRunning.FileOnlyRunning) == MonitorRunning.FileOnlyRunning)
                {
                    // dispose the file system watcher for files
                    DisposeFileSystemWatcher(FileWatcher, false);
                    // clear the instance reference
                    FileWatcher = null;
                }

                // if running status includes the folder watcher running flag, dispose the watcher and clear the instance reference
                if ((RunningStatus & MonitorRunning.FolderOnlyRunning) == MonitorRunning.FolderOnlyRunning)
                {
                    // dispose the file system watcher for folders
                    DisposeFileSystemWatcher(FolderWatcher, true);
                    // clear the instance reference
                    FolderWatcher = null;
                }

                // remove protection on root directory from changes such as deletion
                setDirectoryAccessControl(false);
            }
        }

        /// <summary>
        /// Disposes a file system watcher after removing its attached eventhandlers and stopping new events from being raised
        /// </summary>
        /// <param name="toDispose">FileSystemWatcher to dispose</param>
        /// <param name="folderOnly">True if the FileSystemWatcher was the one for folders, otherwise false</param>
        private void DisposeFileSystemWatcher(FileSystemWatcher toDispose, bool folderOnly)
        {
            // stop new events from being raised
            toDispose.EnableRaisingEvents = false;
            // check if watcher was for folders to remove eventhandlers appropriately
            if (folderOnly)
            {
                // remove eventhandlers for folder watcher
                toDispose.Changed -= folderWatcher_Changed;
                toDispose.Created -= folderWatcher_Changed;
                toDispose.Deleted -= folderWatcher_Changed;
                toDispose.Renamed -= folderWatcher_Changed;
            }
            // watcher was for files
            else
            {
                // remove eventhandlers for file watcher
                toDispose.Changed -= fileWatcher_Changed;
                toDispose.Created -= fileWatcher_Changed;
                toDispose.Deleted -= fileWatcher_Changed;
                toDispose.Renamed -= fileWatcher_Changed;
            }
            // dispose watcher
            toDispose.Dispose();
        }

        /// <summary>
        /// Callback fired when a subsequent delete operation occurs in AllPaths
        /// </summary>
        /// <param name="deletePath">Path where file or folder was deleted</param>
        /// <param name="value">Previous value at deleted path</param>
        /// <param name="changeRoot">Original FilePath removed/cleared that triggered recursion</param>
        private void MetadataPath_RecursiveDelete(FilePath deletePath, FileMetadata value, FilePath changeRoot)
        {
            // If a filepath is deleted, that means a delete operation may occur in the sync as well for the same path;
            // If the final change to be processed will be a delete,
            // all previous changes below the deleted path should be disposed since they don't need to fire (will be overridden with deletion)

            lock (QueuedChanges)
            {
                if (QueuedChanges.ContainsKey(changeRoot))
                {
                    FileChange rootChange = QueuedChanges[changeRoot];
                    Action<FileChange> toProcess = innerRoot =>
                        {
                            if (innerRoot.Type == FileChangeType.Deleted)
                            {
                                if (QueuedChanges.ContainsKey(deletePath))
                                {
                                    QueuedChanges[deletePath].Dispose();
                                    QueuedChanges.Remove(deletePath);
                                }
                            }
                        };
                    if (rootChange.DelayCompleted)
                    {
                        toProcess(rootChange);
                    }
                    else
                    {
                        rootChange.EnqueuePreprocessingAction(toProcess);
                    }
                }
            }
        }

        /// <summary>
        /// Callback fired when a subsequent rename operation occurs in AllPaths
        /// </summary>
        /// <param name="oldPath">Previous path of file or folder</param>
        /// <param name="newPath">New path of file or folder</param>
        /// <param name="value">Value for renamed file or folder</param>
        /// <param name="changeRootOld">Original old FilePath renamed that triggered recursion</param>
        /// <param name="changeRootNew">Original new FilePath renamed to that triggered recursion</param>
        private void MetadataPath_RecursiveRename(FilePath oldPath, FilePath newPath, FileMetadata value, FilePath changeRootOld, FilePath changeRootNew)
        {
            // If allpaths gets a rename, queuedchanges may get a rename FileChange to sync;
            // If the final change to be processed will be a rename,
            // all previous changes that had a old or new path under the change root need to have
            // that path updated appropriately if the change root gets processed first

            lock (QueuedChanges)
            {
                if (QueuedChanges.ContainsKey(changeRootNew))
                {
                    FileChange rootChange = QueuedChanges[changeRootNew];
                    Action<FileChange> toProcess = innerRoot =>
                        {
                            if (innerRoot.Type == FileChangeType.Renamed
                                && FilePathComparer.Instance.Equals(innerRoot.OldPath, changeRootOld))
                            {
                                if (QueuedChanges.ContainsKey(oldPath))
                                {
                                    FileChange foundRecurseChange = QueuedChanges[oldPath];
                                    if (foundRecurseChange.Type == FileChangeType.Renamed)
                                    {
                                        FilePath renamedOverlapChild = foundRecurseChange.OldPath;
                                        FilePath renamedOverlap = renamedOverlapChild.Parent;

                                        while (renamedOverlap != null)
                                        {
                                            if (FilePathComparer.Instance.Equals(renamedOverlap, changeRootOld))
                                            {
                                                renamedOverlapChild.Parent = changeRootNew;
                                                break;
                                            }

                                            renamedOverlapChild = renamedOverlap;
                                            renamedOverlap = renamedOverlap.Parent;
                                        }
                                    }
                                    foundRecurseChange.NewPath = newPath;
                                    QueuedChanges.Remove(oldPath);
                                    QueuedChanges.Add(newPath, foundRecurseChange);
                                }
                                else if (OldToNewPathRenames.ContainsKey(oldPath))
                                {
                                    FilePath existingNewPath = OldToNewPathRenames[oldPath];
                                    if (QueuedChanges.ContainsKey(existingNewPath))
                                    {
                                        FileChange existingChangeAtNewPath = QueuedChanges[existingNewPath];
                                        if (existingChangeAtNewPath.Type == FileChangeType.Renamed)
                                        {
                                            existingChangeAtNewPath.OldPath = newPath;
                                        }
                                    }
                                }
                            }
                        };
                    if (rootChange.DelayCompleted)
                    {
                        toProcess(rootChange);
                    }
                    else
                    {
                        rootChange.EnqueuePreprocessingAction(toProcess);
                    }
                }
            }
        }

        private void ProcessQueuesAfterTimer(bool emptyProcessingQueue)
        {
            lock (SyncRunLocker)
            {
                if (SyncRunLocker.Value)
                {
                    NextSyncQueued.Value = true;
                }
                else
                {
                    SyncRunLocker.Value = true;

                    // run Sync
                    (new Thread(new ParameterizedThreadStart(RunOnProcessEventGroupCallback)))
                        .Start(new object[]
                        {
                            emptyProcessingQueue,
                            this.SyncRun,
                            SyncRunLocker,
                            NextSyncQueued
                        });
                }
            }
        }

        private static void RunOnProcessEventGroupCallback(object state)
        {
            object[] castState = state as object[];
            bool matchedParameters = false;

            if (castState != null
                && castState.Length == 4)
            {
                Nullable<bool> argOneNullable = castState[0] as Nullable<bool>;

                Func<bool, CLError> RunSyncRun = castState[1] as Func<bool, CLError>;

                GenericHolder<bool> RunLocker = castState[2] as GenericHolder<bool>;
                GenericHolder<bool> NextRunQueued = castState[3] as GenericHolder<bool>;

                if (argOneNullable != null
                    && RunSyncRun != null
                    && RunLocker != null
                    && NextRunQueued != null)
                {
                    matchedParameters = true;

                    Func<GenericHolder<bool>, GenericHolder<bool>, bool> runAgain = (runLock, nextQueue) =>
                        {
                            lock (runLock)
                            {
                                if (nextQueue.Value)
                                {
                                    nextQueue.Value = false;
                                    return true;
                                }
                                else
                                {
                                    runLock.Value = false;
                                    return false;
                                }
                            }
                        };

                    do
                    {
                        RunSyncRun((bool)argOneNullable);
                    } while (runAgain(RunLocker, NextRunQueued));
                }
            }

            if (!matchedParameters)
            {
                throw new InvalidOperationException("Unable to fire OnProcessEventGroupCallback due to parameter mismatch");
            }
        }
        #endregion
    }
}<|MERGE_RESOLUTION|>--- conflicted
+++ resolved
@@ -1,4057 +1,4048 @@
-//
-// MonitorAgent.cs
-// Cloud Windows
-//
-// Created By DavidBruck.
-// Copyright (c) Cloud.com. All rights reserved.
-
-using System;
-using System.Collections.Generic;
-using System.IO;
-using System.Linq;
-using System.Text;
-using Cloud.Model;
-using Cloud.Static;
-using Cloud.Support;
-using System.Globalization;
-using System.Security.Cryptography;
-using System.Threading;
-// the following linq namespace is used only if the optional initialization parameter for processing logging is passed as true
-using System.Xml.Linq;
-using System.Transactions;
-<<<<<<< HEAD
-using CloudApiPublic.FileMonitor.SyncImplementation;
-using CloudApiPublic.Interfaces;
-using CloudApiPublic.SQLIndexer;
-using JsonContracts = CloudApiPublic.JsonContracts;
-using CloudApiPublic.Sync;
-using CloudApiPublic.REST;
-using CloudApiPublic.Model.EventMessages.ErrorInfo;
-=======
-using Cloud.FileMonitor.SyncImplementation;
-using Cloud.Interfaces;
-using Cloud.SQLIndexer;
-using JsonContracts = Cloud.JsonContracts;
-using Cloud.Sync;
-using Cloud.REST;
->>>>>>> 8c4b1044
-
-/// <summary>
-/// Monitor a local file system folder as a SyncBox.
-/// </summary>
-namespace Cloud.FileMonitor
-{
-    /// <summary>
-    /// Class to cover file monitoring; created with delegates to connect to the SQL indexer and to start Sync communication for new events
-    /// </summary>
-    internal sealed class MonitorAgent : IDisposable
-    {
-        #region public properties
-        /// <summary>
-        /// Retrieves running status of monitor as enum for each part (file and folder)
-        /// </summary>
-        /// <param name="status">Returned running status</param>
-        /// <returns>Error while retrieving status, if any</returns>
-        private CLError GetRunningStatus(out MonitorRunning status)
-        {
-            try
-            {
-                status = this.RunningStatus;
-            }
-            catch (Exception ex)
-            {
-                status = Helpers.DefaultForType<MonitorRunning>();
-                return ex;
-            }
-            return null;
-        }
-        private MonitorRunning RunningStatus
-        {
-            get
-            {
-                // Bitwise combine whether the Folder or File watchers are running into the returned Enum
-                return (FolderWatcher == null
-                    ? MonitorRunning.NotRunning
-                    : MonitorRunning.FolderOnlyRunning)
-                    | (FileWatcher == null
-                        ? MonitorRunning.NotRunning
-                        : MonitorRunning.FileOnlyRunning);
-            }
-        }
-        /// <summary>
-        /// Retrieves current folder path of monitored root
-        /// </summary>
-        /// <returns>Root path</returns>
-        public string GetCurrentPath()
-        {
-            return CurrentFolderPath;
-        }
-
-        private readonly ReaderWriterLockSlim InitialIndexLocker = new ReaderWriterLockSlim();
-
-        public ISyncDataObject SyncData
-        {
-            get
-            {
-                return _syncData;
-            }
-        }
-        #endregion
-
-        #region private fields and property
-        // stores the optional FileChange queueing callback intialization parameter
-        private Action<MonitorAgent, FileChange> OnQueueing;
-
-        Func<bool, CLError> SyncRun = null;
-
-        private GenericHolder<bool> SyncRunLocker = new GenericHolder<bool>(false);
-        private GenericHolder<bool> NextSyncQueued = new GenericHolder<bool>(false);
-
-        private readonly IndexingAgent Indexer;
-        private readonly ISyncDataObject _syncData;
-
-        // store the optional logging boolean initialization parameter
-        private bool LogProcessingFileChanges;
-
-        // file extension for shortcuts
-        private const string ShortcutExtension = "lnk";
-
-        // Store initial folder path, its length is used to rebuild paths so they are consistent after root folder is moved/renamed
-        private string InitialFolderPath;
-
-        // Store currently monitored folder path, append to the relative paths of files/folders for the correct path
-        private string CurrentFolderPath;
-
-        // Locker allowing simultaneous reads on CurrentFolderPath and only locking on rare condition when root folder path is changed
-        private ReaderWriterLockSlim CurrentFolderPathLocker = new ReaderWriterLockSlim();
-
-        // System objects that runs the file system monitoring (FolderWatcher for folder renames, FileWatcher for all files and folders that aren't renamed):
-        private FileSystemWatcher FolderWatcher = null;
-        private FileSystemWatcher FileWatcher = null;
-
-        // This sets whether the monitoring will ignore modify events on folders (which occur only when files inside the folders change, but not the folder itself)
-        private const bool IgnoreFolderModifies = true;
-
-        // This sets the processing delay for file changes, use 0 for no delay
-        private const int ProcessingDelayInMilliseconds = 2000;
-
-        // This sets the amount of resets that can be performed on a file change before it gets processed anyways, use a negative number for unlimited, use 0 to process immediately on reset trigger
-        private const int ProcessingDelayMaxResets = 500;
-
-        // This stores if this current monitor instance has been disposed (defaults to not disposed)
-        private bool Disposed = false;
-
-        // Storage of current file indexes, keyed by file path
-        private FilePathDictionary<FileMetadata> AllPaths;
-
-        // Storage of changes queued to process (QueuedChanges used as the locker for both and keyed by file path, QueuedChangesByMetadata keyed by the hashable metadata properties)
-        private Dictionary<FilePath, FileChange> QueuedChanges = new Dictionary<FilePath, FileChange>(FilePathComparer.Instance);
-        private Dictionary<FilePath, FilePath> OldToNewPathRenames = new Dictionary<FilePath, FilePath>(FilePathComparer.Instance);
-        private static readonly FileMetadataHashableComparer QueuedChangesMetadataComparer = new FileMetadataHashableComparer();// Comparer has improved hashing by using only the fastest changing bits
-        private Dictionary<FileMetadataHashableProperties, FileChange> QueuedChangesByMetadata = new Dictionary<FileMetadataHashableProperties, FileChange>(QueuedChangesMetadataComparer);// Use custom comparer for improved hashing
-
-        private readonly bool DependencyDebugging;
-
-        // Queue of file monitor events that occur while initial index is processing
-        private Queue<ChangesQueueHolder> ChangesQueueForInitialIndexing = new Queue<ChangesQueueHolder>();
-        // Storage class for required parameters to the CheckMetadataAgainstFile method
-        private sealed class ChangesQueueHolder
-        {
-            public string newPath { get; set; }
-            public string oldPath { get; set; }
-            public WatcherChangeTypes changeType { get; set; }
-            public bool folderOnly { get; set; }
-        }
-
-        private class DisposeCheckingHolder
-        {
-            public object Value
-            {
-                get
-                {
-                    return _value;
-                }
-            }
-            private object _value = null;
-
-            public bool IsDisposed
-            {
-                get
-                {
-                    if (GetDisposed == null)
-                    {
-                        return GetDisposedParameterless();
-                    }
-                    else
-                    {
-                        return GetDisposed(_value);
-                    }
-                }
-            }
-            private Func<bool> GetDisposedParameterless = null;
-            private Func<object, bool> GetDisposed = null;
-
-            public DisposeCheckingHolder(Func<bool> checkDisposed, object toCheck)
-            {
-                if (checkDisposed == null)
-                {
-                    throw new NullReferenceException("checkDisposed cannot be null");
-                }
-                GetDisposedParameterless = checkDisposed;
-                _value = toCheck;
-            }
-
-            public DisposeCheckingHolder(Func<object, bool> checkDisposed, object toCheck)
-            {
-                if (checkDisposed == null)
-                {
-                    throw new NullReferenceException("checkDisposed cannot be null");
-                }
-                GetDisposed = checkDisposed;
-                _value = toCheck;
-            }
-        }
-
-        private LinkedList<FileChange> ProcessingChanges = new LinkedList<FileChange>();
-        private const int MaxProcessingChangesBeforeTrigger = 499;
-        // Field to store timer for queue processing,
-        // initialized on construction
-        private ProcessingQueuesTimer QueuesTimer;
-
-        // Stores FileChanges that come off ProcessFileChange so they can be batched for merge
-        private readonly Queue<FileChange> NeedsMergeToSql = new Queue<FileChange>();
-        private bool MergingToSql = false;
-
-        /// <summary>
-        /// Stores whether initial indexing has yet to complete,
-        /// lock on InitialIndexLocker
-        /// </summary>
-        private bool IsInitialIndex = true;
-        private readonly CLSyncBox _syncBox;
-        #endregion
-
-        #region memory debug
-        private readonly bool debugMemory;
-
-        private void initiazeMemoryDebug()
-        {
-            if (debugMemory)
-            {
-                memoryDebugger.Initialize();
-            }
-        }
-
-        public sealed class memoryDebugger
-        {
-            public static void Initialize()
-            {
-                lock (initializeLocker)
-                {
-                    if (_instance == null)
-                    {
-                        _instance = new memoryDebugger();
-                    }
-                }
-            }
-            private static readonly object initializeLocker = new object();
-
-            public static memoryDebugger Instance
-            {
-                get
-                {
-                    if (_instance == null)
-                    {
-                        throw new NullReferenceException("Instance not available until after Initialize is called");
-                    }
-                    return _instance;
-                }
-            }
-            private static memoryDebugger _instance = null;
-
-            private memoryDebugger() { }
-
-            public string serializeMemory()
-            {
-                lock (watcherEntries)
-                {
-                    if (memorySerializer == null)
-                    {
-                        memorySerializer = new System.Xml.Serialization.XmlSerializer(typeof(FileMonitorMemory));
-                    }
-
-                    using (MemoryStream serializeStream = new MemoryStream())
-                    {
-                        System.Xml.XmlWriterSettings memoryWriterSettings = new System.Xml.XmlWriterSettings()
-                        {
-                            Encoding = Encoding.UTF8,
-                            Indent = true
-                        };
-
-                        using (TextWriter memoryWriter = new StreamWriter(serializeStream))
-                        {
-                            using (System.Xml.XmlWriter memoryXmlWriter = System.Xml.XmlWriter.Create(memoryWriter, memoryWriterSettings))
-                            {
-                                memorySerializer.Serialize(memoryXmlWriter,
-                                    new FileMonitorMemory()
-                                    {
-                                        Copyright = new Copyright()
-                                        {
-                                            FileName = "InMemoryOnly",
-                                            Creator = "DavidBruck"
-                                        },
-                                        Entries = watcherEntries.ToArray()
-                                    });
-                            }
-                        }
-
-                        return Encoding.UTF8.GetString(serializeStream.ToArray());
-                    }
-                }
-            }
-            private System.Xml.Serialization.XmlSerializer memorySerializer = null;
-
-            public void wipeMemory()
-            {
-                lock (watcherEntries)
-                {
-                    watcherEntries.Clear();
-                }
-            }
-
-            private readonly List<Entry> watcherEntries = new List<Entry>();
-
-            public void WatcherChanged(string oldPath, string newPath, WatcherChangeTypes watcherTypes, bool folderOnly)
-            {
-                WatcherChangeType[] toAddTypes = new WatcherChangeType[Helpers.NumberOfSetBits((int)watcherTypes)];
-
-                int toAddTypesIdx = 0;
-                if ((watcherTypes & WatcherChangeTypes.Created) == WatcherChangeTypes.Created)
-                {
-                    toAddTypes[toAddTypesIdx++] = new WatcherChangeCreated();
-                }
-                if ((watcherTypes & WatcherChangeTypes.Deleted) == WatcherChangeTypes.Deleted)
-                {
-                    toAddTypes[toAddTypesIdx++] = new WatcherChangeDeleted();
-                }
-                if ((watcherTypes & WatcherChangeTypes.Changed) == WatcherChangeTypes.Changed)
-                {
-                    toAddTypes[toAddTypesIdx++] = new WatcherChangeChanged();
-                }
-                if ((watcherTypes & WatcherChangeTypes.Renamed) == WatcherChangeTypes.Renamed)
-                {
-                    toAddTypes[toAddTypesIdx++] = new WatcherChangeRenamed();
-                }
-
-                WatcherChangedEntry toAdd = new WatcherChangedEntry()
-                {
-                    FolderOnly = folderOnly,
-                    NewPath = newPath,
-                    OldPath = oldPath,
-                    Types = toAddTypes
-                };
-
-                lock (watcherEntries)
-                {
-                    watcherEntries.Add(toAdd);
-                }
-            }
-
-            public void AddCheckMetadata(CheckMetadataEntry toAdd)
-            {
-                lock (watcherEntries)
-                {
-                    watcherEntries.Add(toAdd);
-                }
-            }
-        }
-        #endregion
-
-        /// <summary>
-        /// Create and initialize the MonitorAgent with the root folder to be monitored (Cloud Directory),
-        /// requires running Start() method to begin monitoring and then, when available, load
-        /// the initial index list to begin processing via BeginProcessing(initialList)
-        /// </summary>
-        /// <param name="syncBox">SyncBox to monitor</param>
-        /// <param name="indexer">Created and initialized but not started SQLIndexer</param>
-        /// <param name="httpRestClient">Client for Http REST communication</param>
-        /// <param name="StatusUpdated">Callback to fire upon update of the running status</param>
-        /// <param name="StatusUpdatedUserState">Userstate to pass to the statusUpdated callback</param>
-        /// <param name="newAgent">(output) the return MonitorAgent created by this method</param>
-        /// <param name="syncEngine">(output) the return SyncEngine which is also created with the combination of the input SQLIndexer indexer and the output MonitorAgent</param>
-        /// <param name="debugMemory">Whether memory of the FileMonitor will be debugged</param>
-        /// <param name="onQueueingCallback">(optional) action to be executed every time a FileChange would be queued for processing</param>
-        /// <param name="logProcessing">(optional) if set, logs FileChange objects when their processing callback fires</param>
-        /// <returns>Returns any error that occurred, or null.</returns>
-        public static CLError CreateNewAndInitialize(CLSyncBox syncBox,
-            IndexingAgent indexer,
-            CLHttpRest httpRestClient,
-            bool DependencyDebugging,
-            System.Threading.WaitCallback StatusUpdated,
-            object StatusUpdatedUserState,
-            out MonitorAgent newAgent,
-            out SyncEngine syncEngine,
-            bool debugMemory,
-            Action<MonitorAgent, FileChange> onQueueingCallback = null,
-            bool logProcessing = false)
-        {
-            try
-            {
-                newAgent = new MonitorAgent(indexer, syncBox, debugMemory, DependencyDebugging);
-            }
-            catch (Exception ex)
-            {
-                newAgent = Helpers.DefaultForType<MonitorAgent>();
-                syncEngine = Helpers.DefaultForType<SyncEngine>();
-                return ex;
-            }
-
-            try
-            {
-                // Create sync engine
-                CLError createSyncEngineError = SyncEngine.CreateAndInitialize(
-                    newAgent._syncData,
-                    syncBox,
-                    httpRestClient,
-                    out syncEngine,
-                    DependencyDebugging,
-                    StatusUpdated,
-                    StatusUpdatedUserState);
-                if (createSyncEngineError != null)
-                {
-                    return createSyncEngineError;
-                }
-            }
-            catch (Exception ex)
-            {
-                syncEngine = Helpers.DefaultForType<SyncEngine>();
-                return ex;
-            }
-
-            try
-            {
-                if (string.IsNullOrEmpty(syncBox.CopiedSettings.SyncRoot))
-                {
-                    throw new Exception("Folder path cannot be null nor empty");
-                }
-                DirectoryInfo folderInfo = new DirectoryInfo(syncBox.CopiedSettings.SyncRoot);
-                if (!folderInfo.Exists)
-                {
-                    throw new Exception("Folder not found at provided folder path");
-                }
-
-                // Initialize current, in-memory index
-                CLError allPathsError = FilePathDictionary<FileMetadata>.CreateAndInitialize(folderInfo,
-                    out newAgent.AllPaths,
-                    newAgent.MetadataPath_RecursiveDelete,
-                    newAgent.MetadataPath_RecursiveRename);
-                if (allPathsError != null)
-                {
-                    return allPathsError;
-                }
-
-                // Initialize folder paths
-                newAgent.CurrentFolderPath = newAgent.InitialFolderPath = syncBox.CopiedSettings.SyncRoot;
-
-                // assign local fields with optional initialization parameters
-                newAgent.OnQueueing = onQueueingCallback;
-                newAgent.SyncRun = syncEngine.Run;
-                newAgent.LogProcessingFileChanges = logProcessing;
-
-                // assign timer object that is used for processing the FileChange queues in batches
-                CLError queueTimerError = ProcessingQueuesTimer.CreateAndInitializeProcessingQueuesTimer(state =>
-                    {
-                        object[] castState = state as object[];
-                        bool parametersMatched = false;
-
-                        if (castState.Length == 2)
-                        {
-                            Action<bool> ProcessQueuesAfterTimer = castState[0] as Action<bool>;
-                            LinkedList<FileChange> ProcessingChanges = castState[1] as LinkedList<FileChange>;
-
-                            if (ProcessQueuesAfterTimer != null
-                                && ProcessingChanges != null)
-                            {
-                                parametersMatched = true;
-
-                                ProcessQueuesAfterTimer(ProcessingChanges.Count == 0);
-                            }
-                        }
-
-                        if (!parametersMatched)
-                        {
-                            throw new InvalidOperationException("Parameters not matched");
-                        }
-                    },
-                    1000, // Collect items in queue for 1 second before batch processing
-                    out newAgent.QueuesTimer,
-                    new object[] { (Action<bool>)newAgent.ProcessQueuesAfterTimer, newAgent.ProcessingChanges });
-                if (queueTimerError != null)
-                {
-                    return queueTimerError;
-                }
-            }
-            catch (Exception ex)
-            {
-                return ex;
-            }
-            return null;
-        }
-
-        private MonitorAgent(IndexingAgent Indexer, CLSyncBox syncBox, bool debugMemory, bool DependencyDebugging)
-        {
-            // check input parameters
-
-            if (syncBox == null)
-            {
-                throw new NullReferenceException("syncBox cannot be null");
-            }
-
-            // Initialize Cloud trace in case it is not already initialized.
-            CLTrace.Initialize(syncBox.CopiedSettings.TraceLocation, "Cloud", "log", syncBox.CopiedSettings.TraceLevel, syncBox.CopiedSettings.LogErrors);
-            CLTrace.Instance.writeToLog(9, "MonitorAgent: CreateNewAndInitialize: Entry");
-
-            if (Indexer == null)
-            {
-                throw new NullReferenceException("Indexer cannot be null");
-            }
-            this._syncBox = syncBox;
-            this.Indexer = Indexer;
-            this._syncData = new SyncData(this, Indexer);
-            this.debugMemory = debugMemory;
-            this.DependencyDebugging = DependencyDebugging;
-            this.initiazeMemoryDebug();
-        }
-        // Standard IDisposable implementation based on MSDN System.IDisposable
-        ~MonitorAgent()
-        {
-            this.Dispose(false);
-        }
-
-        #region public methods
-        /// <summary>
-        /// A push notification has been received.
-        /// Starts the queue timer to start sync processing,
-        /// if it is not already started for other events
-        /// </summary>
-        public void PushNotification(JsonContracts.NotificationResponse notification)
-        {
-            lock (QueuesTimer.TimerRunningLocker)
-            {
-                QueuesTimer.StartTimerIfNotRunning();
-            }
-        }
-
-        /// <summary>
-        /// Applies a Sync From FileChange to the local file system i.e. a folder creation would cause the local FileSystem to create a folder locally;
-        /// changes in-memory index first to prevent firing Sync To events
-        /// </summary>
-        /// <param name="toApply">FileChange to apply to the local file system</param>
-        /// <returns>Returns any error occurred applying the FileChange, if any</returns>
-        internal CLError ApplySyncFromFileChange(FileChange toApply)
-        {
-            try
-            {
-                if (toApply.Direction == SyncDirection.To)
-                {
-                    throw new ArgumentException("Cannot apply a Sync To FileChange locally");
-                }
-                if (toApply.Metadata.HashableProperties.IsFolder
-                    && toApply.Type == FileChangeType.Modified)
-                {
-                    throw new ArgumentException("Cannot apply a modification to a folder");
-                }
-                if (!toApply.Metadata.HashableProperties.IsFolder
-                    && (toApply.Type == FileChangeType.Created
-                        || toApply.Type == FileChangeType.Modified))
-                {
-                    throw new ArgumentException("Cannot download a file in MonitorAgent, it needs to be downloaded through Sync");
-                }
-
-                FilePath rootPath = CurrentFolderPath;
-                if (!toApply.NewPath.Contains(rootPath))
-                {
-                    throw new ArgumentException("FileChange's NewPath does not fall within the root directory");
-                }
-
-                Action<FilePath, FilePath, object, Nullable<DateTime>, Nullable<DateTime>> recurseFolderCreationToRoot = (toCreate, root, currentAction, creationTime, lastTime) =>
-                    {
-                        if (!FilePathComparer.Instance.Equals(toCreate, root))
-                        {
-                            Action<FilePath, FilePath, object, Nullable<DateTime>, Nullable<DateTime>> castAction = currentAction as Action<FilePath, FilePath, object, Nullable<DateTime>, Nullable<DateTime>>;
-                            if (castAction == null)
-                            {
-                                throw new NullReferenceException("Unable to cast currentAction as the type of the current Action");
-                            }
-                            castAction(toCreate.Parent, root, castAction, null, null);
-
-                            FileMetadata existingPath;
-                            Nullable<DateTime> createdLastWriteUtc;
-                            Nullable<DateTime> createdCreationUtc;
-
-                            if (AllPaths.TryGetValue(toCreate, out existingPath))
-                            {
-                                if (!Directory.Exists(toCreate.ToString()))
-                                {
-                                    CreateDirectoryWithAttributes(toCreate, existingPath.HashableProperties.CreationTime, existingPath.HashableProperties.LastTime, out createdLastWriteUtc, out createdCreationUtc);
-                                }
-                            }
-                            else
-                            {
-                                CreateDirectoryWithAttributes(toCreate, creationTime, lastTime, out createdLastWriteUtc, out createdCreationUtc);
-
-                                AllPaths.Add(toCreate, new FileMetadata()
-                                {
-                                    HashableProperties = new FileMetadataHashableProperties(true,
-                                        createdLastWriteUtc,
-                                        createdCreationUtc,
-                                        null)
-                                });
-                            }
-                        }
-                    };
-
-                lock (AllPaths)
-                {
-                    switch (toApply.Type)
-                    {
-                        case FileChangeType.Created:
-                            recurseFolderCreationToRoot(toApply.NewPath, rootPath, recurseFolderCreationToRoot, toApply.Metadata.HashableProperties.CreationTime, toApply.Metadata.HashableProperties.LastTime);
-                            break;
-                        case FileChangeType.Deleted:
-                            if (toApply.Metadata.HashableProperties.IsFolder)
-                            {
-                                try
-                                {
-                                    Directory.Delete(toApply.NewPath.ToString(), true);
-                                }
-                                catch (DirectoryNotFoundException)
-                                {
-                                }
-                            }
-                            else
-                            {
-                                try
-                                {
-                                    File.Delete(toApply.NewPath.ToString());
-                                }
-                                catch (FileNotFoundException)
-                                {
-                                }
-                            }
-
-                            AllPaths.Remove(toApply.NewPath);
-                            break;
-                        case FileChangeType.Renamed:
-                            recurseFolderCreationToRoot(toApply.NewPath.Parent, rootPath, recurseFolderCreationToRoot, null, null);
-
-                            if (toApply.Metadata.HashableProperties.IsFolder)
-                            {
-                                Directory.Move(toApply.OldPath.ToString(), toApply.NewPath.ToString());
-                            }
-                            else
-                            {
-                                string newPathString = toApply.NewPath.ToString();
-                                string oldPathString = toApply.OldPath.ToString();
-
-                                if (File.Exists(newPathString))
-                                {
-                                    try
-                                    {
-                                        string backupLocation = Helpers.GetTempFileDownloadPath(_syncBox.CopiedSettings, _syncBox.SyncBoxId) + "\\" + Guid.NewGuid().ToString();
-                                        File.Replace(oldPathString,
-                                            newPathString,
-                                            backupLocation,
-                                            ignoreMetadataErrors: true);
-                                        try
-                                        {
-                                            if (File.Exists(backupLocation))
-                                            {
-                                                File.Delete(backupLocation);
-                                            }
-                                        }
-                                        catch
-                                        {
-                                        }
-                                    }
-                                    // File.Replace not supported on non-NTFS drives, must use traditional move
-                                    catch (PlatformNotSupportedException)
-                                    {
-                                        if (File.Exists(newPathString))
-                                        {
-                                            File.Delete(newPathString);
-                                        }
-                                        File.Move(oldPathString, newPathString);
-                                    }
-                                    // Some strange condition on specific files which does not make sense can throw an error on replace but may still succeed on move
-                                    catch (IOException)
-                                    {
-                                        if (File.Exists(newPathString))
-                                        {
-                                            File.Delete(newPathString);
-                                        }
-                                        File.Move(oldPathString, newPathString);
-                                    }
-                                }
-                                else
-                                {
-                                    File.Move(oldPathString, newPathString);
-                                }
-                            }
-
-                            AllPaths.Remove(toApply.OldPath);
-                            AllPaths[toApply.NewPath] = new FileMetadata(toApply.Metadata.RevisionChanger)
-                            {
-                                ServerId = toApply.Metadata.ServerId,
-                                HashableProperties = toApply.Metadata.HashableProperties,
-                                LinkTargetPath = toApply.Metadata.LinkTargetPath,
-                                Revision = toApply.Metadata.Revision
-                            };
-                            break;
-                    }
-                }
-            }
-            catch (Exception ex)
-            {
-                return ex;
-            }
-            return null;
-        }
-
-        // helper method to create a directory at a given path and set the time attributes for creation/last modified
-        private static void CreateDirectoryWithAttributes(FilePath toCreate, Nullable<DateTime> creationTime, Nullable<DateTime> lastTime, out Nullable<DateTime> createdLastWriteUtc, out Nullable<DateTime> createdCreationUtc)
-        {
-            GenericHolder<DirectoryInfo> createdDirectoryHolder = new GenericHolder<DirectoryInfo>(null);
-            Helpers.RunActionWithRetries(actionState => actionState.Value.Value = Directory.CreateDirectory(actionState.Key),
-                new KeyValuePair<string, GenericHolder<DirectoryInfo>>(toCreate.ToString(), createdDirectoryHolder),
-                true);
-
-            try
-            {
-                if (creationTime != null)
-                {
-                    Helpers.RunActionWithRetries(actionState => actionState.Value.CreationTimeUtc = actionState.Key,
-                        new KeyValuePair<DateTime, DirectoryInfo>((DateTime)creationTime, createdDirectoryHolder.Value),
-                        true);
-                }
-                if (lastTime != null)
-                {
-                    Helpers.RunActionWithRetries(actionState => actionState.Value.LastAccessTimeUtc = actionState.Key,
-                        new KeyValuePair<DateTime, DirectoryInfo>((DateTime)lastTime, createdDirectoryHolder.Value),
-                        true);
-                    Helpers.RunActionWithRetries(actionState => actionState.Value.LastWriteTimeUtc = actionState.Key,
-                        new KeyValuePair<DateTime, DirectoryInfo>((DateTime)lastTime, createdDirectoryHolder.Value),
-                        true);
-                }
-            }
-            catch
-            {
-                Helpers.RunActionWithRetries(actionState => actionState.Delete(),
-                    createdDirectoryHolder.Value,
-                    true);
-                throw;
-            }
-
-            if (lastTime == null)
-            {
-                createdLastWriteUtc = new DateTime(FileConstants.InvalidUtcTimeTicks, DateTimeKind.Utc);
-                GenericHolder<Nullable<DateTime>> successLastWriteTime = new GenericHolder<Nullable<DateTime>>(null);
-                Helpers.RunActionWithRetries(actionState => actionState.Key.Value = actionState.Value.LastWriteTimeUtc,
-                    new KeyValuePair<GenericHolder<Nullable<DateTime>>, DirectoryInfo>(successLastWriteTime, createdDirectoryHolder.Value),
-                    false);
-                createdLastWriteUtc = successLastWriteTime.Value;
-            }
-            else
-            {
-                createdLastWriteUtc = lastTime;
-            }
-
-            if (creationTime == null)
-            {
-                createdCreationUtc = new DateTime(FileConstants.InvalidUtcTimeTicks, DateTimeKind.Utc);
-                GenericHolder<Nullable<DateTime>> successCreationTime = new GenericHolder<Nullable<DateTime>>(null);
-                Helpers.RunActionWithRetries(actionState => actionState.Key.Value = actionState.Value.CreationTimeUtc,
-                    new KeyValuePair<GenericHolder<Nullable<DateTime>>, DirectoryInfo>(successCreationTime, createdDirectoryHolder.Value),
-                    false);
-                createdCreationUtc = successCreationTime.Value;
-            }
-            else
-            {
-                createdCreationUtc = creationTime;
-            }
-        }
-
-        /// <summary>
-        /// Adds a FileChange to the ProcessingQueue;
-        /// will also trigger a sync if one isn't already scheduled to run
-        /// </summary>
-        /// <param name="toAdd">FileChange to queue</param>
-        /// <param name="insertAtTop">Send true for the FileChange to be processed first on the queue, otherwise it will be last</param>
-        /// <returns>Returns an error that occurred queueing the FileChange, if any</returns>
-        internal CLError AddFileChangeToProcessingQueue(FileChange toAdd, bool insertAtTop, GenericHolder<List<FileChange>> errorHolder)
-        {
-            try
-            {
-                if (toAdd == null)
-                {
-                    throw new NullReferenceException("toAdd cannot be null");
-                }
-                return AddFileChangesToProcessingQueue(new FileChange[] { toAdd }, insertAtTop, errorHolder);
-            }
-            catch (Exception ex)
-            {
-                if (toAdd != null)
-                {
-                    errorHolder.Value = new List<FileChange>(1)
-                    {
-                        toAdd
-                    };
-                }
-                return ex;
-            }
-        }
-
-        /// <summary>
-        /// Adds FileChanges to the ProcessingQueue;
-        /// will also trigger a sync if one isn't alredy scheduled to run
-        /// </summary>
-        /// <param name="toAdd">FileChanges to queue</param>
-        /// <param name="insertAtTop">Send true for the FileChanges to be processed first on the queue, otherwise they will be last</param>
-        /// <returns>Returns an error that occurred queueing the FileChanges, if any</returns>
-        internal CLError AddFileChangesToProcessingQueue(IEnumerable<FileChange> toAdd, bool insertAtTop, GenericHolder<List<FileChange>> errorHolder)
-        {
-            CLError toReturn = null;
-            try
-            {
-                if (errorHolder == null)
-                {
-                    throw new NullReferenceException("errorHolder cannot be null");
-                }
-
-                if (toAdd == null)
-                {
-                    toAdd = Enumerable.Empty<FileChange>();
-                }
-
-                // if items are to be inserted at the top,
-                // they must first be reversed to process in the original order
-                if (insertAtTop)
-                {
-                    toAdd = toAdd.Reverse();
-                }
-
-                lock (QueuesTimer.TimerRunningLocker)
-                {
-                    bool itemAdded = false;
-
-                    // loop through the FileChanges to add
-                    foreach (FileChange currentToAdd in toAdd)
-                    {
-                        itemAdded = true;
-
-                        try
-                        {
-                            // add the current FileChange to either the top or bottom of the queue
-                            if (insertAtTop)
-                            {
-                                ProcessingChanges.AddFirst(currentToAdd);
-                            }
-                            else
-                            {
-                                ProcessingChanges.AddLast(currentToAdd);
-                            }
-                        }
-                        catch (Exception ex)
-                        {
-                            if (errorHolder.Value == null)
-                            {
-                                errorHolder.Value = new List<FileChange>();
-                            }
-                            errorHolder.Value.Add(currentToAdd);
-                            toReturn += ex;
-                        }
-                    }
-
-                    if (itemAdded)
-                    {
-                        // start the processing timer (or trigger immediately if the queue limit is reached)
-                        if (ProcessingChanges.Count > MaxProcessingChangesBeforeTrigger)
-                        {
-                            QueuesTimer.TriggerTimerCompletionImmediately();
-                        }
-                        else
-                        {
-                            QueuesTimer.StartTimerIfNotRunning();
-                        }
-                    }
-                }
-            }
-            catch (Exception ex)
-            {
-                if (errorHolder != null
-                    && toAdd != null)
-                {
-                    if (errorHolder.Value == null)
-                    {
-                        errorHolder.Value = new List<FileChange>();
-                    }
-                    foreach (FileChange currentChange in toAdd)
-                    {
-                        if (!errorHolder.Value.Contains(currentChange))
-                        {
-                            errorHolder.Value.Add(currentChange);
-                        }
-                    }
-                }
-                toReturn += ex;
-            }
-            return toReturn;
-        }
-
-        /// <summary>
-        /// Notify completion of indexing;
-        /// sets IsInitialIndex to false,
-        /// combines index with queued changes,
-        /// and processes changes
-        /// </summary>
-        /// <param name="initialList">FileMetadata to use as the initial index</param>
-        /// <param name="newChanges">FileChanges that need to be immediately processed as new changes</param>
-        public void BeginProcessing(IEnumerable<KeyValuePair<FilePath, FileMetadata>> initialList, IEnumerable<FileChange> newChanges = null)
-        {
-            // Locks all new file system events from being processed until the initial index is processed,
-            // afterwhich they will no longer queue up and instead process normally going forward
-            InitialIndexLocker.EnterWriteLock();
-
-            try
-            {
-                List<GenericHolder<Nullable<KeyValuePair<Action<DisposeCheckingHolder>, DisposeCheckingHolder>>>> startProcessingActions = new List<GenericHolder<Nullable<KeyValuePair<Action<DisposeCheckingHolder>, DisposeCheckingHolder>>>>();
-
-                // lock to prevent the current, in-memory index from being seperately read/modified
-                lock (AllPaths)
-                {
-                    // a null enumerable would cause an error so null-coallesce to an empty array
-                    foreach (KeyValuePair<FilePath, FileMetadata> currentItem in initialList ?? new KeyValuePair<FilePath, FileMetadata>[0])
-                    {
-                        // add each initially indexed item to current, in-memory index
-                        AllPaths.Add(currentItem);
-                    }
-
-                    // lock to prevent the queue of changes to process from being seperately read/modified
-                    lock (QueuedChanges)
-                    {
-                        // Store a boolean whether to trigger an initial sync operation in case
-                        // no changes occurred that would otherwise trigger sync
-                        bool triggerSyncWithNoChanges = true;
-
-                        // only need to process new changes if the list exists
-                        if (newChanges != null)
-                        {
-                            // loop through new changes to process
-                            foreach (FileChange currentChange in newChanges)
-                            {
-                                // A file change will be processed which will trigger an initial sync later
-                                triggerSyncWithNoChanges = false;
-
-                                // take the new change to process and update the current, in-memory index;
-                                // also queue it for processing
-
-                                switch (currentChange.Type)
-                                {
-                                    case FileChangeType.Created:
-                                    case FileChangeType.Modified:
-                                        AllPaths[currentChange.NewPath] = currentChange.Metadata;
-                                        break;
-                                    case FileChangeType.Deleted:
-                                        AllPaths.Remove(currentChange.NewPath);
-                                        break;
-                                    case FileChangeType.Renamed:
-                                        AllPaths.Remove(currentChange.OldPath);
-                                        AllPaths[currentChange.NewPath] = currentChange.Metadata;
-                                        break;
-                                }
-
-                                GenericHolder<Nullable<KeyValuePair<Action<DisposeCheckingHolder>, DisposeCheckingHolder>>> newProcessingAction = new GenericHolder<Nullable<KeyValuePair<Action<DisposeCheckingHolder>, DisposeCheckingHolder>>>();
-                                startProcessingActions.Add(newProcessingAction);
-
-                                QueueFileChange(new FileChange(QueuedChanges)
-                                    {
-                                        NewPath = currentChange.NewPath,
-                                        OldPath = currentChange.OldPath,
-                                        Metadata = currentChange.Metadata,
-                                        Type = currentChange.Type,
-                                        DoNotAddToSQLIndex = currentChange.DoNotAddToSQLIndex,
-                                        EventId = currentChange.EventId,
-                                        Direction = currentChange.Direction
-                                    }, newProcessingAction);
-                            }
-                        }
-
-                        // If there were no file changes that will trigger a sync later,
-                        // then trigger it now as an initial sync with an empty dictionary
-                        if (triggerSyncWithNoChanges)
-                        {
-                            PushNotification(null);
-                        }
-                    }
-                }
-
-                // set initial indexing to false now so that dequeued events during initial indexing
-                // will process again without infinitely queueing/dequeueing
-                IsInitialIndex = false;
-
-                // dequeue through the list of file system events that were queued during initial indexing
-                while (ChangesQueueForInitialIndexing.Count > 0)
-                {
-                    // take the currently dequeued file system event and run it back through for processing
-
-                    GenericHolder<Nullable<KeyValuePair<Action<DisposeCheckingHolder>, DisposeCheckingHolder>>> newProcessingAction = new GenericHolder<Nullable<KeyValuePair<Action<DisposeCheckingHolder>, DisposeCheckingHolder>>>();
-                    startProcessingActions.Add(newProcessingAction);
-
-                    ChangesQueueHolder currentChange = ChangesQueueForInitialIndexing.Dequeue();
-                    CheckMetadataAgainstFile(currentChange.newPath,
-                        currentChange.oldPath,
-                        currentChange.changeType,
-                        currentChange.folderOnly,
-                        true,
-                        newProcessingAction);
-                }
-
-                // null the pointer for the initial index queue so it can be cleared from memory
-                ChangesQueueForInitialIndexing = null;
-
-                foreach (GenericHolder<Nullable<KeyValuePair<Action<DisposeCheckingHolder>, DisposeCheckingHolder>>> startProcessing in startProcessingActions)
-                {
-                    if (startProcessing.Value != null
-                        && !((KeyValuePair<Action<DisposeCheckingHolder>, DisposeCheckingHolder>)startProcessing.Value).Value.IsDisposed)
-                    {
-                        ((KeyValuePair<Action<DisposeCheckingHolder>, DisposeCheckingHolder>)startProcessing.Value).Key(((KeyValuePair<Action<DisposeCheckingHolder>, DisposeCheckingHolder>)startProcessing.Value).Value);
-                    }
-                }
-            }
-            finally
-            {
-                InitialIndexLocker.ExitWriteLock();
-            }
-        }
-
-        private CLError AssignDependencies(KeyValuePair<FileChangeSource, FileChangeWithDependencies>[] dependencyChanges, Dictionary<FileChangeWithDependencies, KeyValuePair<FileChange, FileChangeSource>> OriginalFileChangeMappings, out HashSet<FileChangeWithDependencies> PulledChanges, originalQueuedChangesIndexesByInMemoryIdsBase originalQueuedChangesIndexesByInMemoryIds)
-        {
-            CLError toReturn = null;
-            try
-            {
-                List<FileChange> removeFromSql = new List<FileChange>();
-
-                Indexer.CELocker.EnterWriteLock();
-                try
-                {
-                    PulledChanges = new HashSet<FileChangeWithDependencies>();
-
-                    for (int outerChangeIndex = 0; outerChangeIndex < dependencyChanges.Length; outerChangeIndex++)
-                    {
-                        KeyValuePair<FileChangeSource, FileChangeWithDependencies> OuterChangePair = dependencyChanges[outerChangeIndex];
-                        FileChangeWithDependencies OuterFileChange = OuterChangePair.Value;
-
-                        if (OuterChangePair.Key != FileChangeSource.QueuedChanges
-                            && !PulledChanges.Contains(OuterFileChange))
-                        {
-                            for (int innerChangeIndex = outerChangeIndex + 1; innerChangeIndex < dependencyChanges.Length; innerChangeIndex++)
-                            {
-                                FileChangeWithDependencies InnerFileChange = dependencyChanges[innerChangeIndex].Value;
-
-                                if (!PulledChanges.Contains(InnerFileChange))
-                                {
-                                    List<FileChangeWithDependencies> DisposeChanges;
-                                    bool ContinueProcessing;
-
-                                    switch (InnerFileChange.Type)
-                                    {
-                                        case FileChangeType.Created:
-                                        case FileChangeType.Modified:
-                                            CLError creationModificationCheckError = CreationModificationDependencyCheck(OuterFileChange, InnerFileChange, PulledChanges);
-                                            DisposeChanges = null;
-                                            ContinueProcessing = true;
-                                            if (creationModificationCheckError != null)
-                                            {
-                                                toReturn += new AggregateException("Error in CreationModificationDependencyCheck", creationModificationCheckError.GrabExceptions());
-                                            }
-                                            break;
-                                        case FileChangeType.Renamed:
-                                            CLError renameCheckError = RenameDependencyCheck(OuterFileChange, InnerFileChange, PulledChanges, out DisposeChanges, out ContinueProcessing);
-                                            if (renameCheckError != null)
-                                            {
-                                                toReturn += new AggregateException("Error in RenameDependencyCheck", renameCheckError.GrabExceptions());
-                                            }
-                                            break;
-                                        case FileChangeType.Deleted:
-                                            CLError deleteCheckError = DeleteDependencyCheck(OuterFileChange, InnerFileChange, PulledChanges, out DisposeChanges, out ContinueProcessing);
-                                            if (deleteCheckError != null)
-                                            {
-                                                toReturn += new AggregateException("Error in DeleteDependencyCheck", deleteCheckError.GrabExceptions());
-                                            }
-                                            break;
-                                        default:
-                                            throw new InvalidOperationException("Unknown FileChangeType for InnerFileChange: " + InnerFileChange.Type.ToString());
-                                    }
-
-                                    if (DisposeChanges != null)
-                                    {
-                                        foreach (FileChangeWithDependencies CurrentDisposal in DisposeChanges)
-                                        {
-                                            KeyValuePair<FileChange, FileChangeSource> CurrentOriginalMapping;
-                                            if (OriginalFileChangeMappings != null
-                                                && OriginalFileChangeMappings.TryGetValue(CurrentDisposal, out CurrentOriginalMapping))
-                                            {
-                                                CurrentOriginalMapping.Key.Dispose();
-                                                if (CurrentOriginalMapping.Value == FileChangeSource.QueuedChanges
-                                                    && RemoveFileChangeFromQueuedChanges(CurrentOriginalMapping.Key, originalQueuedChangesIndexesByInMemoryIds))
-                                                {
-                                                    removeFromSql.Add(CurrentDisposal);
-                                                }
-                                            }
-                                        }
-                                    }
-
-                                    if (!ContinueProcessing)
-                                    {
-                                        break;
-                                    }
-                                }
-                            }
-                        }
-                    }
-                }
-                finally
-                {
-                    if (removeFromSql.Count > 0)
-                    {
-                        try
-                        {
-                            CLError updateSQLError = Indexer.MergeEventsIntoDatabase(
-                                removeFromSql.Select(currentToRemove => new FileChangeMerge(null, currentToRemove)),
-                                true);
-                            if (updateSQLError != null)
-                            {
-                                toReturn += new AggregateException("Error updating SQL", updateSQLError.GrabExceptions());
-                            }
-                        }
-                        catch (Exception ex)
-                        {
-                            toReturn += new Exception("Error updating SQL", ex);
-                        }
-                    }
-
-                    Indexer.CELocker.ExitWriteLock();
-                }
-            }
-            catch (Exception ex)
-            {
-                PulledChanges = Helpers.DefaultForType<HashSet<FileChangeWithDependencies>>();
-                toReturn += ex;
-            }
-            return toReturn;
-        }
-
-        private CLError CreationModificationDependencyCheck(FileChangeWithDependencies EarlierChange, FileChangeWithDependencies LaterChange, HashSet<FileChangeWithDependencies> PulledChanges)
-        {
-            CLError toReturn = null;
-            try
-            {
-                foreach (FileChangeWithDependencies CurrentEarlierChange in EnumerateDependenciesFromFileChangeDeepestLevelsFirst(EarlierChange)
-                    .OfType<FileChangeWithDependencies>())
-                {
-                    if (LaterChange.NewPath.Contains(CurrentEarlierChange.NewPath))
-                    {
-                        CurrentEarlierChange.AddDependency(LaterChange);
-                        if (DependencyDebugging)
-                        {
-                            Helpers.CheckFileChangeDependenciesForDuplicates(CurrentEarlierChange);
-                        }
-                        PulledChanges.Add(LaterChange);
-                        break;
-                    }
-                }
-            }
-            catch (Exception ex)
-            {
-                toReturn += ex;
-            }
-            return toReturn;
-        }
-
-        private CLError RenameDependencyCheck(FileChangeWithDependencies EarlierChange, FileChangeWithDependencies LaterChange, HashSet<FileChangeWithDependencies> PulledChanges, out List<FileChangeWithDependencies> DisposeChanges, out bool ContinueProcessing)
-        {
-            CLError toReturn = null;
-            try
-            {
-                bool DependenciesAddedToLaterChange = false;
-                DisposeChanges = null;
-                HashSet<FileChangeWithDependencies> RenamePathSearches = null;
-
-                foreach (FileChangeWithDependencies CurrentEarlierChange in EnumerateDependenciesFromFileChangeDeepestLevelsFirst(EarlierChange)
-                    .Reverse()
-                    .OfType<FileChangeWithDependencies>())
-                {
-                    bool breakOutOfEnumeration = false;
-                    switch (CurrentEarlierChange.Type)
-                    {
-                        case FileChangeType.Renamed:
-                            if (!DependenciesAddedToLaterChange
-                                && (RenamePathSearches == null || !RenamePathSearches.Contains(CurrentEarlierChange)))
-                            {
-                                foreach (FileChangeWithDependencies CurrentInnerRename in EnumerateDependenciesFromFileChangeDeepestLevelsFirst(CurrentEarlierChange, onlyRenamePathsFromTop: true)
-                                    .OfType<FileChangeWithDependencies>())
-                                {
-                                    if (RenamePathSearches == null)
-                                    {
-                                        RenamePathSearches = new HashSet<FileChangeWithDependencies>(new FileChangeWithDependencies[] { CurrentInnerRename });
-                                    }
-                                    else
-                                    {
-                                        RenamePathSearches.Add(CurrentInnerRename);
-                                    }
-                                    if (CurrentInnerRename.NewPath.Contains(LaterChange.OldPath)
-                                        || LaterChange.OldPath.Contains(CurrentInnerRename.NewPath))
-                                    {
-                                        foreach (FileChangeWithDependencies dependencyToMove in CurrentInnerRename.Dependencies)
-                                        {
-                                            CurrentInnerRename.RemoveDependency(dependencyToMove);
-                                            LaterChange.AddDependency(dependencyToMove);
-                                        }
-                                        DependenciesAddedToLaterChange = true;
-
-                                        CurrentInnerRename.AddDependency(LaterChange);
-                                        if (DependencyDebugging)
-                                        {
-                                            Helpers.CheckFileChangeDependenciesForDuplicates(CurrentInnerRename);
-                                        }
-                                        PulledChanges.Add(LaterChange);
-                                        break;
-                                    }
-                                }
-                            }
-                            break;
-                        case FileChangeType.Created:
-                        case FileChangeType.Modified:
-                            if (CurrentEarlierChange.NewPath.Contains(LaterChange.OldPath))
-                            {
-                                if (FilePathComparer.Instance.Equals(CurrentEarlierChange.NewPath, LaterChange.OldPath))
-                                {
-                                    CurrentEarlierChange.NewPath = LaterChange.NewPath;
-                                    CLError updateSqlError = Indexer.MergeEventsIntoDatabase(new FileChangeMerge[] { new FileChangeMerge(CurrentEarlierChange, null) }, true);
-                                    if (updateSqlError != null)
-                                    {
-                                        toReturn += new AggregateException("Error updating SQL after replacing NewPath", updateSqlError.GrabExceptions());
-                                    }
-
-                                    if (CurrentEarlierChange.Type == FileChangeType.Created)
-                                    {
-                                        if (DisposeChanges == null)
-                                        {
-                                            DisposeChanges = new List<FileChangeWithDependencies>(new FileChangeWithDependencies[] { LaterChange });
-                                        }
-                                        else
-                                        {
-                                            DisposeChanges.Add(LaterChange);
-                                        }
-
-                                        PulledChanges.Add(LaterChange);
-
-                                        foreach (FileChangeWithDependencies laterParent in EnumerateDependenciesFromFileChangeDeepestLevelsFirst(EarlierChange)
-                                            .OfType<FileChangeWithDependencies>()
-                                            .Where(currentParentCheck => currentParentCheck.Dependencies.Contains(LaterChange)))
-                                        {
-                                            laterParent.RemoveDependency(LaterChange);
-                                        }
-
-                                        DependenciesAddedToLaterChange = true;
-                                    }
-                                }
-                                else
-                                {
-                                    // child of path of overlap of CurrentEarlierChange's NewPath with LaterChange's OldPath
-                                    // (whose parent will be replaced by the change of LaterChange's NewPath
-                                    FilePath renamedOverlapChild = CurrentEarlierChange.NewPath;
-                                    // variable for recursive checking against the rename's OldPath
-                                    FilePath renamedOverlap = renamedOverlapChild.Parent;
-
-                                    // loop till recursing parent of current path level is null
-                                    while (renamedOverlap != null)
-                                    {
-                                        // when the rename's OldPath matches the current recursive path parent level,
-                                        // replace the child's parent with the rename's NewPath and break out of the checking loop
-                                        if (FilePathComparer.Instance.Equals(renamedOverlap, LaterChange.OldPath))
-                                        {
-                                            renamedOverlapChild.Parent = LaterChange.NewPath;
-                                            CLError replacePathPortionError = Indexer.MergeEventsIntoDatabase(new FileChangeMerge[] { new FileChangeMerge(CurrentEarlierChange, null) }, true);
-                                            if (replacePathPortionError != null)
-                                            {
-                                                toReturn += new AggregateException("Error replacing a portion of the path of CurrentEarlierChange", replacePathPortionError.GrabExceptions());
-                                            }
-                                            break;
-                                        }
-
-                                        // set recursing path variables one level higher
-                                        renamedOverlapChild = renamedOverlap;
-                                        renamedOverlap = renamedOverlap.Parent;
-                                    }
-                                    
-                                    if (!DependenciesAddedToLaterChange)
-                                    {
-                                        LaterChange.AddDependency(CurrentEarlierChange);
-                                        if (DependencyDebugging)
-                                        {
-                                            Helpers.CheckFileChangeDependenciesForDuplicates(LaterChange);
-                                        }
-                                        PulledChanges.Add(CurrentEarlierChange);
-                                        DependenciesAddedToLaterChange = true;
-                                    }
-                                }
-                            }
-                            break;
-                        case FileChangeType.Deleted:// possible error condition, I am not sure this case should ever hit
-                            if (LaterChange.OldPath.Contains(CurrentEarlierChange.NewPath))
-                            {
-                                breakOutOfEnumeration = true;
-                            }
-                            break;
-                        default:
-                            throw new InvalidOperationException("Unknown FileChangeType for CurrentEarlierChange: " + CurrentEarlierChange.Type.ToString());
-                    }
-                    if (breakOutOfEnumeration)
-                    {
-                        break;
-                    }
-                }
-
-                ContinueProcessing = !PulledChanges.Contains(EarlierChange);
-            }
-            catch (Exception ex)
-            {
-                DisposeChanges = Helpers.DefaultForType<List<FileChangeWithDependencies>>();
-                ContinueProcessing = Helpers.DefaultForType<bool>();
-                toReturn += ex;
-            }
-            return toReturn;
-        }
-
-        private CLError DeleteDependencyCheck(FileChangeWithDependencies EarlierChange, FileChangeWithDependencies LaterChange, HashSet<FileChangeWithDependencies> PulledChanges, out List<FileChangeWithDependencies> DisposeChanges, out bool ContinueProcessing)
-        {
-            CLError toReturn = null;
-            try
-            {
-                DisposeChanges = null;
-
-                foreach (FileChangeWithDependencies CurrentEarlierChange in EnumerateDependenciesFromFileChangeDeepestLevelsFirst(EarlierChange))
-                {
-                    if (CurrentEarlierChange.NewPath.Contains(LaterChange.NewPath))
-                    {
-                        if (DisposeChanges == null)
-                        {
-                            DisposeChanges = new List<FileChangeWithDependencies>(new FileChangeWithDependencies[] { CurrentEarlierChange });
-                        }
-                        else
-                        {
-                            DisposeChanges.Add(CurrentEarlierChange);
-                        }
-
-                        PulledChanges.Add(CurrentEarlierChange);
-                        
-                        foreach (FileChangeWithDependencies laterParent in EnumerateDependenciesFromFileChangeDeepestLevelsFirst(EarlierChange)
-                            .OfType<FileChangeWithDependencies>()
-                            .Where(currentParentCheck => currentParentCheck.Dependencies.Contains(CurrentEarlierChange)))
-                        {
-                            laterParent.RemoveDependency(CurrentEarlierChange);
-                        }
-
-                        if (CurrentEarlierChange.Type == FileChangeType.Created
-                            && FilePathComparer.Instance.Equals(CurrentEarlierChange.NewPath, LaterChange.NewPath))
-                        {
-                            DisposeChanges.Add(LaterChange);
-                            PulledChanges.Add(LaterChange);
-                            
-                            foreach (FileChangeWithDependencies laterParent in EnumerateDependenciesFromFileChangeDeepestLevelsFirst(EarlierChange)
-                                .OfType<FileChangeWithDependencies>()
-                                .Where(currentParentCheck => currentParentCheck.Dependencies.Contains(LaterChange)))
-                            {
-                                laterParent.RemoveDependency(LaterChange);
-                            }
-
-                            break;
-                        }
-                    }
-
-                    if (CurrentEarlierChange.Type == FileChangeType.Renamed
-                        && LaterChange.NewPath.Contains(CurrentEarlierChange.NewPath))
-                    {
-                        // child of path of overlap of CurrentEarlierChange's NewPath with LaterChange's OldPath
-                        // (whose parent will be replaced by the change of LaterChange's NewPath
-                        FilePath renamedOverlapChild = LaterChange.NewPath;
-                        // variable for recursive checking against the rename's OldPath
-                        FilePath renamedOverlap = renamedOverlapChild.Parent;
-
-                        // loop till recursing parent of current path level is null
-                        while (renamedOverlap != null)
-                        {
-                            // when the rename's OldPath matches the current recursive path parent level,
-                            // replace the child's parent with the rename's NewPath and break out of the checking loop
-                            if (FilePathComparer.Instance.Equals(renamedOverlap, CurrentEarlierChange.NewPath))
-                            {
-                                renamedOverlapChild.Parent = CurrentEarlierChange.OldPath;
-                                CLError replacePathPortionError = Indexer.MergeEventsIntoDatabase(new FileChangeMerge[] { new FileChangeMerge(LaterChange, null) });
-                                if (replacePathPortionError != null)
-                                {
-                                    toReturn += new AggregateException("Error replacing a portion of the path of CurrentEarlierChange", replacePathPortionError.GrabExceptions());
-                                }
-                                break;
-                            }
-
-                            // set recursing path variables one level higher
-                            renamedOverlapChild = renamedOverlap;
-                            renamedOverlap = renamedOverlap.Parent;
-                        }
-                    }
-                }
-
-                ContinueProcessing = !PulledChanges.Contains(EarlierChange);
-            }
-            catch (Exception ex)
-            {
-                DisposeChanges = Helpers.DefaultForType<List<FileChangeWithDependencies>>();
-                ContinueProcessing = Helpers.DefaultForType<bool>();
-                toReturn += ex;
-            }
-            return toReturn;
-        }
-
-        internal CLError AssignDependencies(IEnumerable<PossiblyStreamableFileChange> toAssign,
-            IEnumerable<FileChange> currentFailures,
-            out IEnumerable<PossiblyStreamableFileChange> outputChanges,
-            out IEnumerable<FileChange> outputFailures,
-            List<FileChange> failedOutChanges)
-        {
-            CLError toReturn = null;
-            try
-            {
-                HashSet<FileChangeWithDependencies> PulledChanges;
-                Func<PossiblyStreamableFileChange, Dictionary<FileChangeWithDependencies, KeyValuePair<GenericHolder<bool>, Stream>>, FileChangeWithDependencies> convertChange = (inputChange, streamMappings) =>
-                    {
-                        if (inputChange.FileChange is FileChangeWithDependencies)
-                        {
-                            streamMappings[(FileChangeWithDependencies)inputChange.FileChange] = new KeyValuePair<GenericHolder<bool>, Stream>(new GenericHolder<bool>(false), inputChange.Stream);
-                            return (FileChangeWithDependencies)inputChange.FileChange;
-                        }
-
-                        FileChangeWithDependencies outputChange;
-                        CLError conversionError = FileChangeWithDependencies.CreateAndInitialize(inputChange.FileChange, /* initialDependencies */ null, out outputChange);
-                        if (conversionError != null)
-                        {
-                            throw new AggregateException("Error converting FileChange to FileChangeWithDependencies", conversionError.GrabExceptions());
-                        }
-                        streamMappings[outputChange] = new KeyValuePair<GenericHolder<bool>, Stream>(new GenericHolder<bool>(false), inputChange.Stream);
-                        return outputChange;
-                    };
-                Dictionary<FileChangeWithDependencies, KeyValuePair<GenericHolder<bool>, Stream>> originalFileStreams = new Dictionary<FileChangeWithDependencies, KeyValuePair<GenericHolder<bool>, Stream>>();
-                KeyValuePair<FileChangeSource, FileChangeWithDependencies>[] assignmentsWithDependencies = toAssign
-                    .Select(currentToAssign => new KeyValuePair<FileChangeSource, FileChangeWithDependencies>(FileChangeSource.ProcessingChanges, convertChange(currentToAssign, originalFileStreams)))
-                    .Concat(currentFailures.Select(currentFailure => new KeyValuePair<FileChangeSource, FileChangeWithDependencies>(FileChangeSource.FailureQueue, convertChange(new PossiblyStreamableFileChange(currentFailure, null), originalFileStreams))))
-                    .Concat((failedOutChanges ?? Enumerable.Empty<FileChange>()).Select(currentFailedOut => new KeyValuePair<FileChangeSource, FileChangeWithDependencies>(FileChangeSource.FailedOutList, convertChange(new PossiblyStreamableFileChange(currentFailedOut, null), originalFileStreams))))
-                    .OrderBy(currentSourcedChange => currentSourcedChange.Value.EventId)
-                    .ToArray();
-                toReturn = AssignDependencies(assignmentsWithDependencies,
-                    null,
-                    out PulledChanges,
-                    originalQueuedChangesIndexesByInMemoryIds: null);
-
-                List<PossiblyStreamableFileChange> outputChangeList = new List<PossiblyStreamableFileChange>();
-                List<FileChange> outputFailureList = new List<FileChange>();
-
-                foreach (KeyValuePair<FileChangeSource, FileChangeWithDependencies> currentAssignment in assignmentsWithDependencies)
-                {
-                    if (PulledChanges == null
-                        || !PulledChanges.Contains(currentAssignment.Value))
-                    {
-                        if (currentAssignment.Key == FileChangeSource.FailureQueue)
-                        {
-                            outputFailureList.Add(currentAssignment.Value);
-                        }
-                        else if (currentAssignment.Key == FileChangeSource.FailedOutList)
-                        {
-                            // no need for null-check failedOutChanges since there would be no FileChangeSource for FailedOutList if there was no FailedOut changes
-                            failedOutChanges.Add(currentAssignment.Value);
-                        }
-                        else
-                        {
-                            KeyValuePair<GenericHolder<bool>, Stream> originalStream;
-                            if (originalFileStreams.TryGetValue(currentAssignment.Value, out originalStream))
-                            {
-                                originalStream.Key.Value = true;
-                                outputChangeList.Add(new PossiblyStreamableFileChange(currentAssignment.Value, originalStream.Value));
-                            }
-                            else
-                            {
-                                outputChangeList.Add(new PossiblyStreamableFileChange(currentAssignment.Value, null));
-                            }
-                        }
-                    }
-                }
-
-                foreach (KeyValuePair<GenericHolder<bool>, Stream> streamValue in originalFileStreams.Values)
-                {
-                    if (streamValue.Key.Value == false
-                        && streamValue.Value != null)
-                    {
-                        try
-                        {
-                            streamValue.Value.Dispose();
-                        }
-                        catch (Exception ex)
-                        {
-                            toReturn += ex;
-                        }
-                    }
-                }
-
-                outputChanges = outputChangeList;
-                outputFailures = outputFailureList;
-            }
-            catch (Exception ex)
-            {
-                outputChanges = Helpers.DefaultForType<IEnumerable<PossiblyStreamableFileChange>>();
-                outputFailures = Helpers.DefaultForType<IEnumerable<FileChange>>();
-                toReturn += ex;
-            }
-            return toReturn;
-        }
-
-        /// <summary>
-        /// Method to be called within the context of the main lock of the Sync service
-        /// which locks the changed files, updates metadata, and outputs a sorted FileChange array for processing
-        /// </summary>
-        /// <param name="initialFailures">Input FileChanges from FailureQueue to integrate into dependency checking</param>
-        /// <param name="outputChanges">Output array of FileChanges to process</param>
-        /// <param name="outputChangesInError">Output array of FileChanges with observed errors for requeueing, may be empty but never null</param>
-        /// <param name="nullChangeFound">(output) Whether a null FileChange was found in the processing queue (which does not get output)</param>
-        /// <param name="failedOutChanges">The possibly null queue containing failed out changes which should be locked if it exists by the method caller</param>
-        /// <returns>Returns error(s) that occurred finalizing the FileChange array, if any</returns>
-        internal CLError GrabPreprocessedChanges(IEnumerable<PossiblyPreexistingFileChangeInError> initialFailures,
-            out IEnumerable<PossiblyStreamableFileChange> outputChanges,
-            out IEnumerable<PossiblyPreexistingFileChangeInError> outputChangesInError,
-            out bool nullChangeFound,
-            List<FileChange> failedOutChanges)
-        {
-            CLError toReturn = null;
-            List<KeyValuePair<FileChangeMerge, FileChange>> queuedChangesNeedMergeToSql = new List<KeyValuePair<FileChangeMerge, FileChange>>();
-            try
-            {
-                lock (QueuedChanges)
-                {
-                    lock (QueuesTimer.TimerRunningLocker)
-                    {
-                        Func<KeyValuePair<FileChangeSource, KeyValuePair<bool, FileChange>>, FileChangeWithDependencies> convertChange = toConvert =>
-                            {
-                                FileChangeWithDependencies converted;
-                                CLError conversionError = FileChangeWithDependencies.CreateAndInitialize(toConvert.Value.Value,
-                                    ((toConvert.Value.Value is FileChangeWithDependencies) ? ((FileChangeWithDependencies)toConvert.Value.Value).Dependencies : null),
-                                    out converted);
-                                if (conversionError != null)
-                                {
-                                    throw new AggregateException("Error converting FileChange to FileChangeWithDependencies", conversionError.GrabExceptions());
-                                }
-                                else if (DependencyDebugging
-                                    && (toConvert.Value.Value is FileChangeWithDependencies)
-                                    && ((FileChangeWithDependencies)toConvert.Value.Value).DependenciesCount > 0)
-                                {
-                                    Helpers.CheckFileChangeDependenciesForDuplicates(converted);
-                                }
-                                if (converted.EventId == 0
-                                    && toConvert.Key != FileChangeSource.QueuedChanges)
-                                {
-                                    throw new ArgumentException("Cannot communicate FileChange without EventId; FileChangeSource: " + toConvert.Key.ToString());
-                                }
-                                return converted;
-                            };
-
-                        GenericHolder<bool> nullFound = new GenericHolder<bool>(false);
-                        Func<object, GenericHolder<bool>, bool> nullCheckAndMarkFound = (referenceToCheck, nullFoundHolder) =>
-                            {
-                                if (referenceToCheck == null)
-                                {
-                                    nullFoundHolder.Value = true;
-                                    return false;
-                                }
-                                return true;
-                            };
-
-                        Dictionary<long, FilePath> originalQueuedChangesIndexesByInMemoryIds = new Dictionary<long, FilePath>();
-                        originalQueuedChangesIndexesByInMemoryIdsBase originalQueuedChangesIndexesByInMemoryIdsWrapped = new originalQueuedChangesIndexesByInMemoryIdsFromDictionary(originalQueuedChangesIndexesByInMemoryIds);
-                        Func<KeyValuePair<FilePath, FileChange>, Dictionary<long, FilePath>, KeyValuePair<FileChangeSource, KeyValuePair<bool, FileChange>>> reselectQueuedChangeAndAddToMapping =
-                            (queuedChange, queuedMappings) =>
-                            {
-                                queuedMappings[queuedChange.Value.InMemoryId] = queuedChange.Key;
-                                return new KeyValuePair<FileChangeSource, KeyValuePair<bool, FileChange>>(FileChangeSource.QueuedChanges, new KeyValuePair<bool, FileChange>(false, queuedChange.Value));
-                            };
-
-                        var AllFileChanges = (ProcessingChanges.DequeueAll()
-                            .Where(currentProcessingChange => nullCheckAndMarkFound(currentProcessingChange, nullFound)) // added nullable FileChange so that syncing can be triggered by queueing a null
-                            .Select(currentProcessingChange => new KeyValuePair<FileChangeSource, KeyValuePair<bool, FileChange>>(FileChangeSource.ProcessingChanges, new KeyValuePair<bool, FileChange>(false, currentProcessingChange)))
-                            .Concat(initialFailures.Select(currentInitialFailure => new KeyValuePair<FileChangeSource, KeyValuePair<bool, FileChange>>(FileChangeSource.FailureQueue, new KeyValuePair<bool, FileChange>(currentInitialFailure.IsPreexisting, currentInitialFailure.FileChange)))))
-                            .Concat((failedOutChanges ?? Enumerable.Empty<FileChange>()).Select(currentFailedOut => new KeyValuePair<FileChangeSource, KeyValuePair<bool, FileChange>>(FileChangeSource.FailedOutList, new KeyValuePair<bool,FileChange>(false, currentFailedOut))))
-                            .OrderBy(eventOrdering => eventOrdering.Value.Value.EventId)
-                            .Concat(QueuedChanges
-                                .OrderBy(memoryIdOrdering => memoryIdOrdering.Value.InMemoryId)
-                                .Select(queuedChange => reselectQueuedChangeAndAddToMapping(queuedChange, originalQueuedChangesIndexesByInMemoryIds)))
-                            .Select(currentFileChange => new
-                            {
-                                ExistingError = currentFileChange.Value.Key,
-                                OriginalFileChange = currentFileChange.Value.Value,
-                                DependencyFileChange = convertChange(currentFileChange),
-                                SourceType = currentFileChange.Key
-                            })
-                            .ToArray();
-
-                        if (failedOutChanges != null)
-                        {
-                            failedOutChanges.Clear();
-                        }
-
-                        nullChangeFound = nullFound.Value;
-
-                        Dictionary<FileChangeWithDependencies, KeyValuePair<FileChange, FileChangeSource>> OriginalFileChangeMappings = AllFileChanges.ToDictionary(keySelector => keySelector.DependencyFileChange,
-                            valueSelector => new KeyValuePair<FileChange, FileChangeSource>(valueSelector.OriginalFileChange, valueSelector.SourceType));
-
-                        HashSet<FileChangeWithDependencies> PulledChanges;
-                        CLError assignmentError = AssignDependencies(AllFileChanges.Select(currentFileChange => new KeyValuePair<FileChangeSource, FileChangeWithDependencies>(currentFileChange.SourceType, currentFileChange.DependencyFileChange)).ToArray(),
-                            OriginalFileChangeMappings,
-                            out PulledChanges,
-                            originalQueuedChangesIndexesByInMemoryIdsWrapped);
-                        List<PossiblyStreamableFileChange> OutputChangesList = new List<PossiblyStreamableFileChange>();
-                        List<PossiblyPreexistingFileChangeInError> OutputFailuresList = new List<PossiblyPreexistingFileChangeInError>();
-
-                        for (int currentChangeIndex = 0; currentChangeIndex < AllFileChanges.Length; currentChangeIndex++)
-                        {
-                            var CurrentDependencyTree = AllFileChanges[currentChangeIndex];
-
-                            if (!PulledChanges.Contains(CurrentDependencyTree.DependencyFileChange))
-                            {
-                                Action<List<KeyValuePair<FileChangeMerge, FileChange>>> removeQueuedChangesFromDependencyTree = changesToAdd =>
-                                {
-                                    IEnumerable<KeyValuePair<int, FileChange>> queuedChangesEnumerable = EnumerateDependencies(CurrentDependencyTree.DependencyFileChange);
-                                    foreach (KeyValuePair<int, FileChange> currentQueuedChange in queuedChangesEnumerable)
-                                    {
-                                        FileChangeWithDependencies castEnumeratedQueuedChange;
-                                        KeyValuePair<FileChange, FileChangeSource> mappedOriginalQueuedChange;
-                                        if ((castEnumeratedQueuedChange = currentQueuedChange.Value as FileChangeWithDependencies) != null
-                                            && OriginalFileChangeMappings.TryGetValue(castEnumeratedQueuedChange,
-                                                out mappedOriginalQueuedChange)
-                                            && mappedOriginalQueuedChange.Value == FileChangeSource.QueuedChanges)
-                                        {
-                                            changesToAdd.Add(new KeyValuePair<FileChangeMerge, FileChange>(
-                                                new FileChangeMerge(currentQueuedChange.Value, null),
-                                                    mappedOriginalQueuedChange.Key));
-                                        }
-                                    }
-                                };
-
-                                if (CurrentDependencyTree.SourceType == FileChangeSource.FailureQueue)
-                                {
-                                    removeQueuedChangesFromDependencyTree(queuedChangesNeedMergeToSql);
-
-                                    OutputFailuresList.Add(new PossiblyPreexistingFileChangeInError(AllFileChanges[currentChangeIndex].ExistingError, CurrentDependencyTree.DependencyFileChange));
-                                }
-                                else
-                                {
-                                    bool nonQueuedChangeFound = false;
-                                    bool nonFailedOutChangeFound = false;
-                                    
-                                    IEnumerable<KeyValuePair<int, FileChange>> nonQueuedChangesEnumerable = EnumerateDependencies(CurrentDependencyTree.DependencyFileChange);
-                                    foreach (KeyValuePair<int, FileChange> currentNonQueuedChange in nonQueuedChangesEnumerable)
-                                    {
-                                        FileChangeWithDependencies castEnumeratedNonQueuedChange;
-                                        KeyValuePair<FileChange, FileChangeSource> mappedOriginalNonQueuedChange;
-                                        if ((castEnumeratedNonQueuedChange = currentNonQueuedChange.Value as FileChangeWithDependencies) != null
-                                            && OriginalFileChangeMappings.TryGetValue(castEnumeratedNonQueuedChange,
-                                                out mappedOriginalNonQueuedChange))
-                                        {
-                                            if (mappedOriginalNonQueuedChange.Value != FileChangeSource.QueuedChanges)
-                                            {
-                                                nonQueuedChangeFound = true;
-
-                                                if (mappedOriginalNonQueuedChange.Value != FileChangeSource.FailedOutList)
-                                                {
-                                                    nonFailedOutChangeFound = true;
-                                                }
-
-                                                if (nonFailedOutChangeFound)
-                                                {
-                                                    break;
-                                                }
-                                            }
-                                            else
-                                            {
-                                                nonFailedOutChangeFound = true;
-
-                                                if (nonQueuedChangeFound)
-                                                {
-                                                    break;
-                                                }
-                                            }
-                                        }
-                                    }
-
-                                    if (nonQueuedChangeFound)
-                                    {
-                                        removeQueuedChangesFromDependencyTree(queuedChangesNeedMergeToSql);
-
-                                        if (nonFailedOutChangeFound)
-                                        {
-                                            FileStream OutputStream = null;
-                                            bool CurrentFailed = false;
-                                            if (CurrentDependencyTree.DependencyFileChange.Metadata != null
-                                                && !CurrentDependencyTree.DependencyFileChange.Metadata.HashableProperties.IsFolder
-                                                && (CurrentDependencyTree.DependencyFileChange.Type == FileChangeType.Created
-                                                    || CurrentDependencyTree.DependencyFileChange.Type == FileChangeType.Modified)
-                                                && CurrentDependencyTree.DependencyFileChange.Direction == SyncDirection.To)
-                                            {
-                                                try
-                                                {
-                                                    try
-                                                    {
-                                                        OutputStream = new FileStream(CurrentDependencyTree.DependencyFileChange.NewPath.ToString(), FileMode.Open, FileAccess.Read, FileShare.Read);
-                                                    }
-                                                    catch (FileNotFoundException)
-                                                    {
-                                                        CurrentDependencyTree.DependencyFileChange.NotFoundForStreamCounter++;
-                                                        throw;
-                                                    }
-                                                    byte[] previousMD5Bytes;
-                                                    CLError retrieveMD5Error = CurrentDependencyTree.DependencyFileChange.GetMD5Bytes(out previousMD5Bytes);
-                                                    if (retrieveMD5Error != null)
-                                                    {
-                                                        throw new AggregateException("Error retrieving previousMD5Bytes", retrieveMD5Error.GrabExceptions());
-                                                    }
-
-                                                    MD5 md5Hasher = MD5.Create();
-
-                                                    try
-                                                    {
-                                                        byte[] fileBuffer = new byte[FileConstants.BufferSize];
-                                                        int fileReadBytes;
-                                                        long countFileSize = 0;
-
-                                                        while ((fileReadBytes = OutputStream.Read(fileBuffer, 0, FileConstants.BufferSize)) > 0)
-                                                        {
-                                                            countFileSize += fileReadBytes;
-                                                            md5Hasher.TransformBlock(fileBuffer, 0, fileReadBytes, fileBuffer, 0);
-                                                        }
-
-                                                        md5Hasher.TransformFinalBlock(FileConstants.EmptyBuffer, 0, 0);
-                                                        byte[] newMD5Bytes = md5Hasher.Hash;
-
-                                                        string pathString = CurrentDependencyTree.DependencyFileChange.NewPath.ToString();
-                                                        FileInfo uploadInfo = new FileInfo(pathString);
-                                                        DateTime newCreationTime = uploadInfo.CreationTimeUtc.DropSubSeconds();
-                                                        DateTime newWriteTime = uploadInfo.LastWriteTimeUtc.DropSubSeconds();
-
-                                                        if (newCreationTime.CompareTo(CurrentDependencyTree.DependencyFileChange.Metadata.HashableProperties.CreationTime) != 0 // creation time changed
-                                                            || newWriteTime.CompareTo(CurrentDependencyTree.DependencyFileChange.Metadata.HashableProperties.LastTime) != 0 // or last write time changed
-                                                            || CurrentDependencyTree.DependencyFileChange.Metadata.HashableProperties.Size == null // or previous size was not set
-                                                            || ((long)CurrentDependencyTree.DependencyFileChange.Metadata.HashableProperties.Size) == countFileSize // or size changed
-                                                            || !((previousMD5Bytes == null && newMD5Bytes == null)
-                                                                || (previousMD5Bytes != null && newMD5Bytes != null && previousMD5Bytes.Length == newMD5Bytes.Length && NativeMethods.memcmp(previousMD5Bytes, newMD5Bytes, new UIntPtr((uint)previousMD5Bytes.Length)) == 0))) // or md5 changed
-                                                        {
-                                                            CLError setMD5Error = CurrentDependencyTree.DependencyFileChange.SetMD5(newMD5Bytes);
-                                                            if (setMD5Error != null)
-                                                            {
-                                                                throw new AggregateException("Error setting DependenyFileChange MD5", setMD5Error.GrabExceptions());
-                                                            }
-
-                                                            CurrentDependencyTree.DependencyFileChange.Metadata.HashableProperties = new FileMetadataHashableProperties(false,
-                                                                newWriteTime,
-                                                                newCreationTime,
-                                                                countFileSize);
-
-                                                            CLError writeNewMetadataError = Indexer.MergeEventsIntoDatabase(new FileChangeMerge[] { new FileChangeMerge(CurrentDependencyTree.DependencyFileChange, null) });
-                                                            if (writeNewMetadataError != null)
-                                                            {
-                                                                throw new AggregateException("Error writing updated file upload metadata to SQL", writeNewMetadataError.GrabExceptions());
-                                                            }
-                                                        }
-                                                    }
-                                                    finally
-                                                    {
-                                                        try
-                                                        {
-                                                            if (OutputStream != null)
-                                                            {
-                                                                OutputStream.Seek(0, SeekOrigin.Begin);
-                                                            }
-                                                        }
-                                                        catch
-                                                        {
-                                                        }
-
-                                                        md5Hasher.Dispose();
-                                                    }
-                                                }
-                                                catch (Exception ex)
-                                                {
-                                                    CurrentFailed = true;
-                                                    toReturn += ex;
-                                                }
-                                            }
-
-                                            if (CurrentFailed)
-                                            {
-                                                OutputFailuresList.Add(new PossiblyPreexistingFileChangeInError(false, CurrentDependencyTree.DependencyFileChange));
-                                            }
-                                            else
-                                            {
-                                                OutputChangesList.Add(new PossiblyStreamableFileChange(CurrentDependencyTree.DependencyFileChange, OutputStream));
-                                            }
-                                        }
-                                        else/* if (failedOutChanges != null)*/ // not necessary to check for null failed out changes list since if it was null this else condition could never be reached
-                                        {
-                                            failedOutChanges.Add(CurrentDependencyTree.DependencyFileChange);
-                                        }
-                                    }
-                                }
-                            }
-                        }
-
-                        CLError queuedChangesSqlError = Indexer.MergeEventsIntoDatabase(queuedChangesNeedMergeToSql.Select(currentQueuedChangeToSql => currentQueuedChangeToSql.Key));
-                        if (queuedChangesSqlError != null)
-                        {
-                            toReturn += new AggregateException("Error adding QueuedChanges within processing/failed changes dependency tree to SQL", queuedChangesSqlError.GrabExceptions());
-                        }
-                        foreach (KeyValuePair<FileChangeMerge, FileChange> mergedToSql in queuedChangesNeedMergeToSql)
-                        {
-                            try
-                            {
-                                if (mergedToSql.Key.MergeTo.EventId == 0)
-                                {
-                                    throw new ArgumentException("Cannot communicate FileChange without EventId; FileChangeSource: QueuedChanges");
-                                }
-                                else
-                                {
-                                    mergedToSql.Value.Dispose();
-                                    if (!RemoveFileChangeFromQueuedChanges(mergedToSql.Value, originalQueuedChangesIndexesByInMemoryIdsWrapped))
-                                    {
-                                        throw new KeyNotFoundException("Unable to remove FileChange from QueuedChanges after merging to SQL");
-                                    }
-                                }
-                            }
-                            catch (Exception ex)
-                            {
-                                toReturn += ex;
-                            }
-                        }
-
-                        outputChanges = OutputChangesList;
-                        outputChangesInError = OutputFailuresList;
-                    }
-                }
-            }
-            catch (Exception ex)
-            {
-                outputChanges = Helpers.DefaultForType<IEnumerable<PossiblyStreamableFileChange>>();
-                outputChangesInError = Helpers.DefaultForType<IEnumerable<PossiblyPreexistingFileChangeInError>>();
-                nullChangeFound = false;
-                toReturn += ex;
-            }
-
-            if ((_syncBox.CopiedSettings.TraceType & TraceType.FileChangeFlow) == TraceType.FileChangeFlow)
-            {
-                ComTrace.LogFileChangeFlow(_syncBox.CopiedSettings.TraceLocation, _syncBox.CopiedSettings.DeviceId, _syncBox.SyncBoxId, FileChangeFlowEntryPositionInFlow.GrabChangesQueuedChangesAddedToSQL, queuedChangesNeedMergeToSql.Select(currentQueuedChange => ((Func<FileChange, FileChange>)(removeDependencies =>
-                    {
-                        FileChangeWithDependencies selectedWithoutDependencies;
-                        CLError createSelectedError = FileChangeWithDependencies.CreateAndInitialize(removeDependencies, /* initialDependencies */ null, out selectedWithoutDependencies);
-                        if (createSelectedError != null)
-                        {
-                            throw new AggregateException("Creating selectedWithDependencies returned an error", createSelectedError.GrabExceptions());
-                        }
-                        return selectedWithoutDependencies;
-                    }))(currentQueuedChange.Key.MergeTo)));
-                ComTrace.LogFileChangeFlow(_syncBox.CopiedSettings.TraceLocation, _syncBox.CopiedSettings.DeviceId, _syncBox.SyncBoxId, FileChangeFlowEntryPositionInFlow.GrabChangesOutputChanges, (outputChanges ?? Enumerable.Empty<PossiblyStreamableFileChange>()).Select(currentOutputChange => currentOutputChange.FileChange));
-                ComTrace.LogFileChangeFlow(_syncBox.CopiedSettings.TraceLocation, _syncBox.CopiedSettings.DeviceId, _syncBox.SyncBoxId, FileChangeFlowEntryPositionInFlow.GrabChangesOutputChangesInError, (outputChangesInError ?? Enumerable.Empty<PossiblyPreexistingFileChangeInError>()).Select(currentOutputChange => currentOutputChange.FileChange));
-            }
-
-            return toReturn;
-        }
-        private enum FileChangeSource : byte
-        {
-            QueuedChanges,
-            FailureQueue,
-            ProcessingChanges,
-            FailedOutList
-        }
-        private IEnumerable<KeyValuePair<int, FileChange>> EnumerateDependencies(FileChange toEnumerate, int currentLevelDeep = 0, bool onlyRenamePathsFromTop = false)
-        {
-            if (currentLevelDeep == 0)
-            {
-                List<KeyValuePair<int, FileChange>> toReturn = new List<KeyValuePair<int, FileChange>>();
-
-                foreach (KeyValuePair<int, FileChange> currentInnerNode in EnumerateDependencies(toEnumerate, 1, onlyRenamePathsFromTop))
-                {
-                    toReturn.Add(currentInnerNode);
-                }
-
-                return toReturn;
-            }
-            else if (toEnumerate != null
-                && (!onlyRenamePathsFromTop
-                    || toEnumerate.Type == FileChangeType.Renamed))
-            {
-                KeyValuePair<int, FileChange>[] currentEnumerated = new KeyValuePair<int, FileChange>[] { new KeyValuePair<int, FileChange>(currentLevelDeep, toEnumerate) };
-
-                FileChangeWithDependencies castEnumerate = toEnumerate as FileChangeWithDependencies;
-                if (castEnumerate != null && castEnumerate.DependenciesCount > 0)
-                {
-                    return currentEnumerated.Concat(castEnumerate.Dependencies.SelectMany(innerDependency => EnumerateDependencies(innerDependency, currentLevelDeep + 1, onlyRenamePathsFromTop)));
-                }
-                else
-                {
-                    return currentEnumerated;
-                }
-            }
-            else
-            {
-                return Enumerable.Empty<KeyValuePair<int, FileChange>>();
-            }
-        }
-
-        private IEnumerable<FileChange> EnumerateDependenciesFromFileChangeDeepestLevelsFirst(FileChange toEnumerate, bool onlyRenamePathsFromTop = false)
-        {
-            if (toEnumerate == null)
-            {
-                return null;
-            }
-
-            List<List<FileChange>> levelsOfDependencies = new List<List<FileChange>>();
-
-            IEnumerable<KeyValuePair<int, FileChange>> dependencyEnumerable = EnumerateDependencies(toEnumerate, onlyRenamePathsFromTop: onlyRenamePathsFromTop);
-            foreach (KeyValuePair<int, FileChange> currentDependency in dependencyEnumerable)
-            {
-                if (levelsOfDependencies.Count < currentDependency.Key)
-                {
-                    levelsOfDependencies.Add(new List<FileChange>(new FileChange[] { currentDependency.Value }));
-                }
-                else
-                {
-                    levelsOfDependencies[currentDependency.Key - 1].Add(currentDependency.Value);
-                }
-            }
-
-            IEnumerable<FileChange> toReturn = Enumerable.Empty<FileChange>();
-            for (int reversedLevelIndex = levelsOfDependencies.Count - 1; reversedLevelIndex >= 0; reversedLevelIndex--)
-            {
-                toReturn = toReturn.Concat(levelsOfDependencies[reversedLevelIndex]);
-            }
-            return toReturn;
-        }
-
-        /// <summary>
-        /// Call this first to start monitoring file system while initial indexing/synchronization occur,
-        /// BeginProcessing(initialList) must be called before monitored events begin processing
-        /// (call BeginProcessing again after calling Stop() and Start() as well)
-        /// </summary>
-        /// <param name="status">Returns whether monitor is started or if it had already been started</param>
-        /// <returns>Error if it occurred</returns>
-        public CLError Start(out MonitorStatus status)
-        {
-            try
-            {
-                // lock on current object for changing RunningStatus so it cannot be stopped/started simultaneously
-                lock (this)
-                {
-                    // throw error if monitor has previously been disposed
-                    if (Disposed)
-                    {
-                        // disposed exception
-                        throw new Exception("Cannot start monitor after it has been disposed");
-                    }
-
-                    // only start if monitor is not already running
-                    if (RunningStatus == MonitorRunning.NotRunning)
-                    {
-                        // lock on current index storage to clear it out
-                        lock (AllPaths)
-                        {
-                            // clear current index storage
-                            AllPaths.Clear();
-                        }
-
-                        // protect root directory from changes such as deletion
-                        setDirectoryAccessControl(true);
-
-                        // create watcher for all files and folders that aren't renamed at current path
-                        FileWatcher = new FileSystemWatcher(CurrentFolderPath);
-                        // increase watcher buffer to maximum
-                        FileWatcher.InternalBufferSize = ushort.MaxValue;
-                        // include recursive subdirectories
-                        FileWatcher.IncludeSubdirectories = true;
-                        // set changes to monitor (all but DirectoryName)
-                        FileWatcher.NotifyFilter = NotifyFilters.Attributes
-                            | NotifyFilters.CreationTime
-                            | NotifyFilters.FileName
-                            | NotifyFilters.LastAccess
-                            | NotifyFilters.LastWrite
-                            | NotifyFilters.Security
-                            | NotifyFilters.Size;
-                        // attach handlers for all watcher events to file-specific handlers
-                        FileWatcher.Changed += fileWatcher_Changed;
-                        FileWatcher.Created += fileWatcher_Changed;
-                        FileWatcher.Deleted += fileWatcher_Changed;
-                        FileWatcher.Renamed += fileWatcher_Changed;
-                        // start receiving change events
-                        FileWatcher.EnableRaisingEvents = true;
-
-                        // create watcher for folders that are renamed at the current path
-                        FolderWatcher = new FileSystemWatcher(CurrentFolderPath);
-                        // increase watcher buffer to maximum
-                        FolderWatcher.InternalBufferSize = ushort.MaxValue;
-                        // include recursive subdirectories
-                        FolderWatcher.IncludeSubdirectories = true;
-                        // set changes to monitor (only DirectoryName)
-                        FolderWatcher.NotifyFilter = NotifyFilters.DirectoryName;
-                        // attach handlers for all watcher events to folder-specific handlers
-                        FolderWatcher.Changed += folderWatcher_Changed;
-                        FolderWatcher.Created += folderWatcher_Changed;
-                        FolderWatcher.Deleted += folderWatcher_Changed;
-                        FolderWatcher.Renamed += folderWatcher_Changed;
-                        // start receiving change events
-                        FolderWatcher.EnableRaisingEvents = true;
-
-                        // return with 'Started'
-                        status = MonitorStatus.Started;
-                    }
-                    // monitor was already running
-                    else
-                    {
-                        // return with 'AlreadyStarted'
-                        status = MonitorStatus.AlreadyStarted;
-                    }
-                }
-            }
-            catch (Exception ex)
-            {
-                status = Helpers.DefaultForType<MonitorStatus>();
-                return ex;
-            }
-            return null;
-        }
-
-        /// <summary>
-        /// Call this to stop file monitoring and processing
-        /// </summary>
-        /// <param name="status">Returns whether monitor has stopped or if it had already been stopped</param>
-        /// <returns>Error if it occurred</returns>
-        public CLError Stop(out MonitorStatus status)
-        {
-            try
-            {
-                // lock on current object for changing RunningStatus so it cannot be stopped/started simultaneously
-                lock (this)
-                {
-                    // only stop if monitor is currently running (either the FileWatcher or FolderWatcher)
-                    if (RunningStatus != MonitorRunning.NotRunning)
-                    {
-                        // stop watching files/folders
-                        StopWatchers();
-
-                        // return with 'Stopped'
-                        status = MonitorStatus.Stopped;
-                    }
-                    // monitor was not already running
-                    else
-                    {
-                        // return with 'AlreadyStopped'
-                        status = MonitorStatus.AlreadyStopped;
-                    }
-                }
-            }
-            catch (Exception ex)
-            {
-                status = Helpers.DefaultForType<MonitorStatus>();
-                return ex;
-            }
-            return null;
-        }
-
-        /// <summary>
-        /// Call this function when an interprocess receiver gets a call from a
-        /// CopyHookHandler COM object that the root folder has moved or been renamed;
-        /// no need to stop and start the file monitor
-        /// </summary>
-        /// <param name="newPath">new location of root folder</param>
-        public CLError NotifyRootRename(string newPath)
-        {
-            try
-            {
-                // lock on current object for changing RunningStatus so it cannot be stopped/started simultaneously
-                lock (this)
-                {
-                    // enter locker for CurrentFolderPath (rare event, should rarely lock)
-                    CurrentFolderPathLocker.EnterWriteLock();
-                    try
-                    {
-                        // alter path
-                        CurrentFolderPath = newPath;
-                    }
-                    finally
-                    {
-                        // exit locker for CurrentFolderPath
-                        CurrentFolderPathLocker.ExitWriteLock();
-                    }
-                }
-            }
-            catch (Exception ex)
-            {
-                return ex;
-            }
-            return null;
-        }
-
-        /// <summary>
-        /// Call this to cleanup FileSystemWatchers such as on application shutdown,
-        /// do not start the same monitor instance after it has been disposed 
-        /// </summary>
-        public CLError Dispose()
-        {
-            try
-            {
-                ((IDisposable)this).Dispose();
-            }
-            catch (Exception ex)
-            {
-                return ex;
-            }
-            return null;
-        }
-        #endregion
-
-        #region IDisposable member
-        // Standard IDisposable implementation based on MSDN System.IDisposable
-        void IDisposable.Dispose()
-        {
-            this.Dispose(true);
-            GC.SuppressFinalize(this);
-        }
-        #endregion
-
-        #region private methods
-        // Standard IDisposable implementation based on MSDN System.IDisposable
-        private void Dispose(bool disposing)
-        {
-            if (!this.Disposed)
-            {
-                // lock on current object for changing RunningStatus so it cannot be stopped/started simultaneously
-                lock (this)
-                {
-                    // monitor is now set as disposed which will produce errors if startup is called later
-                    Disposed = true;
-                }
-
-                // Run dispose on inner managed objects based on disposing condition
-                if (disposing)
-                {
-                    // cleanup FileSystemWatchers
-                    StopWatchers();
-
-                    InitialIndexLocker.Dispose();
-                }
-
-                lock (QueuesTimer.TimerRunningLocker)
-                {
-                    QueuesTimer.TriggerTimerCompletionImmediately();
-                }
-                
-                // Dispose local unmanaged resources last
-            }
-        }
-
-        /// <summary>
-        /// Todo: notify system that root monitored folder is protected from changes like deletion;
-        /// Will forward call to interprocess receiver (Todo) which talks to a
-        /// CopyHookHandler COM object that captures root events (Todo)
-        /// </summary>
-        /// <param name="newLockState"></param>
-        private void setDirectoryAccessControl(bool newLockState)
-        {
-            //TODO: Need to implement:
-            //http://msdn.microsoft.com/en-us/library/cc144063(VS.85).aspx
-            // Copy Hook Handler will interface similar to BadgeCOM to BadgeNET;
-            // it can store the watched path after it is retrieved so it can ignore any
-            // changes made to other paths; if we allow moving/renaming the Cloud folder
-            // (possible to offer modal dialog confirmation) it can notify Cloud to update
-            // folder location; if we allow deleting the Cloud folder it can notify Cloud
-            // to stop running until a new location is selected
-        }
-
-        /// <summary>
-        /// folder-specific EventHandler for file system watcher,
-        /// call is forwarded to watcher_Changed
-        /// </summary>
-        /// <param name="sender"></param>
-        /// <param name="e"></param>
-        private void folderWatcher_Changed(object sender, FileSystemEventArgs e)
-        {
-            // forward event with folder-specificity as boolean
-            watcher_Changed(sender, e, true);
-        }
-
-        /// <summary>
-        /// file-specific EventHandler for file system watcher,
-        /// call is forwarded to watcher_Changed
-        /// </summary>
-        /// <param name="sender"></param>
-        /// <param name="e"></param>
-        private void fileWatcher_Changed(object sender, FileSystemEventArgs e)
-        {
-            // forward event with file-specificity as boolean
-            watcher_Changed(sender, e, false);
-        }
-
-        private readonly Queue<KeyValuePair<FileSystemEventArgs, bool>> watcher_ChangedQueue = new Queue<KeyValuePair<FileSystemEventArgs,bool>>();
-        private bool watcher_ChangedQueueProcessing = false;
-
-        /// <summary>
-        /// Combined EventHandler for file and folder changes
-        /// </summary>
-        /// <param name="sender">FileSystemWatcher</param>
-        /// <param name="e">Event arguments for the change</param>
-        /// <param name="folderOnly">Value of folder-specificity from routed event</param>
-        private void watcher_Changed(object sender, FileSystemEventArgs e, bool folderOnly)
-        {
-            lock (watcher_ChangedQueue)
-            {
-                if (watcher_ChangedQueueProcessing)
-                {
-                    watcher_ChangedQueue.Enqueue(new KeyValuePair<FileSystemEventArgs, bool>(e, folderOnly));
-                }
-                else
-                {
-                    watcher_ChangedQueueProcessing = true;
-                    ThreadPool.UnsafeQueueUserWorkItem(ProcessWatcher_ChangedQueue, new KeyValuePair<MonitorAgent, KeyValuePair<FileSystemEventArgs, bool>>(this,
-                        new KeyValuePair<FileSystemEventArgs, bool>(e, folderOnly)));
-                }
-            }
-        }
-
-        /// <summary>
-        /// Refactored processing logic for watcher_Changed eventhandler so it can process on a seperate reader thread (thus clearing out the FileSystemWatcher buffer quicker)
-        /// </summary>
-        /// <param name="sender">Contains the MonitorAgent, the FileSystemEventArgs of the initial change, and a bool for whether the initial change was from FolderWatcher (as opposed to FileWatcher)</param>
-        private static void ProcessWatcher_ChangedQueue(object sender)
-        {
-            Nullable<KeyValuePair<MonitorAgent, KeyValuePair<FileSystemEventArgs, bool>>> castSender = sender as Nullable<KeyValuePair<MonitorAgent, KeyValuePair<FileSystemEventArgs, bool>>>;
-            if (castSender == null)
-            {
-                MessageEvents.FireNewEventMessage(
-                    "Error starting Cloud, ProcessWatcher_ChangedQueue sender is not of type KeyValuePair<MonitorAgent, KeyValuePair<FileSystemEventArgs, bool>>",
-                    EventMessageLevel.Important,
-                    new HaltAllOfCloudSDKErrorInfo());
-            }
-            else
-            {
-                MonitorAgent currentAgent = ((KeyValuePair<MonitorAgent, KeyValuePair<FileSystemEventArgs, bool>>)castSender).Key;
-
-                KeyValuePair<FileSystemEventArgs, bool> currentToProcess = ((KeyValuePair<MonitorAgent, KeyValuePair<FileSystemEventArgs, bool>>)castSender).Value;
-
-                Func<bool> continueProcessing = () =>
-                    {
-                        lock (currentAgent)
-                        {
-                            if (currentAgent.Disposed)
-                            {
-                                return false;
-                            }
-                        }
-
-                        lock (currentAgent.watcher_ChangedQueue)
-                        {
-                            if (currentAgent.watcher_ChangedQueue.Count == 0)
-                            {
-                                return currentAgent.watcher_ChangedQueueProcessing = false;
-                            }
-                            else
-                            {
-                                currentToProcess = currentAgent.watcher_ChangedQueue.Dequeue();
-                                return true;
-                            }
-                        }
-                    };
-
-                do
-                {
-                    // Enter read lock of CurrentFolderPath (doesn't lock other threads unless lock is entered for write on rare condition of path changing)
-                    currentAgent.CurrentFolderPathLocker.EnterReadLock();
-                    try
-                    {
-                        // rebuild filePath from current root path and the relative path portion of the change event
-                        string newPath = currentAgent.CurrentFolderPath + currentToProcess.Key.FullPath.Substring(currentAgent.InitialFolderPath.Length);
-                        // previous path for renames only
-                        string oldPath;
-                        // set previous path only if change is a rename
-                        if ((currentToProcess.Key.ChangeType & WatcherChangeTypes.Renamed) == WatcherChangeTypes.Renamed)
-                        {
-                            // cast args to the appropriate type containing previous path
-                            RenamedEventArgs renamedArgs = (RenamedEventArgs)currentToProcess.Key;
-                            // rebuild oldPath from current root path and the relative path portion of the change event;
-                            // should not be a problem pulling the relative path out of the renamed args 'OldFullPath' when the
-                            // file was moved from a directory outside the monitored root because move events don't come across as 'Renamed'
-                            oldPath = currentAgent.CurrentFolderPath + renamedArgs.OldFullPath.Substring(currentAgent.InitialFolderPath.Length);
-                        }
-                        else
-                        {
-                            // no old path for Created/Deleted/Modified events
-                            oldPath = null;
-                        }
-                        
-                        if (currentAgent.debugMemory)
-                        {
-                            memoryDebugger.Instance.WatcherChanged(oldPath, newPath, currentToProcess.Key.ChangeType, folderOnly: currentToProcess.Value);
-                        }
-
-                        // Processes the file system event against the file data and current file index
-                        currentAgent.CheckMetadataAgainstFile(newPath, oldPath, currentToProcess.Key.ChangeType, currentToProcess.Value);
-                    }
-                    catch
-                    {
-                    }
-                    finally
-                    {
-                        // Exit read lock of CurrentFolderPath
-                        currentAgent.CurrentFolderPathLocker.ExitReadLock();
-                    }
-                } while (continueProcessing());
-            }
-        }
-
-        /// <summary>
-        /// Resolve changes to queue from file system events against the file data and current file index
-        /// </summary>
-        /// <param name="newPath">Path where the change was observed</param>
-        /// <param name="oldPath">Previous path if change was a rename</param>
-        /// <param name="changeType">Type of file system event</param>
-        /// <param name="folderOnly">Specificity from routing of file system event</param>
-        /// <param name="alreadyHoldingIndexLock">Optional param only to be set (as true) from BeginProcessing method</param>
-        private void CheckMetadataAgainstFile(string newPath, string oldPath, WatcherChangeTypes changeType, bool folderOnly, bool alreadyHoldingIndexLock = false, GenericHolder<Nullable<KeyValuePair<Action<DisposeCheckingHolder>, DisposeCheckingHolder>>> startProcessingAction = null)
-        {
-            // File system events come through here to resolve the combination of current change, existing metadata, and actual file information on disk;
-            // When the file monitoring is first started, it waits for the completion of an initial indexing (which will process differences as new file events);
-            // During the initial indexing, file system events are added to a queue to be processed after indexing completes;
-            // Except for initial indexing, file system events are processed normally
-
-            // Enter the index lock unless this method is being called from BeginProcessing (which is already holding the write lock)
-            if (!alreadyHoldingIndexLock)
-            {
-                InitialIndexLocker.EnterReadLock();
-            }
-
-            try
-            {
-                // If the initial indexing is running, enqueue changes to process later, otherwise process normally
-
-                if (IsInitialIndex)
-                {
-                    ChangesQueueForInitialIndexing.Enqueue(new ChangesQueueHolder()
-                    {
-                        newPath = newPath,
-                        oldPath = oldPath,
-                        changeType = changeType,
-                        folderOnly = folderOnly
-                    });
-                }
-                else
-                {
-                    // most paths modify the list of current indexes, so lock it from other reads/changes
-                    lock (AllPaths)
-                    {
-
-                        // object for gathering folder info at current path
-                        FilePath pathObject;
-                        DirectoryInfo folder;
-                        pathObject = folder = new DirectoryInfo(newPath);
-
-                        // object for gathering file info (set conditionally later in case we know change is not a file)
-                        FileInfo file = null;
-                        // field used to determine if change is a file or folder
-                        bool isFolder;
-                        // field used to determine if file/folder exists
-                        bool exists;
-                        // field for file length
-                        Nullable<long> fileLength = null;
-
-                        // if file system event was folder-specific, store that change is folder and determine if folder exists
-                        if (folderOnly)
-                        {
-                            // store that change is a folder
-                            isFolder = true;
-                            // check and store if folder exists
-                            exists = folder.Exists;
-                        }
-                        // if file system event was not folder-specific, but a folder exists at the specified path anyways
-                        // then store that change is a folder and that the folder exists
-                        else if (folder.Exists)
-                        {
-                            // store that change is a folder
-                            isFolder = true;
-                            // store that folder exists
-                            exists = true;
-                        }
-                        // if change was not folder-specific and a folder didn't exist at the specified path,
-                        // set object for gathering file info and use that object to determine if file exists
-                        else
-                        {
-                            // since we did not find a folder, assume change is on a file
-                            isFolder = false;
-                            // set object for gathering file info at current path
-                            file = new FileInfo(newPath);
-                            // check and store if file exists
-                            exists = file.Exists;
-                            // ran into a condition where the file was moved between checking if it existed and finding its length,
-                            // fixed by storing the length inside a try/catch and handling the not found exception by flipping exists
-                            if (exists)
-                            {
-                                try
-                                {
-                                    fileLength = file.Length;
-                                }
-                                catch (FileNotFoundException)
-                                {
-                                    exists = false;
-                                }
-                                catch
-                                {
-                                }
-                            }
-                        }
-
-                        CheckMetadataEntry debugEntry;
-                        if (debugMemory)
-                        {
-                            debugEntry = new CheckMetadataEntry()
-                            {
-                                IsFolder = isFolder,
-                                NewExists = exists,
-                                OldPath = oldPath,
-                                NewPath = newPath,
-                                OldChangeType =
-                                    (changeType == WatcherChangeTypes.Changed
-                                        ? new WatcherChangeChanged()
-                                        : (changeType == WatcherChangeTypes.Created
-                                            ? new WatcherChangeCreated()
-                                            : (changeType == WatcherChangeTypes.Deleted
-                                                ? new WatcherChangeDeleted()
-                                                : (changeType == WatcherChangeTypes.Renamed
-                                                    ? new WatcherChangeRenamed()
-                                                    : new WatcherChangeType())))),
-                                Size = fileLength ?? 0,
-                                SizeSpecified = fileLength != null
-                            };
-                        }
-                        else
-                        {
-                            debugEntry = null;
-                        }
-
-                        try
-                        {
-                            // Only process file/folder event if it does not exist or if its FileAttributes does not contain any unwanted attributes
-                            // Also ensure if it is a file that the file is not a shortcut
-                            if (!exists// file/folder does not exist so no need to check attributes
-                                || ((FileAttributes)0 == // compare bitwise and of FileAttributes and all unwanted attributes to '0'
-                                    ((isFolder // need to grab FileAttributes based on whether change is on a file or folder
-                                    ? folder.Attributes // change is on folder, grab folder attributes
-                                    : file.Attributes) // change is on file, grab file attributes
-                                        & (FileAttributes.Hidden // ignore hidden files
-                                            | FileAttributes.Offline // ignore offline files (data is not available on them)
-                                            | FileAttributes.System // ignore system files
-                                            | FileAttributes.Temporary)) // ignore temporary files
-                                    && (isFolder ? true : !FileIsShortcut(file)))) // allow change if it is a folder or if it is a file that is not a shortcut
-                            {
-                                DateTime lastTime;
-                                DateTime creationTime;
-                                if (exists)
-                                {
-                                    // set last time and creation time from appropriate info based on whether change is on a folder or file
-                                    if (isFolder)
-                                    {
-                                        lastTime = folder.LastWriteTimeUtc.DropSubSeconds();
-                                        creationTime = folder.CreationTimeUtc.DropSubSeconds();
-                                    }
-                                    // change was not a folder, grab times based on file
-                                    else
-                                    {
-                                        lastTime = file.LastWriteTimeUtc.DropSubSeconds();
-                                        creationTime = file.CreationTimeUtc.DropSubSeconds();
-                                    }
-                                }
-                                else
-                                {
-                                    creationTime = lastTime = new DateTime(FileConstants.InvalidUtcTimeTicks, DateTimeKind.Utc);
-                                }
-
-                                if (debugMemory)
-                                {
-                                    debugEntry.LastTime = lastTime;
-                                    debugEntry.LastTimeSpecified = lastTime.Ticks != FileConstants.InvalidUtcTimeTicks;
-                                    debugEntry.CreationTime = creationTime;
-                                    debugEntry.CreationTimeSpecified = creationTime.Ticks != FileConstants.InvalidUtcTimeTicks;
-                                }
-
-                                #region file system event, current file status, and current recorded index state flow
-
-                                // for file system events marked as file/folder changes or additions
-                                if ((changeType & WatcherChangeTypes.Changed) == WatcherChangeTypes.Changed
-                                    || (changeType & WatcherChangeTypes.Created) == WatcherChangeTypes.Created)
-                                {
-                                    // if file/folder actually exists
-                                    if (exists)
-                                    {
-                                        // if index exists at specified path
-                                        if (AllPaths.ContainsKey(pathObject))
-                                        {
-                                            if (debugMemory)
-                                            {
-                                                debugEntry.NewIndexed = true;
-                                                debugEntry.NewIndexedSpecified = true;
-                                            }
-
-                                            // No need to send modified events for folders
-                                            // so check if event is on a file or if folder modifies are not ignored
-                                            if (!isFolder
-                                                || !IgnoreFolderModifies)
-                                            {
-                                                // retrieve stored index
-                                                FileMetadata previousMetadata = AllPaths[pathObject];
-                                                // compare stored index with values from file info
-                                                FileMetadata newMetadata = ReplacementMetadataIfDifferent(previousMetadata,
-                                                    isFolder,
-                                                    lastTime,
-                                                    creationTime,
-                                                    fileLength,
-                                                    null);
-                                                // if new metadata came back after comparison, queue file change for modify
-                                                if (newMetadata != null)
-                                                {
-                                                    if (debugMemory)
-                                                    {
-                                                        debugEntry.NewChangeType = new WatcherChangeChanged();
-                                                    }
-
-                                                    // replace index at current path
-                                                    AllPaths[pathObject] = newMetadata;
-                                                    // queue file change for modify
-                                                    QueueFileChange(new FileChange(QueuedChanges)
-                                                    {
-                                                        NewPath = pathObject,
-                                                        Metadata = newMetadata,
-                                                        Type = FileChangeType.Modified,
-                                                        Direction = SyncDirection.To // detected that a file or folder was modified locally, so Sync To to update server
-                                                    }, startProcessingAction);
-                                                }
-                                            }
-                                        }
-                                        // if index did not already exist
-                                        else
-                                        {
-                                            if (debugMemory)
-                                            {
-                                                debugEntry.NewIndexedSpecified = true;
-                                                debugEntry.NewChangeType = new WatcherChangeCreated();
-                                            }
-
-                                            // add new index
-                                            AllPaths.Add(pathObject,
-                                                new FileMetadata()
-                                                {
-                                                    HashableProperties = new FileMetadataHashableProperties(isFolder,
-                                                        lastTime,
-                                                        creationTime,
-                                                        fileLength)
-                                                });
-                                            // queue file change for create
-                                            QueueFileChange(new FileChange(QueuedChanges)
-                                            {
-                                                NewPath = pathObject,
-                                                Metadata = AllPaths[pathObject],
-                                                Type = FileChangeType.Created,
-                                                Direction = SyncDirection.To // detected that a file or folder was created locally, so Sync To to update server
-                                            }, startProcessingAction);
-                                        }
-                                    }
-                                    // if file file does not exist, but an index exists
-                                    else if (AllPaths.ContainsKey(pathObject))
-                                    {
-                                        if (debugMemory)
-                                        {
-                                            debugEntry.NewIndexed = true;
-                                            debugEntry.NewIndexedSpecified = true;
-                                            debugEntry.NewChangeType = new WatcherChangeDeleted();
-                                        }
-
-                                        // queue file change for delete
-                                        QueueFileChange(new FileChange(QueuedChanges)
-                                        {
-                                            NewPath = pathObject,
-                                            Metadata = AllPaths[pathObject],
-                                            Type = FileChangeType.Deleted,
-                                            Direction = SyncDirection.To // detected that a file or folder was deleted locally, so Sync To to update server
-                                        }, startProcessingAction);
-                                        // remove index
-                                        AllPaths.Remove(pathObject);
-                                    }
-                                    else if (debugMemory)
-                                    {
-                                        debugEntry.NewIndexedSpecified = true;
-                                    }
-                                }
-                                // for file system events marked as rename
-                                else if ((changeType & WatcherChangeTypes.Renamed) == WatcherChangeTypes.Renamed)
-                                {
-                                    FilePath oldPathObject = oldPath;
-
-                                    // store a boolean which may be set to true to notify a condition when a rename operation may need to be queued
-                                    bool possibleRename = false;
-                                    // if index exists at the previous path
-                                    if (AllPaths.ContainsKey(oldPathObject))
-                                    {
-                                        // if a file or folder exists at the previous path
-                                        if (File.Exists(oldPath)
-                                            || Directory.Exists(oldPath))
-                                        {
-                                            if (debugMemory)
-                                            {
-                                                debugEntry.OldIndexed = true;
-                                                debugEntry.OldIndexedSpecified = true;
-                                                debugEntry.PossibleRenameSpecified = true;
-                                            }
-
-                                            // recurse once on this current function to process the previous path as a file system modified event
-                                            CheckMetadataAgainstFile(oldPath, null, WatcherChangeTypes.Changed, false);
-                                        }
-                                        // if no file nor folder exists at the previous path and a file or folder does exist at the current path
-                                        else if (exists)
-                                        {
-                                            if (debugMemory)
-                                            {
-                                                debugEntry.OldIndexed = true;
-                                                debugEntry.OldIndexedSpecified = true;
-                                                debugEntry.PossibleRename = true;
-                                                debugEntry.PossibleRenameSpecified = true;
-                                            }
-
-                                            // set precursor condition for queueing a file change for rename
-                                            possibleRename = true;
-                                        }
-                                        // if no file nor folder exists at either the previous or current path
-                                        else
-                                        {
-                                            if (debugMemory)
-                                            {
-                                                debugEntry.OldIndexed = true;
-                                                debugEntry.OldIndexedSpecified = true;
-                                                debugEntry.NewChangeType = new WatcherChangeDeleted();
-                                                debugEntry.PossibleRenameSpecified = true;
-                                            }
-
-                                            // queue file change for delete at previous path
-                                            QueueFileChange(new FileChange(QueuedChanges)
-                                            {
-                                                NewPath = oldPathObject,
-                                                Metadata = AllPaths[oldPathObject],
-                                                Type = FileChangeType.Deleted,
-                                                Direction = SyncDirection.To // detected that a file or folder was deleted locally, so Sync To to update server
-                                            }, startProcessingAction);
-                                            // remove index at previous path
-                                            AllPaths.Remove(oldPathObject);
-                                        }
-                                    }
-                                    else if (debugMemory)
-                                    {
-                                        debugEntry.OldIndexedSpecified = true;
-                                        debugEntry.PossibleRenameSpecified = true;
-                                    }
-
-                                    // if index exists at current path (irrespective of last condition on previous path index)
-                                    if (AllPaths.ContainsKey(pathObject))
-                                    {
-                                        // if file or folder exists at the current path
-                                        if (exists)
-                                        {
-                                            // No need to send modified events for folders
-                                            // so check if event is on a file or if folder modifies are not ignored
-                                            if (!isFolder
-                                                || !IgnoreFolderModifies)
-                                            {
-                                                // retrieve stored index at current path
-                                                FileMetadata previousMetadata = AllPaths[pathObject];
-                                                // compare stored index with values from file info
-                                                FileMetadata newMetadata = ReplacementMetadataIfDifferent(previousMetadata,
-                                                    isFolder,
-                                                    lastTime,
-                                                    creationTime,
-                                                    fileLength,
-                                                    null);
-                                                // if new metadata came back after comparison, queue file change for modify
-                                                if (newMetadata != null)
-                                                {
-                                                    if (debugMemory)
-                                                    {
-                                                        debugEntry.NewIndexed = true;
-                                                        debugEntry.NewIndexedSpecified = true;
-                                                        if (debugEntry.NewChangeType != null)
-                                                        {
-                                                            memoryDebugger.Instance.AddCheckMetadata(debugEntry);
-                                                            debugEntry = new CheckMetadataEntry()
-                                                            {
-                                                                CreationTime = debugEntry.CreationTime,
-                                                                CreationTimeSpecified = debugEntry.CreationTimeSpecified,
-                                                                IsFolder = debugEntry.IsFolder,
-                                                                LastTime = debugEntry.LastTime,
-                                                                LastTimeSpecified = debugEntry.LastTimeSpecified,
-                                                                NewExists = debugEntry.NewExists,
-                                                                NewIndexed = debugEntry.NewIndexed,
-                                                                NewIndexedSpecified = debugEntry.NewIndexedSpecified,
-                                                                NewPath = debugEntry.NewPath,
-                                                                OldChangeType = debugEntry.OldChangeType,
-                                                                OldExists = debugEntry.OldExists,
-                                                                OldExistsSpecified = debugEntry.OldExistsSpecified,
-                                                                OldIndexed = debugEntry.OldIndexed,
-                                                                OldIndexedSpecified = debugEntry.OldIndexedSpecified,
-                                                                OldPath = debugEntry.OldPath,
-                                                                PossibleRename = debugEntry.PossibleRename,
-                                                                PossibleRenameSpecified = debugEntry.PossibleRenameSpecified,
-                                                                Size = debugEntry.Size,
-                                                                SizeSpecified = debugEntry.SizeSpecified
-                                                            };
-                                                        }
-                                                        debugEntry.NewChangeType = new WatcherChangeChanged();
-                                                    }
-
-                                                    // replace index at current path
-                                                    AllPaths[pathObject] = newMetadata;
-                                                    // queue file change for modify
-                                                    QueueFileChange(new FileChange(QueuedChanges)
-                                                    {
-                                                        NewPath = pathObject,
-                                                        Metadata = newMetadata,
-                                                        Type = FileChangeType.Modified,
-                                                        Direction = SyncDirection.To // detected that a file or folder was modified locally, so Sync To to update server
-                                                    }, startProcessingAction);
-                                                }
-                                                else if (debugMemory)
-                                                {
-                                                    debugEntry.NewIndexed = true;
-                                                    debugEntry.NewIndexedSpecified = true;
-                                                }
-                                            }
-                                        }
-                                        // else file does not exist
-                                        else
-                                        {
-                                            if (debugMemory)
-                                            {
-                                                debugEntry.NewIndexed = true;
-                                                debugEntry.NewIndexedSpecified = true;
-                                                if (debugEntry.NewChangeType != null)
-                                                {
-                                                    memoryDebugger.Instance.AddCheckMetadata(debugEntry);
-                                                    debugEntry = new CheckMetadataEntry()
-                                                    {
-                                                        CreationTime = debugEntry.CreationTime,
-                                                        CreationTimeSpecified = debugEntry.CreationTimeSpecified,
-                                                        IsFolder = debugEntry.IsFolder,
-                                                        LastTime = debugEntry.LastTime,
-                                                        LastTimeSpecified = debugEntry.LastTimeSpecified,
-                                                        NewExists = debugEntry.NewExists,
-                                                        NewIndexed = debugEntry.NewIndexed,
-                                                        NewIndexedSpecified = debugEntry.NewIndexedSpecified,
-                                                        NewPath = debugEntry.NewPath,
-                                                        OldChangeType = debugEntry.OldChangeType,
-                                                        OldExists = debugEntry.OldExists,
-                                                        OldExistsSpecified = debugEntry.OldExistsSpecified,
-                                                        OldIndexed = debugEntry.OldIndexed,
-                                                        OldIndexedSpecified = debugEntry.OldIndexedSpecified,
-                                                        OldPath = debugEntry.OldPath,
-                                                        PossibleRename = debugEntry.PossibleRename,
-                                                        PossibleRenameSpecified = debugEntry.PossibleRenameSpecified,
-                                                        Size = debugEntry.Size,
-                                                        SizeSpecified = debugEntry.SizeSpecified
-                                                    };
-                                                }
-                                                debugEntry.NewChangeType = new WatcherChangeDeleted();
-                                            }
-
-                                            // queue file change for delete at new path
-                                            QueueFileChange(new FileChange(QueuedChanges)
-                                            {
-                                                NewPath = pathObject,
-                                                Metadata = AllPaths[pathObject],
-                                                Type = FileChangeType.Deleted,
-                                                Direction = SyncDirection.To // detected that a file or folder was deleted locally, so Sync To to update server
-                                            }, startProcessingAction);
-                                            // remove index for new path
-                                            AllPaths.Remove(pathObject);
-
-                                            // no need to continue and check possibeRename since it required exists to be true, return now
-                                            return;
-                                        }
-                                        // if precursor condition was set for a file change for rename
-                                        // (but an index already exists at the new path)
-                                        if (possibleRename)
-                                        {
-                                            if (debugMemory)
-                                            {
-                                                debugEntry.NewIndexed = true;
-                                                debugEntry.NewIndexedSpecified = true;
-                                            }
-
-                                            // queue file change for delete at previous path
-                                            QueueFileChange(new FileChange(QueuedChanges)
-                                            {
-                                                NewPath = oldPathObject,
-                                                Metadata = AllPaths[oldPathObject],
-                                                Type = FileChangeType.Deleted,
-                                                Direction = SyncDirection.To // detected that a file or folder was deleted locally, so Sync To to update server
-                                            }, startProcessingAction);
-                                            // remove index at the previous path
-                                            AllPaths.Remove(oldPathObject);
-                                        }
-                                    }
-                                    // if precursor condition was set for a file change for rename
-                                    // and an index does not exist at the new path
-                                    else if (possibleRename)
-                                    {
-                                        if (debugMemory)
-                                        {
-                                            debugEntry.NewIndexedSpecified = true;
-                                            // the following condition should never be met since possibleRename is set 'instead' of queueing a change
-                                            if (debugEntry.NewChangeType != null)
-                                            {
-                                                memoryDebugger.Instance.AddCheckMetadata(debugEntry);
-                                                debugEntry = new CheckMetadataEntry()
-                                                {
-                                                    CreationTime = debugEntry.CreationTime,
-                                                    CreationTimeSpecified = debugEntry.CreationTimeSpecified,
-                                                    IsFolder = debugEntry.IsFolder,
-                                                    LastTime = debugEntry.LastTime,
-                                                    LastTimeSpecified = debugEntry.LastTimeSpecified,
-                                                    NewExists = debugEntry.NewExists,
-                                                    NewIndexed = debugEntry.NewIndexed,
-                                                    NewIndexedSpecified = debugEntry.NewIndexedSpecified,
-                                                    NewPath = debugEntry.NewPath,
-                                                    OldChangeType = debugEntry.OldChangeType,
-                                                    OldExists = debugEntry.OldExists,
-                                                    OldExistsSpecified = debugEntry.OldExistsSpecified,
-                                                    OldIndexed = debugEntry.OldIndexed,
-                                                    OldIndexedSpecified = debugEntry.OldIndexedSpecified,
-                                                    OldPath = debugEntry.OldPath,
-                                                    PossibleRename = debugEntry.PossibleRename,
-                                                    PossibleRenameSpecified = debugEntry.PossibleRenameSpecified,
-                                                    Size = debugEntry.Size,
-                                                    SizeSpecified = debugEntry.SizeSpecified
-                                                };
-                                            }
-                                            debugEntry.NewChangeType = new WatcherChangeRenamed();
-                                        }
-
-                                        // retrieve index at previous path
-                                        FileMetadata previousMetadata = AllPaths[oldPathObject];
-                                        // compare stored index from previous path with values from current change
-                                        FileMetadata newMetadata = ReplacementMetadataIfDifferent(previousMetadata,
-                                            isFolder,
-                                            lastTime,
-                                            creationTime,
-                                            fileLength,
-                                            null);
-
-                                        //// wouldn't remove and adding cause data to be lost which should have been moved over?
-                                        //
-                                        //// remove index at the previous path
-                                        //AllPaths.Remove(oldPath);
-                                        //// add an index for the current path either from the changed metadata if it exists otherwise the previous metadata
-                                        //AllPaths.Add(pathObject, newMetadata ?? previousMetadata);
-                                        //
-                                        //// switched to the following instead:
-                                        FilePathHierarchicalNode<FileMetadata> oldPathHierarchy;
-                                        CLError existingHierarchyError = AllPaths.GrabHierarchyForPath(oldPathObject, out oldPathHierarchy, suppressException: true);
-                                        if (existingHierarchyError != null)
-                                        {
-                                            throw new AggregateException("Error grabbing hierarchy for oldPath from AllPaths", existingHierarchyError.GrabExceptions());
-                                        }
-                                        if (oldPathHierarchy != null)
-                                        {
-                                            MoveOldPathsToNewPaths(oldPathHierarchy, oldPathObject, pathObject);
-                                        }
-                                        AllPaths[pathObject] = newMetadata ?? previousMetadata;
-
-                                        // queue file change for rename (use changed metadata if it exists otherwise the previous metadata)
-                                        QueueFileChange(new FileChange(QueuedChanges)
-                                        {
-                                            NewPath = pathObject,
-                                            OldPath = oldPathObject,
-                                            Metadata = newMetadata ?? previousMetadata,
-                                            Type = FileChangeType.Renamed,
-                                            Direction = SyncDirection.To // detected that a file or folder was renamed locally, so Sync To to update server
-                                        }, startProcessingAction);
-                                    }
-                                    // if index does not exist at either the old nor new paths and the file exists
-                                    else
-                                    {
-                                        if (debugMemory)
-                                        {
-                                            debugEntry.NewIndexedSpecified = true;
-                                            if (debugEntry.NewChangeType != null)
-                                            {
-                                                memoryDebugger.Instance.AddCheckMetadata(debugEntry);
-                                                debugEntry = new CheckMetadataEntry()
-                                                {
-                                                    CreationTime = debugEntry.CreationTime,
-                                                    CreationTimeSpecified = debugEntry.CreationTimeSpecified,
-                                                    IsFolder = debugEntry.IsFolder,
-                                                    LastTime = debugEntry.LastTime,
-                                                    LastTimeSpecified = debugEntry.LastTimeSpecified,
-                                                    NewExists = debugEntry.NewExists,
-                                                    NewIndexed = debugEntry.NewIndexed,
-                                                    NewIndexedSpecified = debugEntry.NewIndexedSpecified,
-                                                    NewPath = debugEntry.NewPath,
-                                                    OldChangeType = debugEntry.OldChangeType,
-                                                    OldExists = debugEntry.OldExists,
-                                                    OldExistsSpecified = debugEntry.OldExistsSpecified,
-                                                    OldIndexed = debugEntry.OldIndexed,
-                                                    OldIndexedSpecified = debugEntry.OldIndexedSpecified,
-                                                    OldPath = debugEntry.OldPath,
-                                                    PossibleRename = debugEntry.PossibleRename,
-                                                    PossibleRenameSpecified = debugEntry.PossibleRenameSpecified,
-                                                    Size = debugEntry.Size,
-                                                    SizeSpecified = debugEntry.SizeSpecified
-                                                };
-                                            }
-                                            debugEntry.NewChangeType = new WatcherChangeCreated();
-                                        }
-
-                                        // add new index at new path
-                                        AllPaths.Add(pathObject,
-                                            new FileMetadata()
-                                            {
-                                                HashableProperties = new FileMetadataHashableProperties(isFolder,
-                                                    lastTime,
-                                                    creationTime,
-                                                    fileLength)
-                                            });
-                                        // queue file change for create for new path
-                                        QueueFileChange(new FileChange(QueuedChanges)
-                                        {
-                                            NewPath = pathObject,
-                                            Metadata = AllPaths[pathObject],
-                                            Type = FileChangeType.Created,
-                                            Direction = SyncDirection.To // detected that a file or folder was created locally, so Sync To to update server
-                                        }, startProcessingAction);
-                                    }
-                                }
-                                // for file system events marked as delete
-                                else if ((changeType & WatcherChangeTypes.Deleted) == WatcherChangeTypes.Deleted)
-                                {
-                                    // if file or folder exists
-                                    if (exists)
-                                    {
-                                        // if index exists and check for folder modify passes
-                                        if (AllPaths.ContainsKey(pathObject))
-                                        {
-                                            if (
-                                                // No need to send modified events for folders
-                                                // so check if event is on a file or if folder modifies are not ignored
-                                                !isFolder
-                                                    || !IgnoreFolderModifies)
-                                            {
-                                                // retrieve stored index at current path
-                                                FileMetadata previousMetadata = AllPaths[pathObject];
-                                                // compare stored index with values from file info
-                                                FileMetadata newMetadata = ReplacementMetadataIfDifferent(previousMetadata,
-                                                    isFolder,
-                                                    lastTime,
-                                                    creationTime,
-                                                    fileLength,
-                                                    null);
-                                                // if new metadata came back after comparison, queue file change for modify
-                                                if (newMetadata != null)
-                                                {
-                                                    if (debugMemory)
-                                                    {
-                                                        debugEntry.NewIndexed = true;
-                                                        debugEntry.NewIndexedSpecified = true;
-                                                        debugEntry.NewChangeType = new WatcherChangeChanged();
-                                                    }
-
-                                                    // replace index at current path
-                                                    AllPaths[pathObject] = newMetadata;
-                                                    // queue file change for modify
-                                                    QueueFileChange(new FileChange(QueuedChanges)
-                                                    {
-                                                        NewPath = pathObject,
-                                                        Metadata = newMetadata,
-                                                        Type = FileChangeType.Modified,
-                                                        Direction = SyncDirection.To // detected that a file or folder was modified locally, so Sync To to update server
-                                                    }, startProcessingAction);
-                                                }
-                                                else if (debugMemory)
-                                                {
-                                                    debugEntry.NewIndexed = true;
-                                                    debugEntry.NewIndexedSpecified = true;
-                                                }
-                                            }
-                                        }
-                                        else if (debugMemory)
-                                        {
-                                            debugEntry.NewIndexedSpecified = true;
-                                        }
-                                    }
-                                    // if file or folder does not exist but index exists for current path
-                                    else if (AllPaths.ContainsKey(pathObject))
-                                    {
-                                        if (debugMemory)
-                                        {
-                                            debugEntry.NewIndexed = true;
-                                            debugEntry.NewIndexedSpecified = true;
-                                            debugEntry.NewChangeType = new WatcherChangeDeleted();
-                                        }
-
-                                        // queue file change for delete
-                                        QueueFileChange(new FileChange(QueuedChanges)
-                                        {
-                                            NewPath = pathObject,
-                                            Metadata = AllPaths[pathObject],
-                                            Type = FileChangeType.Deleted,
-                                            Direction = SyncDirection.To // detected that a file or folder was deleted locally, so Sync To to update server
-                                        }, startProcessingAction);
-
-                                        // remove index
-                                        AllPaths.Remove(pathObject);
-                                    }
-                                    else if (debugMemory)
-                                    {
-                                        debugEntry.NewIndexedSpecified = true;
-                                    }
-                                }
-
-                                #endregion
-                            }
-                        }
-                        finally
-                        {
-                            if (debugMemory)
-                            {
-                                memoryDebugger.Instance.AddCheckMetadata(debugEntry);
-                            }
-                        }
-
-                        // If the current change is on a directory that was created,
-                        // need to recursively traverse inner objects to also create
-                        if (isFolder
-                            && exists
-                            && (changeType & WatcherChangeTypes.Created) == WatcherChangeTypes.Created)
-                        {
-                            // Recursively traverse inner directories
-                            try
-                            {
-                                foreach (DirectoryInfo subDirectory in folder.EnumerateDirectories())
-                                {
-                                    CheckMetadataAgainstFile(subDirectory.FullName,
-                                        null,
-                                        WatcherChangeTypes.Created,
-                                        true,
-                                        true);
-                                }
-                            }
-                            catch
-                            {
-                            }
-
-                            // Recurse one more level deep for each inner file
-                            try
-                            {
-                                foreach (FileInfo innerFile in folder.EnumerateFiles())
-                                {
-                                    CheckMetadataAgainstFile(innerFile.FullName,
-                                        null,
-                                        WatcherChangeTypes.Created,
-                                        false,
-                                        true);
-                                }
-                            }
-                            catch
-                            {
-                            }
-                        }
-                    }
-                }
-            }
-            finally
-            {
-                if (!alreadyHoldingIndexLock)
-                {
-                    InitialIndexLocker.ExitReadLock();
-                }
-            }
-        }
-
-        private void MoveOldPathsToNewPaths(FilePathHierarchicalNode<FileMetadata> oldPathHierarchy, FilePath oldPath, FilePath newPath)
-        {
-            FilePathHierarchicalNodeWithValue<FileMetadata> oldPathHierarchyWithValue = oldPathHierarchy as FilePathHierarchicalNodeWithValue<FileMetadata>;
-            if (oldPathHierarchyWithValue != null)
-            {
-                AllPaths[oldPathHierarchyWithValue.Value.Key] = null;
-
-                if (!FilePathComparer.Instance.Equals(oldPathHierarchyWithValue.Value.Key, oldPath))
-                {
-                    FilePath rebuiltNewPath = oldPathHierarchyWithValue.Value.Key.Copy();
-                    FilePath.ApplyRename(rebuiltNewPath, oldPath, newPath);
-                    AllPaths[rebuiltNewPath] = oldPathHierarchyWithValue.Value.Value;
-                }
-            }
-
-            if (oldPathHierarchy.Children != null)
-            {
-                foreach (FilePathHierarchicalNode<FileMetadata> innerPathHierarchy in oldPathHierarchy.Children)
-                {
-                    MoveOldPathsToNewPaths(innerPathHierarchy, oldPath, newPath);
-                }
-            }
-        }
-
-        /// <summary>
-        /// Determine if a given file is a shortcut (used to ignore file system events on shortcuts)
-        /// </summary>
-        /// <param name="toCheck">File to check</param>
-        /// <returns>Returns true if file is shortcut, otherwise false</returns>
-        private bool FileIsShortcut(FileInfo toCheck)
-        {
-            // if there is an issue establishing the Win32 shell, just assume that the ".lnk" extension means it was a shortcut;
-            // so the following boolean will be set true once the file extension is found to be ".lnk" and set back to false once
-            // the shell object has been instantiated (if it throws an exception while it is still true, then we cannot verify the
-            // shortcut using Shell32 and have to assume it is a valid shortcut)
-            bool shellCodeFailed = false;
-            try
-            {
-                // shortcuts must have shortcut extension for OS to treat it like a shortcut
-                if (toCheck.Extension.TrimStart('.').Equals(ShortcutExtension, StringComparison.InvariantCultureIgnoreCase))
-                {
-                    // set boolean so if Shell32 fails to retrive, assume the ".lnk" is sufficient to ensure file is a shortcut
-                    shellCodeFailed = true;
-
-                    // Get Shell interface inside try/catch cause an error means we cannot use Shell32.dll for determining shortcut status
-                    // (presumes .lnk will be a shortcut in that case)
-                    
-                    // Shell interface needed to verify shortcut validity
-                    Interop.Shell32.Shell shell32 = new Interop.Shell32.Shell();
-                    if (shell32 == null)
-                    {
-                        throw new Exception("System does not support Shell32, file will be assumed to be a valid shortcut");
-                    }
-
-                    // set boolean back to false since Shell32 was successfully retrieved,
-                    // so it if fails after this point then the file is not a valid shortcut
-                    shellCodeFailed = false;
-
-                    // The following code will either succeed and process the boolean for a readable shortcut, or it will fail (not a valid shortcut)
-                    var lnkDirectory = shell32.NameSpace(toCheck.DirectoryName);
-                    var lnkItem = lnkDirectory.Items().Item(toCheck.Name);
-                    var lnk = (Interop.Shell32.ShellLinkObject)lnkItem.GetLink;
-                    return !string.IsNullOrEmpty(lnk.Target.Path);
-                }
-            }
-            catch
-            {
-                // returns true if file is a ".lnk" and either Shell32 failed to retrieve or Shell32 determined shortcut to be valid,
-                // otherwise returns false
-                return shellCodeFailed;
-            }
-            // not a ".lnk" shortcut filetype
-            return false;
-        }
-
-        /// <summary>
-        /// Compares a previous index with new values and returns metadata for a new index if a difference is found
-        /// </summary>
-        /// <param name="previousMetadata">Metadata from existing index</param>
-        /// <param name="isFolder">True for folder or false for file</param>
-        /// <param name="lastTime">The greater of the times for last accessed and last written for file or folder</param>
-        /// <param name="creationTime">Time of creation of file or folder</param>
-        /// <param name="size">File size for file or null for folder</param>
-        /// <param name="targetPath">The target path for a shortcut file, if any</param>
-        /// <returns>Returns null if a difference was not found, otherwise the new metadata to use</returns>
-        private FileMetadata ReplacementMetadataIfDifferent(FileMetadata previousMetadata,
-            bool isFolder,
-            DateTime lastTime,
-            DateTime creationTime,
-            Nullable<long> size,
-            FilePath targetPath)
-        {
-            // Segment out the properties that are used for comparison (before recalculating the MD5)
-            FileMetadataHashableProperties forCompare = new FileMetadataHashableProperties(isFolder,
-                    lastTime,
-                    creationTime,
-                    size);
-
-            // If metadata hashable properties differ at all, new metadata will be created and returned
-            if (!FileMetadataHashableComparer.Default.Equals(previousMetadata.HashableProperties,
-                forCompare)
-                || (previousMetadata.LinkTargetPath == null && targetPath != null)
-                || (previousMetadata.LinkTargetPath != null && targetPath == null)
-                || (previousMetadata.LinkTargetPath != null && targetPath != null && !FilePathComparer.Instance.Equals(previousMetadata.LinkTargetPath, targetPath)))
-            {
-                // metadata change detected
-                return new FileMetadata(previousMetadata.RevisionChanger)
-                {
-                    ServerId = previousMetadata.ServerId,
-                    HashableProperties = forCompare,
-                    Revision = previousMetadata.Revision,
-                    LinkTargetPath = targetPath
-                };
-            }
-            return null;
-        }
-
-        /// <summary>
-        /// Insert new file change into a synchronized queue and begin its delay timer for processing
-        /// </summary>
-        /// <param name="toChange">New file change</param>
-        private void QueueFileChange(FileChange toChange, GenericHolder<Nullable<KeyValuePair<Action<DisposeCheckingHolder>, DisposeCheckingHolder>>> startProcessingAction = null)
-        {
-            if ((_syncBox.CopiedSettings.TraceType & TraceType.FileChangeFlow) == TraceType.FileChangeFlow)
-            {
-                ComTrace.LogFileChangeFlow(_syncBox.CopiedSettings.TraceLocation, _syncBox.CopiedSettings.DeviceId, _syncBox.SyncBoxId, FileChangeFlowEntryPositionInFlow.FileMonitorAddingToQueuedChanges, new FileChange[] { toChange });
-            }
-
-            // lock on queue to prevent conflicting updates/reads
-            lock (QueuedChanges)
-            {
-                // define FileChange for rename if a previous change needs to be compared
-                FileChange matchedFileChangeForRename;
-
-                // function to move the file change to the metadata-keyed queue and start the delayed processing
-                Action<FileChange, GenericHolder<Nullable<KeyValuePair<Action<DisposeCheckingHolder>, DisposeCheckingHolder>>>> StartDelay = (toDelay, runActionExternal) =>
-                {
-                    // move the file change to the metadata-keyed queue if it does not already exist
-                    if (!QueuedChangesByMetadata.ContainsKey(toDelay.Metadata.HashableProperties))
-                    {
-                        // add file change to metadata-keyed queue
-                        QueuedChangesByMetadata.Add(toDelay.Metadata.HashableProperties, toDelay);
-                    }
-
-                    // If onQueueingCallback was set on initialization of the monitor agent, fire the callback with the new FileChange
-                    if (OnQueueing != null)
-                    {
-                        OnQueueing(this, toDelay);
-                    }
-
-                    if (runActionExternal != null)
-                    {
-                        runActionExternal.Value = new KeyValuePair<Action<DisposeCheckingHolder>, DisposeCheckingHolder>(state =>
-                            {
-                                Tuple<FileChange,
-                                    Action<FileChange, object, int>,
-                                    int,
-                                    int> castState = state.Value as Tuple<FileChange, Action<FileChange, object, int>, int, int>;
-
-                                if (castState != null)
-                                {
-                                    // start delayed processing of file change
-                                    castState.Item1.ProcessAfterDelay(
-                                        castState.Item2,// Callback which fires on process timer completion (on a new thread)
-                                        null,// Userstate if needed on callback (unused)
-                                        castState.Item3,// processing delay to wait for more events on this file
-                                        castState.Item4);// number of processing delay resets before it will process the file anyways
-                                }
-                            }, new DisposeCheckingHolder(() => toDelay.DelayCompleted,
-                                new Tuple<FileChange,
-                                    Action<FileChange, object, int>,
-                                    int,
-                                    int>(toDelay, // file change to delay-process
-                                    ProcessFileChange,// Callback which fires on process timer completion (on a new thread)
-                                    ProcessingDelayInMilliseconds,// processing delay to wait for more events on this file
-                                    ProcessingDelayMaxResets)));// number of processing delay resets before it will process the file anyways
-                    }
-                    else
-                    {
-                        // start delayed processing of file change
-                        toDelay.ProcessAfterDelay(
-                            ProcessFileChange,// Callback which fires on process timer completion (on a new thread)
-                            null,// Userstate if needed on callback (unused)
-                            ProcessingDelayInMilliseconds,// processing delay to wait for more events on this file
-                            ProcessingDelayMaxResets);// number of processing delay resets before it will process the file anyways
-                    }
-                };
-                // if queue already contains a file change at the same path,
-                // either replace change and start the new one if the old one is currently processing
-                // otherwise change the existing file change properties to match the new ones and restart the delay timer
-                if (QueuedChanges.ContainsKey(toChange.NewPath))
-                {
-                    // grab existing file change from the queue
-                    FileChange previousChange = QueuedChanges[toChange.NewPath];
-                    // DoNotAddToSQLIndex should only be true for events already in the SQL index,
-                    // and existing events from the index only reprocess once therefore second events
-                    // mean a new change has occurred to add to database
-                    toChange.DoNotAddToSQLIndex = previousChange.DoNotAddToSQLIndex = false;
-                    // if the file change is already marked that it started processing,
-                    // need to replace the file change in the queue (which will start it's own processing later on a new delay)
-                    if (previousChange.DelayCompleted)
-                    {
-                        // replace file change in the queue at the same location with the new change
-                        QueuedChanges[toChange.NewPath] = toChange;
-
-                        // add old/new path pairs for recursive rename processing
-                        if (previousChange.Type == FileChangeType.Renamed)
-                        {
-                            if (toChange.Type == FileChangeType.Renamed)
-                            {
-                                if (!FilePathComparer.Instance.Equals(previousChange.OldPath, toChange.OldPath)
-                                    || !FilePathComparer.Instance.Equals(previousChange.NewPath, toChange.NewPath))
-                                {
-                                    OldToNewPathRenames[toChange.OldPath] = toChange.NewPath;
-                                }
-                            }
-                        }
-                        else if (toChange.Type == FileChangeType.Renamed)
-                        {
-                            OldToNewPathRenames[toChange.OldPath] = toChange.NewPath;
-                        }
-
-                        // call method that starts the FileChange delayed-processing
-                        StartDelay(toChange, startProcessingAction);
-                    }
-                    // file change has not already started processing
-                    else
-                    {
-                        // FileChange already exists
-                        // Instead of starting a new processing delay, update the FileChange information
-                        // Then restart the delay timer
-
-                        #region state flow of how to modify existing file changes when a new change comes in
-                        switch (toChange.Type)
-                        {
-                            case FileChangeType.Created:
-                                switch (previousChange.Type)
-                                {
-                                    case FileChangeType.Created:
-                                        // error condition
-                                        break;
-                                    case FileChangeType.Deleted:
-                                        if (
-                                            // Folder modify events are not useful, so discard the deletion change instead
-                                            previousChange.Metadata.HashableProperties.IsFolder
-
-                                            // Also discard the deletion change for files which have been deleted and created again with the same metadata
-                                            || QueuedChangesMetadataComparer.Equals(previousChange.Metadata.HashableProperties, toChange.Metadata.HashableProperties))
-                                        {
-                                            FileChange toCompare;
-                                            if (QueuedChangesByMetadata.TryGetValue(previousChange.Metadata.HashableProperties, out toCompare)
-                                                && toCompare.Equals(previousChange))
-                                            {
-                                                QueuedChangesByMetadata.Remove(previousChange.Metadata.HashableProperties);
-                                            }
-                                            QueuedChanges.Remove(previousChange.NewPath);
-                                            previousChange.Dispose();
-
-                                            // delete caused AllPaths to lose metadata fields, but since we're cancelling the delete, they need to be put back
-                                            // since all cases from CheckMetadataAgainstFile which led to this creation change assigned Metadata directly from AllPaths, we can change the fields here to propagate back
-
-                                            toChange.Metadata.MimeType = previousChange.Metadata.MimeType;
-                                            toChange.Metadata.Revision = previousChange.Metadata.Revision;
-                                            toChange.Metadata.ServerId = previousChange.Metadata.ServerId;
-                                            toChange.Metadata.StorageKey = previousChange.Metadata.StorageKey;
-                                        }
-                                        // For files with different metadata, process as a modify
-                                        else
-                                        {
-                                            previousChange.Type = FileChangeType.Modified;
-                                            previousChange.Metadata = toChange.Metadata;
-                                            previousChange.SetDelayBackToInitialValue();
-                                        }
-                                        break;
-                                    case FileChangeType.Modified:
-                                        // error condition
-                                        break;
-                                    case FileChangeType.Renamed:
-                                        // error condition
-                                        break;
-                                }
-                                break;
-                            case FileChangeType.Deleted:
-                                switch (previousChange.Type)
-                                {
-                                    case FileChangeType.Created:
-                                        FileChange toCompare;
-                                        if (QueuedChangesByMetadata.TryGetValue(previousChange.Metadata.HashableProperties, out toCompare)
-                                            && toCompare.Equals(previousChange))
-                                        {
-                                            QueuedChangesByMetadata.Remove(previousChange.Metadata.HashableProperties);
-                                        }
-                                        QueuedChanges.Remove(toChange.NewPath);
-                                        previousChange.Dispose();
-                                        break;
-                                    case FileChangeType.Deleted:
-                                        // error condition
-                                        break;
-                                    case FileChangeType.Modified:
-                                        previousChange.Type = FileChangeType.Deleted;
-                                        previousChange.Metadata = toChange.Metadata;
-                                        previousChange.SetDelayBackToInitialValue();
-                                        break;
-                                    case FileChangeType.Renamed:
-                                        previousChange.NewPath = previousChange.OldPath;
-                                        previousChange.OldPath = null;
-                                        previousChange.Type = FileChangeType.Deleted;
-                                        previousChange.Metadata = toChange.Metadata;
-                                        previousChange.SetDelayBackToInitialValue();
-                                        // remove the old/new path pair for a rename
-                                        OldToNewPathRenames.Remove(previousChange.NewPath);
-                                        break;
-                                }
-                                break;
-                            case FileChangeType.Modified:
-                                switch (previousChange.Type)
-                                {
-                                    case FileChangeType.Created:
-                                        previousChange.Metadata = toChange.Metadata;
-                                        previousChange.SetDelayBackToInitialValue();
-                                        break;
-                                    case FileChangeType.Deleted:
-                                        // error condition
-                                        break;
-                                    case FileChangeType.Modified:
-                                        previousChange.Metadata = toChange.Metadata;
-                                        previousChange.SetDelayBackToInitialValue();
-                                        break;
-                                    case FileChangeType.Renamed:
-                                        previousChange.Metadata = toChange.Metadata;
-                                        previousChange.SetDelayBackToInitialValue();
-                                        break;
-                                }
-                                break;
-                            case FileChangeType.Renamed:
-                                switch (previousChange.Type)
-                                {
-                                    case FileChangeType.Created:
-                                        // error condition
-                                        break;
-                                    case FileChangeType.Deleted:
-                                        if (QueuedChangesMetadataComparer.Equals(previousChange.Metadata.HashableProperties, toChange.Metadata.HashableProperties))
-                                        {
-                                            previousChange.NewPath = toChange.OldPath;
-                                            previousChange.Metadata = toChange.Metadata;
-                                            previousChange.SetDelayBackToInitialValue();
-                                        }
-                                        else
-                                        {
-                                            previousChange.Metadata = toChange.Metadata;
-                                            previousChange.Type = FileChangeType.Modified;
-                                            previousChange.SetDelayBackToInitialValue();
-
-                                            FileChange oldLocationDelete = new FileChange(QueuedChanges)
-                                                {
-                                                    NewPath = toChange.OldPath,
-                                                    Type = FileChangeType.Deleted,
-                                                    Metadata = toChange.Metadata,
-                                                    Direction = SyncDirection.To // detected that a file or folder was deleted locally, so Sync To to update server
-                                                };
-                                            if (QueuedChanges.ContainsKey(toChange.OldPath))
-                                            {
-                                                FileChange previousOldPathChange = QueuedChanges[toChange.OldPath];
-
-                                                FileChange toCompare;
-                                                if (!QueuedChangesByMetadata.TryGetValue(previousOldPathChange.Metadata.HashableProperties, out toCompare)
-                                                    || !toCompare.Equals(previousOldPathChange))
-                                                {
-                                                    QueuedChangesByMetadata[previousOldPathChange.Metadata.HashableProperties] = previousOldPathChange;
-                                                }
-
-                                                previousOldPathChange.Metadata = toChange.Metadata;
-                                                previousOldPathChange.Type = FileChangeType.Deleted;
-                                                previousOldPathChange.SetDelayBackToInitialValue();
-                                            }
-                                            else
-                                            {
-                                                QueuedChanges.Add(toChange.OldPath,
-                                                    oldLocationDelete);
-                                            }
-                                            StartDelay(oldLocationDelete, startProcessingAction);
-                                        }
-                                        break;
-                                    case FileChangeType.Modified:
-                                        // error condition
-                                        break;
-                                    case FileChangeType.Renamed:
-                                        // error condition
-                                        break;
-                                }
-                                break;
-                        }
-                        #endregion
-                    }
-                }
-
-                // System does not generate proper rename WatcherTypes if a file/folder is moved
-                // The following two 'else ifs' checks for matching metadata between creation/deletion events to associate together as a rename
-
-                // Existing FileChange is a Deleted event and the incoming event is a matching Created event which has not yet completed
-                else if (toChange.Type == FileChangeType.Created
-                        && QueuedChangesByMetadata.ContainsKey(toChange.Metadata.HashableProperties)
-                        && (matchedFileChangeForRename = QueuedChangesByMetadata[toChange.Metadata.HashableProperties]).Type == FileChangeType.Deleted
-                        && !matchedFileChangeForRename.DelayCompleted)
-                {
-                    // FileChange already exists
-                    // Instead of starting a new processing delay, update the FileChange information
-                    // Then restart the delay timer
-                    matchedFileChangeForRename.Type = FileChangeType.Renamed;
-                    matchedFileChangeForRename.OldPath = matchedFileChangeForRename.NewPath;
-                    matchedFileChangeForRename.NewPath = toChange.NewPath;
-                    matchedFileChangeForRename.Metadata = toChange.Metadata;
-                    if (QueuedChanges.ContainsKey(matchedFileChangeForRename.OldPath))
-                    {
-                        QueuedChanges.Remove(matchedFileChangeForRename.OldPath);
-                    }
-                    QueuedChanges.Add(matchedFileChangeForRename.NewPath,
-                        matchedFileChangeForRename);
-                    matchedFileChangeForRename.SetDelayBackToInitialValue();
-                    // add old/new path pairs for recursive rename processing
-                    OldToNewPathRenames[matchedFileChangeForRename.OldPath] = matchedFileChangeForRename.NewPath;
-                }
-                // Existing FileChange is a Created event and the incoming event is a matching Deleted event which has not yet completed
-                else if (toChange.Type == FileChangeType.Deleted
-                        && QueuedChangesByMetadata.ContainsKey(toChange.Metadata.HashableProperties)
-                        && (matchedFileChangeForRename = QueuedChangesByMetadata[toChange.Metadata.HashableProperties]).Type == FileChangeType.Created
-                        && !matchedFileChangeForRename.DelayCompleted)
-                {
-                    // FileChange already exists
-                    // Instead of starting a new processing delay, update the FileChange information
-                    // Then restart the delay timer
-                    matchedFileChangeForRename.Type = FileChangeType.Renamed;
-                    matchedFileChangeForRename.OldPath = toChange.NewPath;
-                    if (QueuedChanges.ContainsKey(matchedFileChangeForRename.NewPath))
-                    {
-                        if (QueuedChanges[matchedFileChangeForRename.NewPath] != matchedFileChangeForRename)
-                        {
-                            QueuedChanges[matchedFileChangeForRename.NewPath] = matchedFileChangeForRename;
-                        }
-                    }
-                    else
-                    {
-                        QueuedChanges.Add(matchedFileChangeForRename.NewPath,
-                            matchedFileChangeForRename);
-                    }
-                    matchedFileChangeForRename.SetDelayBackToInitialValue();
-                    // add old/new path pairs for recursive rename processing
-                    OldToNewPathRenames[matchedFileChangeForRename.OldPath] = matchedFileChangeForRename.NewPath;
-                }
-
-                // if file change does not exist in the queue at the same file path and the change was not marked to be converted to a rename
-                else
-                {
-                    // add file change to the queue
-                    QueuedChanges.Add(toChange.NewPath, toChange);
-
-                    StartDelay(toChange, startProcessingAction);
-
-                    if (toChange.Type == FileChangeType.Renamed)
-                    {
-                        // add old/new path pairs for recursive rename processing
-                        OldToNewPathRenames[toChange.OldPath] = toChange.NewPath;
-                    }
-                }
-            }
-        }
-
-        //// confirm the following: (after the delay-change processing is now all handled together on a single timer processing thread)
-        // Comes in on a new thread every time
-        /// <summary>
-        /// EventHandler for processing a file change after its delay completed
-        /// </summary>
-        /// <param name="sender">The file change itself</param>
-        /// <param name="state">Userstate, if provided before the delayed processing</param>
-        /// <param name="remainingOperations">Number of operations remaining across all FileChange (via DelayProcessable)</param>
-        private void ProcessFileChange(FileChange sender, object state, int remainingOperations)
-        {
-            RemoveFileChangeFromQueuedChanges(sender, new originalQueuedChangesIndexesByInMemoryIdsOneValue(sender.InMemoryId, sender.NewPath));
-
-            if (remainingOperations == 0) // flush remaining operations before starting processing timer
-            {
-                lock (NeedsMergeToSql)
-                {
-                    if (MergingToSql)
-                    {
-                        NeedsMergeToSql.Enqueue(sender);
-                        return;
-                    }
-                    MergingToSql = true;
-                }
-
-                List<FileChange> mergeAll = new List<FileChange>();
-
-                List<FileChange> mergeBatch = new List<FileChange>();
-
-                Func<bool> operationsRemaining = () =>
-                    {
-                        lock (NeedsMergeToSql)
-                        {
-                            if (NeedsMergeToSql.Count == 0)
-                            {
-                                return MergingToSql = false;
-                            }
-                            return true;
-                        }
-                    };
-
-                if (sender == null
-                    || sender.Type != FileChangeType.Renamed
-                    || sender.NewPath == null
-                    || sender.OldPath == null
-                    || !FilePathComparer.Instance.Equals(sender.OldPath, sender.NewPath)) // check for same path rename, only other events should be processed
-                {
-                    mergeBatch.Add(sender);
-                    mergeAll.Add(sender);
-                }
-
-                do
-                {
-                    lock (NeedsMergeToSql)
-                    {
-                        while (NeedsMergeToSql.Count > 0)
-                        {
-                            FileChange nextMerge = NeedsMergeToSql.Dequeue();
-
-                            if (nextMerge == null
-                                || nextMerge.Type != FileChangeType.Renamed
-                                || nextMerge.NewPath == null
-                                || nextMerge.OldPath == null
-                                || !FilePathComparer.Instance.Equals(nextMerge.OldPath, nextMerge.NewPath)) // check for same path rename, only other events should be processed
-                            {
-                                mergeBatch.Add(nextMerge);
-                                mergeAll.Add(nextMerge);
-                            }
-                        }
-                    }
-
-                    CLError mergeError = Indexer.MergeEventsIntoDatabase(mergeBatch.Select(currentMerge => new FileChangeMerge(currentMerge, null)));
-                    if (mergeError != null)
-                    {
-                        // forces logging even if the setting is turned off in the severe case since a message box had to appear
-                        mergeError.LogErrors(_syncBox.CopiedSettings.TraceLocation, true);
-
-                        MessageEvents.FireNewEventMessage(
-                            "An error occurred adding a file system event to the database:" + Environment.NewLine +
-                                string.Join(Environment.NewLine,
-                                    mergeError.GrabExceptions().Select(currentError => (currentError is AggregateException
-                                        ? string.Join(Environment.NewLine, ((AggregateException)currentError).Flatten().InnerExceptions.Select(innerError => innerError.Message).ToArray())
-                                        : currentError.Message)).ToArray()),
-                            EventMessageLevel.Important,
-                            new HaltAllOfCloudSDKErrorInfo());
-                    }
-
-                    if ((_syncBox.CopiedSettings.TraceType & TraceType.FileChangeFlow) == TraceType.FileChangeFlow)
-                    {
-                        ComTrace.LogFileChangeFlow(_syncBox.CopiedSettings.TraceLocation, _syncBox.CopiedSettings.DeviceId, _syncBox.SyncBoxId, FileChangeFlowEntryPositionInFlow.FileMonitorAddingBatchToSQL, mergeBatch);
-                    }
-
-                    // clear out batch for merge for next set of remaining operations
-                    mergeBatch.Clear();
-                }
-                while (operationsRemaining()); // flush remaining operations before starting processing timer
-
-                if (mergeAll.Count > 0)
-                {
-                    lock (QueuesTimer.TimerRunningLocker)
-                    {
-                        foreach (FileChange nextMerge in mergeAll)
-                        {
-                            if (nextMerge.EventId == 0)
-                            {
-                                string noEventIdErrorMessage = "EventId was zero on a FileChange to queue to ProcessingChanges: " +
-                                    nextMerge.ToString() + " " + (nextMerge.NewPath == null ? "nullPath" : nextMerge.NewPath.ToString());
-
-                                // forces logging even if the setting is turned off in the severe case since a message box had to appear
-                                ((CLError)new Exception(noEventIdErrorMessage)).LogErrors(_syncBox.CopiedSettings.TraceLocation, true);
-
-                                MessageEvents.FireNewEventMessage(
-                                    noEventIdErrorMessage,
-                                    EventMessageLevel.Important,
-                                    new HaltAllOfCloudSDKErrorInfo());
-                            }
-
-                            ProcessingChanges.AddLast(nextMerge);
-                        }
-
-                        if (ProcessingChanges.Count > MaxProcessingChangesBeforeTrigger)
-                        {
-                            QueuesTimer.TriggerTimerCompletionImmediately();
-                        }
-                        else
-                        {
-                            QueuesTimer.StartTimerIfNotRunning();
-                        }
-                    }
-                }
-            }
-            else
-            {
-                lock (NeedsMergeToSql)
-                {
-                    NeedsMergeToSql.Enqueue(sender);
-                }
-            }
-        }
-
-        // Finds the FileChange in QueuedChanges in the same Dictionary as well as any other associated dictionaries,
-        // and removes it
-        private bool RemoveFileChangeFromQueuedChanges(FileChange toRemove, originalQueuedChangesIndexesByInMemoryIdsBase originalQueuedChangesIndexesByInMemoryIds)
-        {
-            if (originalQueuedChangesIndexesByInMemoryIds == null)
-            {
-                throw new NullReferenceException("originalQueuedChangesIndexesByInMemoryIds cannot be null, perhaps AssignDependencies private helper was called through from the internal AssignDependencies");
-            }
-
-            // If the change is a rename that is being removed, take off its old/new path pair
-            if (toRemove.Type == FileChangeType.Renamed)
-            {
-                if (OldToNewPathRenames.ContainsKey(toRemove.OldPath)
-                    && FilePathComparer.Instance.Equals(toRemove.NewPath, OldToNewPathRenames[toRemove.OldPath]))
-                {
-                    OldToNewPathRenames.Remove(toRemove.OldPath);
-                }
-            }
-
-            // remove file changes from each queue if they exist
-            if (QueuedChangesByMetadata.ContainsKey(toRemove.Metadata.HashableProperties))
-            {
-                QueuedChangesByMetadata.Remove(toRemove.Metadata.HashableProperties);
-            }
-            FilePath originalNewPath;
-            if (!originalQueuedChangesIndexesByInMemoryIds.TryGetValue(toRemove.InMemoryId, out originalNewPath))
-            {
-                return false;
-            }
-
-            if (QueuedChanges.ContainsKey(originalNewPath)
-                && QueuedChanges[originalNewPath] == toRemove)
-            {
-                return QueuedChanges.Remove(originalNewPath);
-            }
-            return false;
-        }
-        private abstract class originalQueuedChangesIndexesByInMemoryIdsBase
-        {
-            public abstract bool TryGetValue(long key, out FilePath value);
-        }
-        private sealed class originalQueuedChangesIndexesByInMemoryIdsOneValue : originalQueuedChangesIndexesByInMemoryIdsBase
-        {
-            public override bool TryGetValue(long key, out FilePath value)
-            {
-                if (key != oneKey)
-                {
-                    value = Helpers.DefaultForType<FilePath>();
-                    return false;
-                }
-
-                value = oneValue;
-                return true;
-            }
-            private readonly long oneKey;
-            private readonly FilePath oneValue;
-
-            public originalQueuedChangesIndexesByInMemoryIdsOneValue(long key, FilePath value)
-            {
-                this.oneKey = key;
-                this.oneValue = value;
-            }
-        }
-        private sealed class originalQueuedChangesIndexesByInMemoryIdsFromDictionary : originalQueuedChangesIndexesByInMemoryIdsBase
-        {
-            public override bool TryGetValue(long key, out FilePath value)
-            {
-                return dict.TryGetValue(key, out value);
-            }
-            private readonly Dictionary<long, FilePath> dict;
-
-            public originalQueuedChangesIndexesByInMemoryIdsFromDictionary(Dictionary<long, FilePath> dict)
-            {
-                this.dict = dict;
-            }
-        }
-
-        /// <summary>
-        /// Path to write processed FileChange log
-        /// </summary>
-        private const string testFilePath = "C:\\Users\\Public\\Documents\\MonitorAgentOutput.xml";
-        [System.Runtime.CompilerServices.MethodImpl(System.Runtime.CompilerServices.MethodImplOptions.Synchronized)]
-        /// <summary>
-        /// Writes the xml string generated after processing a FileChange event to the log file at 'testFilePath' location
-        /// </summary>
-        /// <param name="toWrite"></param>
-        private static void AppendFileChangeProcessedLogXmlString(string toWrite)
-        {
-            // If file does not exist, create it with an xml declaration and the beginning of a root tag
-            if (!File.Exists(testFilePath))
-            {
-                File.AppendAllText(testFilePath, "<?xml version=\"1.0\" encoding=\"UTF-8\"?>" + Environment.NewLine + "<root>" + Environment.NewLine);
-            }
-            // Append current xml string to log file
-            File.AppendAllText(testFilePath, toWrite);
-        }
-
-        /// <summary>
-        /// Cleans up FileSystemWatchers
-        /// </summary>
-        private void StopWatchers()
-        {
-            // lock on current object for changing RunningStatus so it cannot be stopped/started simultaneously
-            lock (this)
-            {
-                // if running status includes the file watcher running flag, dispose the watcher and clear the instance reference
-                if ((RunningStatus & MonitorRunning.FileOnlyRunning) == MonitorRunning.FileOnlyRunning)
-                {
-                    // dispose the file system watcher for files
-                    DisposeFileSystemWatcher(FileWatcher, false);
-                    // clear the instance reference
-                    FileWatcher = null;
-                }
-
-                // if running status includes the folder watcher running flag, dispose the watcher and clear the instance reference
-                if ((RunningStatus & MonitorRunning.FolderOnlyRunning) == MonitorRunning.FolderOnlyRunning)
-                {
-                    // dispose the file system watcher for folders
-                    DisposeFileSystemWatcher(FolderWatcher, true);
-                    // clear the instance reference
-                    FolderWatcher = null;
-                }
-
-                // remove protection on root directory from changes such as deletion
-                setDirectoryAccessControl(false);
-            }
-        }
-
-        /// <summary>
-        /// Disposes a file system watcher after removing its attached eventhandlers and stopping new events from being raised
-        /// </summary>
-        /// <param name="toDispose">FileSystemWatcher to dispose</param>
-        /// <param name="folderOnly">True if the FileSystemWatcher was the one for folders, otherwise false</param>
-        private void DisposeFileSystemWatcher(FileSystemWatcher toDispose, bool folderOnly)
-        {
-            // stop new events from being raised
-            toDispose.EnableRaisingEvents = false;
-            // check if watcher was for folders to remove eventhandlers appropriately
-            if (folderOnly)
-            {
-                // remove eventhandlers for folder watcher
-                toDispose.Changed -= folderWatcher_Changed;
-                toDispose.Created -= folderWatcher_Changed;
-                toDispose.Deleted -= folderWatcher_Changed;
-                toDispose.Renamed -= folderWatcher_Changed;
-            }
-            // watcher was for files
-            else
-            {
-                // remove eventhandlers for file watcher
-                toDispose.Changed -= fileWatcher_Changed;
-                toDispose.Created -= fileWatcher_Changed;
-                toDispose.Deleted -= fileWatcher_Changed;
-                toDispose.Renamed -= fileWatcher_Changed;
-            }
-            // dispose watcher
-            toDispose.Dispose();
-        }
-
-        /// <summary>
-        /// Callback fired when a subsequent delete operation occurs in AllPaths
-        /// </summary>
-        /// <param name="deletePath">Path where file or folder was deleted</param>
-        /// <param name="value">Previous value at deleted path</param>
-        /// <param name="changeRoot">Original FilePath removed/cleared that triggered recursion</param>
-        private void MetadataPath_RecursiveDelete(FilePath deletePath, FileMetadata value, FilePath changeRoot)
-        {
-            // If a filepath is deleted, that means a delete operation may occur in the sync as well for the same path;
-            // If the final change to be processed will be a delete,
-            // all previous changes below the deleted path should be disposed since they don't need to fire (will be overridden with deletion)
-
-            lock (QueuedChanges)
-            {
-                if (QueuedChanges.ContainsKey(changeRoot))
-                {
-                    FileChange rootChange = QueuedChanges[changeRoot];
-                    Action<FileChange> toProcess = innerRoot =>
-                        {
-                            if (innerRoot.Type == FileChangeType.Deleted)
-                            {
-                                if (QueuedChanges.ContainsKey(deletePath))
-                                {
-                                    QueuedChanges[deletePath].Dispose();
-                                    QueuedChanges.Remove(deletePath);
-                                }
-                            }
-                        };
-                    if (rootChange.DelayCompleted)
-                    {
-                        toProcess(rootChange);
-                    }
-                    else
-                    {
-                        rootChange.EnqueuePreprocessingAction(toProcess);
-                    }
-                }
-            }
-        }
-
-        /// <summary>
-        /// Callback fired when a subsequent rename operation occurs in AllPaths
-        /// </summary>
-        /// <param name="oldPath">Previous path of file or folder</param>
-        /// <param name="newPath">New path of file or folder</param>
-        /// <param name="value">Value for renamed file or folder</param>
-        /// <param name="changeRootOld">Original old FilePath renamed that triggered recursion</param>
-        /// <param name="changeRootNew">Original new FilePath renamed to that triggered recursion</param>
-        private void MetadataPath_RecursiveRename(FilePath oldPath, FilePath newPath, FileMetadata value, FilePath changeRootOld, FilePath changeRootNew)
-        {
-            // If allpaths gets a rename, queuedchanges may get a rename FileChange to sync;
-            // If the final change to be processed will be a rename,
-            // all previous changes that had a old or new path under the change root need to have
-            // that path updated appropriately if the change root gets processed first
-
-            lock (QueuedChanges)
-            {
-                if (QueuedChanges.ContainsKey(changeRootNew))
-                {
-                    FileChange rootChange = QueuedChanges[changeRootNew];
-                    Action<FileChange> toProcess = innerRoot =>
-                        {
-                            if (innerRoot.Type == FileChangeType.Renamed
-                                && FilePathComparer.Instance.Equals(innerRoot.OldPath, changeRootOld))
-                            {
-                                if (QueuedChanges.ContainsKey(oldPath))
-                                {
-                                    FileChange foundRecurseChange = QueuedChanges[oldPath];
-                                    if (foundRecurseChange.Type == FileChangeType.Renamed)
-                                    {
-                                        FilePath renamedOverlapChild = foundRecurseChange.OldPath;
-                                        FilePath renamedOverlap = renamedOverlapChild.Parent;
-
-                                        while (renamedOverlap != null)
-                                        {
-                                            if (FilePathComparer.Instance.Equals(renamedOverlap, changeRootOld))
-                                            {
-                                                renamedOverlapChild.Parent = changeRootNew;
-                                                break;
-                                            }
-
-                                            renamedOverlapChild = renamedOverlap;
-                                            renamedOverlap = renamedOverlap.Parent;
-                                        }
-                                    }
-                                    foundRecurseChange.NewPath = newPath;
-                                    QueuedChanges.Remove(oldPath);
-                                    QueuedChanges.Add(newPath, foundRecurseChange);
-                                }
-                                else if (OldToNewPathRenames.ContainsKey(oldPath))
-                                {
-                                    FilePath existingNewPath = OldToNewPathRenames[oldPath];
-                                    if (QueuedChanges.ContainsKey(existingNewPath))
-                                    {
-                                        FileChange existingChangeAtNewPath = QueuedChanges[existingNewPath];
-                                        if (existingChangeAtNewPath.Type == FileChangeType.Renamed)
-                                        {
-                                            existingChangeAtNewPath.OldPath = newPath;
-                                        }
-                                    }
-                                }
-                            }
-                        };
-                    if (rootChange.DelayCompleted)
-                    {
-                        toProcess(rootChange);
-                    }
-                    else
-                    {
-                        rootChange.EnqueuePreprocessingAction(toProcess);
-                    }
-                }
-            }
-        }
-
-        private void ProcessQueuesAfterTimer(bool emptyProcessingQueue)
-        {
-            lock (SyncRunLocker)
-            {
-                if (SyncRunLocker.Value)
-                {
-                    NextSyncQueued.Value = true;
-                }
-                else
-                {
-                    SyncRunLocker.Value = true;
-
-                    // run Sync
-                    (new Thread(new ParameterizedThreadStart(RunOnProcessEventGroupCallback)))
-                        .Start(new object[]
-                        {
-                            emptyProcessingQueue,
-                            this.SyncRun,
-                            SyncRunLocker,
-                            NextSyncQueued
-                        });
-                }
-            }
-        }
-
-        private static void RunOnProcessEventGroupCallback(object state)
-        {
-            object[] castState = state as object[];
-            bool matchedParameters = false;
-
-            if (castState != null
-                && castState.Length == 4)
-            {
-                Nullable<bool> argOneNullable = castState[0] as Nullable<bool>;
-
-                Func<bool, CLError> RunSyncRun = castState[1] as Func<bool, CLError>;
-
-                GenericHolder<bool> RunLocker = castState[2] as GenericHolder<bool>;
-                GenericHolder<bool> NextRunQueued = castState[3] as GenericHolder<bool>;
-
-                if (argOneNullable != null
-                    && RunSyncRun != null
-                    && RunLocker != null
-                    && NextRunQueued != null)
-                {
-                    matchedParameters = true;
-
-                    Func<GenericHolder<bool>, GenericHolder<bool>, bool> runAgain = (runLock, nextQueue) =>
-                        {
-                            lock (runLock)
-                            {
-                                if (nextQueue.Value)
-                                {
-                                    nextQueue.Value = false;
-                                    return true;
-                                }
-                                else
-                                {
-                                    runLock.Value = false;
-                                    return false;
-                                }
-                            }
-                        };
-
-                    do
-                    {
-                        RunSyncRun((bool)argOneNullable);
-                    } while (runAgain(RunLocker, NextRunQueued));
-                }
-            }
-
-            if (!matchedParameters)
-            {
-                throw new InvalidOperationException("Unable to fire OnProcessEventGroupCallback due to parameter mismatch");
-            }
-        }
-        #endregion
-    }
+//
+// MonitorAgent.cs
+// Cloud Windows
+//
+// Created By DavidBruck.
+// Copyright (c) Cloud.com. All rights reserved.
+
+using System;
+using System.Collections.Generic;
+using System.IO;
+using System.Linq;
+using System.Text;
+using Cloud.Model;
+using Cloud.Static;
+using Cloud.Support;
+using System.Globalization;
+using System.Security.Cryptography;
+using System.Threading;
+// the following linq namespace is used only if the optional initialization parameter for processing logging is passed as true
+using System.Xml.Linq;
+using System.Transactions;
+using Cloud.FileMonitor.SyncImplementation;
+using Cloud.Interfaces;
+using Cloud.SQLIndexer;
+using JsonContracts = Cloud.JsonContracts;
+using Cloud.Sync;
+using Cloud.REST;
+using CloudApiPublic.Model.EventMessages.ErrorInfo;
+
+/// <summary>
+/// Monitor a local file system folder as a SyncBox.
+/// </summary>
+namespace Cloud.FileMonitor
+{
+    /// <summary>
+    /// Class to cover file monitoring; created with delegates to connect to the SQL indexer and to start Sync communication for new events
+    /// </summary>
+    internal sealed class MonitorAgent : IDisposable
+    {
+        #region public properties
+        /// <summary>
+        /// Retrieves running status of monitor as enum for each part (file and folder)
+        /// </summary>
+        /// <param name="status">Returned running status</param>
+        /// <returns>Error while retrieving status, if any</returns>
+        private CLError GetRunningStatus(out MonitorRunning status)
+        {
+            try
+            {
+                status = this.RunningStatus;
+            }
+            catch (Exception ex)
+            {
+                status = Helpers.DefaultForType<MonitorRunning>();
+                return ex;
+            }
+            return null;
+        }
+        private MonitorRunning RunningStatus
+        {
+            get
+            {
+                // Bitwise combine whether the Folder or File watchers are running into the returned Enum
+                return (FolderWatcher == null
+                    ? MonitorRunning.NotRunning
+                    : MonitorRunning.FolderOnlyRunning)
+                    | (FileWatcher == null
+                        ? MonitorRunning.NotRunning
+                        : MonitorRunning.FileOnlyRunning);
+            }
+        }
+        /// <summary>
+        /// Retrieves current folder path of monitored root
+        /// </summary>
+        /// <returns>Root path</returns>
+        public string GetCurrentPath()
+        {
+            return CurrentFolderPath;
+        }
+
+        private readonly ReaderWriterLockSlim InitialIndexLocker = new ReaderWriterLockSlim();
+
+        public ISyncDataObject SyncData
+        {
+            get
+            {
+                return _syncData;
+            }
+        }
+        #endregion
+
+        #region private fields and property
+        // stores the optional FileChange queueing callback intialization parameter
+        private Action<MonitorAgent, FileChange> OnQueueing;
+
+        Func<bool, CLError> SyncRun = null;
+
+        private GenericHolder<bool> SyncRunLocker = new GenericHolder<bool>(false);
+        private GenericHolder<bool> NextSyncQueued = new GenericHolder<bool>(false);
+
+        private readonly IndexingAgent Indexer;
+        private readonly ISyncDataObject _syncData;
+
+        // store the optional logging boolean initialization parameter
+        private bool LogProcessingFileChanges;
+
+        // file extension for shortcuts
+        private const string ShortcutExtension = "lnk";
+
+        // Store initial folder path, its length is used to rebuild paths so they are consistent after root folder is moved/renamed
+        private string InitialFolderPath;
+
+        // Store currently monitored folder path, append to the relative paths of files/folders for the correct path
+        private string CurrentFolderPath;
+
+        // Locker allowing simultaneous reads on CurrentFolderPath and only locking on rare condition when root folder path is changed
+        private ReaderWriterLockSlim CurrentFolderPathLocker = new ReaderWriterLockSlim();
+
+        // System objects that runs the file system monitoring (FolderWatcher for folder renames, FileWatcher for all files and folders that aren't renamed):
+        private FileSystemWatcher FolderWatcher = null;
+        private FileSystemWatcher FileWatcher = null;
+
+        // This sets whether the monitoring will ignore modify events on folders (which occur only when files inside the folders change, but not the folder itself)
+        private const bool IgnoreFolderModifies = true;
+
+        // This sets the processing delay for file changes, use 0 for no delay
+        private const int ProcessingDelayInMilliseconds = 2000;
+
+        // This sets the amount of resets that can be performed on a file change before it gets processed anyways, use a negative number for unlimited, use 0 to process immediately on reset trigger
+        private const int ProcessingDelayMaxResets = 500;
+
+        // This stores if this current monitor instance has been disposed (defaults to not disposed)
+        private bool Disposed = false;
+
+        // Storage of current file indexes, keyed by file path
+        private FilePathDictionary<FileMetadata> AllPaths;
+
+        // Storage of changes queued to process (QueuedChanges used as the locker for both and keyed by file path, QueuedChangesByMetadata keyed by the hashable metadata properties)
+        private Dictionary<FilePath, FileChange> QueuedChanges = new Dictionary<FilePath, FileChange>(FilePathComparer.Instance);
+        private Dictionary<FilePath, FilePath> OldToNewPathRenames = new Dictionary<FilePath, FilePath>(FilePathComparer.Instance);
+        private static readonly FileMetadataHashableComparer QueuedChangesMetadataComparer = new FileMetadataHashableComparer();// Comparer has improved hashing by using only the fastest changing bits
+        private Dictionary<FileMetadataHashableProperties, FileChange> QueuedChangesByMetadata = new Dictionary<FileMetadataHashableProperties, FileChange>(QueuedChangesMetadataComparer);// Use custom comparer for improved hashing
+
+        private readonly bool DependencyDebugging;
+
+        // Queue of file monitor events that occur while initial index is processing
+        private Queue<ChangesQueueHolder> ChangesQueueForInitialIndexing = new Queue<ChangesQueueHolder>();
+        // Storage class for required parameters to the CheckMetadataAgainstFile method
+        private sealed class ChangesQueueHolder
+        {
+            public string newPath { get; set; }
+            public string oldPath { get; set; }
+            public WatcherChangeTypes changeType { get; set; }
+            public bool folderOnly { get; set; }
+        }
+
+        private class DisposeCheckingHolder
+        {
+            public object Value
+            {
+                get
+                {
+                    return _value;
+                }
+            }
+            private object _value = null;
+
+            public bool IsDisposed
+            {
+                get
+                {
+                    if (GetDisposed == null)
+                    {
+                        return GetDisposedParameterless();
+                    }
+                    else
+                    {
+                        return GetDisposed(_value);
+                    }
+                }
+            }
+            private Func<bool> GetDisposedParameterless = null;
+            private Func<object, bool> GetDisposed = null;
+
+            public DisposeCheckingHolder(Func<bool> checkDisposed, object toCheck)
+            {
+                if (checkDisposed == null)
+                {
+                    throw new NullReferenceException("checkDisposed cannot be null");
+                }
+                GetDisposedParameterless = checkDisposed;
+                _value = toCheck;
+            }
+
+            public DisposeCheckingHolder(Func<object, bool> checkDisposed, object toCheck)
+            {
+                if (checkDisposed == null)
+                {
+                    throw new NullReferenceException("checkDisposed cannot be null");
+                }
+                GetDisposed = checkDisposed;
+                _value = toCheck;
+            }
+        }
+
+        private LinkedList<FileChange> ProcessingChanges = new LinkedList<FileChange>();
+        private const int MaxProcessingChangesBeforeTrigger = 499;
+        // Field to store timer for queue processing,
+        // initialized on construction
+        private ProcessingQueuesTimer QueuesTimer;
+
+        // Stores FileChanges that come off ProcessFileChange so they can be batched for merge
+        private readonly Queue<FileChange> NeedsMergeToSql = new Queue<FileChange>();
+        private bool MergingToSql = false;
+
+        /// <summary>
+        /// Stores whether initial indexing has yet to complete,
+        /// lock on InitialIndexLocker
+        /// </summary>
+        private bool IsInitialIndex = true;
+        private readonly CLSyncBox _syncBox;
+        #endregion
+
+        #region memory debug
+        private readonly bool debugMemory;
+
+        private void initiazeMemoryDebug()
+        {
+            if (debugMemory)
+            {
+                memoryDebugger.Initialize();
+            }
+        }
+
+        public sealed class memoryDebugger
+        {
+            public static void Initialize()
+            {
+                lock (initializeLocker)
+                {
+                    if (_instance == null)
+                    {
+                        _instance = new memoryDebugger();
+                    }
+                }
+            }
+            private static readonly object initializeLocker = new object();
+
+            public static memoryDebugger Instance
+            {
+                get
+                {
+                    if (_instance == null)
+                    {
+                        throw new NullReferenceException("Instance not available until after Initialize is called");
+                    }
+                    return _instance;
+                }
+            }
+            private static memoryDebugger _instance = null;
+
+            private memoryDebugger() { }
+
+            public string serializeMemory()
+            {
+                lock (watcherEntries)
+                {
+                    if (memorySerializer == null)
+                    {
+                        memorySerializer = new System.Xml.Serialization.XmlSerializer(typeof(FileMonitorMemory));
+                    }
+
+                    using (MemoryStream serializeStream = new MemoryStream())
+                    {
+                        System.Xml.XmlWriterSettings memoryWriterSettings = new System.Xml.XmlWriterSettings()
+                        {
+                            Encoding = Encoding.UTF8,
+                            Indent = true
+                        };
+
+                        using (TextWriter memoryWriter = new StreamWriter(serializeStream))
+                        {
+                            using (System.Xml.XmlWriter memoryXmlWriter = System.Xml.XmlWriter.Create(memoryWriter, memoryWriterSettings))
+                            {
+                                memorySerializer.Serialize(memoryXmlWriter,
+                                    new FileMonitorMemory()
+                                    {
+                                        Copyright = new Copyright()
+                                        {
+                                            FileName = "InMemoryOnly",
+                                            Creator = "DavidBruck"
+                                        },
+                                        Entries = watcherEntries.ToArray()
+                                    });
+                            }
+                        }
+
+                        return Encoding.UTF8.GetString(serializeStream.ToArray());
+                    }
+                }
+            }
+            private System.Xml.Serialization.XmlSerializer memorySerializer = null;
+
+            public void wipeMemory()
+            {
+                lock (watcherEntries)
+                {
+                    watcherEntries.Clear();
+                }
+            }
+
+            private readonly List<Entry> watcherEntries = new List<Entry>();
+
+            public void WatcherChanged(string oldPath, string newPath, WatcherChangeTypes watcherTypes, bool folderOnly)
+            {
+                WatcherChangeType[] toAddTypes = new WatcherChangeType[Helpers.NumberOfSetBits((int)watcherTypes)];
+
+                int toAddTypesIdx = 0;
+                if ((watcherTypes & WatcherChangeTypes.Created) == WatcherChangeTypes.Created)
+                {
+                    toAddTypes[toAddTypesIdx++] = new WatcherChangeCreated();
+                }
+                if ((watcherTypes & WatcherChangeTypes.Deleted) == WatcherChangeTypes.Deleted)
+                {
+                    toAddTypes[toAddTypesIdx++] = new WatcherChangeDeleted();
+                }
+                if ((watcherTypes & WatcherChangeTypes.Changed) == WatcherChangeTypes.Changed)
+                {
+                    toAddTypes[toAddTypesIdx++] = new WatcherChangeChanged();
+                }
+                if ((watcherTypes & WatcherChangeTypes.Renamed) == WatcherChangeTypes.Renamed)
+                {
+                    toAddTypes[toAddTypesIdx++] = new WatcherChangeRenamed();
+                }
+
+                WatcherChangedEntry toAdd = new WatcherChangedEntry()
+                {
+                    FolderOnly = folderOnly,
+                    NewPath = newPath,
+                    OldPath = oldPath,
+                    Types = toAddTypes
+                };
+
+                lock (watcherEntries)
+                {
+                    watcherEntries.Add(toAdd);
+                }
+            }
+
+            public void AddCheckMetadata(CheckMetadataEntry toAdd)
+            {
+                lock (watcherEntries)
+                {
+                    watcherEntries.Add(toAdd);
+                }
+            }
+        }
+        #endregion
+
+        /// <summary>
+        /// Create and initialize the MonitorAgent with the root folder to be monitored (Cloud Directory),
+        /// requires running Start() method to begin monitoring and then, when available, load
+        /// the initial index list to begin processing via BeginProcessing(initialList)
+        /// </summary>
+        /// <param name="syncBox">SyncBox to monitor</param>
+        /// <param name="indexer">Created and initialized but not started SQLIndexer</param>
+        /// <param name="httpRestClient">Client for Http REST communication</param>
+        /// <param name="StatusUpdated">Callback to fire upon update of the running status</param>
+        /// <param name="StatusUpdatedUserState">Userstate to pass to the statusUpdated callback</param>
+        /// <param name="newAgent">(output) the return MonitorAgent created by this method</param>
+        /// <param name="syncEngine">(output) the return SyncEngine which is also created with the combination of the input SQLIndexer indexer and the output MonitorAgent</param>
+        /// <param name="debugMemory">Whether memory of the FileMonitor will be debugged</param>
+        /// <param name="onQueueingCallback">(optional) action to be executed every time a FileChange would be queued for processing</param>
+        /// <param name="logProcessing">(optional) if set, logs FileChange objects when their processing callback fires</param>
+        /// <returns>Returns any error that occurred, or null.</returns>
+        public static CLError CreateNewAndInitialize(CLSyncBox syncBox,
+            IndexingAgent indexer,
+            CLHttpRest httpRestClient,
+            bool DependencyDebugging,
+            System.Threading.WaitCallback StatusUpdated,
+            object StatusUpdatedUserState,
+            out MonitorAgent newAgent,
+            out SyncEngine syncEngine,
+            bool debugMemory,
+            Action<MonitorAgent, FileChange> onQueueingCallback = null,
+            bool logProcessing = false)
+        {
+            try
+            {
+                newAgent = new MonitorAgent(indexer, syncBox, debugMemory, DependencyDebugging);
+            }
+            catch (Exception ex)
+            {
+                newAgent = Helpers.DefaultForType<MonitorAgent>();
+                syncEngine = Helpers.DefaultForType<SyncEngine>();
+                return ex;
+            }
+
+            try
+            {
+                // Create sync engine
+                CLError createSyncEngineError = SyncEngine.CreateAndInitialize(
+                    newAgent._syncData,
+                    syncBox,
+                    httpRestClient,
+                    out syncEngine,
+                    DependencyDebugging,
+                    StatusUpdated,
+                    StatusUpdatedUserState);
+                if (createSyncEngineError != null)
+                {
+                    return createSyncEngineError;
+                }
+            }
+            catch (Exception ex)
+            {
+                syncEngine = Helpers.DefaultForType<SyncEngine>();
+                return ex;
+            }
+
+            try
+            {
+                if (string.IsNullOrEmpty(syncBox.CopiedSettings.SyncRoot))
+                {
+                    throw new Exception("Folder path cannot be null nor empty");
+                }
+                DirectoryInfo folderInfo = new DirectoryInfo(syncBox.CopiedSettings.SyncRoot);
+                if (!folderInfo.Exists)
+                {
+                    throw new Exception("Folder not found at provided folder path");
+                }
+
+                // Initialize current, in-memory index
+                CLError allPathsError = FilePathDictionary<FileMetadata>.CreateAndInitialize(folderInfo,
+                    out newAgent.AllPaths,
+                    newAgent.MetadataPath_RecursiveDelete,
+                    newAgent.MetadataPath_RecursiveRename);
+                if (allPathsError != null)
+                {
+                    return allPathsError;
+                }
+
+                // Initialize folder paths
+                newAgent.CurrentFolderPath = newAgent.InitialFolderPath = syncBox.CopiedSettings.SyncRoot;
+
+                // assign local fields with optional initialization parameters
+                newAgent.OnQueueing = onQueueingCallback;
+                newAgent.SyncRun = syncEngine.Run;
+                newAgent.LogProcessingFileChanges = logProcessing;
+
+                // assign timer object that is used for processing the FileChange queues in batches
+                CLError queueTimerError = ProcessingQueuesTimer.CreateAndInitializeProcessingQueuesTimer(state =>
+                    {
+                        object[] castState = state as object[];
+                        bool parametersMatched = false;
+
+                        if (castState.Length == 2)
+                        {
+                            Action<bool> ProcessQueuesAfterTimer = castState[0] as Action<bool>;
+                            LinkedList<FileChange> ProcessingChanges = castState[1] as LinkedList<FileChange>;
+
+                            if (ProcessQueuesAfterTimer != null
+                                && ProcessingChanges != null)
+                            {
+                                parametersMatched = true;
+
+                                ProcessQueuesAfterTimer(ProcessingChanges.Count == 0);
+                            }
+                        }
+
+                        if (!parametersMatched)
+                        {
+                            throw new InvalidOperationException("Parameters not matched");
+                        }
+                    },
+                    1000, // Collect items in queue for 1 second before batch processing
+                    out newAgent.QueuesTimer,
+                    new object[] { (Action<bool>)newAgent.ProcessQueuesAfterTimer, newAgent.ProcessingChanges });
+                if (queueTimerError != null)
+                {
+                    return queueTimerError;
+                }
+            }
+            catch (Exception ex)
+            {
+                return ex;
+            }
+            return null;
+        }
+
+        private MonitorAgent(IndexingAgent Indexer, CLSyncBox syncBox, bool debugMemory, bool DependencyDebugging)
+        {
+            // check input parameters
+
+            if (syncBox == null)
+            {
+                throw new NullReferenceException("syncBox cannot be null");
+            }
+
+            // Initialize Cloud trace in case it is not already initialized.
+            CLTrace.Initialize(syncBox.CopiedSettings.TraceLocation, "Cloud", "log", syncBox.CopiedSettings.TraceLevel, syncBox.CopiedSettings.LogErrors);
+            CLTrace.Instance.writeToLog(9, "MonitorAgent: CreateNewAndInitialize: Entry");
+
+            if (Indexer == null)
+            {
+                throw new NullReferenceException("Indexer cannot be null");
+            }
+            this._syncBox = syncBox;
+            this.Indexer = Indexer;
+            this._syncData = new SyncData(this, Indexer);
+            this.debugMemory = debugMemory;
+            this.DependencyDebugging = DependencyDebugging;
+            this.initiazeMemoryDebug();
+        }
+        // Standard IDisposable implementation based on MSDN System.IDisposable
+        ~MonitorAgent()
+        {
+            this.Dispose(false);
+        }
+
+        #region public methods
+        /// <summary>
+        /// A push notification has been received.
+        /// Starts the queue timer to start sync processing,
+        /// if it is not already started for other events
+        /// </summary>
+        public void PushNotification(JsonContracts.NotificationResponse notification)
+        {
+            lock (QueuesTimer.TimerRunningLocker)
+            {
+                QueuesTimer.StartTimerIfNotRunning();
+            }
+        }
+
+        /// <summary>
+        /// Applies a Sync From FileChange to the local file system i.e. a folder creation would cause the local FileSystem to create a folder locally;
+        /// changes in-memory index first to prevent firing Sync To events
+        /// </summary>
+        /// <param name="toApply">FileChange to apply to the local file system</param>
+        /// <returns>Returns any error occurred applying the FileChange, if any</returns>
+        internal CLError ApplySyncFromFileChange(FileChange toApply)
+        {
+            try
+            {
+                if (toApply.Direction == SyncDirection.To)
+                {
+                    throw new ArgumentException("Cannot apply a Sync To FileChange locally");
+                }
+                if (toApply.Metadata.HashableProperties.IsFolder
+                    && toApply.Type == FileChangeType.Modified)
+                {
+                    throw new ArgumentException("Cannot apply a modification to a folder");
+                }
+                if (!toApply.Metadata.HashableProperties.IsFolder
+                    && (toApply.Type == FileChangeType.Created
+                        || toApply.Type == FileChangeType.Modified))
+                {
+                    throw new ArgumentException("Cannot download a file in MonitorAgent, it needs to be downloaded through Sync");
+                }
+
+                FilePath rootPath = CurrentFolderPath;
+                if (!toApply.NewPath.Contains(rootPath))
+                {
+                    throw new ArgumentException("FileChange's NewPath does not fall within the root directory");
+                }
+
+                Action<FilePath, FilePath, object, Nullable<DateTime>, Nullable<DateTime>> recurseFolderCreationToRoot = (toCreate, root, currentAction, creationTime, lastTime) =>
+                    {
+                        if (!FilePathComparer.Instance.Equals(toCreate, root))
+                        {
+                            Action<FilePath, FilePath, object, Nullable<DateTime>, Nullable<DateTime>> castAction = currentAction as Action<FilePath, FilePath, object, Nullable<DateTime>, Nullable<DateTime>>;
+                            if (castAction == null)
+                            {
+                                throw new NullReferenceException("Unable to cast currentAction as the type of the current Action");
+                            }
+                            castAction(toCreate.Parent, root, castAction, null, null);
+
+                            FileMetadata existingPath;
+                            Nullable<DateTime> createdLastWriteUtc;
+                            Nullable<DateTime> createdCreationUtc;
+
+                            if (AllPaths.TryGetValue(toCreate, out existingPath))
+                            {
+                                if (!Directory.Exists(toCreate.ToString()))
+                                {
+                                    CreateDirectoryWithAttributes(toCreate, existingPath.HashableProperties.CreationTime, existingPath.HashableProperties.LastTime, out createdLastWriteUtc, out createdCreationUtc);
+                                }
+                            }
+                            else
+                            {
+                                CreateDirectoryWithAttributes(toCreate, creationTime, lastTime, out createdLastWriteUtc, out createdCreationUtc);
+
+                                AllPaths.Add(toCreate, new FileMetadata()
+                                {
+                                    HashableProperties = new FileMetadataHashableProperties(true,
+                                        createdLastWriteUtc,
+                                        createdCreationUtc,
+                                        null)
+                                });
+                            }
+                        }
+                    };
+
+                lock (AllPaths)
+                {
+                    switch (toApply.Type)
+                    {
+                        case FileChangeType.Created:
+                            recurseFolderCreationToRoot(toApply.NewPath, rootPath, recurseFolderCreationToRoot, toApply.Metadata.HashableProperties.CreationTime, toApply.Metadata.HashableProperties.LastTime);
+                            break;
+                        case FileChangeType.Deleted:
+                            if (toApply.Metadata.HashableProperties.IsFolder)
+                            {
+                                try
+                                {
+                                    Directory.Delete(toApply.NewPath.ToString(), true);
+                                }
+                                catch (DirectoryNotFoundException)
+                                {
+                                }
+                            }
+                            else
+                            {
+                                try
+                                {
+                                    File.Delete(toApply.NewPath.ToString());
+                                }
+                                catch (FileNotFoundException)
+                                {
+                                }
+                            }
+
+                            AllPaths.Remove(toApply.NewPath);
+                            break;
+                        case FileChangeType.Renamed:
+                            recurseFolderCreationToRoot(toApply.NewPath.Parent, rootPath, recurseFolderCreationToRoot, null, null);
+
+                            if (toApply.Metadata.HashableProperties.IsFolder)
+                            {
+                                Directory.Move(toApply.OldPath.ToString(), toApply.NewPath.ToString());
+                            }
+                            else
+                            {
+                                string newPathString = toApply.NewPath.ToString();
+                                string oldPathString = toApply.OldPath.ToString();
+
+                                if (File.Exists(newPathString))
+                                {
+                                    try
+                                    {
+                                        string backupLocation = Helpers.GetTempFileDownloadPath(_syncBox.CopiedSettings, _syncBox.SyncBoxId) + "\\" + Guid.NewGuid().ToString();
+                                        File.Replace(oldPathString,
+                                            newPathString,
+                                            backupLocation,
+                                            ignoreMetadataErrors: true);
+                                        try
+                                        {
+                                            if (File.Exists(backupLocation))
+                                            {
+                                                File.Delete(backupLocation);
+                                            }
+                                        }
+                                        catch
+                                        {
+                                        }
+                                    }
+                                    // File.Replace not supported on non-NTFS drives, must use traditional move
+                                    catch (PlatformNotSupportedException)
+                                    {
+                                        if (File.Exists(newPathString))
+                                        {
+                                            File.Delete(newPathString);
+                                        }
+                                        File.Move(oldPathString, newPathString);
+                                    }
+                                    // Some strange condition on specific files which does not make sense can throw an error on replace but may still succeed on move
+                                    catch (IOException)
+                                    {
+                                        if (File.Exists(newPathString))
+                                        {
+                                            File.Delete(newPathString);
+                                        }
+                                        File.Move(oldPathString, newPathString);
+                                    }
+                                }
+                                else
+                                {
+                                    File.Move(oldPathString, newPathString);
+                                }
+                            }
+
+                            AllPaths.Remove(toApply.OldPath);
+                            AllPaths[toApply.NewPath] = new FileMetadata(toApply.Metadata.RevisionChanger)
+                            {
+                                ServerId = toApply.Metadata.ServerId,
+                                HashableProperties = toApply.Metadata.HashableProperties,
+                                LinkTargetPath = toApply.Metadata.LinkTargetPath,
+                                Revision = toApply.Metadata.Revision
+                            };
+                            break;
+                    }
+                }
+            }
+            catch (Exception ex)
+            {
+                return ex;
+            }
+            return null;
+        }
+
+        // helper method to create a directory at a given path and set the time attributes for creation/last modified
+        private static void CreateDirectoryWithAttributes(FilePath toCreate, Nullable<DateTime> creationTime, Nullable<DateTime> lastTime, out Nullable<DateTime> createdLastWriteUtc, out Nullable<DateTime> createdCreationUtc)
+        {
+            GenericHolder<DirectoryInfo> createdDirectoryHolder = new GenericHolder<DirectoryInfo>(null);
+            Helpers.RunActionWithRetries(actionState => actionState.Value.Value = Directory.CreateDirectory(actionState.Key),
+                new KeyValuePair<string, GenericHolder<DirectoryInfo>>(toCreate.ToString(), createdDirectoryHolder),
+                true);
+
+            try
+            {
+                if (creationTime != null)
+                {
+                    Helpers.RunActionWithRetries(actionState => actionState.Value.CreationTimeUtc = actionState.Key,
+                        new KeyValuePair<DateTime, DirectoryInfo>((DateTime)creationTime, createdDirectoryHolder.Value),
+                        true);
+                }
+                if (lastTime != null)
+                {
+                    Helpers.RunActionWithRetries(actionState => actionState.Value.LastAccessTimeUtc = actionState.Key,
+                        new KeyValuePair<DateTime, DirectoryInfo>((DateTime)lastTime, createdDirectoryHolder.Value),
+                        true);
+                    Helpers.RunActionWithRetries(actionState => actionState.Value.LastWriteTimeUtc = actionState.Key,
+                        new KeyValuePair<DateTime, DirectoryInfo>((DateTime)lastTime, createdDirectoryHolder.Value),
+                        true);
+                }
+            }
+            catch
+            {
+                Helpers.RunActionWithRetries(actionState => actionState.Delete(),
+                    createdDirectoryHolder.Value,
+                    true);
+                throw;
+            }
+
+            if (lastTime == null)
+            {
+                createdLastWriteUtc = new DateTime(FileConstants.InvalidUtcTimeTicks, DateTimeKind.Utc);
+                GenericHolder<Nullable<DateTime>> successLastWriteTime = new GenericHolder<Nullable<DateTime>>(null);
+                Helpers.RunActionWithRetries(actionState => actionState.Key.Value = actionState.Value.LastWriteTimeUtc,
+                    new KeyValuePair<GenericHolder<Nullable<DateTime>>, DirectoryInfo>(successLastWriteTime, createdDirectoryHolder.Value),
+                    false);
+                createdLastWriteUtc = successLastWriteTime.Value;
+            }
+            else
+            {
+                createdLastWriteUtc = lastTime;
+            }
+
+            if (creationTime == null)
+            {
+                createdCreationUtc = new DateTime(FileConstants.InvalidUtcTimeTicks, DateTimeKind.Utc);
+                GenericHolder<Nullable<DateTime>> successCreationTime = new GenericHolder<Nullable<DateTime>>(null);
+                Helpers.RunActionWithRetries(actionState => actionState.Key.Value = actionState.Value.CreationTimeUtc,
+                    new KeyValuePair<GenericHolder<Nullable<DateTime>>, DirectoryInfo>(successCreationTime, createdDirectoryHolder.Value),
+                    false);
+                createdCreationUtc = successCreationTime.Value;
+            }
+            else
+            {
+                createdCreationUtc = creationTime;
+            }
+        }
+
+        /// <summary>
+        /// Adds a FileChange to the ProcessingQueue;
+        /// will also trigger a sync if one isn't already scheduled to run
+        /// </summary>
+        /// <param name="toAdd">FileChange to queue</param>
+        /// <param name="insertAtTop">Send true for the FileChange to be processed first on the queue, otherwise it will be last</param>
+        /// <returns>Returns an error that occurred queueing the FileChange, if any</returns>
+        internal CLError AddFileChangeToProcessingQueue(FileChange toAdd, bool insertAtTop, GenericHolder<List<FileChange>> errorHolder)
+        {
+            try
+            {
+                if (toAdd == null)
+                {
+                    throw new NullReferenceException("toAdd cannot be null");
+                }
+                return AddFileChangesToProcessingQueue(new FileChange[] { toAdd }, insertAtTop, errorHolder);
+            }
+            catch (Exception ex)
+            {
+                if (toAdd != null)
+                {
+                    errorHolder.Value = new List<FileChange>(1)
+                    {
+                        toAdd
+                    };
+                }
+                return ex;
+            }
+        }
+
+        /// <summary>
+        /// Adds FileChanges to the ProcessingQueue;
+        /// will also trigger a sync if one isn't alredy scheduled to run
+        /// </summary>
+        /// <param name="toAdd">FileChanges to queue</param>
+        /// <param name="insertAtTop">Send true for the FileChanges to be processed first on the queue, otherwise they will be last</param>
+        /// <returns>Returns an error that occurred queueing the FileChanges, if any</returns>
+        internal CLError AddFileChangesToProcessingQueue(IEnumerable<FileChange> toAdd, bool insertAtTop, GenericHolder<List<FileChange>> errorHolder)
+        {
+            CLError toReturn = null;
+            try
+            {
+                if (errorHolder == null)
+                {
+                    throw new NullReferenceException("errorHolder cannot be null");
+                }
+
+                if (toAdd == null)
+                {
+                    toAdd = Enumerable.Empty<FileChange>();
+                }
+
+                // if items are to be inserted at the top,
+                // they must first be reversed to process in the original order
+                if (insertAtTop)
+                {
+                    toAdd = toAdd.Reverse();
+                }
+
+                lock (QueuesTimer.TimerRunningLocker)
+                {
+                    bool itemAdded = false;
+
+                    // loop through the FileChanges to add
+                    foreach (FileChange currentToAdd in toAdd)
+                    {
+                        itemAdded = true;
+
+                        try
+                        {
+                            // add the current FileChange to either the top or bottom of the queue
+                            if (insertAtTop)
+                            {
+                                ProcessingChanges.AddFirst(currentToAdd);
+                            }
+                            else
+                            {
+                                ProcessingChanges.AddLast(currentToAdd);
+                            }
+                        }
+                        catch (Exception ex)
+                        {
+                            if (errorHolder.Value == null)
+                            {
+                                errorHolder.Value = new List<FileChange>();
+                            }
+                            errorHolder.Value.Add(currentToAdd);
+                            toReturn += ex;
+                        }
+                    }
+
+                    if (itemAdded)
+                    {
+                        // start the processing timer (or trigger immediately if the queue limit is reached)
+                        if (ProcessingChanges.Count > MaxProcessingChangesBeforeTrigger)
+                        {
+                            QueuesTimer.TriggerTimerCompletionImmediately();
+                        }
+                        else
+                        {
+                            QueuesTimer.StartTimerIfNotRunning();
+                        }
+                    }
+                }
+            }
+            catch (Exception ex)
+            {
+                if (errorHolder != null
+                    && toAdd != null)
+                {
+                    if (errorHolder.Value == null)
+                    {
+                        errorHolder.Value = new List<FileChange>();
+                    }
+                    foreach (FileChange currentChange in toAdd)
+                    {
+                        if (!errorHolder.Value.Contains(currentChange))
+                        {
+                            errorHolder.Value.Add(currentChange);
+                        }
+                    }
+                }
+                toReturn += ex;
+            }
+            return toReturn;
+        }
+
+        /// <summary>
+        /// Notify completion of indexing;
+        /// sets IsInitialIndex to false,
+        /// combines index with queued changes,
+        /// and processes changes
+        /// </summary>
+        /// <param name="initialList">FileMetadata to use as the initial index</param>
+        /// <param name="newChanges">FileChanges that need to be immediately processed as new changes</param>
+        public void BeginProcessing(IEnumerable<KeyValuePair<FilePath, FileMetadata>> initialList, IEnumerable<FileChange> newChanges = null)
+        {
+            // Locks all new file system events from being processed until the initial index is processed,
+            // afterwhich they will no longer queue up and instead process normally going forward
+            InitialIndexLocker.EnterWriteLock();
+
+            try
+            {
+                List<GenericHolder<Nullable<KeyValuePair<Action<DisposeCheckingHolder>, DisposeCheckingHolder>>>> startProcessingActions = new List<GenericHolder<Nullable<KeyValuePair<Action<DisposeCheckingHolder>, DisposeCheckingHolder>>>>();
+
+                // lock to prevent the current, in-memory index from being seperately read/modified
+                lock (AllPaths)
+                {
+                    // a null enumerable would cause an error so null-coallesce to an empty array
+                    foreach (KeyValuePair<FilePath, FileMetadata> currentItem in initialList ?? new KeyValuePair<FilePath, FileMetadata>[0])
+                    {
+                        // add each initially indexed item to current, in-memory index
+                        AllPaths.Add(currentItem);
+                    }
+
+                    // lock to prevent the queue of changes to process from being seperately read/modified
+                    lock (QueuedChanges)
+                    {
+                        // Store a boolean whether to trigger an initial sync operation in case
+                        // no changes occurred that would otherwise trigger sync
+                        bool triggerSyncWithNoChanges = true;
+
+                        // only need to process new changes if the list exists
+                        if (newChanges != null)
+                        {
+                            // loop through new changes to process
+                            foreach (FileChange currentChange in newChanges)
+                            {
+                                // A file change will be processed which will trigger an initial sync later
+                                triggerSyncWithNoChanges = false;
+
+                                // take the new change to process and update the current, in-memory index;
+                                // also queue it for processing
+
+                                switch (currentChange.Type)
+                                {
+                                    case FileChangeType.Created:
+                                    case FileChangeType.Modified:
+                                        AllPaths[currentChange.NewPath] = currentChange.Metadata;
+                                        break;
+                                    case FileChangeType.Deleted:
+                                        AllPaths.Remove(currentChange.NewPath);
+                                        break;
+                                    case FileChangeType.Renamed:
+                                        AllPaths.Remove(currentChange.OldPath);
+                                        AllPaths[currentChange.NewPath] = currentChange.Metadata;
+                                        break;
+                                }
+
+                                GenericHolder<Nullable<KeyValuePair<Action<DisposeCheckingHolder>, DisposeCheckingHolder>>> newProcessingAction = new GenericHolder<Nullable<KeyValuePair<Action<DisposeCheckingHolder>, DisposeCheckingHolder>>>();
+                                startProcessingActions.Add(newProcessingAction);
+
+                                QueueFileChange(new FileChange(QueuedChanges)
+                                    {
+                                        NewPath = currentChange.NewPath,
+                                        OldPath = currentChange.OldPath,
+                                        Metadata = currentChange.Metadata,
+                                        Type = currentChange.Type,
+                                        DoNotAddToSQLIndex = currentChange.DoNotAddToSQLIndex,
+                                        EventId = currentChange.EventId,
+                                        Direction = currentChange.Direction
+                                    }, newProcessingAction);
+                            }
+                        }
+
+                        // If there were no file changes that will trigger a sync later,
+                        // then trigger it now as an initial sync with an empty dictionary
+                        if (triggerSyncWithNoChanges)
+                        {
+                            PushNotification(null);
+                        }
+                    }
+                }
+
+                // set initial indexing to false now so that dequeued events during initial indexing
+                // will process again without infinitely queueing/dequeueing
+                IsInitialIndex = false;
+
+                // dequeue through the list of file system events that were queued during initial indexing
+                while (ChangesQueueForInitialIndexing.Count > 0)
+                {
+                    // take the currently dequeued file system event and run it back through for processing
+
+                    GenericHolder<Nullable<KeyValuePair<Action<DisposeCheckingHolder>, DisposeCheckingHolder>>> newProcessingAction = new GenericHolder<Nullable<KeyValuePair<Action<DisposeCheckingHolder>, DisposeCheckingHolder>>>();
+                    startProcessingActions.Add(newProcessingAction);
+
+                    ChangesQueueHolder currentChange = ChangesQueueForInitialIndexing.Dequeue();
+                    CheckMetadataAgainstFile(currentChange.newPath,
+                        currentChange.oldPath,
+                        currentChange.changeType,
+                        currentChange.folderOnly,
+                        true,
+                        newProcessingAction);
+                }
+
+                // null the pointer for the initial index queue so it can be cleared from memory
+                ChangesQueueForInitialIndexing = null;
+
+                foreach (GenericHolder<Nullable<KeyValuePair<Action<DisposeCheckingHolder>, DisposeCheckingHolder>>> startProcessing in startProcessingActions)
+                {
+                    if (startProcessing.Value != null
+                        && !((KeyValuePair<Action<DisposeCheckingHolder>, DisposeCheckingHolder>)startProcessing.Value).Value.IsDisposed)
+                    {
+                        ((KeyValuePair<Action<DisposeCheckingHolder>, DisposeCheckingHolder>)startProcessing.Value).Key(((KeyValuePair<Action<DisposeCheckingHolder>, DisposeCheckingHolder>)startProcessing.Value).Value);
+                    }
+                }
+            }
+            finally
+            {
+                InitialIndexLocker.ExitWriteLock();
+            }
+        }
+
+        private CLError AssignDependencies(KeyValuePair<FileChangeSource, FileChangeWithDependencies>[] dependencyChanges, Dictionary<FileChangeWithDependencies, KeyValuePair<FileChange, FileChangeSource>> OriginalFileChangeMappings, out HashSet<FileChangeWithDependencies> PulledChanges, originalQueuedChangesIndexesByInMemoryIdsBase originalQueuedChangesIndexesByInMemoryIds)
+        {
+            CLError toReturn = null;
+            try
+            {
+                List<FileChange> removeFromSql = new List<FileChange>();
+
+                Indexer.CELocker.EnterWriteLock();
+                try
+                {
+                    PulledChanges = new HashSet<FileChangeWithDependencies>();
+
+                    for (int outerChangeIndex = 0; outerChangeIndex < dependencyChanges.Length; outerChangeIndex++)
+                    {
+                        KeyValuePair<FileChangeSource, FileChangeWithDependencies> OuterChangePair = dependencyChanges[outerChangeIndex];
+                        FileChangeWithDependencies OuterFileChange = OuterChangePair.Value;
+
+                        if (OuterChangePair.Key != FileChangeSource.QueuedChanges
+                            && !PulledChanges.Contains(OuterFileChange))
+                        {
+                            for (int innerChangeIndex = outerChangeIndex + 1; innerChangeIndex < dependencyChanges.Length; innerChangeIndex++)
+                            {
+                                FileChangeWithDependencies InnerFileChange = dependencyChanges[innerChangeIndex].Value;
+
+                                if (!PulledChanges.Contains(InnerFileChange))
+                                {
+                                    List<FileChangeWithDependencies> DisposeChanges;
+                                    bool ContinueProcessing;
+
+                                    switch (InnerFileChange.Type)
+                                    {
+                                        case FileChangeType.Created:
+                                        case FileChangeType.Modified:
+                                            CLError creationModificationCheckError = CreationModificationDependencyCheck(OuterFileChange, InnerFileChange, PulledChanges);
+                                            DisposeChanges = null;
+                                            ContinueProcessing = true;
+                                            if (creationModificationCheckError != null)
+                                            {
+                                                toReturn += new AggregateException("Error in CreationModificationDependencyCheck", creationModificationCheckError.GrabExceptions());
+                                            }
+                                            break;
+                                        case FileChangeType.Renamed:
+                                            CLError renameCheckError = RenameDependencyCheck(OuterFileChange, InnerFileChange, PulledChanges, out DisposeChanges, out ContinueProcessing);
+                                            if (renameCheckError != null)
+                                            {
+                                                toReturn += new AggregateException("Error in RenameDependencyCheck", renameCheckError.GrabExceptions());
+                                            }
+                                            break;
+                                        case FileChangeType.Deleted:
+                                            CLError deleteCheckError = DeleteDependencyCheck(OuterFileChange, InnerFileChange, PulledChanges, out DisposeChanges, out ContinueProcessing);
+                                            if (deleteCheckError != null)
+                                            {
+                                                toReturn += new AggregateException("Error in DeleteDependencyCheck", deleteCheckError.GrabExceptions());
+                                            }
+                                            break;
+                                        default:
+                                            throw new InvalidOperationException("Unknown FileChangeType for InnerFileChange: " + InnerFileChange.Type.ToString());
+                                    }
+
+                                    if (DisposeChanges != null)
+                                    {
+                                        foreach (FileChangeWithDependencies CurrentDisposal in DisposeChanges)
+                                        {
+                                            KeyValuePair<FileChange, FileChangeSource> CurrentOriginalMapping;
+                                            if (OriginalFileChangeMappings != null
+                                                && OriginalFileChangeMappings.TryGetValue(CurrentDisposal, out CurrentOriginalMapping))
+                                            {
+                                                CurrentOriginalMapping.Key.Dispose();
+                                                if (CurrentOriginalMapping.Value == FileChangeSource.QueuedChanges
+                                                    && RemoveFileChangeFromQueuedChanges(CurrentOriginalMapping.Key, originalQueuedChangesIndexesByInMemoryIds))
+                                                {
+                                                    removeFromSql.Add(CurrentDisposal);
+                                                }
+                                            }
+                                        }
+                                    }
+
+                                    if (!ContinueProcessing)
+                                    {
+                                        break;
+                                    }
+                                }
+                            }
+                        }
+                    }
+                }
+                finally
+                {
+                    if (removeFromSql.Count > 0)
+                    {
+                        try
+                        {
+                            CLError updateSQLError = Indexer.MergeEventsIntoDatabase(
+                                removeFromSql.Select(currentToRemove => new FileChangeMerge(null, currentToRemove)),
+                                true);
+                            if (updateSQLError != null)
+                            {
+                                toReturn += new AggregateException("Error updating SQL", updateSQLError.GrabExceptions());
+                            }
+                        }
+                        catch (Exception ex)
+                        {
+                            toReturn += new Exception("Error updating SQL", ex);
+                        }
+                    }
+
+                    Indexer.CELocker.ExitWriteLock();
+                }
+            }
+            catch (Exception ex)
+            {
+                PulledChanges = Helpers.DefaultForType<HashSet<FileChangeWithDependencies>>();
+                toReturn += ex;
+            }
+            return toReturn;
+        }
+
+        private CLError CreationModificationDependencyCheck(FileChangeWithDependencies EarlierChange, FileChangeWithDependencies LaterChange, HashSet<FileChangeWithDependencies> PulledChanges)
+        {
+            CLError toReturn = null;
+            try
+            {
+                foreach (FileChangeWithDependencies CurrentEarlierChange in EnumerateDependenciesFromFileChangeDeepestLevelsFirst(EarlierChange)
+                    .OfType<FileChangeWithDependencies>())
+                {
+                    if (LaterChange.NewPath.Contains(CurrentEarlierChange.NewPath))
+                    {
+                        CurrentEarlierChange.AddDependency(LaterChange);
+                        if (DependencyDebugging)
+                        {
+                            Helpers.CheckFileChangeDependenciesForDuplicates(CurrentEarlierChange);
+                        }
+                        PulledChanges.Add(LaterChange);
+                        break;
+                    }
+                }
+            }
+            catch (Exception ex)
+            {
+                toReturn += ex;
+            }
+            return toReturn;
+        }
+
+        private CLError RenameDependencyCheck(FileChangeWithDependencies EarlierChange, FileChangeWithDependencies LaterChange, HashSet<FileChangeWithDependencies> PulledChanges, out List<FileChangeWithDependencies> DisposeChanges, out bool ContinueProcessing)
+        {
+            CLError toReturn = null;
+            try
+            {
+                bool DependenciesAddedToLaterChange = false;
+                DisposeChanges = null;
+                HashSet<FileChangeWithDependencies> RenamePathSearches = null;
+
+                foreach (FileChangeWithDependencies CurrentEarlierChange in EnumerateDependenciesFromFileChangeDeepestLevelsFirst(EarlierChange)
+                    .Reverse()
+                    .OfType<FileChangeWithDependencies>())
+                {
+                    bool breakOutOfEnumeration = false;
+                    switch (CurrentEarlierChange.Type)
+                    {
+                        case FileChangeType.Renamed:
+                            if (!DependenciesAddedToLaterChange
+                                && (RenamePathSearches == null || !RenamePathSearches.Contains(CurrentEarlierChange)))
+                            {
+                                foreach (FileChangeWithDependencies CurrentInnerRename in EnumerateDependenciesFromFileChangeDeepestLevelsFirst(CurrentEarlierChange, onlyRenamePathsFromTop: true)
+                                    .OfType<FileChangeWithDependencies>())
+                                {
+                                    if (RenamePathSearches == null)
+                                    {
+                                        RenamePathSearches = new HashSet<FileChangeWithDependencies>(new FileChangeWithDependencies[] { CurrentInnerRename });
+                                    }
+                                    else
+                                    {
+                                        RenamePathSearches.Add(CurrentInnerRename);
+                                    }
+                                    if (CurrentInnerRename.NewPath.Contains(LaterChange.OldPath)
+                                        || LaterChange.OldPath.Contains(CurrentInnerRename.NewPath))
+                                    {
+                                        foreach (FileChangeWithDependencies dependencyToMove in CurrentInnerRename.Dependencies)
+                                        {
+                                            CurrentInnerRename.RemoveDependency(dependencyToMove);
+                                            LaterChange.AddDependency(dependencyToMove);
+                                        }
+                                        DependenciesAddedToLaterChange = true;
+
+                                        CurrentInnerRename.AddDependency(LaterChange);
+                                        if (DependencyDebugging)
+                                        {
+                                            Helpers.CheckFileChangeDependenciesForDuplicates(CurrentInnerRename);
+                                        }
+                                        PulledChanges.Add(LaterChange);
+                                        break;
+                                    }
+                                }
+                            }
+                            break;
+                        case FileChangeType.Created:
+                        case FileChangeType.Modified:
+                            if (CurrentEarlierChange.NewPath.Contains(LaterChange.OldPath))
+                            {
+                                if (FilePathComparer.Instance.Equals(CurrentEarlierChange.NewPath, LaterChange.OldPath))
+                                {
+                                    CurrentEarlierChange.NewPath = LaterChange.NewPath;
+                                    CLError updateSqlError = Indexer.MergeEventsIntoDatabase(new FileChangeMerge[] { new FileChangeMerge(CurrentEarlierChange, null) }, true);
+                                    if (updateSqlError != null)
+                                    {
+                                        toReturn += new AggregateException("Error updating SQL after replacing NewPath", updateSqlError.GrabExceptions());
+                                    }
+
+                                    if (CurrentEarlierChange.Type == FileChangeType.Created)
+                                    {
+                                        if (DisposeChanges == null)
+                                        {
+                                            DisposeChanges = new List<FileChangeWithDependencies>(new FileChangeWithDependencies[] { LaterChange });
+                                        }
+                                        else
+                                        {
+                                            DisposeChanges.Add(LaterChange);
+                                        }
+
+                                        PulledChanges.Add(LaterChange);
+
+                                        foreach (FileChangeWithDependencies laterParent in EnumerateDependenciesFromFileChangeDeepestLevelsFirst(EarlierChange)
+                                            .OfType<FileChangeWithDependencies>()
+                                            .Where(currentParentCheck => currentParentCheck.Dependencies.Contains(LaterChange)))
+                                        {
+                                            laterParent.RemoveDependency(LaterChange);
+                                        }
+
+                                        DependenciesAddedToLaterChange = true;
+                                    }
+                                }
+                                else
+                                {
+                                    // child of path of overlap of CurrentEarlierChange's NewPath with LaterChange's OldPath
+                                    // (whose parent will be replaced by the change of LaterChange's NewPath
+                                    FilePath renamedOverlapChild = CurrentEarlierChange.NewPath;
+                                    // variable for recursive checking against the rename's OldPath
+                                    FilePath renamedOverlap = renamedOverlapChild.Parent;
+
+                                    // loop till recursing parent of current path level is null
+                                    while (renamedOverlap != null)
+                                    {
+                                        // when the rename's OldPath matches the current recursive path parent level,
+                                        // replace the child's parent with the rename's NewPath and break out of the checking loop
+                                        if (FilePathComparer.Instance.Equals(renamedOverlap, LaterChange.OldPath))
+                                        {
+                                            renamedOverlapChild.Parent = LaterChange.NewPath;
+                                            CLError replacePathPortionError = Indexer.MergeEventsIntoDatabase(new FileChangeMerge[] { new FileChangeMerge(CurrentEarlierChange, null) }, true);
+                                            if (replacePathPortionError != null)
+                                            {
+                                                toReturn += new AggregateException("Error replacing a portion of the path of CurrentEarlierChange", replacePathPortionError.GrabExceptions());
+                                            }
+                                            break;
+                                        }
+
+                                        // set recursing path variables one level higher
+                                        renamedOverlapChild = renamedOverlap;
+                                        renamedOverlap = renamedOverlap.Parent;
+                                    }
+                                    
+                                    if (!DependenciesAddedToLaterChange)
+                                    {
+                                        LaterChange.AddDependency(CurrentEarlierChange);
+                                        if (DependencyDebugging)
+                                        {
+                                            Helpers.CheckFileChangeDependenciesForDuplicates(LaterChange);
+                                        }
+                                        PulledChanges.Add(CurrentEarlierChange);
+                                        DependenciesAddedToLaterChange = true;
+                                    }
+                                }
+                            }
+                            break;
+                        case FileChangeType.Deleted:// possible error condition, I am not sure this case should ever hit
+                            if (LaterChange.OldPath.Contains(CurrentEarlierChange.NewPath))
+                            {
+                                breakOutOfEnumeration = true;
+                            }
+                            break;
+                        default:
+                            throw new InvalidOperationException("Unknown FileChangeType for CurrentEarlierChange: " + CurrentEarlierChange.Type.ToString());
+                    }
+                    if (breakOutOfEnumeration)
+                    {
+                        break;
+                    }
+                }
+
+                ContinueProcessing = !PulledChanges.Contains(EarlierChange);
+            }
+            catch (Exception ex)
+            {
+                DisposeChanges = Helpers.DefaultForType<List<FileChangeWithDependencies>>();
+                ContinueProcessing = Helpers.DefaultForType<bool>();
+                toReturn += ex;
+            }
+            return toReturn;
+        }
+
+        private CLError DeleteDependencyCheck(FileChangeWithDependencies EarlierChange, FileChangeWithDependencies LaterChange, HashSet<FileChangeWithDependencies> PulledChanges, out List<FileChangeWithDependencies> DisposeChanges, out bool ContinueProcessing)
+        {
+            CLError toReturn = null;
+            try
+            {
+                DisposeChanges = null;
+
+                foreach (FileChangeWithDependencies CurrentEarlierChange in EnumerateDependenciesFromFileChangeDeepestLevelsFirst(EarlierChange))
+                {
+                    if (CurrentEarlierChange.NewPath.Contains(LaterChange.NewPath))
+                    {
+                        if (DisposeChanges == null)
+                        {
+                            DisposeChanges = new List<FileChangeWithDependencies>(new FileChangeWithDependencies[] { CurrentEarlierChange });
+                        }
+                        else
+                        {
+                            DisposeChanges.Add(CurrentEarlierChange);
+                        }
+
+                        PulledChanges.Add(CurrentEarlierChange);
+                        
+                        foreach (FileChangeWithDependencies laterParent in EnumerateDependenciesFromFileChangeDeepestLevelsFirst(EarlierChange)
+                            .OfType<FileChangeWithDependencies>()
+                            .Where(currentParentCheck => currentParentCheck.Dependencies.Contains(CurrentEarlierChange)))
+                        {
+                            laterParent.RemoveDependency(CurrentEarlierChange);
+                        }
+
+                        if (CurrentEarlierChange.Type == FileChangeType.Created
+                            && FilePathComparer.Instance.Equals(CurrentEarlierChange.NewPath, LaterChange.NewPath))
+                        {
+                            DisposeChanges.Add(LaterChange);
+                            PulledChanges.Add(LaterChange);
+                            
+                            foreach (FileChangeWithDependencies laterParent in EnumerateDependenciesFromFileChangeDeepestLevelsFirst(EarlierChange)
+                                .OfType<FileChangeWithDependencies>()
+                                .Where(currentParentCheck => currentParentCheck.Dependencies.Contains(LaterChange)))
+                            {
+                                laterParent.RemoveDependency(LaterChange);
+                            }
+
+                            break;
+                        }
+                    }
+
+                    if (CurrentEarlierChange.Type == FileChangeType.Renamed
+                        && LaterChange.NewPath.Contains(CurrentEarlierChange.NewPath))
+                    {
+                        // child of path of overlap of CurrentEarlierChange's NewPath with LaterChange's OldPath
+                        // (whose parent will be replaced by the change of LaterChange's NewPath
+                        FilePath renamedOverlapChild = LaterChange.NewPath;
+                        // variable for recursive checking against the rename's OldPath
+                        FilePath renamedOverlap = renamedOverlapChild.Parent;
+
+                        // loop till recursing parent of current path level is null
+                        while (renamedOverlap != null)
+                        {
+                            // when the rename's OldPath matches the current recursive path parent level,
+                            // replace the child's parent with the rename's NewPath and break out of the checking loop
+                            if (FilePathComparer.Instance.Equals(renamedOverlap, CurrentEarlierChange.NewPath))
+                            {
+                                renamedOverlapChild.Parent = CurrentEarlierChange.OldPath;
+                                CLError replacePathPortionError = Indexer.MergeEventsIntoDatabase(new FileChangeMerge[] { new FileChangeMerge(LaterChange, null) });
+                                if (replacePathPortionError != null)
+                                {
+                                    toReturn += new AggregateException("Error replacing a portion of the path of CurrentEarlierChange", replacePathPortionError.GrabExceptions());
+                                }
+                                break;
+                            }
+
+                            // set recursing path variables one level higher
+                            renamedOverlapChild = renamedOverlap;
+                            renamedOverlap = renamedOverlap.Parent;
+                        }
+                    }
+                }
+
+                ContinueProcessing = !PulledChanges.Contains(EarlierChange);
+            }
+            catch (Exception ex)
+            {
+                DisposeChanges = Helpers.DefaultForType<List<FileChangeWithDependencies>>();
+                ContinueProcessing = Helpers.DefaultForType<bool>();
+                toReturn += ex;
+            }
+            return toReturn;
+        }
+
+        internal CLError AssignDependencies(IEnumerable<PossiblyStreamableFileChange> toAssign,
+            IEnumerable<FileChange> currentFailures,
+            out IEnumerable<PossiblyStreamableFileChange> outputChanges,
+            out IEnumerable<FileChange> outputFailures,
+            List<FileChange> failedOutChanges)
+        {
+            CLError toReturn = null;
+            try
+            {
+                HashSet<FileChangeWithDependencies> PulledChanges;
+                Func<PossiblyStreamableFileChange, Dictionary<FileChangeWithDependencies, KeyValuePair<GenericHolder<bool>, Stream>>, FileChangeWithDependencies> convertChange = (inputChange, streamMappings) =>
+                    {
+                        if (inputChange.FileChange is FileChangeWithDependencies)
+                        {
+                            streamMappings[(FileChangeWithDependencies)inputChange.FileChange] = new KeyValuePair<GenericHolder<bool>, Stream>(new GenericHolder<bool>(false), inputChange.Stream);
+                            return (FileChangeWithDependencies)inputChange.FileChange;
+                        }
+
+                        FileChangeWithDependencies outputChange;
+                        CLError conversionError = FileChangeWithDependencies.CreateAndInitialize(inputChange.FileChange, /* initialDependencies */ null, out outputChange);
+                        if (conversionError != null)
+                        {
+                            throw new AggregateException("Error converting FileChange to FileChangeWithDependencies", conversionError.GrabExceptions());
+                        }
+                        streamMappings[outputChange] = new KeyValuePair<GenericHolder<bool>, Stream>(new GenericHolder<bool>(false), inputChange.Stream);
+                        return outputChange;
+                    };
+                Dictionary<FileChangeWithDependencies, KeyValuePair<GenericHolder<bool>, Stream>> originalFileStreams = new Dictionary<FileChangeWithDependencies, KeyValuePair<GenericHolder<bool>, Stream>>();
+                KeyValuePair<FileChangeSource, FileChangeWithDependencies>[] assignmentsWithDependencies = toAssign
+                    .Select(currentToAssign => new KeyValuePair<FileChangeSource, FileChangeWithDependencies>(FileChangeSource.ProcessingChanges, convertChange(currentToAssign, originalFileStreams)))
+                    .Concat(currentFailures.Select(currentFailure => new KeyValuePair<FileChangeSource, FileChangeWithDependencies>(FileChangeSource.FailureQueue, convertChange(new PossiblyStreamableFileChange(currentFailure, null), originalFileStreams))))
+                    .Concat((failedOutChanges ?? Enumerable.Empty<FileChange>()).Select(currentFailedOut => new KeyValuePair<FileChangeSource, FileChangeWithDependencies>(FileChangeSource.FailedOutList, convertChange(new PossiblyStreamableFileChange(currentFailedOut, null), originalFileStreams))))
+                    .OrderBy(currentSourcedChange => currentSourcedChange.Value.EventId)
+                    .ToArray();
+                toReturn = AssignDependencies(assignmentsWithDependencies,
+                    null,
+                    out PulledChanges,
+                    originalQueuedChangesIndexesByInMemoryIds: null);
+
+                List<PossiblyStreamableFileChange> outputChangeList = new List<PossiblyStreamableFileChange>();
+                List<FileChange> outputFailureList = new List<FileChange>();
+
+                foreach (KeyValuePair<FileChangeSource, FileChangeWithDependencies> currentAssignment in assignmentsWithDependencies)
+                {
+                    if (PulledChanges == null
+                        || !PulledChanges.Contains(currentAssignment.Value))
+                    {
+                        if (currentAssignment.Key == FileChangeSource.FailureQueue)
+                        {
+                            outputFailureList.Add(currentAssignment.Value);
+                        }
+                        else if (currentAssignment.Key == FileChangeSource.FailedOutList)
+                        {
+                            // no need for null-check failedOutChanges since there would be no FileChangeSource for FailedOutList if there was no FailedOut changes
+                            failedOutChanges.Add(currentAssignment.Value);
+                        }
+                        else
+                        {
+                            KeyValuePair<GenericHolder<bool>, Stream> originalStream;
+                            if (originalFileStreams.TryGetValue(currentAssignment.Value, out originalStream))
+                            {
+                                originalStream.Key.Value = true;
+                                outputChangeList.Add(new PossiblyStreamableFileChange(currentAssignment.Value, originalStream.Value));
+                            }
+                            else
+                            {
+                                outputChangeList.Add(new PossiblyStreamableFileChange(currentAssignment.Value, null));
+                            }
+                        }
+                    }
+                }
+
+                foreach (KeyValuePair<GenericHolder<bool>, Stream> streamValue in originalFileStreams.Values)
+                {
+                    if (streamValue.Key.Value == false
+                        && streamValue.Value != null)
+                    {
+                        try
+                        {
+                            streamValue.Value.Dispose();
+                        }
+                        catch (Exception ex)
+                        {
+                            toReturn += ex;
+                        }
+                    }
+                }
+
+                outputChanges = outputChangeList;
+                outputFailures = outputFailureList;
+            }
+            catch (Exception ex)
+            {
+                outputChanges = Helpers.DefaultForType<IEnumerable<PossiblyStreamableFileChange>>();
+                outputFailures = Helpers.DefaultForType<IEnumerable<FileChange>>();
+                toReturn += ex;
+            }
+            return toReturn;
+        }
+
+        /// <summary>
+        /// Method to be called within the context of the main lock of the Sync service
+        /// which locks the changed files, updates metadata, and outputs a sorted FileChange array for processing
+        /// </summary>
+        /// <param name="initialFailures">Input FileChanges from FailureQueue to integrate into dependency checking</param>
+        /// <param name="outputChanges">Output array of FileChanges to process</param>
+        /// <param name="outputChangesInError">Output array of FileChanges with observed errors for requeueing, may be empty but never null</param>
+        /// <param name="nullChangeFound">(output) Whether a null FileChange was found in the processing queue (which does not get output)</param>
+        /// <param name="failedOutChanges">The possibly null queue containing failed out changes which should be locked if it exists by the method caller</param>
+        /// <returns>Returns error(s) that occurred finalizing the FileChange array, if any</returns>
+        internal CLError GrabPreprocessedChanges(IEnumerable<PossiblyPreexistingFileChangeInError> initialFailures,
+            out IEnumerable<PossiblyStreamableFileChange> outputChanges,
+            out IEnumerable<PossiblyPreexistingFileChangeInError> outputChangesInError,
+            out bool nullChangeFound,
+            List<FileChange> failedOutChanges)
+        {
+            CLError toReturn = null;
+            List<KeyValuePair<FileChangeMerge, FileChange>> queuedChangesNeedMergeToSql = new List<KeyValuePair<FileChangeMerge, FileChange>>();
+            try
+            {
+                lock (QueuedChanges)
+                {
+                    lock (QueuesTimer.TimerRunningLocker)
+                    {
+                        Func<KeyValuePair<FileChangeSource, KeyValuePair<bool, FileChange>>, FileChangeWithDependencies> convertChange = toConvert =>
+                            {
+                                FileChangeWithDependencies converted;
+                                CLError conversionError = FileChangeWithDependencies.CreateAndInitialize(toConvert.Value.Value,
+                                    ((toConvert.Value.Value is FileChangeWithDependencies) ? ((FileChangeWithDependencies)toConvert.Value.Value).Dependencies : null),
+                                    out converted);
+                                if (conversionError != null)
+                                {
+                                    throw new AggregateException("Error converting FileChange to FileChangeWithDependencies", conversionError.GrabExceptions());
+                                }
+                                else if (DependencyDebugging
+                                    && (toConvert.Value.Value is FileChangeWithDependencies)
+                                    && ((FileChangeWithDependencies)toConvert.Value.Value).DependenciesCount > 0)
+                                {
+                                    Helpers.CheckFileChangeDependenciesForDuplicates(converted);
+                                }
+                                if (converted.EventId == 0
+                                    && toConvert.Key != FileChangeSource.QueuedChanges)
+                                {
+                                    throw new ArgumentException("Cannot communicate FileChange without EventId; FileChangeSource: " + toConvert.Key.ToString());
+                                }
+                                return converted;
+                            };
+
+                        GenericHolder<bool> nullFound = new GenericHolder<bool>(false);
+                        Func<object, GenericHolder<bool>, bool> nullCheckAndMarkFound = (referenceToCheck, nullFoundHolder) =>
+                            {
+                                if (referenceToCheck == null)
+                                {
+                                    nullFoundHolder.Value = true;
+                                    return false;
+                                }
+                                return true;
+                            };
+
+                        Dictionary<long, FilePath> originalQueuedChangesIndexesByInMemoryIds = new Dictionary<long, FilePath>();
+                        originalQueuedChangesIndexesByInMemoryIdsBase originalQueuedChangesIndexesByInMemoryIdsWrapped = new originalQueuedChangesIndexesByInMemoryIdsFromDictionary(originalQueuedChangesIndexesByInMemoryIds);
+                        Func<KeyValuePair<FilePath, FileChange>, Dictionary<long, FilePath>, KeyValuePair<FileChangeSource, KeyValuePair<bool, FileChange>>> reselectQueuedChangeAndAddToMapping =
+                            (queuedChange, queuedMappings) =>
+                            {
+                                queuedMappings[queuedChange.Value.InMemoryId] = queuedChange.Key;
+                                return new KeyValuePair<FileChangeSource, KeyValuePair<bool, FileChange>>(FileChangeSource.QueuedChanges, new KeyValuePair<bool, FileChange>(false, queuedChange.Value));
+                            };
+
+                        var AllFileChanges = (ProcessingChanges.DequeueAll()
+                            .Where(currentProcessingChange => nullCheckAndMarkFound(currentProcessingChange, nullFound)) // added nullable FileChange so that syncing can be triggered by queueing a null
+                            .Select(currentProcessingChange => new KeyValuePair<FileChangeSource, KeyValuePair<bool, FileChange>>(FileChangeSource.ProcessingChanges, new KeyValuePair<bool, FileChange>(false, currentProcessingChange)))
+                            .Concat(initialFailures.Select(currentInitialFailure => new KeyValuePair<FileChangeSource, KeyValuePair<bool, FileChange>>(FileChangeSource.FailureQueue, new KeyValuePair<bool, FileChange>(currentInitialFailure.IsPreexisting, currentInitialFailure.FileChange)))))
+                            .Concat((failedOutChanges ?? Enumerable.Empty<FileChange>()).Select(currentFailedOut => new KeyValuePair<FileChangeSource, KeyValuePair<bool, FileChange>>(FileChangeSource.FailedOutList, new KeyValuePair<bool,FileChange>(false, currentFailedOut))))
+                            .OrderBy(eventOrdering => eventOrdering.Value.Value.EventId)
+                            .Concat(QueuedChanges
+                                .OrderBy(memoryIdOrdering => memoryIdOrdering.Value.InMemoryId)
+                                .Select(queuedChange => reselectQueuedChangeAndAddToMapping(queuedChange, originalQueuedChangesIndexesByInMemoryIds)))
+                            .Select(currentFileChange => new
+                            {
+                                ExistingError = currentFileChange.Value.Key,
+                                OriginalFileChange = currentFileChange.Value.Value,
+                                DependencyFileChange = convertChange(currentFileChange),
+                                SourceType = currentFileChange.Key
+                            })
+                            .ToArray();
+
+                        if (failedOutChanges != null)
+                        {
+                            failedOutChanges.Clear();
+                        }
+
+                        nullChangeFound = nullFound.Value;
+
+                        Dictionary<FileChangeWithDependencies, KeyValuePair<FileChange, FileChangeSource>> OriginalFileChangeMappings = AllFileChanges.ToDictionary(keySelector => keySelector.DependencyFileChange,
+                            valueSelector => new KeyValuePair<FileChange, FileChangeSource>(valueSelector.OriginalFileChange, valueSelector.SourceType));
+
+                        HashSet<FileChangeWithDependencies> PulledChanges;
+                        CLError assignmentError = AssignDependencies(AllFileChanges.Select(currentFileChange => new KeyValuePair<FileChangeSource, FileChangeWithDependencies>(currentFileChange.SourceType, currentFileChange.DependencyFileChange)).ToArray(),
+                            OriginalFileChangeMappings,
+                            out PulledChanges,
+                            originalQueuedChangesIndexesByInMemoryIdsWrapped);
+                        List<PossiblyStreamableFileChange> OutputChangesList = new List<PossiblyStreamableFileChange>();
+                        List<PossiblyPreexistingFileChangeInError> OutputFailuresList = new List<PossiblyPreexistingFileChangeInError>();
+
+                        for (int currentChangeIndex = 0; currentChangeIndex < AllFileChanges.Length; currentChangeIndex++)
+                        {
+                            var CurrentDependencyTree = AllFileChanges[currentChangeIndex];
+
+                            if (!PulledChanges.Contains(CurrentDependencyTree.DependencyFileChange))
+                            {
+                                Action<List<KeyValuePair<FileChangeMerge, FileChange>>> removeQueuedChangesFromDependencyTree = changesToAdd =>
+                                {
+                                    IEnumerable<KeyValuePair<int, FileChange>> queuedChangesEnumerable = EnumerateDependencies(CurrentDependencyTree.DependencyFileChange);
+                                    foreach (KeyValuePair<int, FileChange> currentQueuedChange in queuedChangesEnumerable)
+                                    {
+                                        FileChangeWithDependencies castEnumeratedQueuedChange;
+                                        KeyValuePair<FileChange, FileChangeSource> mappedOriginalQueuedChange;
+                                        if ((castEnumeratedQueuedChange = currentQueuedChange.Value as FileChangeWithDependencies) != null
+                                            && OriginalFileChangeMappings.TryGetValue(castEnumeratedQueuedChange,
+                                                out mappedOriginalQueuedChange)
+                                            && mappedOriginalQueuedChange.Value == FileChangeSource.QueuedChanges)
+                                        {
+                                            changesToAdd.Add(new KeyValuePair<FileChangeMerge, FileChange>(
+                                                new FileChangeMerge(currentQueuedChange.Value, null),
+                                                    mappedOriginalQueuedChange.Key));
+                                        }
+                                    }
+                                };
+
+                                if (CurrentDependencyTree.SourceType == FileChangeSource.FailureQueue)
+                                {
+                                    removeQueuedChangesFromDependencyTree(queuedChangesNeedMergeToSql);
+
+                                    OutputFailuresList.Add(new PossiblyPreexistingFileChangeInError(AllFileChanges[currentChangeIndex].ExistingError, CurrentDependencyTree.DependencyFileChange));
+                                }
+                                else
+                                {
+                                    bool nonQueuedChangeFound = false;
+                                    bool nonFailedOutChangeFound = false;
+                                    
+                                    IEnumerable<KeyValuePair<int, FileChange>> nonQueuedChangesEnumerable = EnumerateDependencies(CurrentDependencyTree.DependencyFileChange);
+                                    foreach (KeyValuePair<int, FileChange> currentNonQueuedChange in nonQueuedChangesEnumerable)
+                                    {
+                                        FileChangeWithDependencies castEnumeratedNonQueuedChange;
+                                        KeyValuePair<FileChange, FileChangeSource> mappedOriginalNonQueuedChange;
+                                        if ((castEnumeratedNonQueuedChange = currentNonQueuedChange.Value as FileChangeWithDependencies) != null
+                                            && OriginalFileChangeMappings.TryGetValue(castEnumeratedNonQueuedChange,
+                                                out mappedOriginalNonQueuedChange))
+                                        {
+                                            if (mappedOriginalNonQueuedChange.Value != FileChangeSource.QueuedChanges)
+                                            {
+                                                nonQueuedChangeFound = true;
+
+                                                if (mappedOriginalNonQueuedChange.Value != FileChangeSource.FailedOutList)
+                                                {
+                                                    nonFailedOutChangeFound = true;
+                                                }
+
+                                                if (nonFailedOutChangeFound)
+                                                {
+                                                    break;
+                                                }
+                                            }
+                                            else
+                                            {
+                                                nonFailedOutChangeFound = true;
+
+                                                if (nonQueuedChangeFound)
+                                                {
+                                                    break;
+                                                }
+                                            }
+                                        }
+                                    }
+
+                                    if (nonQueuedChangeFound)
+                                    {
+                                        removeQueuedChangesFromDependencyTree(queuedChangesNeedMergeToSql);
+
+                                        if (nonFailedOutChangeFound)
+                                        {
+                                            FileStream OutputStream = null;
+                                            bool CurrentFailed = false;
+                                            if (CurrentDependencyTree.DependencyFileChange.Metadata != null
+                                                && !CurrentDependencyTree.DependencyFileChange.Metadata.HashableProperties.IsFolder
+                                                && (CurrentDependencyTree.DependencyFileChange.Type == FileChangeType.Created
+                                                    || CurrentDependencyTree.DependencyFileChange.Type == FileChangeType.Modified)
+                                                && CurrentDependencyTree.DependencyFileChange.Direction == SyncDirection.To)
+                                            {
+                                                try
+                                                {
+                                                    try
+                                                    {
+                                                        OutputStream = new FileStream(CurrentDependencyTree.DependencyFileChange.NewPath.ToString(), FileMode.Open, FileAccess.Read, FileShare.Read);
+                                                    }
+                                                    catch (FileNotFoundException)
+                                                    {
+                                                        CurrentDependencyTree.DependencyFileChange.NotFoundForStreamCounter++;
+                                                        throw;
+                                                    }
+                                                    byte[] previousMD5Bytes;
+                                                    CLError retrieveMD5Error = CurrentDependencyTree.DependencyFileChange.GetMD5Bytes(out previousMD5Bytes);
+                                                    if (retrieveMD5Error != null)
+                                                    {
+                                                        throw new AggregateException("Error retrieving previousMD5Bytes", retrieveMD5Error.GrabExceptions());
+                                                    }
+
+                                                    MD5 md5Hasher = MD5.Create();
+
+                                                    try
+                                                    {
+                                                        byte[] fileBuffer = new byte[FileConstants.BufferSize];
+                                                        int fileReadBytes;
+                                                        long countFileSize = 0;
+
+                                                        while ((fileReadBytes = OutputStream.Read(fileBuffer, 0, FileConstants.BufferSize)) > 0)
+                                                        {
+                                                            countFileSize += fileReadBytes;
+                                                            md5Hasher.TransformBlock(fileBuffer, 0, fileReadBytes, fileBuffer, 0);
+                                                        }
+
+                                                        md5Hasher.TransformFinalBlock(FileConstants.EmptyBuffer, 0, 0);
+                                                        byte[] newMD5Bytes = md5Hasher.Hash;
+
+                                                        string pathString = CurrentDependencyTree.DependencyFileChange.NewPath.ToString();
+                                                        FileInfo uploadInfo = new FileInfo(pathString);
+                                                        DateTime newCreationTime = uploadInfo.CreationTimeUtc.DropSubSeconds();
+                                                        DateTime newWriteTime = uploadInfo.LastWriteTimeUtc.DropSubSeconds();
+
+                                                        if (newCreationTime.CompareTo(CurrentDependencyTree.DependencyFileChange.Metadata.HashableProperties.CreationTime) != 0 // creation time changed
+                                                            || newWriteTime.CompareTo(CurrentDependencyTree.DependencyFileChange.Metadata.HashableProperties.LastTime) != 0 // or last write time changed
+                                                            || CurrentDependencyTree.DependencyFileChange.Metadata.HashableProperties.Size == null // or previous size was not set
+                                                            || ((long)CurrentDependencyTree.DependencyFileChange.Metadata.HashableProperties.Size) == countFileSize // or size changed
+                                                            || !((previousMD5Bytes == null && newMD5Bytes == null)
+                                                                || (previousMD5Bytes != null && newMD5Bytes != null && previousMD5Bytes.Length == newMD5Bytes.Length && NativeMethods.memcmp(previousMD5Bytes, newMD5Bytes, new UIntPtr((uint)previousMD5Bytes.Length)) == 0))) // or md5 changed
+                                                        {
+                                                            CLError setMD5Error = CurrentDependencyTree.DependencyFileChange.SetMD5(newMD5Bytes);
+                                                            if (setMD5Error != null)
+                                                            {
+                                                                throw new AggregateException("Error setting DependenyFileChange MD5", setMD5Error.GrabExceptions());
+                                                            }
+
+                                                            CurrentDependencyTree.DependencyFileChange.Metadata.HashableProperties = new FileMetadataHashableProperties(false,
+                                                                newWriteTime,
+                                                                newCreationTime,
+                                                                countFileSize);
+
+                                                            CLError writeNewMetadataError = Indexer.MergeEventsIntoDatabase(new FileChangeMerge[] { new FileChangeMerge(CurrentDependencyTree.DependencyFileChange, null) });
+                                                            if (writeNewMetadataError != null)
+                                                            {
+                                                                throw new AggregateException("Error writing updated file upload metadata to SQL", writeNewMetadataError.GrabExceptions());
+                                                            }
+                                                        }
+                                                    }
+                                                    finally
+                                                    {
+                                                        try
+                                                        {
+                                                            if (OutputStream != null)
+                                                            {
+                                                                OutputStream.Seek(0, SeekOrigin.Begin);
+                                                            }
+                                                        }
+                                                        catch
+                                                        {
+                                                        }
+
+                                                        md5Hasher.Dispose();
+                                                    }
+                                                }
+                                                catch (Exception ex)
+                                                {
+                                                    CurrentFailed = true;
+                                                    toReturn += ex;
+                                                }
+                                            }
+
+                                            if (CurrentFailed)
+                                            {
+                                                OutputFailuresList.Add(new PossiblyPreexistingFileChangeInError(false, CurrentDependencyTree.DependencyFileChange));
+                                            }
+                                            else
+                                            {
+                                                OutputChangesList.Add(new PossiblyStreamableFileChange(CurrentDependencyTree.DependencyFileChange, OutputStream));
+                                            }
+                                        }
+                                        else/* if (failedOutChanges != null)*/ // not necessary to check for null failed out changes list since if it was null this else condition could never be reached
+                                        {
+                                            failedOutChanges.Add(CurrentDependencyTree.DependencyFileChange);
+                                        }
+                                    }
+                                }
+                            }
+                        }
+
+                        CLError queuedChangesSqlError = Indexer.MergeEventsIntoDatabase(queuedChangesNeedMergeToSql.Select(currentQueuedChangeToSql => currentQueuedChangeToSql.Key));
+                        if (queuedChangesSqlError != null)
+                        {
+                            toReturn += new AggregateException("Error adding QueuedChanges within processing/failed changes dependency tree to SQL", queuedChangesSqlError.GrabExceptions());
+                        }
+                        foreach (KeyValuePair<FileChangeMerge, FileChange> mergedToSql in queuedChangesNeedMergeToSql)
+                        {
+                            try
+                            {
+                                if (mergedToSql.Key.MergeTo.EventId == 0)
+                                {
+                                    throw new ArgumentException("Cannot communicate FileChange without EventId; FileChangeSource: QueuedChanges");
+                                }
+                                else
+                                {
+                                    mergedToSql.Value.Dispose();
+                                    if (!RemoveFileChangeFromQueuedChanges(mergedToSql.Value, originalQueuedChangesIndexesByInMemoryIdsWrapped))
+                                    {
+                                        throw new KeyNotFoundException("Unable to remove FileChange from QueuedChanges after merging to SQL");
+                                    }
+                                }
+                            }
+                            catch (Exception ex)
+                            {
+                                toReturn += ex;
+                            }
+                        }
+
+                        outputChanges = OutputChangesList;
+                        outputChangesInError = OutputFailuresList;
+                    }
+                }
+            }
+            catch (Exception ex)
+            {
+                outputChanges = Helpers.DefaultForType<IEnumerable<PossiblyStreamableFileChange>>();
+                outputChangesInError = Helpers.DefaultForType<IEnumerable<PossiblyPreexistingFileChangeInError>>();
+                nullChangeFound = false;
+                toReturn += ex;
+            }
+
+            if ((_syncBox.CopiedSettings.TraceType & TraceType.FileChangeFlow) == TraceType.FileChangeFlow)
+            {
+                ComTrace.LogFileChangeFlow(_syncBox.CopiedSettings.TraceLocation, _syncBox.CopiedSettings.DeviceId, _syncBox.SyncBoxId, FileChangeFlowEntryPositionInFlow.GrabChangesQueuedChangesAddedToSQL, queuedChangesNeedMergeToSql.Select(currentQueuedChange => ((Func<FileChange, FileChange>)(removeDependencies =>
+                    {
+                        FileChangeWithDependencies selectedWithoutDependencies;
+                        CLError createSelectedError = FileChangeWithDependencies.CreateAndInitialize(removeDependencies, /* initialDependencies */ null, out selectedWithoutDependencies);
+                        if (createSelectedError != null)
+                        {
+                            throw new AggregateException("Creating selectedWithDependencies returned an error", createSelectedError.GrabExceptions());
+                        }
+                        return selectedWithoutDependencies;
+                    }))(currentQueuedChange.Key.MergeTo)));
+                ComTrace.LogFileChangeFlow(_syncBox.CopiedSettings.TraceLocation, _syncBox.CopiedSettings.DeviceId, _syncBox.SyncBoxId, FileChangeFlowEntryPositionInFlow.GrabChangesOutputChanges, (outputChanges ?? Enumerable.Empty<PossiblyStreamableFileChange>()).Select(currentOutputChange => currentOutputChange.FileChange));
+                ComTrace.LogFileChangeFlow(_syncBox.CopiedSettings.TraceLocation, _syncBox.CopiedSettings.DeviceId, _syncBox.SyncBoxId, FileChangeFlowEntryPositionInFlow.GrabChangesOutputChangesInError, (outputChangesInError ?? Enumerable.Empty<PossiblyPreexistingFileChangeInError>()).Select(currentOutputChange => currentOutputChange.FileChange));
+            }
+
+            return toReturn;
+        }
+        private enum FileChangeSource : byte
+        {
+            QueuedChanges,
+            FailureQueue,
+            ProcessingChanges,
+            FailedOutList
+        }
+        private IEnumerable<KeyValuePair<int, FileChange>> EnumerateDependencies(FileChange toEnumerate, int currentLevelDeep = 0, bool onlyRenamePathsFromTop = false)
+        {
+            if (currentLevelDeep == 0)
+            {
+                List<KeyValuePair<int, FileChange>> toReturn = new List<KeyValuePair<int, FileChange>>();
+
+                foreach (KeyValuePair<int, FileChange> currentInnerNode in EnumerateDependencies(toEnumerate, 1, onlyRenamePathsFromTop))
+                {
+                    toReturn.Add(currentInnerNode);
+                }
+
+                return toReturn;
+            }
+            else if (toEnumerate != null
+                && (!onlyRenamePathsFromTop
+                    || toEnumerate.Type == FileChangeType.Renamed))
+            {
+                KeyValuePair<int, FileChange>[] currentEnumerated = new KeyValuePair<int, FileChange>[] { new KeyValuePair<int, FileChange>(currentLevelDeep, toEnumerate) };
+
+                FileChangeWithDependencies castEnumerate = toEnumerate as FileChangeWithDependencies;
+                if (castEnumerate != null && castEnumerate.DependenciesCount > 0)
+                {
+                    return currentEnumerated.Concat(castEnumerate.Dependencies.SelectMany(innerDependency => EnumerateDependencies(innerDependency, currentLevelDeep + 1, onlyRenamePathsFromTop)));
+                }
+                else
+                {
+                    return currentEnumerated;
+                }
+            }
+            else
+            {
+                return Enumerable.Empty<KeyValuePair<int, FileChange>>();
+            }
+        }
+
+        private IEnumerable<FileChange> EnumerateDependenciesFromFileChangeDeepestLevelsFirst(FileChange toEnumerate, bool onlyRenamePathsFromTop = false)
+        {
+            if (toEnumerate == null)
+            {
+                return null;
+            }
+
+            List<List<FileChange>> levelsOfDependencies = new List<List<FileChange>>();
+
+            IEnumerable<KeyValuePair<int, FileChange>> dependencyEnumerable = EnumerateDependencies(toEnumerate, onlyRenamePathsFromTop: onlyRenamePathsFromTop);
+            foreach (KeyValuePair<int, FileChange> currentDependency in dependencyEnumerable)
+            {
+                if (levelsOfDependencies.Count < currentDependency.Key)
+                {
+                    levelsOfDependencies.Add(new List<FileChange>(new FileChange[] { currentDependency.Value }));
+                }
+                else
+                {
+                    levelsOfDependencies[currentDependency.Key - 1].Add(currentDependency.Value);
+                }
+            }
+
+            IEnumerable<FileChange> toReturn = Enumerable.Empty<FileChange>();
+            for (int reversedLevelIndex = levelsOfDependencies.Count - 1; reversedLevelIndex >= 0; reversedLevelIndex--)
+            {
+                toReturn = toReturn.Concat(levelsOfDependencies[reversedLevelIndex]);
+            }
+            return toReturn;
+        }
+
+        /// <summary>
+        /// Call this first to start monitoring file system while initial indexing/synchronization occur,
+        /// BeginProcessing(initialList) must be called before monitored events begin processing
+        /// (call BeginProcessing again after calling Stop() and Start() as well)
+        /// </summary>
+        /// <param name="status">Returns whether monitor is started or if it had already been started</param>
+        /// <returns>Error if it occurred</returns>
+        public CLError Start(out MonitorStatus status)
+        {
+            try
+            {
+                // lock on current object for changing RunningStatus so it cannot be stopped/started simultaneously
+                lock (this)
+                {
+                    // throw error if monitor has previously been disposed
+                    if (Disposed)
+                    {
+                        // disposed exception
+                        throw new Exception("Cannot start monitor after it has been disposed");
+                    }
+
+                    // only start if monitor is not already running
+                    if (RunningStatus == MonitorRunning.NotRunning)
+                    {
+                        // lock on current index storage to clear it out
+                        lock (AllPaths)
+                        {
+                            // clear current index storage
+                            AllPaths.Clear();
+                        }
+
+                        // protect root directory from changes such as deletion
+                        setDirectoryAccessControl(true);
+
+                        // create watcher for all files and folders that aren't renamed at current path
+                        FileWatcher = new FileSystemWatcher(CurrentFolderPath);
+                        // increase watcher buffer to maximum
+                        FileWatcher.InternalBufferSize = ushort.MaxValue;
+                        // include recursive subdirectories
+                        FileWatcher.IncludeSubdirectories = true;
+                        // set changes to monitor (all but DirectoryName)
+                        FileWatcher.NotifyFilter = NotifyFilters.Attributes
+                            | NotifyFilters.CreationTime
+                            | NotifyFilters.FileName
+                            | NotifyFilters.LastAccess
+                            | NotifyFilters.LastWrite
+                            | NotifyFilters.Security
+                            | NotifyFilters.Size;
+                        // attach handlers for all watcher events to file-specific handlers
+                        FileWatcher.Changed += fileWatcher_Changed;
+                        FileWatcher.Created += fileWatcher_Changed;
+                        FileWatcher.Deleted += fileWatcher_Changed;
+                        FileWatcher.Renamed += fileWatcher_Changed;
+                        // start receiving change events
+                        FileWatcher.EnableRaisingEvents = true;
+
+                        // create watcher for folders that are renamed at the current path
+                        FolderWatcher = new FileSystemWatcher(CurrentFolderPath);
+                        // increase watcher buffer to maximum
+                        FolderWatcher.InternalBufferSize = ushort.MaxValue;
+                        // include recursive subdirectories
+                        FolderWatcher.IncludeSubdirectories = true;
+                        // set changes to monitor (only DirectoryName)
+                        FolderWatcher.NotifyFilter = NotifyFilters.DirectoryName;
+                        // attach handlers for all watcher events to folder-specific handlers
+                        FolderWatcher.Changed += folderWatcher_Changed;
+                        FolderWatcher.Created += folderWatcher_Changed;
+                        FolderWatcher.Deleted += folderWatcher_Changed;
+                        FolderWatcher.Renamed += folderWatcher_Changed;
+                        // start receiving change events
+                        FolderWatcher.EnableRaisingEvents = true;
+
+                        // return with 'Started'
+                        status = MonitorStatus.Started;
+                    }
+                    // monitor was already running
+                    else
+                    {
+                        // return with 'AlreadyStarted'
+                        status = MonitorStatus.AlreadyStarted;
+                    }
+                }
+            }
+            catch (Exception ex)
+            {
+                status = Helpers.DefaultForType<MonitorStatus>();
+                return ex;
+            }
+            return null;
+        }
+
+        /// <summary>
+        /// Call this to stop file monitoring and processing
+        /// </summary>
+        /// <param name="status">Returns whether monitor has stopped or if it had already been stopped</param>
+        /// <returns>Error if it occurred</returns>
+        public CLError Stop(out MonitorStatus status)
+        {
+            try
+            {
+                // lock on current object for changing RunningStatus so it cannot be stopped/started simultaneously
+                lock (this)
+                {
+                    // only stop if monitor is currently running (either the FileWatcher or FolderWatcher)
+                    if (RunningStatus != MonitorRunning.NotRunning)
+                    {
+                        // stop watching files/folders
+                        StopWatchers();
+
+                        // return with 'Stopped'
+                        status = MonitorStatus.Stopped;
+                    }
+                    // monitor was not already running
+                    else
+                    {
+                        // return with 'AlreadyStopped'
+                        status = MonitorStatus.AlreadyStopped;
+                    }
+                }
+            }
+            catch (Exception ex)
+            {
+                status = Helpers.DefaultForType<MonitorStatus>();
+                return ex;
+            }
+            return null;
+        }
+
+        /// <summary>
+        /// Call this function when an interprocess receiver gets a call from a
+        /// CopyHookHandler COM object that the root folder has moved or been renamed;
+        /// no need to stop and start the file monitor
+        /// </summary>
+        /// <param name="newPath">new location of root folder</param>
+        public CLError NotifyRootRename(string newPath)
+        {
+            try
+            {
+                // lock on current object for changing RunningStatus so it cannot be stopped/started simultaneously
+                lock (this)
+                {
+                    // enter locker for CurrentFolderPath (rare event, should rarely lock)
+                    CurrentFolderPathLocker.EnterWriteLock();
+                    try
+                    {
+                        // alter path
+                        CurrentFolderPath = newPath;
+                    }
+                    finally
+                    {
+                        // exit locker for CurrentFolderPath
+                        CurrentFolderPathLocker.ExitWriteLock();
+                    }
+                }
+            }
+            catch (Exception ex)
+            {
+                return ex;
+            }
+            return null;
+        }
+
+        /// <summary>
+        /// Call this to cleanup FileSystemWatchers such as on application shutdown,
+        /// do not start the same monitor instance after it has been disposed 
+        /// </summary>
+        public CLError Dispose()
+        {
+            try
+            {
+                ((IDisposable)this).Dispose();
+            }
+            catch (Exception ex)
+            {
+                return ex;
+            }
+            return null;
+        }
+        #endregion
+
+        #region IDisposable member
+        // Standard IDisposable implementation based on MSDN System.IDisposable
+        void IDisposable.Dispose()
+        {
+            this.Dispose(true);
+            GC.SuppressFinalize(this);
+        }
+        #endregion
+
+        #region private methods
+        // Standard IDisposable implementation based on MSDN System.IDisposable
+        private void Dispose(bool disposing)
+        {
+            if (!this.Disposed)
+            {
+                // lock on current object for changing RunningStatus so it cannot be stopped/started simultaneously
+                lock (this)
+                {
+                    // monitor is now set as disposed which will produce errors if startup is called later
+                    Disposed = true;
+                }
+
+                // Run dispose on inner managed objects based on disposing condition
+                if (disposing)
+                {
+                    // cleanup FileSystemWatchers
+                    StopWatchers();
+
+                    InitialIndexLocker.Dispose();
+                }
+
+                lock (QueuesTimer.TimerRunningLocker)
+                {
+                    QueuesTimer.TriggerTimerCompletionImmediately();
+                }
+                
+                // Dispose local unmanaged resources last
+            }
+        }
+
+        /// <summary>
+        /// Todo: notify system that root monitored folder is protected from changes like deletion;
+        /// Will forward call to interprocess receiver (Todo) which talks to a
+        /// CopyHookHandler COM object that captures root events (Todo)
+        /// </summary>
+        /// <param name="newLockState"></param>
+        private void setDirectoryAccessControl(bool newLockState)
+        {
+            //TODO: Need to implement:
+            //http://msdn.microsoft.com/en-us/library/cc144063(VS.85).aspx
+            // Copy Hook Handler will interface similar to BadgeCOM to BadgeNET;
+            // it can store the watched path after it is retrieved so it can ignore any
+            // changes made to other paths; if we allow moving/renaming the Cloud folder
+            // (possible to offer modal dialog confirmation) it can notify Cloud to update
+            // folder location; if we allow deleting the Cloud folder it can notify Cloud
+            // to stop running until a new location is selected
+        }
+
+        /// <summary>
+        /// folder-specific EventHandler for file system watcher,
+        /// call is forwarded to watcher_Changed
+        /// </summary>
+        /// <param name="sender"></param>
+        /// <param name="e"></param>
+        private void folderWatcher_Changed(object sender, FileSystemEventArgs e)
+        {
+            // forward event with folder-specificity as boolean
+            watcher_Changed(sender, e, true);
+        }
+
+        /// <summary>
+        /// file-specific EventHandler for file system watcher,
+        /// call is forwarded to watcher_Changed
+        /// </summary>
+        /// <param name="sender"></param>
+        /// <param name="e"></param>
+        private void fileWatcher_Changed(object sender, FileSystemEventArgs e)
+        {
+            // forward event with file-specificity as boolean
+            watcher_Changed(sender, e, false);
+        }
+
+        private readonly Queue<KeyValuePair<FileSystemEventArgs, bool>> watcher_ChangedQueue = new Queue<KeyValuePair<FileSystemEventArgs,bool>>();
+        private bool watcher_ChangedQueueProcessing = false;
+
+        /// <summary>
+        /// Combined EventHandler for file and folder changes
+        /// </summary>
+        /// <param name="sender">FileSystemWatcher</param>
+        /// <param name="e">Event arguments for the change</param>
+        /// <param name="folderOnly">Value of folder-specificity from routed event</param>
+        private void watcher_Changed(object sender, FileSystemEventArgs e, bool folderOnly)
+        {
+            lock (watcher_ChangedQueue)
+            {
+                if (watcher_ChangedQueueProcessing)
+                {
+                    watcher_ChangedQueue.Enqueue(new KeyValuePair<FileSystemEventArgs, bool>(e, folderOnly));
+                }
+                else
+                {
+                    watcher_ChangedQueueProcessing = true;
+                    ThreadPool.UnsafeQueueUserWorkItem(ProcessWatcher_ChangedQueue, new KeyValuePair<MonitorAgent, KeyValuePair<FileSystemEventArgs, bool>>(this,
+                        new KeyValuePair<FileSystemEventArgs, bool>(e, folderOnly)));
+                }
+            }
+        }
+
+        /// <summary>
+        /// Refactored processing logic for watcher_Changed eventhandler so it can process on a seperate reader thread (thus clearing out the FileSystemWatcher buffer quicker)
+        /// </summary>
+        /// <param name="sender">Contains the MonitorAgent, the FileSystemEventArgs of the initial change, and a bool for whether the initial change was from FolderWatcher (as opposed to FileWatcher)</param>
+        private static void ProcessWatcher_ChangedQueue(object sender)
+        {
+            Nullable<KeyValuePair<MonitorAgent, KeyValuePair<FileSystemEventArgs, bool>>> castSender = sender as Nullable<KeyValuePair<MonitorAgent, KeyValuePair<FileSystemEventArgs, bool>>>;
+            if (castSender == null)
+            {
+                MessageEvents.FireNewEventMessage(
+                    "Error starting Cloud, ProcessWatcher_ChangedQueue sender is not of type KeyValuePair<MonitorAgent, KeyValuePair<FileSystemEventArgs, bool>>",
+                    EventMessageLevel.Important,
+                    new HaltAllOfCloudSDKErrorInfo());
+            }
+            else
+            {
+                MonitorAgent currentAgent = ((KeyValuePair<MonitorAgent, KeyValuePair<FileSystemEventArgs, bool>>)castSender).Key;
+
+                KeyValuePair<FileSystemEventArgs, bool> currentToProcess = ((KeyValuePair<MonitorAgent, KeyValuePair<FileSystemEventArgs, bool>>)castSender).Value;
+
+                Func<bool> continueProcessing = () =>
+                    {
+                        lock (currentAgent)
+                        {
+                            if (currentAgent.Disposed)
+                            {
+                                return false;
+                            }
+                        }
+
+                        lock (currentAgent.watcher_ChangedQueue)
+                        {
+                            if (currentAgent.watcher_ChangedQueue.Count == 0)
+                            {
+                                return currentAgent.watcher_ChangedQueueProcessing = false;
+                            }
+                            else
+                            {
+                                currentToProcess = currentAgent.watcher_ChangedQueue.Dequeue();
+                                return true;
+                            }
+                        }
+                    };
+
+                do
+                {
+                    // Enter read lock of CurrentFolderPath (doesn't lock other threads unless lock is entered for write on rare condition of path changing)
+                    currentAgent.CurrentFolderPathLocker.EnterReadLock();
+                    try
+                    {
+                        // rebuild filePath from current root path and the relative path portion of the change event
+                        string newPath = currentAgent.CurrentFolderPath + currentToProcess.Key.FullPath.Substring(currentAgent.InitialFolderPath.Length);
+                        // previous path for renames only
+                        string oldPath;
+                        // set previous path only if change is a rename
+                        if ((currentToProcess.Key.ChangeType & WatcherChangeTypes.Renamed) == WatcherChangeTypes.Renamed)
+                        {
+                            // cast args to the appropriate type containing previous path
+                            RenamedEventArgs renamedArgs = (RenamedEventArgs)currentToProcess.Key;
+                            // rebuild oldPath from current root path and the relative path portion of the change event;
+                            // should not be a problem pulling the relative path out of the renamed args 'OldFullPath' when the
+                            // file was moved from a directory outside the monitored root because move events don't come across as 'Renamed'
+                            oldPath = currentAgent.CurrentFolderPath + renamedArgs.OldFullPath.Substring(currentAgent.InitialFolderPath.Length);
+                        }
+                        else
+                        {
+                            // no old path for Created/Deleted/Modified events
+                            oldPath = null;
+                        }
+                        
+                        if (currentAgent.debugMemory)
+                        {
+                            memoryDebugger.Instance.WatcherChanged(oldPath, newPath, currentToProcess.Key.ChangeType, folderOnly: currentToProcess.Value);
+                        }
+
+                        // Processes the file system event against the file data and current file index
+                        currentAgent.CheckMetadataAgainstFile(newPath, oldPath, currentToProcess.Key.ChangeType, currentToProcess.Value);
+                    }
+                    catch
+                    {
+                    }
+                    finally
+                    {
+                        // Exit read lock of CurrentFolderPath
+                        currentAgent.CurrentFolderPathLocker.ExitReadLock();
+                    }
+                } while (continueProcessing());
+            }
+        }
+
+        /// <summary>
+        /// Resolve changes to queue from file system events against the file data and current file index
+        /// </summary>
+        /// <param name="newPath">Path where the change was observed</param>
+        /// <param name="oldPath">Previous path if change was a rename</param>
+        /// <param name="changeType">Type of file system event</param>
+        /// <param name="folderOnly">Specificity from routing of file system event</param>
+        /// <param name="alreadyHoldingIndexLock">Optional param only to be set (as true) from BeginProcessing method</param>
+        private void CheckMetadataAgainstFile(string newPath, string oldPath, WatcherChangeTypes changeType, bool folderOnly, bool alreadyHoldingIndexLock = false, GenericHolder<Nullable<KeyValuePair<Action<DisposeCheckingHolder>, DisposeCheckingHolder>>> startProcessingAction = null)
+        {
+            // File system events come through here to resolve the combination of current change, existing metadata, and actual file information on disk;
+            // When the file monitoring is first started, it waits for the completion of an initial indexing (which will process differences as new file events);
+            // During the initial indexing, file system events are added to a queue to be processed after indexing completes;
+            // Except for initial indexing, file system events are processed normally
+
+            // Enter the index lock unless this method is being called from BeginProcessing (which is already holding the write lock)
+            if (!alreadyHoldingIndexLock)
+            {
+                InitialIndexLocker.EnterReadLock();
+            }
+
+            try
+            {
+                // If the initial indexing is running, enqueue changes to process later, otherwise process normally
+
+                if (IsInitialIndex)
+                {
+                    ChangesQueueForInitialIndexing.Enqueue(new ChangesQueueHolder()
+                    {
+                        newPath = newPath,
+                        oldPath = oldPath,
+                        changeType = changeType,
+                        folderOnly = folderOnly
+                    });
+                }
+                else
+                {
+                    // most paths modify the list of current indexes, so lock it from other reads/changes
+                    lock (AllPaths)
+                    {
+
+                        // object for gathering folder info at current path
+                        FilePath pathObject;
+                        DirectoryInfo folder;
+                        pathObject = folder = new DirectoryInfo(newPath);
+
+                        // object for gathering file info (set conditionally later in case we know change is not a file)
+                        FileInfo file = null;
+                        // field used to determine if change is a file or folder
+                        bool isFolder;
+                        // field used to determine if file/folder exists
+                        bool exists;
+                        // field for file length
+                        Nullable<long> fileLength = null;
+
+                        // if file system event was folder-specific, store that change is folder and determine if folder exists
+                        if (folderOnly)
+                        {
+                            // store that change is a folder
+                            isFolder = true;
+                            // check and store if folder exists
+                            exists = folder.Exists;
+                        }
+                        // if file system event was not folder-specific, but a folder exists at the specified path anyways
+                        // then store that change is a folder and that the folder exists
+                        else if (folder.Exists)
+                        {
+                            // store that change is a folder
+                            isFolder = true;
+                            // store that folder exists
+                            exists = true;
+                        }
+                        // if change was not folder-specific and a folder didn't exist at the specified path,
+                        // set object for gathering file info and use that object to determine if file exists
+                        else
+                        {
+                            // since we did not find a folder, assume change is on a file
+                            isFolder = false;
+                            // set object for gathering file info at current path
+                            file = new FileInfo(newPath);
+                            // check and store if file exists
+                            exists = file.Exists;
+                            // ran into a condition where the file was moved between checking if it existed and finding its length,
+                            // fixed by storing the length inside a try/catch and handling the not found exception by flipping exists
+                            if (exists)
+                            {
+                                try
+                                {
+                                    fileLength = file.Length;
+                                }
+                                catch (FileNotFoundException)
+                                {
+                                    exists = false;
+                                }
+                                catch
+                                {
+                                }
+                            }
+                        }
+
+                        CheckMetadataEntry debugEntry;
+                        if (debugMemory)
+                        {
+                            debugEntry = new CheckMetadataEntry()
+                            {
+                                IsFolder = isFolder,
+                                NewExists = exists,
+                                OldPath = oldPath,
+                                NewPath = newPath,
+                                OldChangeType =
+                                    (changeType == WatcherChangeTypes.Changed
+                                        ? new WatcherChangeChanged()
+                                        : (changeType == WatcherChangeTypes.Created
+                                            ? new WatcherChangeCreated()
+                                            : (changeType == WatcherChangeTypes.Deleted
+                                                ? new WatcherChangeDeleted()
+                                                : (changeType == WatcherChangeTypes.Renamed
+                                                    ? new WatcherChangeRenamed()
+                                                    : new WatcherChangeType())))),
+                                Size = fileLength ?? 0,
+                                SizeSpecified = fileLength != null
+                            };
+                        }
+                        else
+                        {
+                            debugEntry = null;
+                        }
+
+                        try
+                        {
+                            // Only process file/folder event if it does not exist or if its FileAttributes does not contain any unwanted attributes
+                            // Also ensure if it is a file that the file is not a shortcut
+                            if (!exists// file/folder does not exist so no need to check attributes
+                                || ((FileAttributes)0 == // compare bitwise and of FileAttributes and all unwanted attributes to '0'
+                                    ((isFolder // need to grab FileAttributes based on whether change is on a file or folder
+                                    ? folder.Attributes // change is on folder, grab folder attributes
+                                    : file.Attributes) // change is on file, grab file attributes
+                                        & (FileAttributes.Hidden // ignore hidden files
+                                            | FileAttributes.Offline // ignore offline files (data is not available on them)
+                                            | FileAttributes.System // ignore system files
+                                            | FileAttributes.Temporary)) // ignore temporary files
+                                    && (isFolder ? true : !FileIsShortcut(file)))) // allow change if it is a folder or if it is a file that is not a shortcut
+                            {
+                                DateTime lastTime;
+                                DateTime creationTime;
+                                if (exists)
+                                {
+                                    // set last time and creation time from appropriate info based on whether change is on a folder or file
+                                    if (isFolder)
+                                    {
+                                        lastTime = folder.LastWriteTimeUtc.DropSubSeconds();
+                                        creationTime = folder.CreationTimeUtc.DropSubSeconds();
+                                    }
+                                    // change was not a folder, grab times based on file
+                                    else
+                                    {
+                                        lastTime = file.LastWriteTimeUtc.DropSubSeconds();
+                                        creationTime = file.CreationTimeUtc.DropSubSeconds();
+                                    }
+                                }
+                                else
+                                {
+                                    creationTime = lastTime = new DateTime(FileConstants.InvalidUtcTimeTicks, DateTimeKind.Utc);
+                                }
+
+                                if (debugMemory)
+                                {
+                                    debugEntry.LastTime = lastTime;
+                                    debugEntry.LastTimeSpecified = lastTime.Ticks != FileConstants.InvalidUtcTimeTicks;
+                                    debugEntry.CreationTime = creationTime;
+                                    debugEntry.CreationTimeSpecified = creationTime.Ticks != FileConstants.InvalidUtcTimeTicks;
+                                }
+
+                                #region file system event, current file status, and current recorded index state flow
+
+                                // for file system events marked as file/folder changes or additions
+                                if ((changeType & WatcherChangeTypes.Changed) == WatcherChangeTypes.Changed
+                                    || (changeType & WatcherChangeTypes.Created) == WatcherChangeTypes.Created)
+                                {
+                                    // if file/folder actually exists
+                                    if (exists)
+                                    {
+                                        // if index exists at specified path
+                                        if (AllPaths.ContainsKey(pathObject))
+                                        {
+                                            if (debugMemory)
+                                            {
+                                                debugEntry.NewIndexed = true;
+                                                debugEntry.NewIndexedSpecified = true;
+                                            }
+
+                                            // No need to send modified events for folders
+                                            // so check if event is on a file or if folder modifies are not ignored
+                                            if (!isFolder
+                                                || !IgnoreFolderModifies)
+                                            {
+                                                // retrieve stored index
+                                                FileMetadata previousMetadata = AllPaths[pathObject];
+                                                // compare stored index with values from file info
+                                                FileMetadata newMetadata = ReplacementMetadataIfDifferent(previousMetadata,
+                                                    isFolder,
+                                                    lastTime,
+                                                    creationTime,
+                                                    fileLength,
+                                                    null);
+                                                // if new metadata came back after comparison, queue file change for modify
+                                                if (newMetadata != null)
+                                                {
+                                                    if (debugMemory)
+                                                    {
+                                                        debugEntry.NewChangeType = new WatcherChangeChanged();
+                                                    }
+
+                                                    // replace index at current path
+                                                    AllPaths[pathObject] = newMetadata;
+                                                    // queue file change for modify
+                                                    QueueFileChange(new FileChange(QueuedChanges)
+                                                    {
+                                                        NewPath = pathObject,
+                                                        Metadata = newMetadata,
+                                                        Type = FileChangeType.Modified,
+                                                        Direction = SyncDirection.To // detected that a file or folder was modified locally, so Sync To to update server
+                                                    }, startProcessingAction);
+                                                }
+                                            }
+                                        }
+                                        // if index did not already exist
+                                        else
+                                        {
+                                            if (debugMemory)
+                                            {
+                                                debugEntry.NewIndexedSpecified = true;
+                                                debugEntry.NewChangeType = new WatcherChangeCreated();
+                                            }
+
+                                            // add new index
+                                            AllPaths.Add(pathObject,
+                                                new FileMetadata()
+                                                {
+                                                    HashableProperties = new FileMetadataHashableProperties(isFolder,
+                                                        lastTime,
+                                                        creationTime,
+                                                        fileLength)
+                                                });
+                                            // queue file change for create
+                                            QueueFileChange(new FileChange(QueuedChanges)
+                                            {
+                                                NewPath = pathObject,
+                                                Metadata = AllPaths[pathObject],
+                                                Type = FileChangeType.Created,
+                                                Direction = SyncDirection.To // detected that a file or folder was created locally, so Sync To to update server
+                                            }, startProcessingAction);
+                                        }
+                                    }
+                                    // if file file does not exist, but an index exists
+                                    else if (AllPaths.ContainsKey(pathObject))
+                                    {
+                                        if (debugMemory)
+                                        {
+                                            debugEntry.NewIndexed = true;
+                                            debugEntry.NewIndexedSpecified = true;
+                                            debugEntry.NewChangeType = new WatcherChangeDeleted();
+                                        }
+
+                                        // queue file change for delete
+                                        QueueFileChange(new FileChange(QueuedChanges)
+                                        {
+                                            NewPath = pathObject,
+                                            Metadata = AllPaths[pathObject],
+                                            Type = FileChangeType.Deleted,
+                                            Direction = SyncDirection.To // detected that a file or folder was deleted locally, so Sync To to update server
+                                        }, startProcessingAction);
+                                        // remove index
+                                        AllPaths.Remove(pathObject);
+                                    }
+                                    else if (debugMemory)
+                                    {
+                                        debugEntry.NewIndexedSpecified = true;
+                                    }
+                                }
+                                // for file system events marked as rename
+                                else if ((changeType & WatcherChangeTypes.Renamed) == WatcherChangeTypes.Renamed)
+                                {
+                                    FilePath oldPathObject = oldPath;
+
+                                    // store a boolean which may be set to true to notify a condition when a rename operation may need to be queued
+                                    bool possibleRename = false;
+                                    // if index exists at the previous path
+                                    if (AllPaths.ContainsKey(oldPathObject))
+                                    {
+                                        // if a file or folder exists at the previous path
+                                        if (File.Exists(oldPath)
+                                            || Directory.Exists(oldPath))
+                                        {
+                                            if (debugMemory)
+                                            {
+                                                debugEntry.OldIndexed = true;
+                                                debugEntry.OldIndexedSpecified = true;
+                                                debugEntry.PossibleRenameSpecified = true;
+                                            }
+
+                                            // recurse once on this current function to process the previous path as a file system modified event
+                                            CheckMetadataAgainstFile(oldPath, null, WatcherChangeTypes.Changed, false);
+                                        }
+                                        // if no file nor folder exists at the previous path and a file or folder does exist at the current path
+                                        else if (exists)
+                                        {
+                                            if (debugMemory)
+                                            {
+                                                debugEntry.OldIndexed = true;
+                                                debugEntry.OldIndexedSpecified = true;
+                                                debugEntry.PossibleRename = true;
+                                                debugEntry.PossibleRenameSpecified = true;
+                                            }
+
+                                            // set precursor condition for queueing a file change for rename
+                                            possibleRename = true;
+                                        }
+                                        // if no file nor folder exists at either the previous or current path
+                                        else
+                                        {
+                                            if (debugMemory)
+                                            {
+                                                debugEntry.OldIndexed = true;
+                                                debugEntry.OldIndexedSpecified = true;
+                                                debugEntry.NewChangeType = new WatcherChangeDeleted();
+                                                debugEntry.PossibleRenameSpecified = true;
+                                            }
+
+                                            // queue file change for delete at previous path
+                                            QueueFileChange(new FileChange(QueuedChanges)
+                                            {
+                                                NewPath = oldPathObject,
+                                                Metadata = AllPaths[oldPathObject],
+                                                Type = FileChangeType.Deleted,
+                                                Direction = SyncDirection.To // detected that a file or folder was deleted locally, so Sync To to update server
+                                            }, startProcessingAction);
+                                            // remove index at previous path
+                                            AllPaths.Remove(oldPathObject);
+                                        }
+                                    }
+                                    else if (debugMemory)
+                                    {
+                                        debugEntry.OldIndexedSpecified = true;
+                                        debugEntry.PossibleRenameSpecified = true;
+                                    }
+
+                                    // if index exists at current path (irrespective of last condition on previous path index)
+                                    if (AllPaths.ContainsKey(pathObject))
+                                    {
+                                        // if file or folder exists at the current path
+                                        if (exists)
+                                        {
+                                            // No need to send modified events for folders
+                                            // so check if event is on a file or if folder modifies are not ignored
+                                            if (!isFolder
+                                                || !IgnoreFolderModifies)
+                                            {
+                                                // retrieve stored index at current path
+                                                FileMetadata previousMetadata = AllPaths[pathObject];
+                                                // compare stored index with values from file info
+                                                FileMetadata newMetadata = ReplacementMetadataIfDifferent(previousMetadata,
+                                                    isFolder,
+                                                    lastTime,
+                                                    creationTime,
+                                                    fileLength,
+                                                    null);
+                                                // if new metadata came back after comparison, queue file change for modify
+                                                if (newMetadata != null)
+                                                {
+                                                    if (debugMemory)
+                                                    {
+                                                        debugEntry.NewIndexed = true;
+                                                        debugEntry.NewIndexedSpecified = true;
+                                                        if (debugEntry.NewChangeType != null)
+                                                        {
+                                                            memoryDebugger.Instance.AddCheckMetadata(debugEntry);
+                                                            debugEntry = new CheckMetadataEntry()
+                                                            {
+                                                                CreationTime = debugEntry.CreationTime,
+                                                                CreationTimeSpecified = debugEntry.CreationTimeSpecified,
+                                                                IsFolder = debugEntry.IsFolder,
+                                                                LastTime = debugEntry.LastTime,
+                                                                LastTimeSpecified = debugEntry.LastTimeSpecified,
+                                                                NewExists = debugEntry.NewExists,
+                                                                NewIndexed = debugEntry.NewIndexed,
+                                                                NewIndexedSpecified = debugEntry.NewIndexedSpecified,
+                                                                NewPath = debugEntry.NewPath,
+                                                                OldChangeType = debugEntry.OldChangeType,
+                                                                OldExists = debugEntry.OldExists,
+                                                                OldExistsSpecified = debugEntry.OldExistsSpecified,
+                                                                OldIndexed = debugEntry.OldIndexed,
+                                                                OldIndexedSpecified = debugEntry.OldIndexedSpecified,
+                                                                OldPath = debugEntry.OldPath,
+                                                                PossibleRename = debugEntry.PossibleRename,
+                                                                PossibleRenameSpecified = debugEntry.PossibleRenameSpecified,
+                                                                Size = debugEntry.Size,
+                                                                SizeSpecified = debugEntry.SizeSpecified
+                                                            };
+                                                        }
+                                                        debugEntry.NewChangeType = new WatcherChangeChanged();
+                                                    }
+
+                                                    // replace index at current path
+                                                    AllPaths[pathObject] = newMetadata;
+                                                    // queue file change for modify
+                                                    QueueFileChange(new FileChange(QueuedChanges)
+                                                    {
+                                                        NewPath = pathObject,
+                                                        Metadata = newMetadata,
+                                                        Type = FileChangeType.Modified,
+                                                        Direction = SyncDirection.To // detected that a file or folder was modified locally, so Sync To to update server
+                                                    }, startProcessingAction);
+                                                }
+                                                else if (debugMemory)
+                                                {
+                                                    debugEntry.NewIndexed = true;
+                                                    debugEntry.NewIndexedSpecified = true;
+                                                }
+                                            }
+                                        }
+                                        // else file does not exist
+                                        else
+                                        {
+                                            if (debugMemory)
+                                            {
+                                                debugEntry.NewIndexed = true;
+                                                debugEntry.NewIndexedSpecified = true;
+                                                if (debugEntry.NewChangeType != null)
+                                                {
+                                                    memoryDebugger.Instance.AddCheckMetadata(debugEntry);
+                                                    debugEntry = new CheckMetadataEntry()
+                                                    {
+                                                        CreationTime = debugEntry.CreationTime,
+                                                        CreationTimeSpecified = debugEntry.CreationTimeSpecified,
+                                                        IsFolder = debugEntry.IsFolder,
+                                                        LastTime = debugEntry.LastTime,
+                                                        LastTimeSpecified = debugEntry.LastTimeSpecified,
+                                                        NewExists = debugEntry.NewExists,
+                                                        NewIndexed = debugEntry.NewIndexed,
+                                                        NewIndexedSpecified = debugEntry.NewIndexedSpecified,
+                                                        NewPath = debugEntry.NewPath,
+                                                        OldChangeType = debugEntry.OldChangeType,
+                                                        OldExists = debugEntry.OldExists,
+                                                        OldExistsSpecified = debugEntry.OldExistsSpecified,
+                                                        OldIndexed = debugEntry.OldIndexed,
+                                                        OldIndexedSpecified = debugEntry.OldIndexedSpecified,
+                                                        OldPath = debugEntry.OldPath,
+                                                        PossibleRename = debugEntry.PossibleRename,
+                                                        PossibleRenameSpecified = debugEntry.PossibleRenameSpecified,
+                                                        Size = debugEntry.Size,
+                                                        SizeSpecified = debugEntry.SizeSpecified
+                                                    };
+                                                }
+                                                debugEntry.NewChangeType = new WatcherChangeDeleted();
+                                            }
+
+                                            // queue file change for delete at new path
+                                            QueueFileChange(new FileChange(QueuedChanges)
+                                            {
+                                                NewPath = pathObject,
+                                                Metadata = AllPaths[pathObject],
+                                                Type = FileChangeType.Deleted,
+                                                Direction = SyncDirection.To // detected that a file or folder was deleted locally, so Sync To to update server
+                                            }, startProcessingAction);
+                                            // remove index for new path
+                                            AllPaths.Remove(pathObject);
+
+                                            // no need to continue and check possibeRename since it required exists to be true, return now
+                                            return;
+                                        }
+                                        // if precursor condition was set for a file change for rename
+                                        // (but an index already exists at the new path)
+                                        if (possibleRename)
+                                        {
+                                            if (debugMemory)
+                                            {
+                                                debugEntry.NewIndexed = true;
+                                                debugEntry.NewIndexedSpecified = true;
+                                            }
+
+                                            // queue file change for delete at previous path
+                                            QueueFileChange(new FileChange(QueuedChanges)
+                                            {
+                                                NewPath = oldPathObject,
+                                                Metadata = AllPaths[oldPathObject],
+                                                Type = FileChangeType.Deleted,
+                                                Direction = SyncDirection.To // detected that a file or folder was deleted locally, so Sync To to update server
+                                            }, startProcessingAction);
+                                            // remove index at the previous path
+                                            AllPaths.Remove(oldPathObject);
+                                        }
+                                    }
+                                    // if precursor condition was set for a file change for rename
+                                    // and an index does not exist at the new path
+                                    else if (possibleRename)
+                                    {
+                                        if (debugMemory)
+                                        {
+                                            debugEntry.NewIndexedSpecified = true;
+                                            // the following condition should never be met since possibleRename is set 'instead' of queueing a change
+                                            if (debugEntry.NewChangeType != null)
+                                            {
+                                                memoryDebugger.Instance.AddCheckMetadata(debugEntry);
+                                                debugEntry = new CheckMetadataEntry()
+                                                {
+                                                    CreationTime = debugEntry.CreationTime,
+                                                    CreationTimeSpecified = debugEntry.CreationTimeSpecified,
+                                                    IsFolder = debugEntry.IsFolder,
+                                                    LastTime = debugEntry.LastTime,
+                                                    LastTimeSpecified = debugEntry.LastTimeSpecified,
+                                                    NewExists = debugEntry.NewExists,
+                                                    NewIndexed = debugEntry.NewIndexed,
+                                                    NewIndexedSpecified = debugEntry.NewIndexedSpecified,
+                                                    NewPath = debugEntry.NewPath,
+                                                    OldChangeType = debugEntry.OldChangeType,
+                                                    OldExists = debugEntry.OldExists,
+                                                    OldExistsSpecified = debugEntry.OldExistsSpecified,
+                                                    OldIndexed = debugEntry.OldIndexed,
+                                                    OldIndexedSpecified = debugEntry.OldIndexedSpecified,
+                                                    OldPath = debugEntry.OldPath,
+                                                    PossibleRename = debugEntry.PossibleRename,
+                                                    PossibleRenameSpecified = debugEntry.PossibleRenameSpecified,
+                                                    Size = debugEntry.Size,
+                                                    SizeSpecified = debugEntry.SizeSpecified
+                                                };
+                                            }
+                                            debugEntry.NewChangeType = new WatcherChangeRenamed();
+                                        }
+
+                                        // retrieve index at previous path
+                                        FileMetadata previousMetadata = AllPaths[oldPathObject];
+                                        // compare stored index from previous path with values from current change
+                                        FileMetadata newMetadata = ReplacementMetadataIfDifferent(previousMetadata,
+                                            isFolder,
+                                            lastTime,
+                                            creationTime,
+                                            fileLength,
+                                            null);
+
+                                        //// wouldn't remove and adding cause data to be lost which should have been moved over?
+                                        //
+                                        //// remove index at the previous path
+                                        //AllPaths.Remove(oldPath);
+                                        //// add an index for the current path either from the changed metadata if it exists otherwise the previous metadata
+                                        //AllPaths.Add(pathObject, newMetadata ?? previousMetadata);
+                                        //
+                                        //// switched to the following instead:
+                                        FilePathHierarchicalNode<FileMetadata> oldPathHierarchy;
+                                        CLError existingHierarchyError = AllPaths.GrabHierarchyForPath(oldPathObject, out oldPathHierarchy, suppressException: true);
+                                        if (existingHierarchyError != null)
+                                        {
+                                            throw new AggregateException("Error grabbing hierarchy for oldPath from AllPaths", existingHierarchyError.GrabExceptions());
+                                        }
+                                        if (oldPathHierarchy != null)
+                                        {
+                                            MoveOldPathsToNewPaths(oldPathHierarchy, oldPathObject, pathObject);
+                                        }
+                                        AllPaths[pathObject] = newMetadata ?? previousMetadata;
+
+                                        // queue file change for rename (use changed metadata if it exists otherwise the previous metadata)
+                                        QueueFileChange(new FileChange(QueuedChanges)
+                                        {
+                                            NewPath = pathObject,
+                                            OldPath = oldPathObject,
+                                            Metadata = newMetadata ?? previousMetadata,
+                                            Type = FileChangeType.Renamed,
+                                            Direction = SyncDirection.To // detected that a file or folder was renamed locally, so Sync To to update server
+                                        }, startProcessingAction);
+                                    }
+                                    // if index does not exist at either the old nor new paths and the file exists
+                                    else
+                                    {
+                                        if (debugMemory)
+                                        {
+                                            debugEntry.NewIndexedSpecified = true;
+                                            if (debugEntry.NewChangeType != null)
+                                            {
+                                                memoryDebugger.Instance.AddCheckMetadata(debugEntry);
+                                                debugEntry = new CheckMetadataEntry()
+                                                {
+                                                    CreationTime = debugEntry.CreationTime,
+                                                    CreationTimeSpecified = debugEntry.CreationTimeSpecified,
+                                                    IsFolder = debugEntry.IsFolder,
+                                                    LastTime = debugEntry.LastTime,
+                                                    LastTimeSpecified = debugEntry.LastTimeSpecified,
+                                                    NewExists = debugEntry.NewExists,
+                                                    NewIndexed = debugEntry.NewIndexed,
+                                                    NewIndexedSpecified = debugEntry.NewIndexedSpecified,
+                                                    NewPath = debugEntry.NewPath,
+                                                    OldChangeType = debugEntry.OldChangeType,
+                                                    OldExists = debugEntry.OldExists,
+                                                    OldExistsSpecified = debugEntry.OldExistsSpecified,
+                                                    OldIndexed = debugEntry.OldIndexed,
+                                                    OldIndexedSpecified = debugEntry.OldIndexedSpecified,
+                                                    OldPath = debugEntry.OldPath,
+                                                    PossibleRename = debugEntry.PossibleRename,
+                                                    PossibleRenameSpecified = debugEntry.PossibleRenameSpecified,
+                                                    Size = debugEntry.Size,
+                                                    SizeSpecified = debugEntry.SizeSpecified
+                                                };
+                                            }
+                                            debugEntry.NewChangeType = new WatcherChangeCreated();
+                                        }
+
+                                        // add new index at new path
+                                        AllPaths.Add(pathObject,
+                                            new FileMetadata()
+                                            {
+                                                HashableProperties = new FileMetadataHashableProperties(isFolder,
+                                                    lastTime,
+                                                    creationTime,
+                                                    fileLength)
+                                            });
+                                        // queue file change for create for new path
+                                        QueueFileChange(new FileChange(QueuedChanges)
+                                        {
+                                            NewPath = pathObject,
+                                            Metadata = AllPaths[pathObject],
+                                            Type = FileChangeType.Created,
+                                            Direction = SyncDirection.To // detected that a file or folder was created locally, so Sync To to update server
+                                        }, startProcessingAction);
+                                    }
+                                }
+                                // for file system events marked as delete
+                                else if ((changeType & WatcherChangeTypes.Deleted) == WatcherChangeTypes.Deleted)
+                                {
+                                    // if file or folder exists
+                                    if (exists)
+                                    {
+                                        // if index exists and check for folder modify passes
+                                        if (AllPaths.ContainsKey(pathObject))
+                                        {
+                                            if (
+                                                // No need to send modified events for folders
+                                                // so check if event is on a file or if folder modifies are not ignored
+                                                !isFolder
+                                                    || !IgnoreFolderModifies)
+                                            {
+                                                // retrieve stored index at current path
+                                                FileMetadata previousMetadata = AllPaths[pathObject];
+                                                // compare stored index with values from file info
+                                                FileMetadata newMetadata = ReplacementMetadataIfDifferent(previousMetadata,
+                                                    isFolder,
+                                                    lastTime,
+                                                    creationTime,
+                                                    fileLength,
+                                                    null);
+                                                // if new metadata came back after comparison, queue file change for modify
+                                                if (newMetadata != null)
+                                                {
+                                                    if (debugMemory)
+                                                    {
+                                                        debugEntry.NewIndexed = true;
+                                                        debugEntry.NewIndexedSpecified = true;
+                                                        debugEntry.NewChangeType = new WatcherChangeChanged();
+                                                    }
+
+                                                    // replace index at current path
+                                                    AllPaths[pathObject] = newMetadata;
+                                                    // queue file change for modify
+                                                    QueueFileChange(new FileChange(QueuedChanges)
+                                                    {
+                                                        NewPath = pathObject,
+                                                        Metadata = newMetadata,
+                                                        Type = FileChangeType.Modified,
+                                                        Direction = SyncDirection.To // detected that a file or folder was modified locally, so Sync To to update server
+                                                    }, startProcessingAction);
+                                                }
+                                                else if (debugMemory)
+                                                {
+                                                    debugEntry.NewIndexed = true;
+                                                    debugEntry.NewIndexedSpecified = true;
+                                                }
+                                            }
+                                        }
+                                        else if (debugMemory)
+                                        {
+                                            debugEntry.NewIndexedSpecified = true;
+                                        }
+                                    }
+                                    // if file or folder does not exist but index exists for current path
+                                    else if (AllPaths.ContainsKey(pathObject))
+                                    {
+                                        if (debugMemory)
+                                        {
+                                            debugEntry.NewIndexed = true;
+                                            debugEntry.NewIndexedSpecified = true;
+                                            debugEntry.NewChangeType = new WatcherChangeDeleted();
+                                        }
+
+                                        // queue file change for delete
+                                        QueueFileChange(new FileChange(QueuedChanges)
+                                        {
+                                            NewPath = pathObject,
+                                            Metadata = AllPaths[pathObject],
+                                            Type = FileChangeType.Deleted,
+                                            Direction = SyncDirection.To // detected that a file or folder was deleted locally, so Sync To to update server
+                                        }, startProcessingAction);
+
+                                        // remove index
+                                        AllPaths.Remove(pathObject);
+                                    }
+                                    else if (debugMemory)
+                                    {
+                                        debugEntry.NewIndexedSpecified = true;
+                                    }
+                                }
+
+                                #endregion
+                            }
+                        }
+                        finally
+                        {
+                            if (debugMemory)
+                            {
+                                memoryDebugger.Instance.AddCheckMetadata(debugEntry);
+                            }
+                        }
+
+                        // If the current change is on a directory that was created,
+                        // need to recursively traverse inner objects to also create
+                        if (isFolder
+                            && exists
+                            && (changeType & WatcherChangeTypes.Created) == WatcherChangeTypes.Created)
+                        {
+                            // Recursively traverse inner directories
+                            try
+                            {
+                                foreach (DirectoryInfo subDirectory in folder.EnumerateDirectories())
+                                {
+                                    CheckMetadataAgainstFile(subDirectory.FullName,
+                                        null,
+                                        WatcherChangeTypes.Created,
+                                        true,
+                                        true);
+                                }
+                            }
+                            catch
+                            {
+                            }
+
+                            // Recurse one more level deep for each inner file
+                            try
+                            {
+                                foreach (FileInfo innerFile in folder.EnumerateFiles())
+                                {
+                                    CheckMetadataAgainstFile(innerFile.FullName,
+                                        null,
+                                        WatcherChangeTypes.Created,
+                                        false,
+                                        true);
+                                }
+                            }
+                            catch
+                            {
+                            }
+                        }
+                    }
+                }
+            }
+            finally
+            {
+                if (!alreadyHoldingIndexLock)
+                {
+                    InitialIndexLocker.ExitReadLock();
+                }
+            }
+        }
+
+        private void MoveOldPathsToNewPaths(FilePathHierarchicalNode<FileMetadata> oldPathHierarchy, FilePath oldPath, FilePath newPath)
+        {
+            FilePathHierarchicalNodeWithValue<FileMetadata> oldPathHierarchyWithValue = oldPathHierarchy as FilePathHierarchicalNodeWithValue<FileMetadata>;
+            if (oldPathHierarchyWithValue != null)
+            {
+                AllPaths[oldPathHierarchyWithValue.Value.Key] = null;
+
+                if (!FilePathComparer.Instance.Equals(oldPathHierarchyWithValue.Value.Key, oldPath))
+                {
+                    FilePath rebuiltNewPath = oldPathHierarchyWithValue.Value.Key.Copy();
+                    FilePath.ApplyRename(rebuiltNewPath, oldPath, newPath);
+                    AllPaths[rebuiltNewPath] = oldPathHierarchyWithValue.Value.Value;
+                }
+            }
+
+            if (oldPathHierarchy.Children != null)
+            {
+                foreach (FilePathHierarchicalNode<FileMetadata> innerPathHierarchy in oldPathHierarchy.Children)
+                {
+                    MoveOldPathsToNewPaths(innerPathHierarchy, oldPath, newPath);
+                }
+            }
+        }
+
+        /// <summary>
+        /// Determine if a given file is a shortcut (used to ignore file system events on shortcuts)
+        /// </summary>
+        /// <param name="toCheck">File to check</param>
+        /// <returns>Returns true if file is shortcut, otherwise false</returns>
+        private bool FileIsShortcut(FileInfo toCheck)
+        {
+            // if there is an issue establishing the Win32 shell, just assume that the ".lnk" extension means it was a shortcut;
+            // so the following boolean will be set true once the file extension is found to be ".lnk" and set back to false once
+            // the shell object has been instantiated (if it throws an exception while it is still true, then we cannot verify the
+            // shortcut using Shell32 and have to assume it is a valid shortcut)
+            bool shellCodeFailed = false;
+            try
+            {
+                // shortcuts must have shortcut extension for OS to treat it like a shortcut
+                if (toCheck.Extension.TrimStart('.').Equals(ShortcutExtension, StringComparison.InvariantCultureIgnoreCase))
+                {
+                    // set boolean so if Shell32 fails to retrive, assume the ".lnk" is sufficient to ensure file is a shortcut
+                    shellCodeFailed = true;
+
+                    // Get Shell interface inside try/catch cause an error means we cannot use Shell32.dll for determining shortcut status
+                    // (presumes .lnk will be a shortcut in that case)
+                    
+                    // Shell interface needed to verify shortcut validity
+                    Interop.Shell32.Shell shell32 = new Interop.Shell32.Shell();
+                    if (shell32 == null)
+                    {
+                        throw new Exception("System does not support Shell32, file will be assumed to be a valid shortcut");
+                    }
+
+                    // set boolean back to false since Shell32 was successfully retrieved,
+                    // so it if fails after this point then the file is not a valid shortcut
+                    shellCodeFailed = false;
+
+                    // The following code will either succeed and process the boolean for a readable shortcut, or it will fail (not a valid shortcut)
+                    var lnkDirectory = shell32.NameSpace(toCheck.DirectoryName);
+                    var lnkItem = lnkDirectory.Items().Item(toCheck.Name);
+                    var lnk = (Interop.Shell32.ShellLinkObject)lnkItem.GetLink;
+                    return !string.IsNullOrEmpty(lnk.Target.Path);
+                }
+            }
+            catch
+            {
+                // returns true if file is a ".lnk" and either Shell32 failed to retrieve or Shell32 determined shortcut to be valid,
+                // otherwise returns false
+                return shellCodeFailed;
+            }
+            // not a ".lnk" shortcut filetype
+            return false;
+        }
+
+        /// <summary>
+        /// Compares a previous index with new values and returns metadata for a new index if a difference is found
+        /// </summary>
+        /// <param name="previousMetadata">Metadata from existing index</param>
+        /// <param name="isFolder">True for folder or false for file</param>
+        /// <param name="lastTime">The greater of the times for last accessed and last written for file or folder</param>
+        /// <param name="creationTime">Time of creation of file or folder</param>
+        /// <param name="size">File size for file or null for folder</param>
+        /// <param name="targetPath">The target path for a shortcut file, if any</param>
+        /// <returns>Returns null if a difference was not found, otherwise the new metadata to use</returns>
+        private FileMetadata ReplacementMetadataIfDifferent(FileMetadata previousMetadata,
+            bool isFolder,
+            DateTime lastTime,
+            DateTime creationTime,
+            Nullable<long> size,
+            FilePath targetPath)
+        {
+            // Segment out the properties that are used for comparison (before recalculating the MD5)
+            FileMetadataHashableProperties forCompare = new FileMetadataHashableProperties(isFolder,
+                    lastTime,
+                    creationTime,
+                    size);
+
+            // If metadata hashable properties differ at all, new metadata will be created and returned
+            if (!FileMetadataHashableComparer.Default.Equals(previousMetadata.HashableProperties,
+                forCompare)
+                || (previousMetadata.LinkTargetPath == null && targetPath != null)
+                || (previousMetadata.LinkTargetPath != null && targetPath == null)
+                || (previousMetadata.LinkTargetPath != null && targetPath != null && !FilePathComparer.Instance.Equals(previousMetadata.LinkTargetPath, targetPath)))
+            {
+                // metadata change detected
+                return new FileMetadata(previousMetadata.RevisionChanger)
+                {
+                    ServerId = previousMetadata.ServerId,
+                    HashableProperties = forCompare,
+                    Revision = previousMetadata.Revision,
+                    LinkTargetPath = targetPath
+                };
+            }
+            return null;
+        }
+
+        /// <summary>
+        /// Insert new file change into a synchronized queue and begin its delay timer for processing
+        /// </summary>
+        /// <param name="toChange">New file change</param>
+        private void QueueFileChange(FileChange toChange, GenericHolder<Nullable<KeyValuePair<Action<DisposeCheckingHolder>, DisposeCheckingHolder>>> startProcessingAction = null)
+        {
+            if ((_syncBox.CopiedSettings.TraceType & TraceType.FileChangeFlow) == TraceType.FileChangeFlow)
+            {
+                ComTrace.LogFileChangeFlow(_syncBox.CopiedSettings.TraceLocation, _syncBox.CopiedSettings.DeviceId, _syncBox.SyncBoxId, FileChangeFlowEntryPositionInFlow.FileMonitorAddingToQueuedChanges, new FileChange[] { toChange });
+            }
+
+            // lock on queue to prevent conflicting updates/reads
+            lock (QueuedChanges)
+            {
+                // define FileChange for rename if a previous change needs to be compared
+                FileChange matchedFileChangeForRename;
+
+                // function to move the file change to the metadata-keyed queue and start the delayed processing
+                Action<FileChange, GenericHolder<Nullable<KeyValuePair<Action<DisposeCheckingHolder>, DisposeCheckingHolder>>>> StartDelay = (toDelay, runActionExternal) =>
+                {
+                    // move the file change to the metadata-keyed queue if it does not already exist
+                    if (!QueuedChangesByMetadata.ContainsKey(toDelay.Metadata.HashableProperties))
+                    {
+                        // add file change to metadata-keyed queue
+                        QueuedChangesByMetadata.Add(toDelay.Metadata.HashableProperties, toDelay);
+                    }
+
+                    // If onQueueingCallback was set on initialization of the monitor agent, fire the callback with the new FileChange
+                    if (OnQueueing != null)
+                    {
+                        OnQueueing(this, toDelay);
+                    }
+
+                    if (runActionExternal != null)
+                    {
+                        runActionExternal.Value = new KeyValuePair<Action<DisposeCheckingHolder>, DisposeCheckingHolder>(state =>
+                            {
+                                Tuple<FileChange,
+                                    Action<FileChange, object, int>,
+                                    int,
+                                    int> castState = state.Value as Tuple<FileChange, Action<FileChange, object, int>, int, int>;
+
+                                if (castState != null)
+                                {
+                                    // start delayed processing of file change
+                                    castState.Item1.ProcessAfterDelay(
+                                        castState.Item2,// Callback which fires on process timer completion (on a new thread)
+                                        null,// Userstate if needed on callback (unused)
+                                        castState.Item3,// processing delay to wait for more events on this file
+                                        castState.Item4);// number of processing delay resets before it will process the file anyways
+                                }
+                            }, new DisposeCheckingHolder(() => toDelay.DelayCompleted,
+                                new Tuple<FileChange,
+                                    Action<FileChange, object, int>,
+                                    int,
+                                    int>(toDelay, // file change to delay-process
+                                    ProcessFileChange,// Callback which fires on process timer completion (on a new thread)
+                                    ProcessingDelayInMilliseconds,// processing delay to wait for more events on this file
+                                    ProcessingDelayMaxResets)));// number of processing delay resets before it will process the file anyways
+                    }
+                    else
+                    {
+                        // start delayed processing of file change
+                        toDelay.ProcessAfterDelay(
+                            ProcessFileChange,// Callback which fires on process timer completion (on a new thread)
+                            null,// Userstate if needed on callback (unused)
+                            ProcessingDelayInMilliseconds,// processing delay to wait for more events on this file
+                            ProcessingDelayMaxResets);// number of processing delay resets before it will process the file anyways
+                    }
+                };
+                // if queue already contains a file change at the same path,
+                // either replace change and start the new one if the old one is currently processing
+                // otherwise change the existing file change properties to match the new ones and restart the delay timer
+                if (QueuedChanges.ContainsKey(toChange.NewPath))
+                {
+                    // grab existing file change from the queue
+                    FileChange previousChange = QueuedChanges[toChange.NewPath];
+                    // DoNotAddToSQLIndex should only be true for events already in the SQL index,
+                    // and existing events from the index only reprocess once therefore second events
+                    // mean a new change has occurred to add to database
+                    toChange.DoNotAddToSQLIndex = previousChange.DoNotAddToSQLIndex = false;
+                    // if the file change is already marked that it started processing,
+                    // need to replace the file change in the queue (which will start it's own processing later on a new delay)
+                    if (previousChange.DelayCompleted)
+                    {
+                        // replace file change in the queue at the same location with the new change
+                        QueuedChanges[toChange.NewPath] = toChange;
+
+                        // add old/new path pairs for recursive rename processing
+                        if (previousChange.Type == FileChangeType.Renamed)
+                        {
+                            if (toChange.Type == FileChangeType.Renamed)
+                            {
+                                if (!FilePathComparer.Instance.Equals(previousChange.OldPath, toChange.OldPath)
+                                    || !FilePathComparer.Instance.Equals(previousChange.NewPath, toChange.NewPath))
+                                {
+                                    OldToNewPathRenames[toChange.OldPath] = toChange.NewPath;
+                                }
+                            }
+                        }
+                        else if (toChange.Type == FileChangeType.Renamed)
+                        {
+                            OldToNewPathRenames[toChange.OldPath] = toChange.NewPath;
+                        }
+
+                        // call method that starts the FileChange delayed-processing
+                        StartDelay(toChange, startProcessingAction);
+                    }
+                    // file change has not already started processing
+                    else
+                    {
+                        // FileChange already exists
+                        // Instead of starting a new processing delay, update the FileChange information
+                        // Then restart the delay timer
+
+                        #region state flow of how to modify existing file changes when a new change comes in
+                        switch (toChange.Type)
+                        {
+                            case FileChangeType.Created:
+                                switch (previousChange.Type)
+                                {
+                                    case FileChangeType.Created:
+                                        // error condition
+                                        break;
+                                    case FileChangeType.Deleted:
+                                        if (
+                                            // Folder modify events are not useful, so discard the deletion change instead
+                                            previousChange.Metadata.HashableProperties.IsFolder
+
+                                            // Also discard the deletion change for files which have been deleted and created again with the same metadata
+                                            || QueuedChangesMetadataComparer.Equals(previousChange.Metadata.HashableProperties, toChange.Metadata.HashableProperties))
+                                        {
+                                            FileChange toCompare;
+                                            if (QueuedChangesByMetadata.TryGetValue(previousChange.Metadata.HashableProperties, out toCompare)
+                                                && toCompare.Equals(previousChange))
+                                            {
+                                                QueuedChangesByMetadata.Remove(previousChange.Metadata.HashableProperties);
+                                            }
+                                            QueuedChanges.Remove(previousChange.NewPath);
+                                            previousChange.Dispose();
+
+                                            // delete caused AllPaths to lose metadata fields, but since we're cancelling the delete, they need to be put back
+                                            // since all cases from CheckMetadataAgainstFile which led to this creation change assigned Metadata directly from AllPaths, we can change the fields here to propagate back
+
+                                            toChange.Metadata.MimeType = previousChange.Metadata.MimeType;
+                                            toChange.Metadata.Revision = previousChange.Metadata.Revision;
+                                            toChange.Metadata.ServerId = previousChange.Metadata.ServerId;
+                                            toChange.Metadata.StorageKey = previousChange.Metadata.StorageKey;
+                                        }
+                                        // For files with different metadata, process as a modify
+                                        else
+                                        {
+                                            previousChange.Type = FileChangeType.Modified;
+                                            previousChange.Metadata = toChange.Metadata;
+                                            previousChange.SetDelayBackToInitialValue();
+                                        }
+                                        break;
+                                    case FileChangeType.Modified:
+                                        // error condition
+                                        break;
+                                    case FileChangeType.Renamed:
+                                        // error condition
+                                        break;
+                                }
+                                break;
+                            case FileChangeType.Deleted:
+                                switch (previousChange.Type)
+                                {
+                                    case FileChangeType.Created:
+                                        FileChange toCompare;
+                                        if (QueuedChangesByMetadata.TryGetValue(previousChange.Metadata.HashableProperties, out toCompare)
+                                            && toCompare.Equals(previousChange))
+                                        {
+                                            QueuedChangesByMetadata.Remove(previousChange.Metadata.HashableProperties);
+                                        }
+                                        QueuedChanges.Remove(toChange.NewPath);
+                                        previousChange.Dispose();
+                                        break;
+                                    case FileChangeType.Deleted:
+                                        // error condition
+                                        break;
+                                    case FileChangeType.Modified:
+                                        previousChange.Type = FileChangeType.Deleted;
+                                        previousChange.Metadata = toChange.Metadata;
+                                        previousChange.SetDelayBackToInitialValue();
+                                        break;
+                                    case FileChangeType.Renamed:
+                                        previousChange.NewPath = previousChange.OldPath;
+                                        previousChange.OldPath = null;
+                                        previousChange.Type = FileChangeType.Deleted;
+                                        previousChange.Metadata = toChange.Metadata;
+                                        previousChange.SetDelayBackToInitialValue();
+                                        // remove the old/new path pair for a rename
+                                        OldToNewPathRenames.Remove(previousChange.NewPath);
+                                        break;
+                                }
+                                break;
+                            case FileChangeType.Modified:
+                                switch (previousChange.Type)
+                                {
+                                    case FileChangeType.Created:
+                                        previousChange.Metadata = toChange.Metadata;
+                                        previousChange.SetDelayBackToInitialValue();
+                                        break;
+                                    case FileChangeType.Deleted:
+                                        // error condition
+                                        break;
+                                    case FileChangeType.Modified:
+                                        previousChange.Metadata = toChange.Metadata;
+                                        previousChange.SetDelayBackToInitialValue();
+                                        break;
+                                    case FileChangeType.Renamed:
+                                        previousChange.Metadata = toChange.Metadata;
+                                        previousChange.SetDelayBackToInitialValue();
+                                        break;
+                                }
+                                break;
+                            case FileChangeType.Renamed:
+                                switch (previousChange.Type)
+                                {
+                                    case FileChangeType.Created:
+                                        // error condition
+                                        break;
+                                    case FileChangeType.Deleted:
+                                        if (QueuedChangesMetadataComparer.Equals(previousChange.Metadata.HashableProperties, toChange.Metadata.HashableProperties))
+                                        {
+                                            previousChange.NewPath = toChange.OldPath;
+                                            previousChange.Metadata = toChange.Metadata;
+                                            previousChange.SetDelayBackToInitialValue();
+                                        }
+                                        else
+                                        {
+                                            previousChange.Metadata = toChange.Metadata;
+                                            previousChange.Type = FileChangeType.Modified;
+                                            previousChange.SetDelayBackToInitialValue();
+
+                                            FileChange oldLocationDelete = new FileChange(QueuedChanges)
+                                                {
+                                                    NewPath = toChange.OldPath,
+                                                    Type = FileChangeType.Deleted,
+                                                    Metadata = toChange.Metadata,
+                                                    Direction = SyncDirection.To // detected that a file or folder was deleted locally, so Sync To to update server
+                                                };
+                                            if (QueuedChanges.ContainsKey(toChange.OldPath))
+                                            {
+                                                FileChange previousOldPathChange = QueuedChanges[toChange.OldPath];
+
+                                                FileChange toCompare;
+                                                if (!QueuedChangesByMetadata.TryGetValue(previousOldPathChange.Metadata.HashableProperties, out toCompare)
+                                                    || !toCompare.Equals(previousOldPathChange))
+                                                {
+                                                    QueuedChangesByMetadata[previousOldPathChange.Metadata.HashableProperties] = previousOldPathChange;
+                                                }
+
+                                                previousOldPathChange.Metadata = toChange.Metadata;
+                                                previousOldPathChange.Type = FileChangeType.Deleted;
+                                                previousOldPathChange.SetDelayBackToInitialValue();
+                                            }
+                                            else
+                                            {
+                                                QueuedChanges.Add(toChange.OldPath,
+                                                    oldLocationDelete);
+                                            }
+                                            StartDelay(oldLocationDelete, startProcessingAction);
+                                        }
+                                        break;
+                                    case FileChangeType.Modified:
+                                        // error condition
+                                        break;
+                                    case FileChangeType.Renamed:
+                                        // error condition
+                                        break;
+                                }
+                                break;
+                        }
+                        #endregion
+                    }
+                }
+
+                // System does not generate proper rename WatcherTypes if a file/folder is moved
+                // The following two 'else ifs' checks for matching metadata between creation/deletion events to associate together as a rename
+
+                // Existing FileChange is a Deleted event and the incoming event is a matching Created event which has not yet completed
+                else if (toChange.Type == FileChangeType.Created
+                        && QueuedChangesByMetadata.ContainsKey(toChange.Metadata.HashableProperties)
+                        && (matchedFileChangeForRename = QueuedChangesByMetadata[toChange.Metadata.HashableProperties]).Type == FileChangeType.Deleted
+                        && !matchedFileChangeForRename.DelayCompleted)
+                {
+                    // FileChange already exists
+                    // Instead of starting a new processing delay, update the FileChange information
+                    // Then restart the delay timer
+                    matchedFileChangeForRename.Type = FileChangeType.Renamed;
+                    matchedFileChangeForRename.OldPath = matchedFileChangeForRename.NewPath;
+                    matchedFileChangeForRename.NewPath = toChange.NewPath;
+                    matchedFileChangeForRename.Metadata = toChange.Metadata;
+                    if (QueuedChanges.ContainsKey(matchedFileChangeForRename.OldPath))
+                    {
+                        QueuedChanges.Remove(matchedFileChangeForRename.OldPath);
+                    }
+                    QueuedChanges.Add(matchedFileChangeForRename.NewPath,
+                        matchedFileChangeForRename);
+                    matchedFileChangeForRename.SetDelayBackToInitialValue();
+                    // add old/new path pairs for recursive rename processing
+                    OldToNewPathRenames[matchedFileChangeForRename.OldPath] = matchedFileChangeForRename.NewPath;
+                }
+                // Existing FileChange is a Created event and the incoming event is a matching Deleted event which has not yet completed
+                else if (toChange.Type == FileChangeType.Deleted
+                        && QueuedChangesByMetadata.ContainsKey(toChange.Metadata.HashableProperties)
+                        && (matchedFileChangeForRename = QueuedChangesByMetadata[toChange.Metadata.HashableProperties]).Type == FileChangeType.Created
+                        && !matchedFileChangeForRename.DelayCompleted)
+                {
+                    // FileChange already exists
+                    // Instead of starting a new processing delay, update the FileChange information
+                    // Then restart the delay timer
+                    matchedFileChangeForRename.Type = FileChangeType.Renamed;
+                    matchedFileChangeForRename.OldPath = toChange.NewPath;
+                    if (QueuedChanges.ContainsKey(matchedFileChangeForRename.NewPath))
+                    {
+                        if (QueuedChanges[matchedFileChangeForRename.NewPath] != matchedFileChangeForRename)
+                        {
+                            QueuedChanges[matchedFileChangeForRename.NewPath] = matchedFileChangeForRename;
+                        }
+                    }
+                    else
+                    {
+                        QueuedChanges.Add(matchedFileChangeForRename.NewPath,
+                            matchedFileChangeForRename);
+                    }
+                    matchedFileChangeForRename.SetDelayBackToInitialValue();
+                    // add old/new path pairs for recursive rename processing
+                    OldToNewPathRenames[matchedFileChangeForRename.OldPath] = matchedFileChangeForRename.NewPath;
+                }
+
+                // if file change does not exist in the queue at the same file path and the change was not marked to be converted to a rename
+                else
+                {
+                    // add file change to the queue
+                    QueuedChanges.Add(toChange.NewPath, toChange);
+
+                    StartDelay(toChange, startProcessingAction);
+
+                    if (toChange.Type == FileChangeType.Renamed)
+                    {
+                        // add old/new path pairs for recursive rename processing
+                        OldToNewPathRenames[toChange.OldPath] = toChange.NewPath;
+                    }
+                }
+            }
+        }
+
+        //// confirm the following: (after the delay-change processing is now all handled together on a single timer processing thread)
+        // Comes in on a new thread every time
+        /// <summary>
+        /// EventHandler for processing a file change after its delay completed
+        /// </summary>
+        /// <param name="sender">The file change itself</param>
+        /// <param name="state">Userstate, if provided before the delayed processing</param>
+        /// <param name="remainingOperations">Number of operations remaining across all FileChange (via DelayProcessable)</param>
+        private void ProcessFileChange(FileChange sender, object state, int remainingOperations)
+        {
+            RemoveFileChangeFromQueuedChanges(sender, new originalQueuedChangesIndexesByInMemoryIdsOneValue(sender.InMemoryId, sender.NewPath));
+
+            if (remainingOperations == 0) // flush remaining operations before starting processing timer
+            {
+                lock (NeedsMergeToSql)
+                {
+                    if (MergingToSql)
+                    {
+                        NeedsMergeToSql.Enqueue(sender);
+                        return;
+                    }
+                    MergingToSql = true;
+                }
+
+                List<FileChange> mergeAll = new List<FileChange>();
+
+                List<FileChange> mergeBatch = new List<FileChange>();
+
+                Func<bool> operationsRemaining = () =>
+                    {
+                        lock (NeedsMergeToSql)
+                        {
+                            if (NeedsMergeToSql.Count == 0)
+                            {
+                                return MergingToSql = false;
+                            }
+                            return true;
+                        }
+                    };
+
+                if (sender == null
+                    || sender.Type != FileChangeType.Renamed
+                    || sender.NewPath == null
+                    || sender.OldPath == null
+                    || !FilePathComparer.Instance.Equals(sender.OldPath, sender.NewPath)) // check for same path rename, only other events should be processed
+                {
+                    mergeBatch.Add(sender);
+                    mergeAll.Add(sender);
+                }
+
+                do
+                {
+                    lock (NeedsMergeToSql)
+                    {
+                        while (NeedsMergeToSql.Count > 0)
+                        {
+                            FileChange nextMerge = NeedsMergeToSql.Dequeue();
+
+                            if (nextMerge == null
+                                || nextMerge.Type != FileChangeType.Renamed
+                                || nextMerge.NewPath == null
+                                || nextMerge.OldPath == null
+                                || !FilePathComparer.Instance.Equals(nextMerge.OldPath, nextMerge.NewPath)) // check for same path rename, only other events should be processed
+                            {
+                                mergeBatch.Add(nextMerge);
+                                mergeAll.Add(nextMerge);
+                            }
+                        }
+                    }
+
+                    CLError mergeError = Indexer.MergeEventsIntoDatabase(mergeBatch.Select(currentMerge => new FileChangeMerge(currentMerge, null)));
+                    if (mergeError != null)
+                    {
+                        // forces logging even if the setting is turned off in the severe case since a message box had to appear
+                        mergeError.LogErrors(_syncBox.CopiedSettings.TraceLocation, true);
+
+                        MessageEvents.FireNewEventMessage(
+                            "An error occurred adding a file system event to the database:" + Environment.NewLine +
+                                string.Join(Environment.NewLine,
+                                    mergeError.GrabExceptions().Select(currentError => (currentError is AggregateException
+                                        ? string.Join(Environment.NewLine, ((AggregateException)currentError).Flatten().InnerExceptions.Select(innerError => innerError.Message).ToArray())
+                                        : currentError.Message)).ToArray()),
+                            EventMessageLevel.Important,
+                            new HaltAllOfCloudSDKErrorInfo());
+                    }
+
+                    if ((_syncBox.CopiedSettings.TraceType & TraceType.FileChangeFlow) == TraceType.FileChangeFlow)
+                    {
+                        ComTrace.LogFileChangeFlow(_syncBox.CopiedSettings.TraceLocation, _syncBox.CopiedSettings.DeviceId, _syncBox.SyncBoxId, FileChangeFlowEntryPositionInFlow.FileMonitorAddingBatchToSQL, mergeBatch);
+                    }
+
+                    // clear out batch for merge for next set of remaining operations
+                    mergeBatch.Clear();
+                }
+                while (operationsRemaining()); // flush remaining operations before starting processing timer
+
+                if (mergeAll.Count > 0)
+                {
+                    lock (QueuesTimer.TimerRunningLocker)
+                    {
+                        foreach (FileChange nextMerge in mergeAll)
+                        {
+                            if (nextMerge.EventId == 0)
+                            {
+                                string noEventIdErrorMessage = "EventId was zero on a FileChange to queue to ProcessingChanges: " +
+                                    nextMerge.ToString() + " " + (nextMerge.NewPath == null ? "nullPath" : nextMerge.NewPath.ToString());
+
+                                // forces logging even if the setting is turned off in the severe case since a message box had to appear
+                                ((CLError)new Exception(noEventIdErrorMessage)).LogErrors(_syncBox.CopiedSettings.TraceLocation, true);
+
+                                MessageEvents.FireNewEventMessage(
+                                    noEventIdErrorMessage,
+                                    EventMessageLevel.Important,
+                                    new HaltAllOfCloudSDKErrorInfo());
+                            }
+
+                            ProcessingChanges.AddLast(nextMerge);
+                        }
+
+                        if (ProcessingChanges.Count > MaxProcessingChangesBeforeTrigger)
+                        {
+                            QueuesTimer.TriggerTimerCompletionImmediately();
+                        }
+                        else
+                        {
+                            QueuesTimer.StartTimerIfNotRunning();
+                        }
+                    }
+                }
+            }
+            else
+            {
+                lock (NeedsMergeToSql)
+                {
+                    NeedsMergeToSql.Enqueue(sender);
+                }
+            }
+        }
+
+        // Finds the FileChange in QueuedChanges in the same Dictionary as well as any other associated dictionaries,
+        // and removes it
+        private bool RemoveFileChangeFromQueuedChanges(FileChange toRemove, originalQueuedChangesIndexesByInMemoryIdsBase originalQueuedChangesIndexesByInMemoryIds)
+        {
+            if (originalQueuedChangesIndexesByInMemoryIds == null)
+            {
+                throw new NullReferenceException("originalQueuedChangesIndexesByInMemoryIds cannot be null, perhaps AssignDependencies private helper was called through from the internal AssignDependencies");
+            }
+
+            // If the change is a rename that is being removed, take off its old/new path pair
+            if (toRemove.Type == FileChangeType.Renamed)
+            {
+                if (OldToNewPathRenames.ContainsKey(toRemove.OldPath)
+                    && FilePathComparer.Instance.Equals(toRemove.NewPath, OldToNewPathRenames[toRemove.OldPath]))
+                {
+                    OldToNewPathRenames.Remove(toRemove.OldPath);
+                }
+            }
+
+            // remove file changes from each queue if they exist
+            if (QueuedChangesByMetadata.ContainsKey(toRemove.Metadata.HashableProperties))
+            {
+                QueuedChangesByMetadata.Remove(toRemove.Metadata.HashableProperties);
+            }
+            FilePath originalNewPath;
+            if (!originalQueuedChangesIndexesByInMemoryIds.TryGetValue(toRemove.InMemoryId, out originalNewPath))
+            {
+                return false;
+            }
+
+            if (QueuedChanges.ContainsKey(originalNewPath)
+                && QueuedChanges[originalNewPath] == toRemove)
+            {
+                return QueuedChanges.Remove(originalNewPath);
+            }
+            return false;
+        }
+        private abstract class originalQueuedChangesIndexesByInMemoryIdsBase
+        {
+            public abstract bool TryGetValue(long key, out FilePath value);
+        }
+        private sealed class originalQueuedChangesIndexesByInMemoryIdsOneValue : originalQueuedChangesIndexesByInMemoryIdsBase
+        {
+            public override bool TryGetValue(long key, out FilePath value)
+            {
+                if (key != oneKey)
+                {
+                    value = Helpers.DefaultForType<FilePath>();
+                    return false;
+                }
+
+                value = oneValue;
+                return true;
+            }
+            private readonly long oneKey;
+            private readonly FilePath oneValue;
+
+            public originalQueuedChangesIndexesByInMemoryIdsOneValue(long key, FilePath value)
+            {
+                this.oneKey = key;
+                this.oneValue = value;
+            }
+        }
+        private sealed class originalQueuedChangesIndexesByInMemoryIdsFromDictionary : originalQueuedChangesIndexesByInMemoryIdsBase
+        {
+            public override bool TryGetValue(long key, out FilePath value)
+            {
+                return dict.TryGetValue(key, out value);
+            }
+            private readonly Dictionary<long, FilePath> dict;
+
+            public originalQueuedChangesIndexesByInMemoryIdsFromDictionary(Dictionary<long, FilePath> dict)
+            {
+                this.dict = dict;
+            }
+        }
+
+        /// <summary>
+        /// Path to write processed FileChange log
+        /// </summary>
+        private const string testFilePath = "C:\\Users\\Public\\Documents\\MonitorAgentOutput.xml";
+        [System.Runtime.CompilerServices.MethodImpl(System.Runtime.CompilerServices.MethodImplOptions.Synchronized)]
+        /// <summary>
+        /// Writes the xml string generated after processing a FileChange event to the log file at 'testFilePath' location
+        /// </summary>
+        /// <param name="toWrite"></param>
+        private static void AppendFileChangeProcessedLogXmlString(string toWrite)
+        {
+            // If file does not exist, create it with an xml declaration and the beginning of a root tag
+            if (!File.Exists(testFilePath))
+            {
+                File.AppendAllText(testFilePath, "<?xml version=\"1.0\" encoding=\"UTF-8\"?>" + Environment.NewLine + "<root>" + Environment.NewLine);
+            }
+            // Append current xml string to log file
+            File.AppendAllText(testFilePath, toWrite);
+        }
+
+        /// <summary>
+        /// Cleans up FileSystemWatchers
+        /// </summary>
+        private void StopWatchers()
+        {
+            // lock on current object for changing RunningStatus so it cannot be stopped/started simultaneously
+            lock (this)
+            {
+                // if running status includes the file watcher running flag, dispose the watcher and clear the instance reference
+                if ((RunningStatus & MonitorRunning.FileOnlyRunning) == MonitorRunning.FileOnlyRunning)
+                {
+                    // dispose the file system watcher for files
+                    DisposeFileSystemWatcher(FileWatcher, false);
+                    // clear the instance reference
+                    FileWatcher = null;
+                }
+
+                // if running status includes the folder watcher running flag, dispose the watcher and clear the instance reference
+                if ((RunningStatus & MonitorRunning.FolderOnlyRunning) == MonitorRunning.FolderOnlyRunning)
+                {
+                    // dispose the file system watcher for folders
+                    DisposeFileSystemWatcher(FolderWatcher, true);
+                    // clear the instance reference
+                    FolderWatcher = null;
+                }
+
+                // remove protection on root directory from changes such as deletion
+                setDirectoryAccessControl(false);
+            }
+        }
+
+        /// <summary>
+        /// Disposes a file system watcher after removing its attached eventhandlers and stopping new events from being raised
+        /// </summary>
+        /// <param name="toDispose">FileSystemWatcher to dispose</param>
+        /// <param name="folderOnly">True if the FileSystemWatcher was the one for folders, otherwise false</param>
+        private void DisposeFileSystemWatcher(FileSystemWatcher toDispose, bool folderOnly)
+        {
+            // stop new events from being raised
+            toDispose.EnableRaisingEvents = false;
+            // check if watcher was for folders to remove eventhandlers appropriately
+            if (folderOnly)
+            {
+                // remove eventhandlers for folder watcher
+                toDispose.Changed -= folderWatcher_Changed;
+                toDispose.Created -= folderWatcher_Changed;
+                toDispose.Deleted -= folderWatcher_Changed;
+                toDispose.Renamed -= folderWatcher_Changed;
+            }
+            // watcher was for files
+            else
+            {
+                // remove eventhandlers for file watcher
+                toDispose.Changed -= fileWatcher_Changed;
+                toDispose.Created -= fileWatcher_Changed;
+                toDispose.Deleted -= fileWatcher_Changed;
+                toDispose.Renamed -= fileWatcher_Changed;
+            }
+            // dispose watcher
+            toDispose.Dispose();
+        }
+
+        /// <summary>
+        /// Callback fired when a subsequent delete operation occurs in AllPaths
+        /// </summary>
+        /// <param name="deletePath">Path where file or folder was deleted</param>
+        /// <param name="value">Previous value at deleted path</param>
+        /// <param name="changeRoot">Original FilePath removed/cleared that triggered recursion</param>
+        private void MetadataPath_RecursiveDelete(FilePath deletePath, FileMetadata value, FilePath changeRoot)
+        {
+            // If a filepath is deleted, that means a delete operation may occur in the sync as well for the same path;
+            // If the final change to be processed will be a delete,
+            // all previous changes below the deleted path should be disposed since they don't need to fire (will be overridden with deletion)
+
+            lock (QueuedChanges)
+            {
+                if (QueuedChanges.ContainsKey(changeRoot))
+                {
+                    FileChange rootChange = QueuedChanges[changeRoot];
+                    Action<FileChange> toProcess = innerRoot =>
+                        {
+                            if (innerRoot.Type == FileChangeType.Deleted)
+                            {
+                                if (QueuedChanges.ContainsKey(deletePath))
+                                {
+                                    QueuedChanges[deletePath].Dispose();
+                                    QueuedChanges.Remove(deletePath);
+                                }
+                            }
+                        };
+                    if (rootChange.DelayCompleted)
+                    {
+                        toProcess(rootChange);
+                    }
+                    else
+                    {
+                        rootChange.EnqueuePreprocessingAction(toProcess);
+                    }
+                }
+            }
+        }
+
+        /// <summary>
+        /// Callback fired when a subsequent rename operation occurs in AllPaths
+        /// </summary>
+        /// <param name="oldPath">Previous path of file or folder</param>
+        /// <param name="newPath">New path of file or folder</param>
+        /// <param name="value">Value for renamed file or folder</param>
+        /// <param name="changeRootOld">Original old FilePath renamed that triggered recursion</param>
+        /// <param name="changeRootNew">Original new FilePath renamed to that triggered recursion</param>
+        private void MetadataPath_RecursiveRename(FilePath oldPath, FilePath newPath, FileMetadata value, FilePath changeRootOld, FilePath changeRootNew)
+        {
+            // If allpaths gets a rename, queuedchanges may get a rename FileChange to sync;
+            // If the final change to be processed will be a rename,
+            // all previous changes that had a old or new path under the change root need to have
+            // that path updated appropriately if the change root gets processed first
+
+            lock (QueuedChanges)
+            {
+                if (QueuedChanges.ContainsKey(changeRootNew))
+                {
+                    FileChange rootChange = QueuedChanges[changeRootNew];
+                    Action<FileChange> toProcess = innerRoot =>
+                        {
+                            if (innerRoot.Type == FileChangeType.Renamed
+                                && FilePathComparer.Instance.Equals(innerRoot.OldPath, changeRootOld))
+                            {
+                                if (QueuedChanges.ContainsKey(oldPath))
+                                {
+                                    FileChange foundRecurseChange = QueuedChanges[oldPath];
+                                    if (foundRecurseChange.Type == FileChangeType.Renamed)
+                                    {
+                                        FilePath renamedOverlapChild = foundRecurseChange.OldPath;
+                                        FilePath renamedOverlap = renamedOverlapChild.Parent;
+
+                                        while (renamedOverlap != null)
+                                        {
+                                            if (FilePathComparer.Instance.Equals(renamedOverlap, changeRootOld))
+                                            {
+                                                renamedOverlapChild.Parent = changeRootNew;
+                                                break;
+                                            }
+
+                                            renamedOverlapChild = renamedOverlap;
+                                            renamedOverlap = renamedOverlap.Parent;
+                                        }
+                                    }
+                                    foundRecurseChange.NewPath = newPath;
+                                    QueuedChanges.Remove(oldPath);
+                                    QueuedChanges.Add(newPath, foundRecurseChange);
+                                }
+                                else if (OldToNewPathRenames.ContainsKey(oldPath))
+                                {
+                                    FilePath existingNewPath = OldToNewPathRenames[oldPath];
+                                    if (QueuedChanges.ContainsKey(existingNewPath))
+                                    {
+                                        FileChange existingChangeAtNewPath = QueuedChanges[existingNewPath];
+                                        if (existingChangeAtNewPath.Type == FileChangeType.Renamed)
+                                        {
+                                            existingChangeAtNewPath.OldPath = newPath;
+                                        }
+                                    }
+                                }
+                            }
+                        };
+                    if (rootChange.DelayCompleted)
+                    {
+                        toProcess(rootChange);
+                    }
+                    else
+                    {
+                        rootChange.EnqueuePreprocessingAction(toProcess);
+                    }
+                }
+            }
+        }
+
+        private void ProcessQueuesAfterTimer(bool emptyProcessingQueue)
+        {
+            lock (SyncRunLocker)
+            {
+                if (SyncRunLocker.Value)
+                {
+                    NextSyncQueued.Value = true;
+                }
+                else
+                {
+                    SyncRunLocker.Value = true;
+
+                    // run Sync
+                    (new Thread(new ParameterizedThreadStart(RunOnProcessEventGroupCallback)))
+                        .Start(new object[]
+                        {
+                            emptyProcessingQueue,
+                            this.SyncRun,
+                            SyncRunLocker,
+                            NextSyncQueued
+                        });
+                }
+            }
+        }
+
+        private static void RunOnProcessEventGroupCallback(object state)
+        {
+            object[] castState = state as object[];
+            bool matchedParameters = false;
+
+            if (castState != null
+                && castState.Length == 4)
+            {
+                Nullable<bool> argOneNullable = castState[0] as Nullable<bool>;
+
+                Func<bool, CLError> RunSyncRun = castState[1] as Func<bool, CLError>;
+
+                GenericHolder<bool> RunLocker = castState[2] as GenericHolder<bool>;
+                GenericHolder<bool> NextRunQueued = castState[3] as GenericHolder<bool>;
+
+                if (argOneNullable != null
+                    && RunSyncRun != null
+                    && RunLocker != null
+                    && NextRunQueued != null)
+                {
+                    matchedParameters = true;
+
+                    Func<GenericHolder<bool>, GenericHolder<bool>, bool> runAgain = (runLock, nextQueue) =>
+                        {
+                            lock (runLock)
+                            {
+                                if (nextQueue.Value)
+                                {
+                                    nextQueue.Value = false;
+                                    return true;
+                                }
+                                else
+                                {
+                                    runLock.Value = false;
+                                    return false;
+                                }
+                            }
+                        };
+
+                    do
+                    {
+                        RunSyncRun((bool)argOneNullable);
+                    } while (runAgain(RunLocker, NextRunQueued));
+                }
+            }
+
+            if (!matchedParameters)
+            {
+                throw new InvalidOperationException("Unable to fire OnProcessEventGroupCallback due to parameter mismatch");
+            }
+        }
+        #endregion
+    }
 }