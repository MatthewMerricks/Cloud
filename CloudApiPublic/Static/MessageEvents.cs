//
// MessageEvents.cs
// Cloud Windows
//
// Created By DavidBruck.
// Copyright (c) Cloud.com. All rights reserved.

using Cloud.Interfaces;
using Cloud.Model;
using Cloud.Model.EventMessages;
using Cloud.Model.EventMessages.ErrorInfo;
using Cloud.Support;
using System;
using System.Collections.Generic;
using System.Linq;
using System.Text;

namespace Cloud.Static
{
    public delegate void EventMessageArgsHandler(EventMessageArgs e);

    /// <summary>
    /// Exposes events to receive status notifications from <see cref="Cloud.CLSyncEngine"/>
    /// </summary>
    public static class MessageEvents
    {
        #region IEventMessageReceiver subscription
        public static CLError SubscribeMessageReceiver(long SyncboxId, string DeviceId, IEventMessageReceiver receiver)
        {
            try
            {
                if (receiver == null)
                {
                    throw new NullReferenceException("receiver cannot be null");
                }
                if (string.IsNullOrEmpty(DeviceId))
                {
                    throw new NullReferenceException("DeviceId cannot be null");
                }

                string receiverKey = SyncboxId.ToString() + " " + DeviceId;
                lock (InternalReceivers)
                {
                    InternalReceivers[receiverKey] = receiver;
                }
            }
            catch (Exception ex)
            {
                return ex;
            }
            return null;
        }
        public static CLError UnsubscribeMessageReceiver(long SyncboxId, string DeviceId)
        {
            try
            {
                if (string.IsNullOrEmpty(DeviceId))
                {
                    throw new NullReferenceException("DeviceId cannot be null");
                }

                string receiverKey = SyncboxId.ToString() + " " + DeviceId;
                lock (InternalReceivers)
                {
                    if (!InternalReceivers.Remove(receiverKey))
                    {
                        throw new ArgumentException("Receiver with given SyncboxId and DeviceId not found to unsubscribe");
                    }
                }
            }
            catch (Exception ex)
            {
                return ex;
            }
            return null;
        }
        // Holds subscribed EventMessageReceivers. <-- incomplete comment???
        private static readonly Dictionary<string, IEventMessageReceiver> InternalReceivers = new Dictionary<string, IEventMessageReceiver>(StringComparer.InvariantCulture);
        #endregion

        #region public events
        public static event EventMessageArgsHandler NewEventMessage
        {
            add
            {
                lock (NewEventMessageLocker)
                {
                    _newEventMessage += value;
                }
            }
            remove
            {
                lock (NewEventMessageLocker)
                {
                    _newEventMessage -= value;
                }
            }
        }
        private static event EventMessageArgsHandler _newEventMessage;
        private static readonly object NewEventMessageLocker = new object();
        public static EventHandledLevel FireNewEventMessage(
            string Message,
            EventMessageLevel Level = EventMessageLevel.Minor,
            BaseErrorInfo Error = null,
            Nullable<long> SyncboxId = null,
            string DeviceId = null)
        {
            if (Error != null
                && Error.ErrorType == ErrorMessageType.HaltAllOfCloudSDK)
            {
                Helpers.HaltAllOnUnrecoverableError();

<<<<<<< HEAD
                CLTrace.Instance.writeToLog(1, "Helpers: HaltAllOnUnrecoverableError: ERROR: Sync engine halted.  Msg: {0}. Error: {1}. Stack trace: {2}.", 
                    Message, Error == null ? "null" : Error.ErrorType.ToString(), Environment.StackTrace);
=======
                string stackTrace = Environment.StackTrace;
                CLTrace.Instance.writeToLog(1, "Helpers: HaltAllOnUnrecoverableError: ERROR: Sync engine halted.  Msg: {0}. Error: {1}. Stack trace: {2}.", 
                    Message, Error == null ? "null" : Error.ErrorType.ToString(), stackTrace);
>>>>>>> 7167c992
            }

            EventHandledLevel toReturn;
            
            EventMessageArgs newArgs = new EventMessageArgs(
                (Error != null
                    ? new ErrorMessage(
                        Message,
                        Level,
                        Error,
                        SyncboxId,
                        DeviceId)
                    : (BaseMessage)new InformationalMessage(
                        Message,
                        Level,
                        SyncboxId,
                        DeviceId)));

            lock (NewEventMessageLocker)
            {
                if (_newEventMessage == null)
                {
                    toReturn = EventHandledLevel.NothingFired;
                }
                else
                {
                    try
                    {
                        _newEventMessage(newArgs);
                    }
                    catch
                    {
                    }
                    toReturn = (newArgs.Handled
                        ? EventHandledLevel.IsHandled
                        : EventHandledLevel.FiredButNotHandled);
                }
            }

            if (SyncboxId != null
                && !string.IsNullOrEmpty(DeviceId))
            {
                string receiverKey = ((long)SyncboxId).ToString() + " " + DeviceId;
                lock (InternalReceivers)
                {
                    IEventMessageReceiver foundReceiver;
                    if (InternalReceivers.TryGetValue(receiverKey, out foundReceiver))
                    {
                        try
                        {
                            BasicMessage newArgsMessage = new BasicMessage(newArgs); // informational or error message occurs
                            foundReceiver.MessageEvents_NewEventMessage(newArgsMessage);
                            foundReceiver.AddStatusMessage(newArgsMessage);
                        }
                        catch
                        {
                        }

                        toReturn = (newArgs.Handled
                            ? EventHandledLevel.IsHandled
                            : EventHandledLevel.FiredButNotHandled);
                    }
                }
            }
            else if (Error != null
                && Error.ErrorType == ErrorMessageType.HaltAllOfCloudSDK)
            {
                bool internalReceiverFired = false;

                lock (InternalReceivers)
                {
                    foreach (IEventMessageReceiver currentReceiver in InternalReceivers.Values)
                    {
                        try
                        {
                            BasicMessage newArgsMessage = new BasicMessage(newArgs); // severe halt all error message
                            currentReceiver.MessageEvents_NewEventMessage(newArgsMessage);
                            currentReceiver.AddStatusMessage(newArgsMessage);
                        }
                        catch
                        {
                        }

                        internalReceiverFired = true;
                    }
                }

                if (internalReceiverFired)
                {
                    toReturn = (newArgs.Handled
                        ? EventHandledLevel.IsHandled
                        : EventHandledLevel.FiredButNotHandled);
                }
            }

            return toReturn;
        }
        public static EventHandledLevel SetDownloadingCount(
            uint newCount,
            Nullable<long> SyncboxId = null,
            string DeviceId = null)
        {
            EventHandledLevel toReturn;

            EventMessageArgs newArgs = new EventMessageArgs(
                new DownloadingCountMessage(
                    newCount,
                    SyncboxId,
                    DeviceId));

            lock (NewEventMessageLocker)
            {
                if (_newEventMessage == null)
                {
                    toReturn = EventHandledLevel.NothingFired;
                }
                else
                {
                    try
                    {
                        _newEventMessage(newArgs);
                    }
                    catch
                    {
                    }
                    toReturn = (newArgs.Handled
                        ? EventHandledLevel.IsHandled
                        : EventHandledLevel.FiredButNotHandled);
                }
            }

            if (SyncboxId != null
                && !string.IsNullOrEmpty(DeviceId))
            {
                string receiverKey = ((long)SyncboxId).ToString() + " " + DeviceId;
                lock (InternalReceivers)
                {
                    IEventMessageReceiver foundReceiver;
                    if (InternalReceivers.TryGetValue(receiverKey, out foundReceiver))
                    {
                        try
                        {
                            foundReceiver.SetDownloadingCount(new SetCountMessage(newArgs));
                        }
                        catch
                        {
                        }

                        toReturn = (newArgs.Handled
                            ? EventHandledLevel.IsHandled
                            : EventHandledLevel.FiredButNotHandled);
                    }
                }
            }

            return toReturn;
        }
        public static EventHandledLevel SetUploadingCount(
            uint newCount,
            Nullable<long> SyncboxId = null,
            string DeviceId = null)
        {
            EventHandledLevel toReturn;

            EventMessageArgs newArgs = new EventMessageArgs(
                new UploadingCountMessage(
                    newCount,
                    SyncboxId,
                    DeviceId));

            lock (NewEventMessageLocker)
            {
                if (_newEventMessage == null)
                {
                    toReturn = EventHandledLevel.NothingFired;
                }
                else
                {
                    try
                    {
                        _newEventMessage(newArgs);
                    }
                    catch
                    {
                    }

                    toReturn = (newArgs.Handled
                        ? EventHandledLevel.IsHandled
                        : EventHandledLevel.FiredButNotHandled);
                }
            }

            if (SyncboxId != null
                && !string.IsNullOrEmpty(DeviceId))
            {
                string receiverKey = ((long)SyncboxId).ToString() + " " + DeviceId;
                lock (InternalReceivers)
                {
                    IEventMessageReceiver foundReceiver;
                    if (InternalReceivers.TryGetValue(receiverKey, out foundReceiver))
                    {
                        try
                        {
                            foundReceiver.SetUploadingCount(new SetCountMessage(newArgs));
                        }
                        catch
                        {
                        }

                        toReturn = (newArgs.Handled
                            ? EventHandledLevel.IsHandled
                            : EventHandledLevel.FiredButNotHandled);
                    }
                }
            }

            return toReturn;
        }
        public static EventHandledLevel IncrementDownloadedCount(
            uint incrementAmount = 1,
            Nullable<long> SyncboxId = null,
            string DeviceId = null)
        {
            EventHandledLevel toReturn;

            EventMessageArgs newArgs = new EventMessageArgs(
                new SuccessfulDownloadsIncrementedMessage(
                    incrementAmount,
                    SyncboxId,
                    DeviceId));

            lock (NewEventMessageLocker)
            {
                if (_newEventMessage == null)
                {
                    toReturn = EventHandledLevel.NothingFired;
                }
                else
                {
                    try
                    {
                        _newEventMessage(newArgs);
                    }
                    catch
                    {
                    }

                    toReturn = (newArgs.Handled
                        ? EventHandledLevel.IsHandled
                        : EventHandledLevel.FiredButNotHandled);
                }
            }

            if (SyncboxId != null
                && !string.IsNullOrEmpty(DeviceId))
            {
                string receiverKey = ((long)SyncboxId).ToString() + " " + DeviceId;
                lock (InternalReceivers)
                {
                    IEventMessageReceiver foundReceiver;
                    if (InternalReceivers.TryGetValue(receiverKey, out foundReceiver))
                    {
                        try
                        {
                            foundReceiver.IncrementDownloadedCount(new IncrementCountMessage(newArgs));
                        }
                        catch
                        {
                        }

                        toReturn = (newArgs.Handled
                            ? EventHandledLevel.IsHandled
                            : EventHandledLevel.FiredButNotHandled);
                    }
                }
            }

            return toReturn;
        }
        public static EventHandledLevel IncrementUploadedCount(
            uint incrementAmount = 1,
            Nullable<long> SyncboxId = null,
            string DeviceId = null)
        {
            EventHandledLevel toReturn;

            EventMessageArgs newArgs = new EventMessageArgs(
                new SuccessfulUploadsIncrementedMessage(
                    incrementAmount,
                    SyncboxId,
                    DeviceId));

            lock (NewEventMessageLocker)
            {
                if (_newEventMessage == null)
                {
                    toReturn = EventHandledLevel.NothingFired;
                }
                else
                {
                    try
                    {
                        _newEventMessage(newArgs);
                    }
                    catch
                    {
                    }

                    toReturn = (newArgs.Handled
                        ? EventHandledLevel.IsHandled
                        : EventHandledLevel.FiredButNotHandled);
                }
            }

            if (SyncboxId != null
                && !string.IsNullOrEmpty(DeviceId))
            {
                string receiverKey = ((long)SyncboxId).ToString() + " " + DeviceId;
                lock (InternalReceivers)
                {
                    IEventMessageReceiver foundReceiver;
                    if (InternalReceivers.TryGetValue(receiverKey, out foundReceiver))
                    {
                        try
                        {
                            foundReceiver.IncrementUploadedCount(new IncrementCountMessage(newArgs));
                        }
                        catch
                        {
                        }

                        toReturn = (newArgs.Handled
                            ? EventHandledLevel.IsHandled
                            : EventHandledLevel.FiredButNotHandled);
                    }
                }
            }

            return toReturn;
        }
        public static EventHandledLevel UpdateFileUpload(
            long eventId, 
            CLStatusFileTransferUpdateParameters parameters,
            Nullable<long> SyncboxId = null,
            string DeviceId = null)
        {
            EventHandledLevel toReturn;

            EventMessageArgs newArgs = new EventMessageArgs(
                new UploadProgressMessage(
                    parameters,
                    eventId,
                    SyncboxId,
                    DeviceId));

            lock (NewEventMessageLocker)
            {
                if (_newEventMessage == null)
                {
                    toReturn = EventHandledLevel.NothingFired;
                }
                else
                {
                    try
                    {
                        _newEventMessage(newArgs);
                    }
                    catch
                    {
                    }

                    toReturn = (newArgs.Handled
                        ? EventHandledLevel.IsHandled
                        : EventHandledLevel.FiredButNotHandled);
                }
            }

            if (SyncboxId != null
                && !string.IsNullOrEmpty(DeviceId))
            {
                string receiverKey = ((long)SyncboxId).ToString() + " " + DeviceId;
                lock (InternalReceivers)
                {
                    IEventMessageReceiver foundReceiver;
                    if (InternalReceivers.TryGetValue(receiverKey, out foundReceiver))
                    {
                        try
                        {
                            foundReceiver.UpdateFileUpload(new TransferUpdateMessage(newArgs));
                        }
                        catch
                        {
                        }

                        toReturn = (newArgs.Handled
                            ? EventHandledLevel.IsHandled
                            : EventHandledLevel.FiredButNotHandled);
                    }
                }
            }

            return toReturn;
        }
        public static EventHandledLevel UpdateFileDownload(
            long eventId, 
            CLStatusFileTransferUpdateParameters parameters,
            Nullable<long> SyncboxId = null,
            string DeviceId = null)
        {
            EventHandledLevel toReturn;

            EventMessageArgs newArgs = new EventMessageArgs(
                new DownloadProgressMessage(
                    parameters,
                    eventId,
                    SyncboxId,
                    DeviceId));

            lock (NewEventMessageLocker)
            {
                if (_newEventMessage == null)
                {
                    toReturn = EventHandledLevel.NothingFired;
                }
                else
                {
                    try
                    {
                        _newEventMessage(newArgs);
                    }
                    catch
                    {
                    }

                    toReturn = (newArgs.Handled
                        ? EventHandledLevel.IsHandled
                        : EventHandledLevel.FiredButNotHandled);
                }
            }

            if (SyncboxId != null
                && !string.IsNullOrEmpty(DeviceId))
            {
                string receiverKey = ((long)SyncboxId).ToString() + " " + DeviceId;
                lock (InternalReceivers)
                {
                    IEventMessageReceiver foundReceiver;
                    if (InternalReceivers.TryGetValue(receiverKey, out foundReceiver))
                    {
                        try
                        {
                            foundReceiver.UpdateFileDownload(new TransferUpdateMessage(newArgs));
                        }
                        catch
                        {
                        }

                        toReturn = (newArgs.Handled
                            ? EventHandledLevel.IsHandled
                            : EventHandledLevel.FiredButNotHandled);
                    }
                }
            }

            return toReturn;
        }
        #endregion

        #region internal events
        internal static event EventHandler<SetBadgeQueuedArgs> PathStateChanged
        {
            add
            {
                lock (PathStateChangedLocker)
                {
                    _pathStateChanged += value;
                }
            }
            remove
            {
                lock (PathStateChangedLocker)
                {
                    _pathStateChanged -= value;
                }
            }
        }
        private static event EventHandler<SetBadgeQueuedArgs> _pathStateChanged;
        private static readonly object PathStateChangedLocker = new object();
        internal static EventHandledLevel SetPathState(object sender, SetBadge badgeChange)
        {
            lock (PathStateChangedLocker)
            {
                if (_pathStateChanged == null)
                {
                    return EventHandledLevel.NothingFired;
                }
                else
                {
                    SetBadgeQueuedArgs newArgs = new SetBadgeQueuedArgs(badgeChange);

                    try
                    {
                        _pathStateChanged(sender, newArgs);
                    }
                    catch
                    {
                    }

                    return (newArgs.Handled
                        ? EventHandledLevel.IsHandled
                        : EventHandledLevel.FiredButNotHandled);
                }
            }
        }

        internal static event EventHandler<FileChangeMergeToStateArgs> FileChangeMergeToStateChanged
        {
            add
            {
                lock (FileChangeMergeToStateChangedLocker)
                {
                    _fileChangeMergeToStateChanged += value;
                }
            }
            remove
            {
                lock (FileChangeMergeToStateChangedLocker)
                {
                    _fileChangeMergeToStateChanged -= value;
                }
            }
        }
        private static event EventHandler<FileChangeMergeToStateArgs> _fileChangeMergeToStateChanged;
        private static readonly object FileChangeMergeToStateChangedLocker = new object();
        internal static EventHandledLevel ApplyFileChangeMergeToChangeState(object sender, FileChangeMerge mergedFileChanges)
        {
            lock (FileChangeMergeToStateChangedLocker)
            {
                if (_fileChangeMergeToStateChanged == null)
                {
                    return EventHandledLevel.NothingFired;
                }
                else
                {
                    FileChangeMergeToStateArgs newArgs = new FileChangeMergeToStateArgs(mergedFileChanges);

                    try
                    {
                        _fileChangeMergeToStateChanged(sender, newArgs);
                    }
                    catch
                    {
                    }

                    return (newArgs.Handled
                        ? EventHandledLevel.IsHandled
                        : EventHandledLevel.FiredButNotHandled);
                }
            }
        }

        internal static event EventHandler<SetBadgeQueuedArgs> SetBadgeQueued
        {
            add
            {
                lock (SetBadgeQueuedLocker)
                {
                    _setBadgeQueued += value;
                }
            }
            remove
            {
                lock (SetBadgeQueuedLocker)
                {
                    _setBadgeQueued -= value;
                }
            }
        }
        private static event EventHandler<SetBadgeQueuedArgs> _setBadgeQueued;
        private static readonly object SetBadgeQueuedLocker = new object();
        internal static EventHandledLevel QueueSetBadge(object sender, SetBadge badgeChange)
        {
            lock (SetBadgeQueuedLocker)
            {
                if (_setBadgeQueued == null)
                {
                    return EventHandledLevel.NothingFired;
                }
                else
                {
                    SetBadgeQueuedArgs newArgs = new SetBadgeQueuedArgs(badgeChange);

                    try
                    {
                        _setBadgeQueued(sender, newArgs);
                    }
                    catch
                    {
                    }

                    return (newArgs.Handled
                        ? EventHandledLevel.IsHandled
                        : EventHandledLevel.FiredButNotHandled);
                }
            }
        }

        internal static event EventHandler<BadgePathDeletedArgs> BadgePathDeleted
        {
            add
            {
                lock (BadgePathDeletedLocker)
                {
                    _badgePathDeleted += value;
                }
            }
            remove
            {
                lock (BadgePathDeletedLocker)
                {
                    _badgePathDeleted -= value;
                }
            }
        }
        private static event EventHandler<BadgePathDeletedArgs> _badgePathDeleted;
        private static readonly object BadgePathDeletedLocker = new object();
        internal static EventHandledLevel DeleteBadgePath(object sender, DeleteBadgePath badgePathDeleted, out bool isDeleted)
        {
            lock (BadgePathDeletedLocker)
            {
                if (_badgePathDeleted == null)
                {
                    isDeleted = false;
                    return EventHandledLevel.NothingFired;
                }
                else
                {
                    BadgePathDeletedArgs newArgs = new BadgePathDeletedArgs(badgePathDeleted);

                    try
                    {
                        _badgePathDeleted(sender, newArgs);
                    }
                    catch
                    {
                    }

                    isDeleted = newArgs.IsDeleted;
                    return (newArgs.IsDeleted
                        ? EventHandledLevel.IsHandled
                        : EventHandledLevel.FiredButNotHandled);
                }
            }
        }

        internal static event EventHandler<BadgePathRenamedArgs> BadgePathRenamed
        {
            add
            {
                lock (BadgePathRenamedLocker)
                {
                    _badgePathRenamed += value;
                }
            }
            remove
            {
                lock (BadgePathRenamedLocker)
                {
                    _badgePathRenamed -= value;
                }
            }
        }
        private static event EventHandler<BadgePathRenamedArgs> _badgePathRenamed;
        private static readonly object BadgePathRenamedLocker = new object();
        internal static EventHandledLevel RenameBadgePath(object sender, RenameBadgePath badgeRename)
        {
            lock (BadgePathRenamedLocker)
            {
                if (_badgePathRenamed == null)
                {
                    return EventHandledLevel.NothingFired;
                }
                else
                {
                    BadgePathRenamedArgs newArgs = new BadgePathRenamedArgs(badgeRename);

                    try
                    {
                        _badgePathRenamed(sender, newArgs);
                    }
                    catch
                    {
                    }

                    return (newArgs.Handled
                        ? EventHandledLevel.IsHandled
                        : EventHandledLevel.FiredButNotHandled);
                }
            }
        }
        #endregion
    }
}<|MERGE_RESOLUTION|>--- conflicted
+++ resolved
@@ -110,14 +110,25 @@
             {
                 Helpers.HaltAllOnUnrecoverableError();
 
-<<<<<<< HEAD
-                CLTrace.Instance.writeToLog(1, "Helpers: HaltAllOnUnrecoverableError: ERROR: Sync engine halted.  Msg: {0}. Error: {1}. Stack trace: {2}.", 
-                    Message, Error == null ? "null" : Error.ErrorType.ToString(), Environment.StackTrace);
-=======
-                string stackTrace = Environment.StackTrace;
-                CLTrace.Instance.writeToLog(1, "Helpers: HaltAllOnUnrecoverableError: ERROR: Sync engine halted.  Msg: {0}. Error: {1}. Stack trace: {2}.", 
-                    Message, Error == null ? "null" : Error.ErrorType.ToString(), stackTrace);
->>>>>>> 7167c992
+                string stack;
+                try
+                {
+                    stack = (new System.Diagnostics.StackTrace(fNeedFileInfo: true)).ToString();
+                }
+                catch (Exception ex)
+                {
+                    try
+                    {
+                        stack = ex.StackTrace;
+                    }
+                    catch
+                    {
+                        stack = "Unable to retrieve StackTrace";
+                    }
+                }
+
+                CLTrace.Instance.writeToLog(1, "Helpers: HaltAllOnUnrecoverableError: ERROR: Sync engine halted.  Msg: {0}. Error: {1}. Stack trace: {2}.",
+                    Message, Error == null ? "null" : Error.ErrorType.ToString(), stack);
             }
 
             EventHandledLevel toReturn;
