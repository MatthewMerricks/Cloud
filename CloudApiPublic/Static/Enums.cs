--- conflicted
+++ resolved
@@ -1,956 +1,955 @@
-﻿//
-// Enums.cs
-// Cloud Windows
-//
-// Created By DavidBruck.
-// Copyright (c) Cloud.com. All rights reserved.
-
-using System;
-using System.Collections.Generic;
-using System.Linq;
-using System.Text;
-
-namespace Cloud.Static
-{
-    /// <summary>
-    /// Type of domain for an error
-    /// </summary>
-    public enum CLExceptionDomain : uint // 32-bit unsigned integer
-    {
-        General = 0,
-        Http = 1,
-        Syncbox = 2,
-        ShellExt = 3,
-        Syncing = 4,
-        OnDemand = 5,
-        FileItem = 6,
-        Credentials = 7,
-    }
-
-    /// <summary>
-    /// Type of specific error code, grouped by domain
-    /// </summary>
-    public enum CLExceptionCode : ulong // 64-bit unsigned integer, 32 bits for the domain and 32 bits for the code itself
-    {
-        #region General
-
-        // 0_0 removed, it was success, but we shouldn't be returning a CLError if there is nothing but successes
-
-        /// <summary>
-        /// General error
-        /// </summary>
-        General_Miscellaneous = (((ulong)CLExceptionDomain.General) << 32) | 1, // 0_1
-
-        /// <summary>
-        /// Invalid arguments
-        /// </summary>
-        General_Arguments = (((ulong)CLExceptionDomain.General) << 32) | 2, // 0_2
-
-        /// <summary>
-        /// Operation is not valid
-        /// </summary>
-        General_Invalid = (((ulong)CLExceptionDomain.General) << 32) | 3, // 0_3
-
-        /// <summary>
-        /// An exception occurred.  Inspect CLError.FirstException.
-        /// </summary>
-        General_SeeFirstException = (((ulong)CLExceptionDomain.General) << 32) | 4, // 0_4
-
-        /// <summary>
-        /// An object was not the expected type.
-        /// </summary>
-        General_ObjectNotExpectedType = (((ulong)CLExceptionDomain.General) << 32) | 5, // 0_5
-
-        #endregion
-
-        #region Http
-
-        /// <summary>
-        /// Method invoked a not found (404) response from the server
-        /// </summary>
-        Http_NotFound = (((ulong)CLExceptionDomain.Http) << 32) | 0, // 1_0
-
-        /// <summary>
-        /// Method invoked a server error (5xx) response from the server
-        /// </summary>
-        Http_ServerError = (((ulong)CLExceptionDomain.Http) << 32) | 1, // 1_1
-
-        /// <summary>
-        /// Method had some other problem with parameters processed locally or parameters sent up to the server
-        /// </summary>
-        Http_BadRequest = (((ulong)CLExceptionDomain.Http) << 32) | 2, // 1_2
-
-        /// <summary>
-        /// Method was cancelled via a provided cancellation token before completion
-        /// </summary>
-        Http_Cancelled = (((ulong)CLExceptionDomain.Http) << 32) | 3, // 1_3
-
-        /// <summary>
-        /// Method completed without error but has no response; it means that no data exists for given parameter(s)
-        /// </summary>
-        Http_NoContent = (((ulong)CLExceptionDomain.Http) << 32) | 4, // 1_4
-
-        /// <summary>
-        /// Method invoked an unauthorized (401) response from the server
-        /// </summary>
-        Http_NotAuthorized = (((ulong)CLExceptionDomain.Http) << 32) | 5, // 1_5
-
-        /// <summary>
-        /// Method invoked an unauthorized (401) response from the server, specifically due to expired session credentials
-        /// </summary>
-        Http_NotAuthorizedExpiredCredentials = (((ulong)CLExceptionDomain.Http) << 32) | 6, // 1_6
-
-        /// <summary>
-        /// Method invoked a storage quota exceeded (507) response from the server
-        /// </summary>
-        Http_QuotaExceeded = (((ulong)CLExceptionDomain.Http) << 32) | 7, // 1_7
-
-        /// <summary>
-        /// Unable to establish connection (possible local internet connection error or server is otherwise unreachable)
-        /// </summary>
-        Http_ConnectionFailed = (((ulong)CLExceptionDomain.Http) << 32) | 8, // 1_8
-
-        /// <summary>
-        /// The current Syncbox is actively syncing so cannot make modifications
-        /// </summary>
-        Http_ReservedForActiveSync = (((ulong)CLExceptionDomain.Http) << 32) | 9, // 1_9
-
-        /// <summary>
-        /// Error receiving response; communication attempted but did not complete
-        /// </summary>
-        Http_NoResponse = (((ulong)CLExceptionDomain.Http) << 32) | 10, // 1_10
-
-        /// <summary>
-        /// Internal completion routine failed
-        /// </summary>
-        Http_CompletionFailure = (((ulong)CLExceptionDomain.Http) << 32) | 11, // 1_11
-
-        /// <summary>
-        /// (Internal)Content-Length response header expected.
-        /// </summary>
-        Http_NoContentLengthResponseHeader = (((ulong)CLExceptionDomain.Http) << 32) | 12, // 1_12
-
-        /// <summary>
-        /// Credentials validated, but syncbox does not exist for the provided id
-        /// </summary>
-        Http_NotAuthorizedSyncboxNotFound = (((ulong)CLExceptionDomain.Http) << 32) | 13, // 1_13
-
-        #endregion
-
-        #region Syncbox
-
-        /// <summary>
-        /// Error creating Http REST client
-        /// </summary>
-        Syncbox_CreateRestClient = (((ulong)CLExceptionDomain.Syncbox) << 32) | 0, // 2_0
-
-        /// <summary>
-        /// Directory required since trace is enabled
-        /// </summary>
-        Syncbox_TraceEnabledWithoutDirectory = (((ulong)CLExceptionDomain.Syncbox) << 32) | 1, // 2_1
-
-        /// <summary>
-        /// Syncbox path cannot contain path to database
-        /// </summary>
-        Syncbox_DatabaseInsideSyncboxPath = (((ulong)CLExceptionDomain.Syncbox) << 32) | 2, // 2_2
-
-        /// <summary>
-        /// Syncbox path cannot contain path for trace
-        /// </summary>
-        Syncbox_TraceInsideSyncboxPath = (((ulong)CLExceptionDomain.Syncbox) << 32) | 3, // 2_3
-
-        /// <summary>
-        /// Syncbox path cannot contain temporary downloads
-        /// </summary>
-        Syncbox_TempDownloadsInsideSyncboxPath = (((ulong)CLExceptionDomain.Syncbox) << 32) | 4, // 2_4
-        
-        /// <summary>
-        /// DeviceId cannot be null
-        /// </summary>
-        Syncbox_DeviceId = (((ulong)CLExceptionDomain.Syncbox) << 32) | 5, // 2_5
-
-        /// <summary>
-        /// Syncbox path too long; check path first with Cloud.Static.Helpers.CheckSyncboxPathLength
-        /// </summary>
-        Syncbox_LongPath = (((ulong)CLExceptionDomain.Syncbox) << 32) | 6, // 2_6
-
-        /// <summary>
-        /// Syncbox path not valid for syncing; check path first with Cloud.Static.Helpers.CheckForBadPath
-        /// </summary>
-        Syncbox_BadPath = (((ulong)CLExceptionDomain.Syncbox) << 32) | 7, // 2_7
-
-        /// <summary>
-        /// Error retrieving initial Syncbox status from server
-        /// </summary>
-        Syncbox_InitialStatus = (((ulong)CLExceptionDomain.Syncbox) << 32) | 8, // 2_8
-
-        /// <summary>
-        /// Syncbox cannot be null
-        /// </summary>
-        Syncbox_Null = (((ulong)CLExceptionDomain.Syncbox) << 32) | 9, // 2_9
-
-        /// <summary>
-        /// Syncbox already started syncing
-        /// </summary>
-        Syncbox_AlreadyStarted = (((ulong)CLExceptionDomain.Syncbox) << 32) | 10, // 2_10
-
-        /// <summary>
-        /// Syncbox not started syncing
-        /// </summary>
-        Syncbox_NotStarted = (((ulong)CLExceptionDomain.Syncbox) << 32) | 11, // 2_11
-
-        /// <summary>
-        /// Error creating backing index for syncing
-        /// </summary>
-        Syncbox_IndexCreation = (((ulong)CLExceptionDomain.Syncbox) << 32) | 12, // 2_12
-
-        /// <summary>
-        /// Error starting notification service
-        /// </summary>
-        Syncbox_StartingNotifications = (((ulong)CLExceptionDomain.Syncbox) << 32) | 13, // 2_13
-
-        /// <summary>
-        /// Error creating file monitor
-        /// </summary>
-        Syncbox_FileMonitorCreation = (((ulong)CLExceptionDomain.Syncbox) << 32) | 14, // 2_14
-
-        /// <summary>
-        /// Error starting file monitor
-        /// </summary>
-        Syncbox_StartingFileMonitor = (((ulong)CLExceptionDomain.Syncbox) << 32) | 15, // 2_15
-
-        /// <summary>
-        /// Starting initial indexing
-        /// </summary>
-        Syncbox_StartingInitialIndexing = (((ulong)CLExceptionDomain.Syncbox) << 32) | 16,  // 2_16
-
-        /// <summary>
-        /// Syncbox is current being modified
-        /// </summary>
-        Syncbox_InProcessOfModification = (((ulong)CLExceptionDomain.Syncbox) << 32) | 17,  // 2_17
-
-        /// <summary>
-        /// Folder not found at syncbox path
-        /// </summary>
-        Syncbox_PathNotFound = (((ulong)CLExceptionDomain.Syncbox) << 32) | 18,  // 2_18
-
-        /// <summary>
-        /// A general exception occurred starting syncing on a syncbox
-        /// </summary>
-        Syncbox_GeneralStart = (((ulong)CLExceptionDomain.Syncbox) << 32) | 19,  // 2_19
-
-        /// <summary>
-        /// The syncbox path has already been set.
-        /// </summary>
-        Syncbox_PathAlreadySet = (((ulong)CLExceptionDomain.Syncbox) << 32) | 20,  // 2_20
-
-        /// <summary>
-        /// Error initializing the syncbox.
-        /// </summary>
-        Syncbox_Initializing = (((ulong)CLExceptionDomain.Syncbox) << 32) | 21,  // 2_21
-
-        /// <summary>
-        /// Credentials expired. Refire the method with new credentials.
-        /// </summary>
-        Syncbox_ExpiredCredentials = (((ulong)CLExceptionDomain.Syncbox) << 32) | 22, // 2_22
-
-        /// <summary>
-        /// Credentials incorrect. Refire the method with appropriate credentials.
-        /// </summary>
-        Syncbox_BadCredentials = (((ulong)CLExceptionDomain.Syncbox) << 32) | 23, // 2_23
-
-        /// <summary>
-        /// Credentials validated, but syncbox does not exist for provided id.
-        /// </summary>
-        Syncbox_NotFoundForId = (((ulong)CLExceptionDomain.Syncbox) << 32) | 24, // 2_24
-
-        /// <summary>
-<<<<<<< HEAD
-        /// Storage quota should have been queried from the server and set at least once, including upon initialization.
-        /// </summary>
-        Syncbox_StorageQuotaUnknown = (((ulong)CLExceptionDomain.Syncbox) << 32) | 25, // 2_25
-=======
-        /// Error subscribing to live sync status messages.  Bad liveSyncStatusReceiver to CLSyncbox.AllocAndInit, or bad DeviceId in settings
-        /// </summary>
-        Syncbox_SubscribingToLiveSyncStatusReceiver = (((ulong)CLExceptionDomain.Syncbox) << 32) | 25, // 2_25
->>>>>>> 84f83e95
-
-        #endregion
-
-        #region ShellExt
-
-        /// <summary>
-        /// Error initializing the connection to BadgeCOM, likely not registered
-        /// </summary>
-        ShellExt_ExtensionInitialize = (((ulong)CLExceptionDomain.ShellExt) << 32) | 0, // 3_0
-
-        /// <summary>
-        /// Error creating badging dictionary
-        /// </summary>
-        ShellExt_CreateBadgingDictionary = (((ulong)CLExceptionDomain.ShellExt) << 32) | 1, // 3_1
-
-        #endregion
-
-        #region Syncing
-
-        /// <summary>
-        /// Database access error
-        /// </summary>
-        Syncing_Database = (((ulong)CLExceptionDomain.Syncing) << 32) | 0, // 4_0
-
-        /// <summary>
-        /// Live sync engine error
-        /// </summary>
-        Syncing_LiveSyncEngine = (((ulong)CLExceptionDomain.Syncing) << 32) | 1, // 4_1
-
-        /// <summary>
-        /// Live sync index error
-        /// </summary>
-        Syncing_LiveSyncIndex = (((ulong)CLExceptionDomain.Syncing) << 32) | 2, // 4_2
-
-        /// <summary>
-        /// Error in a syncing model class
-        /// </summary>
-        Syncing_Model = (((ulong)CLExceptionDomain.Syncing) << 32) | 3, // 4_3
-
-        /// <summary>
-        /// Error in file monitor
-        /// </summary>
-        Syncing_FileMonitor = (((ulong)CLExceptionDomain.Syncing) << 32) | 4, // 4_4
-
-        #endregion
-
-        #region OnDemand
-
-        /// <summary>
-        /// Cloud syncbox file rename error
-        /// </summary>
-        OnDemand_FileRename = (((ulong)CLExceptionDomain.OnDemand) << 32) | 0, // 5_0
-
-        /// <summary>
-        /// Cloud syncbox file rename invalid metadata error
-        /// </summary>
-        OnDemand_RenameInvalidMetadata = (((ulong)CLExceptionDomain.OnDemand) << 32) | 1, // 5_1
-
-        /// <summary>
-        /// Cloud syncbox file rename.  Server returned no status and no responses.
-        /// </summary>
-        OnDemand_FileRenameNoServerResponsesOrErrors = (((ulong)CLExceptionDomain.OnDemand) << 32) | 2, // 5_2
-
-        /// <summary>
-        /// Cloud syncbox file add error
-        /// </summary>
-        OnDemand_FileAdd = (((ulong)CLExceptionDomain.OnDemand) << 32) | 3, // 5_3
-
-        /// <summary>
-        /// Cloud syncbox file add invalid metadata error
-        /// </summary>
-        OnDemand_FileAddInvalidMetadata = (((ulong)CLExceptionDomain.OnDemand) << 32) | 4, // 5_4
-
-        /// <summary>
-        /// Cloud syncbox file add.  Server returned no status and no responses.
-        /// </summary>
-        OnDemand_FileAddNoServerResponsesOrErrors = (((ulong)CLExceptionDomain.OnDemand) << 32) | 5, // 5_5
-
-        /// <summary>
-        /// Cloud syncbox file delete error
-        /// </summary>
-        OnDemand_FileDelete = (((ulong)CLExceptionDomain.OnDemand) << 32) | 6, // 5_6
-
-        /// <summary>
-        /// Cloud syncbox file delete invalid metadata error
-        /// </summary>
-        OnDemand_FileDeleteInvalidMetadata = (((ulong)CLExceptionDomain.OnDemand) << 32) | 7, // 5_7
-
-        /// <summary>
-        /// Cloud syncbox file delete.  Server returned no status and no responses.
-        /// </summary>
-        OnDemand_FileDeleteNoServerResponsesOrErrors = (((ulong)CLExceptionDomain.OnDemand) << 32) | 8, // 5_8
-
-        /// <summary>
-        /// Cloud syncbox file move.  Server returned no status and no responses.
-        /// </summary>
-        OnDemand_FileMoveNoServerResponsesOrErrors = (((ulong)CLExceptionDomain.OnDemand) << 32) | 9, // 5_9
-
-        /// <summary>
-        /// Cloud syncbox folder rename error
-        /// </summary>
-        OnDemand_FolderRename = (((ulong)CLExceptionDomain.OnDemand) << 32) | 10, // 5_10
-
-        /// <summary>
-        /// Cloud syncbox folder rename invalid metadata error
-        /// </summary>
-        OnDemand_FolderRenameInvalidMetadata = (((ulong)CLExceptionDomain.OnDemand) << 32) | 11, // 5_11
-
-        /// <summary>
-        /// Cloud syncbox folder rename.  Server returned no status and no responses.
-        /// </summary>
-        OnDemand_FolderRenameNoServerResponsesOrErrors = (((ulong)CLExceptionDomain.OnDemand) << 32) | 12, // 5_12
-
-        /// <summary>
-        /// Cloud syncbox folder add error
-        /// </summary>
-        OnDemand_FolderAdd = (((ulong)CLExceptionDomain.OnDemand) << 32) | 13, // 5_13
-
-        /// <summary>
-        /// Cloud syncbox folder add invalid metadata error
-        /// </summary>
-        OnDemand_FolderAddInvalidMetadata = (((ulong)CLExceptionDomain.OnDemand) << 32) | 14, // 5_14
-
-        /// <summary>
-        /// Cloud syncbox folder add.  Server returned no status and no responses.
-        /// </summary>
-        OnDemand_FolderAddNoServerResponsesOrErrors = (((ulong)CLExceptionDomain.OnDemand) << 32) | 15, // 5_15
-
-        /// <summary>
-        /// Cloud syncbox folder delete error
-        /// </summary>
-        OnDemand_FolderDelete = (((ulong)CLExceptionDomain.OnDemand) << 32) | 16, // 5_16
-
-        /// <summary>
-        /// Cloud syncbox folder delete invalid metadata error
-        /// </summary>
-        OnDemand_FolderDeleteInvalidMetadata = (((ulong)CLExceptionDomain.OnDemand) << 32) | 17, // 5_17
-
-        /// <summary>
-        /// Cloud syncbox folder delete.  Server returned no status and no responses.
-        /// </summary>
-        OnDemand_FolderDeleteNoServerResponsesOrErrors = (((ulong)CLExceptionDomain.OnDemand) << 32) | 18, // 5_18
-
-        /// <summary>
-        /// Cloud syncbox folder move.  Server returned no status and no responses.
-        /// </summary>
-        OnDemand_MoveNoServerResponsesOrErrors = (((ulong)CLExceptionDomain.OnDemand) << 32) | 19, // 5_19
-
-        /// <summary>
-        /// Cloud syncbox renames. Parameters are missing.
-        /// </summary>
-        OnDemand_RenameMissingParameters = (((ulong)CLExceptionDomain.OnDemand) << 32) | 20, // 5_20
-
-        /// <summary>
-        /// Cloud syncbox general. Settings Http milliseconds timeout cannot be too small nor negative.
-        /// </summary>
-        OnDemand_TimeoutMilliseconds = (((ulong)CLExceptionDomain.OnDemand) << 32) | 21, // 5_21
-
-        /// <summary>
-        /// Cloud syncbox renames. The existing path is invalid in the CLFileItem to be renamed.
-        /// </summary>
-        OnDemand_InvalidExistingPath = (((ulong)CLExceptionDomain.OnDemand) << 32) | 22, // 5_22
-
-        /// <summary>
-        /// Cloud syncbox renames. New name is required and it must be valid within the syncbox path.
-        /// </summary>
-        OnDemand_RenameNewName = (((ulong)CLExceptionDomain.OnDemand) << 32) | 23, // 5_23
-
-        /// <summary>
-        /// Cloud syncbox response item missing a field.
-        /// </summary>
-        OnDemand_MissingResponseField = (((ulong)CLExceptionDomain.OnDemand) << 32) | 24, // 5_24
-
-        /// <summary>
-        /// Item has already been deleted.
-        /// </summary>
-        OnDemand_AlreadyDeleted = (((ulong)CLExceptionDomain.OnDemand) << 32) | 25, // 5_25
-
-        /// <summary>
-        /// Item was not found.
-        /// </summary>
-        OnDemand_NotFound = (((ulong)CLExceptionDomain.OnDemand) << 32) | 26,  // 5_26
-
-        /// <summary>
-        /// Change conflicts with previous state.
-        /// </summary>
-        OnDemand_Conflict = (((ulong)CLExceptionDomain.OnDemand) << 32) | 27,  // 5_27
-
-        /// <summary>
-        /// An error occurred for the current item, check the InnerException Message.
-        /// </summary>
-        OnDemand_ItemError = (((ulong)CLExceptionDomain.OnDemand) << 32) | 28, // 5_28
-
-        /// <summary>
-        /// An unknown status was returned for an item, check the InnerException Message.
-        /// </summary>
-        OnDemand_UnknownItemStatus = (((ulong)CLExceptionDomain.OnDemand) << 32) | 29, // 5_29
-
-        /// <summary>
-        /// Cloud syncbox file delete bad path
-        /// </summary>
-        OnDemand_FileDeleteBadPath = (((ulong)CLExceptionDomain.OnDemand) << 32) | 30, // 5_30
-
-        /// <summary>
-        /// Cloud syncbox folder delete bad path
-        /// </summary>
-        OnDemand_FolderDeleteBadPath = (((ulong)CLExceptionDomain.OnDemand) << 32) | 31, // 5_31
-
-        /// <summary>
-        /// Cloud syncbox file add bad path
-        /// </summary>
-        OnDemand_FileAddBadPath = (((ulong)CLExceptionDomain.OnDemand) << 32) | 32, // 5_32
-
-        /// <summary>
-        /// Cloud syncbox folder add bad path
-        /// </summary>
-        OnDemand_FolderAddBadPath = (((ulong)CLExceptionDomain.OnDemand) << 32) | 33, // 5_33
-
-        /// <summary>
-        /// Cloud syncbox move parameters missing properties
-        /// </summary>
-        OnDemand_MoveItemParamsMissingProperties = (((ulong)CLExceptionDomain.OnDemand) << 32) | 34, // 5_34
-
-        /// <summary>
-        /// Cloud syncbox moves. The new full path of the renamed item must be valid within the syncbox path.
-        /// </summary>
-        OnDemand_MovedItemBadPath = (((ulong)CLExceptionDomain.OnDemand) << 32) | 23, // 5_23
-
-        /// <summary>
-        /// Cloud On Demand API.  Missing parameters.
-        /// </summary>
-        OnDemand_MissingParameters = (((ulong)CLExceptionDomain.OnDemand) << 32) | 24, // 5_24
-
-        /// <summary>
-        /// Cloud On Demand API.  The item already exists.
-        /// </summary>
-        OnDemand_AlreadyExists = (((ulong)CLExceptionDomain.OnDemand) << 32) | 25, // 5_25
-
-        /// <summary>
-        /// Cloud On Demand API.  Error in AddFolders.
-        /// </summary>
-        OnDemand_AddFolders = (((ulong)CLExceptionDomain.OnDemand) << 32) | 26, // 5_26
-
-        /// <summary>
-        /// Cloud On Demand API. Invalid parameter or parameters.
-        /// </summary>
-        OnDemand_InvalidParameters = (((ulong)CLExceptionDomain.OnDemand) << 32) | 27, // 5_27
-
-        /// <summary>
-        /// Cloud On Demand API. Delete syncbox.
-        /// </summary>
-        OnDemand_DeleteSyncbox = (((ulong)CLExceptionDomain.OnDemand) << 32) | 28, // 5_28
-
-        /// <summary>
-        /// File not found on disk in order to upload.
-        /// </summary>
-        OnDemand_FileAddNotFound = (((ulong)CLExceptionDomain.OnDemand) << 32) | 29, // 5_29
-
-        /// <summary>
-        /// A newer version of the file already exists and is available for download.
-        /// </summary>
-        OnDemand_NewerVersionAvailableForDownload = (((ulong)CLExceptionDomain.OnDemand) << 32) | 30, // 5_30
-
-        /// <summary>
-        /// The parent folder was not found
-        /// </summary>
-        OnDemand_ParentNotFound = (((ulong)CLExceptionDomain.OnDemand) << 32) | 31, // 5_31
-
-        /// <summary>
-        /// An error occurred uploading a file.
-        /// </summary>
-        OnDemand_Upload = (((ulong)CLExceptionDomain.OnDemand) << 32) | 32, // 5_32
-
-        /// <summary>
-        /// The server returned an invalid item among multiple items.
-        /// </summary>
-        OnDemand_ServerReturnedInvalidItem = (((ulong)CLExceptionDomain.OnDemand) << 32) | 33, // 5_33
-
-        /// <summary>
-        /// The server response did not contain a session.
-        /// </summary>
-        OnDemand_ServerResponseNoSession = (((ulong)CLExceptionDomain.OnDemand) << 32) | 34, // 5_34
-
-        /// <summary>
-        /// No server response.
-        /// </summary>
-        OnDemand_NoServerResponse = (((ulong)CLExceptionDomain.OnDemand) << 32) | 35, // 5_35
-
-        /// <summary>
-        /// A request is required.
-        /// </summary>
-        OnDemand_RequestRequired = (((ulong)CLExceptionDomain.OnDemand) << 32) | 36, // 5_36
-
-        /// <summary>
-        /// An error occurred downloading a file.
-        /// </summary>
-        OnDemand_Download = (((ulong)CLExceptionDomain.OnDemand) << 32) | 37, // 5_37
-
-        /// <summary>
-        /// An error occurred downloading a file.
-        /// </summary>
-        OnDemand_DownloadTempDownloadFileNotFoundAfterSuccessfulDownload = (((ulong)CLExceptionDomain.OnDemand) << 32) | 38, // 5_38
-
-        /// <summary>
-        /// Live sync is active for this syncbox, and this method would modify the syncbox.
-        /// </summary>
-        OnDemand_LiveSyncIsActive = (((ulong)CLExceptionDomain.OnDemand) << 32) | 39, // 5_39
-
-        /// <summary>
-        /// CLFileItem was not created in this synbox.
-        /// </summary>
-        OnDemand_NotCreatedInThisSyncbox = (((ulong)CLExceptionDomain.OnDemand) << 32) | 40, // 5_40
-
-        /// <summary>
-        /// CLFileItem was a folder when a file type was expected.
-        /// </summary>
-        OnDemand_FolderItemWhenFileItemExpected = (((ulong)CLExceptionDomain.OnDemand) << 32) | 41, // 5_41
-
-        /// <summary>
-        /// CLFileItem was a file when a folder type was expected.
-        /// </summary>
-        OnDemand_FileItemWhenFolderItemExpected = (((ulong)CLExceptionDomain.OnDemand) << 32) | 42, // 5_42
-
-        #endregion
-
-        #region FileItem
-
-        /// <summary>
-        /// CLFileItem requires a CLSyncbox
-        /// </summary>
-        FileItem_NullSyncbox = (((ulong)CLExceptionDomain.FileItem) << 32) | 0, // 6_0
-
-        /// <summary>
-        /// (internal constructor) CLFileItem requires a JsonContracts.SyncboxMetadataResponse
-        /// </summary>
-        FileItem_NullResponse = (((ulong)CLExceptionDomain.FileItem) << 32) | 1, // 6_1
-
-        /// <summary>
-        /// (internal constructor) CLFileItem requires one of the following to not be null: IsFolder, headerAction, or action
-        /// </summary>
-        FileItem_NullIsFolder = (((ulong)CLExceptionDomain.FileItem) << 32) | 2, // 6_2
-
-        /// <summary>
-        /// (internal constructor) Unable to determine whether item is a file or a folder from action
-        /// </summary>
-        FileItem_UnknownAction = (((ulong)CLExceptionDomain.FileItem) << 32) | 3, // 6_3
-
-        #endregion
-
-        #region Credentials
-
-        /// <summary>
-        /// Credentials: Key is null.
-        /// </summary>
-        Credentials_NullKey = (((ulong)CLExceptionDomain.Credentials) << 32) | 1, // 7_0
-
-        /// <summary>
-        /// Credentials: Secret is null.
-        /// </summary>
-        Credentials_NullSecret = (((ulong)CLExceptionDomain.Credentials) << 32) | 1, // 7_1
-
-        /// <summary>
-        /// Credentials: Not session credentials.
-        /// </summary>
-        Credentials_NotSessionCredentials = (((ulong)CLExceptionDomain.Credentials) << 32) | 2, // 7_2
-
-        /// <summary>
-        /// Credentials: Not session credentials.
-        /// </summary>
-        Credentials_ExpirationDateMustNotBeNull = (((ulong)CLExceptionDomain.Credentials) << 32) | 3, // 7_3
-
-        #endregion
-
-        // add values in the format (even keep the comma for the last value and add the comment to the end as well, evaluate everything inside of [] brackets):
-        // [domain name]_[name of type of error] = (((ulong)CLExceptionDomain.[domain name]) << 32) | [number value of type of error], // [number value of type of domain]_[number value of type of error]
-    }
-
-    internal enum AuthenticationErrorType : ulong
-    {
-        SessionExpired = 30002,
-        SyncboxNotFound = 30007
-    }
-
-    /// <summary>
-    /// POSIX-style permissions as flagged enumeration
-    /// </summary>
-    [Flags]
-    public enum POSIXPermissions : int
-    {
-        /// <summary>
-        /// --- --- ---
-        /// </summary>
-        NoPermission = 0,
-        /// <summary>
-        /// --- --- --x
-        /// </summary>
-        OtherUsersExecute = 1,
-        /// <summary>
-        /// --- --- -w-
-        /// </summary>
-        OtherUsersWrite = 1 << 1,
-        /// <summary>
-        /// --- --- r--
-        /// </summary>
-        OtherUsersRead = 1 << 2,
-        /// <summary>
-        /// --- --x ---
-        /// </summary>
-        GroupExecute = 1 << 3,
-        /// <summary>
-        /// --- -w- ---
-        /// </summary>
-        GroupWrite = 1 << 4,
-        /// <summary>
-        /// --- r-- ---
-        /// </summary>
-        GroupRead = 1 << 5,
-        /// <summary>
-        /// --x --- ---
-        /// </summary>
-        OwnerExecute = 1 << 6,
-        /// <summary>
-        /// -w- --- ---
-        /// </summary>
-        OwnerWrite = 1 << 7,
-        /// <summary>
-        /// r-- --- ---
-        /// </summary>
-        OwnerRead = 1 << 8,
-
-        /// <summary>
-        /// rwx rwx rwx
-        /// </summary>
-        AllPermissions =
-            OtherUsersExecute | OtherUsersWrite | OtherUsersRead
-                | GroupExecute | GroupWrite | GroupRead
-                | OwnerExecute | OwnerWrite | OwnerRead,
-
-        /// <summary>
-        /// r-x r-x r-x
-        /// </summary>
-        ReadOnlyPermissions =
-            OtherUsersExecute | OtherUsersRead
-                | GroupExecute | GroupRead
-                | OwnerExecute | OwnerRead
-    }
-
-    [Flags]
-    /// <summary>
-    /// Flagged enumeration used to determine running status of FileMonitor;
-    /// File watcher may be running, folder watcher may be running, or both/neither
-    /// </summary>
-    internal enum MonitorRunning : byte
-    {
-        NotRunning = 0,
-        FolderOnlyRunning = 1,
-        FileOnlyRunning = 2,
-        BothRunning = 3
-    }
-
-    /// <summary>
-    /// Enumeration to provide information on the returns from starting or stopping the FileMonitor
-    /// </summary>
-    internal enum MonitorStatus : byte
-    {
-        Started,
-        AlreadyStarted,
-        Stopped,
-        AlreadyStopped
-    }
-
-    /// <summary>
-    /// The type of the event message.
-    /// </summary>
-    public enum EventMessageType : byte
-    {
-        Informational,
-        Error,
-        UploadProgress,
-        DownloadProgress,
-        SuccessfulUploadsIncremented,
-        SuccessfulDownloadsIncremented,
-        UploadingCountChanged,
-        DownloadingCountChanged,
-        InternetConnectivityChanged,
-        DownloadCompleteChanged,
-        StorageQuotaExceededChanged,
-    }
-
-    /// <summary>
-    /// The type of the error message.
-    /// </summary>
-    public enum ErrorMessageType : byte
-    {
-        General = 1,
-        HaltSyncboxOnConnectionFailure = 2,
-        HaltSyncboxOnAuthenticationFailure = 3,
-        HaltAllOfCloudSDK = 4
-    }
-
-    [Flags]
-    /// <summary>
-    /// Flagged enumeration for CLSync's current running state
-    /// </summary>
-    public enum CLSyncCurrentState : byte
-    {
-        Idle = 0,
-        CommunicatingChanges = 1,
-        UploadingFiles = 2,
-        DownloadingFiles = 4,
-        HaltedOnConnectionFailure = 8,
-        HaltedOnExpiredCredentials = 16,
-        InternetDisconnected = 32
-    }
-
-    /// <summary>
-    /// Status of querying index by EventId
-    /// </summary>
-    public enum FileChangeQueryStatus
-    {
-        Success,
-        ErrorMultipleResults,
-        ErrorNotFound,
-        ErrorNoIndexer,
-        ErrorUnknown,
-        ErrorDisposed
-    }
-
-    /// <summary>
-    /// Enumeration for direction of sync
-    /// </summary>
-    public enum SyncDirection : byte
-    {
-        To,
-        From
-        //¡¡Do not add a third enumeration since this enumeration is set based on a bit value SyncFrom in table Events in the database (which only has two values)!!
-    }
-
-    /// <summary>
-    /// Enumeration to associate the type of event occurred for a FileChange (mutually exclusive)
-    /// </summary>
-    public enum FileChangeType : byte
-    {
-        Created,
-        Modified,
-        Deleted,
-        Renamed
-    }
-
-    /// <summary>
-    /// readonly fields holding constants related to files
-    /// </summary>
-    internal static class FileConstants
-    {
-        public const long InvalidUtcTimeTicks = 504911232000000000; //number determined by practice
-        public static readonly byte[] EmptyBuffer = new byte[0]; // empty buffer is used to complete an MD5 hash
-        public const int BufferSize = 4096; //posts online seem to suggest between 1kb and 12kb is optimal for a FileStream buffer, 4kb seems commonly used
-        public const long MaxUploadFileSize = 40L * 1024L * 1024L * 1024L; // -1 if no restrictions
-        public const int MaxUploadIntermediateHashBytesSize = 10 * 1024 * 1024; // 10MB; size of intermediate file blocks to hash for verifying the file contents in an optimistic share lock startegy on uploads
-    }
-
-    /// <summary>
-    /// Importance of event message from 1 to 9 with enumerated defaults (i.e. 1:Minor to 9:Important)
-    /// </summary>
-    public enum EventMessageLevel : byte
-    {
-        /// <summary>
-        /// Below the lowest importance level, use this as filter to display everything
-        /// </summary>
-        All = 0,
-        /// <summary>
-        /// Importance of 1 out of 9
-        /// </summary>
-        Minor = 1,
-        /// <summary>
-        /// Importance of 5 out of 9
-        /// </summary>
-        Regular = 5,
-        /// <summary>
-        /// Importance of 9 out of 9
-        /// </summary>
-        Important = 9
-    }
-
-    /// <summary>
-    /// Describes whether any event handlers were fired for an event and if so, whether any marked that they handled the event in their event args
-    /// </summary>
-    public enum EventHandledLevel : short
-    {
-        NothingFired = -1,
-        FiredButNotHandled = 0,
-        IsHandled = 1
-    }
-
-    /// <summary>
-    /// Describes how a path should display for badging
-    /// </summary>
-    internal enum PathState : byte
-    {
-        None,
-        Synced,
-        Syncing,
-        Failed,
-        Selective
-    }
-
-    /// <summary>
-    /// Types of images to display next to a item in a growl message
-    /// </summary>
-    public enum EventMessageImage
-    {
-        /// <summary>
-        /// Use nothing or something transparent as the image
-        /// </summary>
-        NoImage,
-
-        /// <summary>
-        /// Use something like an 'i' icon
-        /// </summary>
-        Informational,
-
-        /// <summary>
-        /// Use something like the failed badge icon
-        /// </summary>
-        Error,
-
-        /// <summary>
-        /// Use something like the syncing badge icon
-        /// </summary>
-        Busy,
-
-        /// <summary>
-        /// Use something like the synced badge icon
-        /// </summary>
-        Completion,
-
-        /// <summary>
-        /// Use something like the selective badge icon
-        /// </summary>
-        Inaction
-    }
-
-    /// <summary>
-    /// Used to determine what an individual thread will do when handling token expired errors in Helpers.processHttp.
-    /// </summary>
-    internal enum EnumRequestNewCredentialsStates : byte
-    {
-        RequestNewCredentials_NotSet = 0,
-        RequestNewCredentials_BubbleResult,
-        RequestNewCredentials_Retry,
-    }
-
-    /// <summary>
-    /// Used as a parameter to CLSyncbox.StartLiveSync.  These values describe how the syncbox will be synced:
-    ///   - CLSyncModeLive: All files, folders and metadata will be synced all the time (live).
-    ///   - CLSyncModeLiveWithBadgingEnabled: As above, with shell extension (badging).
-    /// </summary>
-    public enum CLSyncMode : int
-    {
-        CLSyncModeLive,
-        CLSyncModeLiveWithBadgingEnabled
-    }
-
-    /// <summary>
-    /// Event Status provided by the syncbox:
-    ///   - CLSyncboxStatusSyncingBegan: The syncbox was started.
-    ///   - CLSyncboxStatusSyncingPaused: The syncbox was paused.
-    ///   - CLSyncboxStatusSyncing: The syncbox is syncing.
-    ///   - CLSyncboxStatusSyncingEnded: The syncbox was stopped.
-    ///   
-    /// </summary>
-    public enum CLSyncboxStatus : int
-    {
-        CLSyncboxStatusSyncingBegan,
-        CLSyncboxStatusSyncingPaused,
-        CLSyncboxStatusSyncing,
-        CLSyncboxStatusSyncingEnded
-    }
-
-}
+﻿//
+// Enums.cs
+// Cloud Windows
+//
+// Created By DavidBruck.
+// Copyright (c) Cloud.com. All rights reserved.
+
+using System;
+using System.Collections.Generic;
+using System.Linq;
+using System.Text;
+
+namespace Cloud.Static
+{
+    /// <summary>
+    /// Type of domain for an error
+    /// </summary>
+    public enum CLExceptionDomain : uint // 32-bit unsigned integer
+    {
+        General = 0,
+        Http = 1,
+        Syncbox = 2,
+        ShellExt = 3,
+        Syncing = 4,
+        OnDemand = 5,
+        FileItem = 6,
+        Credentials = 7,
+    }
+
+    /// <summary>
+    /// Type of specific error code, grouped by domain
+    /// </summary>
+    public enum CLExceptionCode : ulong // 64-bit unsigned integer, 32 bits for the domain and 32 bits for the code itself
+    {
+        #region General
+
+        // 0_0 removed, it was success, but we shouldn't be returning a CLError if there is nothing but successes
+
+        /// <summary>
+        /// General error
+        /// </summary>
+        General_Miscellaneous = (((ulong)CLExceptionDomain.General) << 32) | 1, // 0_1
+
+        /// <summary>
+        /// Invalid arguments
+        /// </summary>
+        General_Arguments = (((ulong)CLExceptionDomain.General) << 32) | 2, // 0_2
+
+        /// <summary>
+        /// Operation is not valid
+        /// </summary>
+        General_Invalid = (((ulong)CLExceptionDomain.General) << 32) | 3, // 0_3
+
+        /// <summary>
+        /// An exception occurred.  Inspect CLError.FirstException.
+        /// </summary>
+        General_SeeFirstException = (((ulong)CLExceptionDomain.General) << 32) | 4, // 0_4
+
+        /// <summary>
+        /// An object was not the expected type.
+        /// </summary>
+        General_ObjectNotExpectedType = (((ulong)CLExceptionDomain.General) << 32) | 5, // 0_5
+
+        #endregion
+
+        #region Http
+
+        /// <summary>
+        /// Method invoked a not found (404) response from the server
+        /// </summary>
+        Http_NotFound = (((ulong)CLExceptionDomain.Http) << 32) | 0, // 1_0
+
+        /// <summary>
+        /// Method invoked a server error (5xx) response from the server
+        /// </summary>
+        Http_ServerError = (((ulong)CLExceptionDomain.Http) << 32) | 1, // 1_1
+
+        /// <summary>
+        /// Method had some other problem with parameters processed locally or parameters sent up to the server
+        /// </summary>
+        Http_BadRequest = (((ulong)CLExceptionDomain.Http) << 32) | 2, // 1_2
+
+        /// <summary>
+        /// Method was cancelled via a provided cancellation token before completion
+        /// </summary>
+        Http_Cancelled = (((ulong)CLExceptionDomain.Http) << 32) | 3, // 1_3
+
+        /// <summary>
+        /// Method completed without error but has no response; it means that no data exists for given parameter(s)
+        /// </summary>
+        Http_NoContent = (((ulong)CLExceptionDomain.Http) << 32) | 4, // 1_4
+
+        /// <summary>
+        /// Method invoked an unauthorized (401) response from the server
+        /// </summary>
+        Http_NotAuthorized = (((ulong)CLExceptionDomain.Http) << 32) | 5, // 1_5
+
+        /// <summary>
+        /// Method invoked an unauthorized (401) response from the server, specifically due to expired session credentials
+        /// </summary>
+        Http_NotAuthorizedExpiredCredentials = (((ulong)CLExceptionDomain.Http) << 32) | 6, // 1_6
+
+        /// <summary>
+        /// Method invoked a storage quota exceeded (507) response from the server
+        /// </summary>
+        Http_QuotaExceeded = (((ulong)CLExceptionDomain.Http) << 32) | 7, // 1_7
+
+        /// <summary>
+        /// Unable to establish connection (possible local internet connection error or server is otherwise unreachable)
+        /// </summary>
+        Http_ConnectionFailed = (((ulong)CLExceptionDomain.Http) << 32) | 8, // 1_8
+
+        /// <summary>
+        /// The current Syncbox is actively syncing so cannot make modifications
+        /// </summary>
+        Http_ReservedForActiveSync = (((ulong)CLExceptionDomain.Http) << 32) | 9, // 1_9
+
+        /// <summary>
+        /// Error receiving response; communication attempted but did not complete
+        /// </summary>
+        Http_NoResponse = (((ulong)CLExceptionDomain.Http) << 32) | 10, // 1_10
+
+        /// <summary>
+        /// Internal completion routine failed
+        /// </summary>
+        Http_CompletionFailure = (((ulong)CLExceptionDomain.Http) << 32) | 11, // 1_11
+
+        /// <summary>
+        /// (Internal)Content-Length response header expected.
+        /// </summary>
+        Http_NoContentLengthResponseHeader = (((ulong)CLExceptionDomain.Http) << 32) | 12, // 1_12
+
+        /// <summary>
+        /// Credentials validated, but syncbox does not exist for the provided id
+        /// </summary>
+        Http_NotAuthorizedSyncboxNotFound = (((ulong)CLExceptionDomain.Http) << 32) | 13, // 1_13
+
+        #endregion
+
+        #region Syncbox
+
+        /// <summary>
+        /// Error creating Http REST client
+        /// </summary>
+        Syncbox_CreateRestClient = (((ulong)CLExceptionDomain.Syncbox) << 32) | 0, // 2_0
+
+        /// <summary>
+        /// Directory required since trace is enabled
+        /// </summary>
+        Syncbox_TraceEnabledWithoutDirectory = (((ulong)CLExceptionDomain.Syncbox) << 32) | 1, // 2_1
+
+        /// <summary>
+        /// Syncbox path cannot contain path to database
+        /// </summary>
+        Syncbox_DatabaseInsideSyncboxPath = (((ulong)CLExceptionDomain.Syncbox) << 32) | 2, // 2_2
+
+        /// <summary>
+        /// Syncbox path cannot contain path for trace
+        /// </summary>
+        Syncbox_TraceInsideSyncboxPath = (((ulong)CLExceptionDomain.Syncbox) << 32) | 3, // 2_3
+
+        /// <summary>
+        /// Syncbox path cannot contain temporary downloads
+        /// </summary>
+        Syncbox_TempDownloadsInsideSyncboxPath = (((ulong)CLExceptionDomain.Syncbox) << 32) | 4, // 2_4
+        
+        /// <summary>
+        /// DeviceId cannot be null
+        /// </summary>
+        Syncbox_DeviceId = (((ulong)CLExceptionDomain.Syncbox) << 32) | 5, // 2_5
+
+        /// <summary>
+        /// Syncbox path too long; check path first with Cloud.Static.Helpers.CheckSyncboxPathLength
+        /// </summary>
+        Syncbox_LongPath = (((ulong)CLExceptionDomain.Syncbox) << 32) | 6, // 2_6
+
+        /// <summary>
+        /// Syncbox path not valid for syncing; check path first with Cloud.Static.Helpers.CheckForBadPath
+        /// </summary>
+        Syncbox_BadPath = (((ulong)CLExceptionDomain.Syncbox) << 32) | 7, // 2_7
+
+        /// <summary>
+        /// Error retrieving initial Syncbox status from server
+        /// </summary>
+        Syncbox_InitialStatus = (((ulong)CLExceptionDomain.Syncbox) << 32) | 8, // 2_8
+
+        /// <summary>
+        /// Syncbox cannot be null
+        /// </summary>
+        Syncbox_Null = (((ulong)CLExceptionDomain.Syncbox) << 32) | 9, // 2_9
+
+        /// <summary>
+        /// Syncbox already started syncing
+        /// </summary>
+        Syncbox_AlreadyStarted = (((ulong)CLExceptionDomain.Syncbox) << 32) | 10, // 2_10
+
+        /// <summary>
+        /// Syncbox not started syncing
+        /// </summary>
+        Syncbox_NotStarted = (((ulong)CLExceptionDomain.Syncbox) << 32) | 11, // 2_11
+
+        /// <summary>
+        /// Error creating backing index for syncing
+        /// </summary>
+        Syncbox_IndexCreation = (((ulong)CLExceptionDomain.Syncbox) << 32) | 12, // 2_12
+
+        /// <summary>
+        /// Error starting notification service
+        /// </summary>
+        Syncbox_StartingNotifications = (((ulong)CLExceptionDomain.Syncbox) << 32) | 13, // 2_13
+
+        /// <summary>
+        /// Error creating file monitor
+        /// </summary>
+        Syncbox_FileMonitorCreation = (((ulong)CLExceptionDomain.Syncbox) << 32) | 14, // 2_14
+
+        /// <summary>
+        /// Error starting file monitor
+        /// </summary>
+        Syncbox_StartingFileMonitor = (((ulong)CLExceptionDomain.Syncbox) << 32) | 15, // 2_15
+
+        /// <summary>
+        /// Starting initial indexing
+        /// </summary>
+        Syncbox_StartingInitialIndexing = (((ulong)CLExceptionDomain.Syncbox) << 32) | 16,  // 2_16
+
+        /// <summary>
+        /// Syncbox is current being modified
+        /// </summary>
+        Syncbox_InProcessOfModification = (((ulong)CLExceptionDomain.Syncbox) << 32) | 17,  // 2_17
+
+        /// <summary>
+        /// Folder not found at syncbox path
+        /// </summary>
+        Syncbox_PathNotFound = (((ulong)CLExceptionDomain.Syncbox) << 32) | 18,  // 2_18
+
+        /// <summary>
+        /// A general exception occurred starting syncing on a syncbox
+        /// </summary>
+        Syncbox_GeneralStart = (((ulong)CLExceptionDomain.Syncbox) << 32) | 19,  // 2_19
+
+        /// <summary>
+        /// The syncbox path has already been set.
+        /// </summary>
+        Syncbox_PathAlreadySet = (((ulong)CLExceptionDomain.Syncbox) << 32) | 20,  // 2_20
+
+        /// <summary>
+        /// Error initializing the syncbox.
+        /// </summary>
+        Syncbox_Initializing = (((ulong)CLExceptionDomain.Syncbox) << 32) | 21,  // 2_21
+
+        /// <summary>
+        /// Credentials expired. Refire the method with new credentials.
+        /// </summary>
+        Syncbox_ExpiredCredentials = (((ulong)CLExceptionDomain.Syncbox) << 32) | 22, // 2_22
+
+        /// <summary>
+        /// Credentials incorrect. Refire the method with appropriate credentials.
+        /// </summary>
+        Syncbox_BadCredentials = (((ulong)CLExceptionDomain.Syncbox) << 32) | 23, // 2_23
+
+        /// <summary>
+        /// Credentials validated, but syncbox does not exist for provided id.
+        /// </summary>
+        Syncbox_NotFoundForId = (((ulong)CLExceptionDomain.Syncbox) << 32) | 24, // 2_24
+
+        /// <summary>
+        /// Storage quota should have been queried from the server and set at least once, including upon initialization.
+        /// </summary>
+        Syncbox_StorageQuotaUnknown = (((ulong)CLExceptionDomain.Syncbox) << 32) | 25, // 2_25
+
+        /// <summary>
+        /// Error subscribing to live sync status messages.  Bad liveSyncStatusReceiver to CLSyncbox.AllocAndInit, or bad DeviceId in settings
+        /// </summary>
+        Syncbox_SubscribingToLiveSyncStatusReceiver = (((ulong)CLExceptionDomain.Syncbox) << 32) | 26, // 2_26
+
+        #endregion
+
+        #region ShellExt
+
+        /// <summary>
+        /// Error initializing the connection to BadgeCOM, likely not registered
+        /// </summary>
+        ShellExt_ExtensionInitialize = (((ulong)CLExceptionDomain.ShellExt) << 32) | 0, // 3_0
+
+        /// <summary>
+        /// Error creating badging dictionary
+        /// </summary>
+        ShellExt_CreateBadgingDictionary = (((ulong)CLExceptionDomain.ShellExt) << 32) | 1, // 3_1
+
+        #endregion
+
+        #region Syncing
+
+        /// <summary>
+        /// Database access error
+        /// </summary>
+        Syncing_Database = (((ulong)CLExceptionDomain.Syncing) << 32) | 0, // 4_0
+
+        /// <summary>
+        /// Live sync engine error
+        /// </summary>
+        Syncing_LiveSyncEngine = (((ulong)CLExceptionDomain.Syncing) << 32) | 1, // 4_1
+
+        /// <summary>
+        /// Live sync index error
+        /// </summary>
+        Syncing_LiveSyncIndex = (((ulong)CLExceptionDomain.Syncing) << 32) | 2, // 4_2
+
+        /// <summary>
+        /// Error in a syncing model class
+        /// </summary>
+        Syncing_Model = (((ulong)CLExceptionDomain.Syncing) << 32) | 3, // 4_3
+
+        /// <summary>
+        /// Error in file monitor
+        /// </summary>
+        Syncing_FileMonitor = (((ulong)CLExceptionDomain.Syncing) << 32) | 4, // 4_4
+
+        #endregion
+
+        #region OnDemand
+
+        /// <summary>
+        /// Cloud syncbox file rename error
+        /// </summary>
+        OnDemand_FileRename = (((ulong)CLExceptionDomain.OnDemand) << 32) | 0, // 5_0
+
+        /// <summary>
+        /// Cloud syncbox file rename invalid metadata error
+        /// </summary>
+        OnDemand_RenameInvalidMetadata = (((ulong)CLExceptionDomain.OnDemand) << 32) | 1, // 5_1
+
+        /// <summary>
+        /// Cloud syncbox file rename.  Server returned no status and no responses.
+        /// </summary>
+        OnDemand_FileRenameNoServerResponsesOrErrors = (((ulong)CLExceptionDomain.OnDemand) << 32) | 2, // 5_2
+
+        /// <summary>
+        /// Cloud syncbox file add error
+        /// </summary>
+        OnDemand_FileAdd = (((ulong)CLExceptionDomain.OnDemand) << 32) | 3, // 5_3
+
+        /// <summary>
+        /// Cloud syncbox file add invalid metadata error
+        /// </summary>
+        OnDemand_FileAddInvalidMetadata = (((ulong)CLExceptionDomain.OnDemand) << 32) | 4, // 5_4
+
+        /// <summary>
+        /// Cloud syncbox file add.  Server returned no status and no responses.
+        /// </summary>
+        OnDemand_FileAddNoServerResponsesOrErrors = (((ulong)CLExceptionDomain.OnDemand) << 32) | 5, // 5_5
+
+        /// <summary>
+        /// Cloud syncbox file delete error
+        /// </summary>
+        OnDemand_FileDelete = (((ulong)CLExceptionDomain.OnDemand) << 32) | 6, // 5_6
+
+        /// <summary>
+        /// Cloud syncbox file delete invalid metadata error
+        /// </summary>
+        OnDemand_FileDeleteInvalidMetadata = (((ulong)CLExceptionDomain.OnDemand) << 32) | 7, // 5_7
+
+        /// <summary>
+        /// Cloud syncbox file delete.  Server returned no status and no responses.
+        /// </summary>
+        OnDemand_FileDeleteNoServerResponsesOrErrors = (((ulong)CLExceptionDomain.OnDemand) << 32) | 8, // 5_8
+
+        /// <summary>
+        /// Cloud syncbox file move.  Server returned no status and no responses.
+        /// </summary>
+        OnDemand_FileMoveNoServerResponsesOrErrors = (((ulong)CLExceptionDomain.OnDemand) << 32) | 9, // 5_9
+
+        /// <summary>
+        /// Cloud syncbox folder rename error
+        /// </summary>
+        OnDemand_FolderRename = (((ulong)CLExceptionDomain.OnDemand) << 32) | 10, // 5_10
+
+        /// <summary>
+        /// Cloud syncbox folder rename invalid metadata error
+        /// </summary>
+        OnDemand_FolderRenameInvalidMetadata = (((ulong)CLExceptionDomain.OnDemand) << 32) | 11, // 5_11
+
+        /// <summary>
+        /// Cloud syncbox folder rename.  Server returned no status and no responses.
+        /// </summary>
+        OnDemand_FolderRenameNoServerResponsesOrErrors = (((ulong)CLExceptionDomain.OnDemand) << 32) | 12, // 5_12
+
+        /// <summary>
+        /// Cloud syncbox folder add error
+        /// </summary>
+        OnDemand_FolderAdd = (((ulong)CLExceptionDomain.OnDemand) << 32) | 13, // 5_13
+
+        /// <summary>
+        /// Cloud syncbox folder add invalid metadata error
+        /// </summary>
+        OnDemand_FolderAddInvalidMetadata = (((ulong)CLExceptionDomain.OnDemand) << 32) | 14, // 5_14
+
+        /// <summary>
+        /// Cloud syncbox folder add.  Server returned no status and no responses.
+        /// </summary>
+        OnDemand_FolderAddNoServerResponsesOrErrors = (((ulong)CLExceptionDomain.OnDemand) << 32) | 15, // 5_15
+
+        /// <summary>
+        /// Cloud syncbox folder delete error
+        /// </summary>
+        OnDemand_FolderDelete = (((ulong)CLExceptionDomain.OnDemand) << 32) | 16, // 5_16
+
+        /// <summary>
+        /// Cloud syncbox folder delete invalid metadata error
+        /// </summary>
+        OnDemand_FolderDeleteInvalidMetadata = (((ulong)CLExceptionDomain.OnDemand) << 32) | 17, // 5_17
+
+        /// <summary>
+        /// Cloud syncbox folder delete.  Server returned no status and no responses.
+        /// </summary>
+        OnDemand_FolderDeleteNoServerResponsesOrErrors = (((ulong)CLExceptionDomain.OnDemand) << 32) | 18, // 5_18
+
+        /// <summary>
+        /// Cloud syncbox folder move.  Server returned no status and no responses.
+        /// </summary>
+        OnDemand_MoveNoServerResponsesOrErrors = (((ulong)CLExceptionDomain.OnDemand) << 32) | 19, // 5_19
+
+        /// <summary>
+        /// Cloud syncbox renames. Parameters are missing.
+        /// </summary>
+        OnDemand_RenameMissingParameters = (((ulong)CLExceptionDomain.OnDemand) << 32) | 20, // 5_20
+
+        /// <summary>
+        /// Cloud syncbox general. Settings Http milliseconds timeout cannot be too small nor negative.
+        /// </summary>
+        OnDemand_TimeoutMilliseconds = (((ulong)CLExceptionDomain.OnDemand) << 32) | 21, // 5_21
+
+        /// <summary>
+        /// Cloud syncbox renames. The existing path is invalid in the CLFileItem to be renamed.
+        /// </summary>
+        OnDemand_InvalidExistingPath = (((ulong)CLExceptionDomain.OnDemand) << 32) | 22, // 5_22
+
+        /// <summary>
+        /// Cloud syncbox renames. New name is required and it must be valid within the syncbox path.
+        /// </summary>
+        OnDemand_RenameNewName = (((ulong)CLExceptionDomain.OnDemand) << 32) | 23, // 5_23
+
+        /// <summary>
+        /// Cloud syncbox response item missing a field.
+        /// </summary>
+        OnDemand_MissingResponseField = (((ulong)CLExceptionDomain.OnDemand) << 32) | 24, // 5_24
+
+        /// <summary>
+        /// Item has already been deleted.
+        /// </summary>
+        OnDemand_AlreadyDeleted = (((ulong)CLExceptionDomain.OnDemand) << 32) | 25, // 5_25
+
+        /// <summary>
+        /// Item was not found.
+        /// </summary>
+        OnDemand_NotFound = (((ulong)CLExceptionDomain.OnDemand) << 32) | 26,  // 5_26
+
+        /// <summary>
+        /// Change conflicts with previous state.
+        /// </summary>
+        OnDemand_Conflict = (((ulong)CLExceptionDomain.OnDemand) << 32) | 27,  // 5_27
+
+        /// <summary>
+        /// An error occurred for the current item, check the InnerException Message.
+        /// </summary>
+        OnDemand_ItemError = (((ulong)CLExceptionDomain.OnDemand) << 32) | 28, // 5_28
+
+        /// <summary>
+        /// An unknown status was returned for an item, check the InnerException Message.
+        /// </summary>
+        OnDemand_UnknownItemStatus = (((ulong)CLExceptionDomain.OnDemand) << 32) | 29, // 5_29
+
+        /// <summary>
+        /// Cloud syncbox file delete bad path
+        /// </summary>
+        OnDemand_FileDeleteBadPath = (((ulong)CLExceptionDomain.OnDemand) << 32) | 30, // 5_30
+
+        /// <summary>
+        /// Cloud syncbox folder delete bad path
+        /// </summary>
+        OnDemand_FolderDeleteBadPath = (((ulong)CLExceptionDomain.OnDemand) << 32) | 31, // 5_31
+
+        /// <summary>
+        /// Cloud syncbox file add bad path
+        /// </summary>
+        OnDemand_FileAddBadPath = (((ulong)CLExceptionDomain.OnDemand) << 32) | 32, // 5_32
+
+        /// <summary>
+        /// Cloud syncbox folder add bad path
+        /// </summary>
+        OnDemand_FolderAddBadPath = (((ulong)CLExceptionDomain.OnDemand) << 32) | 33, // 5_33
+
+        /// <summary>
+        /// Cloud syncbox move parameters missing properties
+        /// </summary>
+        OnDemand_MoveItemParamsMissingProperties = (((ulong)CLExceptionDomain.OnDemand) << 32) | 34, // 5_34
+
+        /// <summary>
+        /// Cloud syncbox moves. The new full path of the renamed item must be valid within the syncbox path.
+        /// </summary>
+        OnDemand_MovedItemBadPath = (((ulong)CLExceptionDomain.OnDemand) << 32) | 23, // 5_23
+
+        /// <summary>
+        /// Cloud On Demand API.  Missing parameters.
+        /// </summary>
+        OnDemand_MissingParameters = (((ulong)CLExceptionDomain.OnDemand) << 32) | 24, // 5_24
+
+        /// <summary>
+        /// Cloud On Demand API.  The item already exists.
+        /// </summary>
+        OnDemand_AlreadyExists = (((ulong)CLExceptionDomain.OnDemand) << 32) | 25, // 5_25
+
+        /// <summary>
+        /// Cloud On Demand API.  Error in AddFolders.
+        /// </summary>
+        OnDemand_AddFolders = (((ulong)CLExceptionDomain.OnDemand) << 32) | 26, // 5_26
+
+        /// <summary>
+        /// Cloud On Demand API. Invalid parameter or parameters.
+        /// </summary>
+        OnDemand_InvalidParameters = (((ulong)CLExceptionDomain.OnDemand) << 32) | 27, // 5_27
+
+        /// <summary>
+        /// Cloud On Demand API. Delete syncbox.
+        /// </summary>
+        OnDemand_DeleteSyncbox = (((ulong)CLExceptionDomain.OnDemand) << 32) | 28, // 5_28
+
+        /// <summary>
+        /// File not found on disk in order to upload.
+        /// </summary>
+        OnDemand_FileAddNotFound = (((ulong)CLExceptionDomain.OnDemand) << 32) | 29, // 5_29
+
+        /// <summary>
+        /// A newer version of the file already exists and is available for download.
+        /// </summary>
+        OnDemand_NewerVersionAvailableForDownload = (((ulong)CLExceptionDomain.OnDemand) << 32) | 30, // 5_30
+
+        /// <summary>
+        /// The parent folder was not found
+        /// </summary>
+        OnDemand_ParentNotFound = (((ulong)CLExceptionDomain.OnDemand) << 32) | 31, // 5_31
+
+        /// <summary>
+        /// An error occurred uploading a file.
+        /// </summary>
+        OnDemand_Upload = (((ulong)CLExceptionDomain.OnDemand) << 32) | 32, // 5_32
+
+        /// <summary>
+        /// The server returned an invalid item among multiple items.
+        /// </summary>
+        OnDemand_ServerReturnedInvalidItem = (((ulong)CLExceptionDomain.OnDemand) << 32) | 33, // 5_33
+
+        /// <summary>
+        /// The server response did not contain a session.
+        /// </summary>
+        OnDemand_ServerResponseNoSession = (((ulong)CLExceptionDomain.OnDemand) << 32) | 34, // 5_34
+
+        /// <summary>
+        /// No server response.
+        /// </summary>
+        OnDemand_NoServerResponse = (((ulong)CLExceptionDomain.OnDemand) << 32) | 35, // 5_35
+
+        /// <summary>
+        /// A request is required.
+        /// </summary>
+        OnDemand_RequestRequired = (((ulong)CLExceptionDomain.OnDemand) << 32) | 36, // 5_36
+
+        /// <summary>
+        /// An error occurred downloading a file.
+        /// </summary>
+        OnDemand_Download = (((ulong)CLExceptionDomain.OnDemand) << 32) | 37, // 5_37
+
+        /// <summary>
+        /// An error occurred downloading a file.
+        /// </summary>
+        OnDemand_DownloadTempDownloadFileNotFoundAfterSuccessfulDownload = (((ulong)CLExceptionDomain.OnDemand) << 32) | 38, // 5_38
+
+        /// <summary>
+        /// Live sync is active for this syncbox, and this method would modify the syncbox.
+        /// </summary>
+        OnDemand_LiveSyncIsActive = (((ulong)CLExceptionDomain.OnDemand) << 32) | 39, // 5_39
+
+        /// <summary>
+        /// CLFileItem was not created in this synbox.
+        /// </summary>
+        OnDemand_NotCreatedInThisSyncbox = (((ulong)CLExceptionDomain.OnDemand) << 32) | 40, // 5_40
+
+        /// <summary>
+        /// CLFileItem was a folder when a file type was expected.
+        /// </summary>
+        OnDemand_FolderItemWhenFileItemExpected = (((ulong)CLExceptionDomain.OnDemand) << 32) | 41, // 5_41
+
+        /// <summary>
+        /// CLFileItem was a file when a folder type was expected.
+        /// </summary>
+        OnDemand_FileItemWhenFolderItemExpected = (((ulong)CLExceptionDomain.OnDemand) << 32) | 42, // 5_42
+
+        #endregion
+
+        #region FileItem
+
+        /// <summary>
+        /// CLFileItem requires a CLSyncbox
+        /// </summary>
+        FileItem_NullSyncbox = (((ulong)CLExceptionDomain.FileItem) << 32) | 0, // 6_0
+
+        /// <summary>
+        /// (internal constructor) CLFileItem requires a JsonContracts.SyncboxMetadataResponse
+        /// </summary>
+        FileItem_NullResponse = (((ulong)CLExceptionDomain.FileItem) << 32) | 1, // 6_1
+
+        /// <summary>
+        /// (internal constructor) CLFileItem requires one of the following to not be null: IsFolder, headerAction, or action
+        /// </summary>
+        FileItem_NullIsFolder = (((ulong)CLExceptionDomain.FileItem) << 32) | 2, // 6_2
+
+        /// <summary>
+        /// (internal constructor) Unable to determine whether item is a file or a folder from action
+        /// </summary>
+        FileItem_UnknownAction = (((ulong)CLExceptionDomain.FileItem) << 32) | 3, // 6_3
+
+        #endregion
+
+        #region Credentials
+
+        /// <summary>
+        /// Credentials: Key is null.
+        /// </summary>
+        Credentials_NullKey = (((ulong)CLExceptionDomain.Credentials) << 32) | 1, // 7_0
+
+        /// <summary>
+        /// Credentials: Secret is null.
+        /// </summary>
+        Credentials_NullSecret = (((ulong)CLExceptionDomain.Credentials) << 32) | 1, // 7_1
+
+        /// <summary>
+        /// Credentials: Not session credentials.
+        /// </summary>
+        Credentials_NotSessionCredentials = (((ulong)CLExceptionDomain.Credentials) << 32) | 2, // 7_2
+
+        /// <summary>
+        /// Credentials: Not session credentials.
+        /// </summary>
+        Credentials_ExpirationDateMustNotBeNull = (((ulong)CLExceptionDomain.Credentials) << 32) | 3, // 7_3
+
+        #endregion
+
+        // add values in the format (even keep the comma for the last value and add the comment to the end as well, evaluate everything inside of [] brackets):
+        // [domain name]_[name of type of error] = (((ulong)CLExceptionDomain.[domain name]) << 32) | [number value of type of error], // [number value of type of domain]_[number value of type of error]
+    }
+
+    internal enum AuthenticationErrorType : ulong
+    {
+        SessionExpired = 30002,
+        SyncboxNotFound = 30007
+    }
+
+    /// <summary>
+    /// POSIX-style permissions as flagged enumeration
+    /// </summary>
+    [Flags]
+    public enum POSIXPermissions : int
+    {
+        /// <summary>
+        /// --- --- ---
+        /// </summary>
+        NoPermission = 0,
+        /// <summary>
+        /// --- --- --x
+        /// </summary>
+        OtherUsersExecute = 1,
+        /// <summary>
+        /// --- --- -w-
+        /// </summary>
+        OtherUsersWrite = 1 << 1,
+        /// <summary>
+        /// --- --- r--
+        /// </summary>
+        OtherUsersRead = 1 << 2,
+        /// <summary>
+        /// --- --x ---
+        /// </summary>
+        GroupExecute = 1 << 3,
+        /// <summary>
+        /// --- -w- ---
+        /// </summary>
+        GroupWrite = 1 << 4,
+        /// <summary>
+        /// --- r-- ---
+        /// </summary>
+        GroupRead = 1 << 5,
+        /// <summary>
+        /// --x --- ---
+        /// </summary>
+        OwnerExecute = 1 << 6,
+        /// <summary>
+        /// -w- --- ---
+        /// </summary>
+        OwnerWrite = 1 << 7,
+        /// <summary>
+        /// r-- --- ---
+        /// </summary>
+        OwnerRead = 1 << 8,
+
+        /// <summary>
+        /// rwx rwx rwx
+        /// </summary>
+        AllPermissions =
+            OtherUsersExecute | OtherUsersWrite | OtherUsersRead
+                | GroupExecute | GroupWrite | GroupRead
+                | OwnerExecute | OwnerWrite | OwnerRead,
+
+        /// <summary>
+        /// r-x r-x r-x
+        /// </summary>
+        ReadOnlyPermissions =
+            OtherUsersExecute | OtherUsersRead
+                | GroupExecute | GroupRead
+                | OwnerExecute | OwnerRead
+    }
+
+    [Flags]
+    /// <summary>
+    /// Flagged enumeration used to determine running status of FileMonitor;
+    /// File watcher may be running, folder watcher may be running, or both/neither
+    /// </summary>
+    internal enum MonitorRunning : byte
+    {
+        NotRunning = 0,
+        FolderOnlyRunning = 1,
+        FileOnlyRunning = 2,
+        BothRunning = 3
+    }
+
+    /// <summary>
+    /// Enumeration to provide information on the returns from starting or stopping the FileMonitor
+    /// </summary>
+    internal enum MonitorStatus : byte
+    {
+        Started,
+        AlreadyStarted,
+        Stopped,
+        AlreadyStopped
+    }
+
+    /// <summary>
+    /// The type of the event message.
+    /// </summary>
+    public enum EventMessageType : byte
+    {
+        Informational,
+        Error,
+        UploadProgress,
+        DownloadProgress,
+        SuccessfulUploadsIncremented,
+        SuccessfulDownloadsIncremented,
+        UploadingCountChanged,
+        DownloadingCountChanged,
+        InternetConnectivityChanged,
+        DownloadCompleteChanged,
+        StorageQuotaExceededChanged,
+    }
+
+    /// <summary>
+    /// The type of the error message.
+    /// </summary>
+    public enum ErrorMessageType : byte
+    {
+        General = 1,
+        HaltSyncboxOnConnectionFailure = 2,
+        HaltSyncboxOnAuthenticationFailure = 3,
+        HaltAllOfCloudSDK = 4
+    }
+
+    [Flags]
+    /// <summary>
+    /// Flagged enumeration for CLSync's current running state
+    /// </summary>
+    public enum CLSyncCurrentState : byte
+    {
+        Idle = 0,
+        CommunicatingChanges = 1,
+        UploadingFiles = 2,
+        DownloadingFiles = 4,
+        HaltedOnConnectionFailure = 8,
+        HaltedOnExpiredCredentials = 16,
+        InternetDisconnected = 32
+    }
+
+    /// <summary>
+    /// Status of querying index by EventId
+    /// </summary>
+    public enum FileChangeQueryStatus
+    {
+        Success,
+        ErrorMultipleResults,
+        ErrorNotFound,
+        ErrorNoIndexer,
+        ErrorUnknown,
+        ErrorDisposed
+    }
+
+    /// <summary>
+    /// Enumeration for direction of sync
+    /// </summary>
+    public enum SyncDirection : byte
+    {
+        To,
+        From
+        //¡¡Do not add a third enumeration since this enumeration is set based on a bit value SyncFrom in table Events in the database (which only has two values)!!
+    }
+
+    /// <summary>
+    /// Enumeration to associate the type of event occurred for a FileChange (mutually exclusive)
+    /// </summary>
+    public enum FileChangeType : byte
+    {
+        Created,
+        Modified,
+        Deleted,
+        Renamed
+    }
+
+    /// <summary>
+    /// readonly fields holding constants related to files
+    /// </summary>
+    internal static class FileConstants
+    {
+        public const long InvalidUtcTimeTicks = 504911232000000000; //number determined by practice
+        public static readonly byte[] EmptyBuffer = new byte[0]; // empty buffer is used to complete an MD5 hash
+        public const int BufferSize = 4096; //posts online seem to suggest between 1kb and 12kb is optimal for a FileStream buffer, 4kb seems commonly used
+        public const long MaxUploadFileSize = 40L * 1024L * 1024L * 1024L; // -1 if no restrictions
+        public const int MaxUploadIntermediateHashBytesSize = 10 * 1024 * 1024; // 10MB; size of intermediate file blocks to hash for verifying the file contents in an optimistic share lock startegy on uploads
+    }
+
+    /// <summary>
+    /// Importance of event message from 1 to 9 with enumerated defaults (i.e. 1:Minor to 9:Important)
+    /// </summary>
+    public enum EventMessageLevel : byte
+    {
+        /// <summary>
+        /// Below the lowest importance level, use this as filter to display everything
+        /// </summary>
+        All = 0,
+        /// <summary>
+        /// Importance of 1 out of 9
+        /// </summary>
+        Minor = 1,
+        /// <summary>
+        /// Importance of 5 out of 9
+        /// </summary>
+        Regular = 5,
+        /// <summary>
+        /// Importance of 9 out of 9
+        /// </summary>
+        Important = 9
+    }
+
+    /// <summary>
+    /// Describes whether any event handlers were fired for an event and if so, whether any marked that they handled the event in their event args
+    /// </summary>
+    public enum EventHandledLevel : short
+    {
+        NothingFired = -1,
+        FiredButNotHandled = 0,
+        IsHandled = 1
+    }
+
+    /// <summary>
+    /// Describes how a path should display for badging
+    /// </summary>
+    internal enum PathState : byte
+    {
+        None,
+        Synced,
+        Syncing,
+        Failed,
+        Selective
+    }
+
+    /// <summary>
+    /// Types of images to display next to a item in a growl message
+    /// </summary>
+    public enum EventMessageImage
+    {
+        /// <summary>
+        /// Use nothing or something transparent as the image
+        /// </summary>
+        NoImage,
+
+        /// <summary>
+        /// Use something like an 'i' icon
+        /// </summary>
+        Informational,
+
+        /// <summary>
+        /// Use something like the failed badge icon
+        /// </summary>
+        Error,
+
+        /// <summary>
+        /// Use something like the syncing badge icon
+        /// </summary>
+        Busy,
+
+        /// <summary>
+        /// Use something like the synced badge icon
+        /// </summary>
+        Completion,
+
+        /// <summary>
+        /// Use something like the selective badge icon
+        /// </summary>
+        Inaction
+    }
+
+    /// <summary>
+    /// Used to determine what an individual thread will do when handling token expired errors in Helpers.processHttp.
+    /// </summary>
+    internal enum EnumRequestNewCredentialsStates : byte
+    {
+        RequestNewCredentials_NotSet = 0,
+        RequestNewCredentials_BubbleResult,
+        RequestNewCredentials_Retry,
+    }
+
+    /// <summary>
+    /// Used as a parameter to CLSyncbox.StartLiveSync.  These values describe how the syncbox will be synced:
+    ///   - CLSyncModeLive: All files, folders and metadata will be synced all the time (live).
+    ///   - CLSyncModeLiveWithBadgingEnabled: As above, with shell extension (badging).
+    /// </summary>
+    public enum CLSyncMode : int
+    {
+        CLSyncModeLive,
+        CLSyncModeLiveWithBadgingEnabled
+    }
+
+    /// <summary>
+    /// Event Status provided by the syncbox:
+    ///   - CLSyncboxStatusSyncingBegan: The syncbox was started.
+    ///   - CLSyncboxStatusSyncingPaused: The syncbox was paused.
+    ///   - CLSyncboxStatusSyncing: The syncbox is syncing.
+    ///   - CLSyncboxStatusSyncingEnded: The syncbox was stopped.
+    ///   
+    /// </summary>
+    public enum CLSyncboxStatus : int
+    {
+        CLSyncboxStatusSyncingBegan,
+        CLSyncboxStatusSyncingPaused,
+        CLSyncboxStatusSyncing,
+        CLSyncboxStatusSyncingEnded
+    }
+
+}