--- conflicted
+++ resolved
@@ -1,158 +1,154 @@
-﻿//  CLNotificationManualPollingEngine.cs
-//  Cloud Windows
-//
-//  Created by BobS.
-//  Copyright (c) Cloud.com. All rights reserved.
-
-using Cloud.Interfaces;
-using Cloud.Model;
-using Cloud.Static;
-using Cloud.Support;
-using System;
-using System.Collections.Generic;
-using System.IO;
-using System.Linq;
-using System.Net;
-using System.Text;
-using System.Threading;
-
-namespace Cloud.PushNotification
-{
-    internal sealed class CLNotificationManualPollingEngine : ICLNotificationEngine
-    {
-        #region Private fields
-
-        private static CLTrace _trace = CLTrace.Instance;
-        private CLSyncbox _syncbox = null;
-        private ICLSyncSettingsAdvanced _copiedSettings = null;
-        private readonly object _locker = new object();
-        private bool _isInitialized = false;
-        private bool _isStarted = false;
-        private StartEngineTimeout _delegateStartEngineTimeout = null;
-        private CancelEngineTimeout _delegateCancelEngineTimeout = null;
-        private SendManualPoll _delegateSendManualPoll = null;
-        private int _manualPollIntervalSeconds = 0;     // the actual number of seconds to use.  This is random between the max and min.
-
-        #endregion
-
-        #region Public properties
-
-        public int MaxSuccesses
-        {
-            get
-            {
-                return _maxSuccesses;
-            }
-        }
-        private int _maxSuccesses = 10;
-
-        public int MaxFailures
-        {
-            get
-            {
-                return _maxFailures;
-            }
-        }
-        private int _maxFailures = 1;
-
-        #endregion
-
-        #region Constructors
-
-        public CLNotificationManualPollingEngine(
-                        CLSyncbox syncbox, 
-                        SendManualPoll delegateSendManualPoll)
-        {
-            if (syncbox == null)
-            {
-<<<<<<< HEAD
-                throw new ArgumentNullException(Resources.SyncboxMustNotBeNull);
-=======
-                throw new ArgumentNullException(Resources.CLNotificationManualPollingEngineSyncBoxMustNotBeNull);
->>>>>>> 4875c713
-            }
-            if (delegateSendManualPoll == null)
-            {
-                throw new ArgumentNullException(Resources.CLNotificationManualPollingEngineDelegateSendManualPollMustNotBeNull);
-            }
-
-            lock (_locker)
-            {
-                if (_isInitialized)
-                {
-                    throw new InvalidOperationException(Resources.CLNotificationManualPollingEngineAlreadyInitialized);
-                }
-
-                _syncbox = syncbox;
-                _copiedSettings = syncbox.CopiedSettings;
-                _delegateSendManualPoll = delegateSendManualPoll;
-                _isInitialized = true;
-
-                // Determine the manual polling interval to use for this instance.
-                Random rnd = new Random();
-                _manualPollIntervalSeconds = rnd.Next(CLDefinitions.MinManualPollingPeriodSeconds, CLDefinitions.MaxManualPollingPeriodSeconds);
-
-            }
-        }
-
-        public CLNotificationManualPollingEngine()
-        {
-            throw new NotSupportedException(Resources.CLNotificationManualPollingEngineDefaultConstructorNotSupported);
-        }
-
-        #endregion
-
-        #region Public methods
-
-        public bool Start()
-        {
-            bool fToReturnSuccess = true;
-
-            try
-            {
-                lock (_locker)
-                {
-                    if (!_isInitialized)
-                    {
-                        throw new InvalidOperationException(Resources.CLNotificationManualPollingEngineInitializeFirst);
-                    }
-
-                    if (_isStarted)
-                    {
-                        throw new InvalidOperationException(Resources.CLNotificationManualPollingEngineAlreadyStarted);
-                    }
-                    _isStarted = true;
-                }
-
-                Thread.Sleep(_manualPollIntervalSeconds * 1000);
-
-                _delegateSendManualPoll();  // notify
-
-                lock (_locker)
-                {
-                    _isStarted = false;
-                    return true;
-                }
-            }
-            catch (Exception ex)
-            {
-                _trace.writeToLog(1, Resources.CLNotificationManualPollingEngineStartErrorExceptionMsg0, ex.Message);
-                fToReturnSuccess = false;
-            }
-
-            return fToReturnSuccess;
-        }
-
-        public void Stop()
-        {
-            // Nothing to do here
-        }
-
-        public void TimerExpired(object userState)
-        {
-            // Nothing to do here.
-        }
-
-        #endregion
-    }
-}
+﻿//  CLNotificationManualPollingEngine.cs
+//  Cloud Windows
+//
+//  Created by BobS.
+//  Copyright (c) Cloud.com. All rights reserved.
+
+using Cloud.Interfaces;
+using Cloud.Model;
+using Cloud.Static;
+using Cloud.Support;
+using System;
+using System.Collections.Generic;
+using System.IO;
+using System.Linq;
+using System.Net;
+using System.Text;
+using System.Threading;
+
+namespace Cloud.PushNotification
+{
+    internal sealed class CLNotificationManualPollingEngine : ICLNotificationEngine
+    {
+        #region Private fields
+
+        private static CLTrace _trace = CLTrace.Instance;
+        private CLSyncbox _syncbox = null;
+        private ICLSyncSettingsAdvanced _copiedSettings = null;
+        private readonly object _locker = new object();
+        private bool _isInitialized = false;
+        private bool _isStarted = false;
+        private StartEngineTimeout _delegateStartEngineTimeout = null;
+        private CancelEngineTimeout _delegateCancelEngineTimeout = null;
+        private SendManualPoll _delegateSendManualPoll = null;
+        private int _manualPollIntervalSeconds = 0;     // the actual number of seconds to use.  This is random between the max and min.
+
+        #endregion
+
+        #region Public properties
+
+        public int MaxSuccesses
+        {
+            get
+            {
+                return _maxSuccesses;
+            }
+        }
+        private int _maxSuccesses = 10;
+
+        public int MaxFailures
+        {
+            get
+            {
+                return _maxFailures;
+            }
+        }
+        private int _maxFailures = 1;
+
+        #endregion
+
+        #region Constructors
+
+        public CLNotificationManualPollingEngine(
+                        CLSyncbox syncbox, 
+                        SendManualPoll delegateSendManualPoll)
+        {
+            if (syncbox == null)
+            {
+                throw new ArgumentNullException(Resources.CLNotificationManualPollingEngineSyncBoxMustNotBeNull);
+            }
+            if (delegateSendManualPoll == null)
+            {
+                throw new ArgumentNullException(Resources.CLNotificationManualPollingEngineDelegateSendManualPollMustNotBeNull);
+            }
+
+            lock (_locker)
+            {
+                if (_isInitialized)
+                {
+                    throw new InvalidOperationException(Resources.CLNotificationManualPollingEngineAlreadyInitialized);
+                }
+
+                _syncbox = syncbox;
+                _copiedSettings = syncbox.CopiedSettings;
+                _delegateSendManualPoll = delegateSendManualPoll;
+                _isInitialized = true;
+
+                // Determine the manual polling interval to use for this instance.
+                Random rnd = new Random();
+                _manualPollIntervalSeconds = rnd.Next(CLDefinitions.MinManualPollingPeriodSeconds, CLDefinitions.MaxManualPollingPeriodSeconds);
+
+            }
+        }
+
+        public CLNotificationManualPollingEngine()
+        {
+            throw new NotSupportedException(Resources.CLNotificationManualPollingEngineDefaultConstructorNotSupported);
+        }
+
+        #endregion
+
+        #region Public methods
+
+        public bool Start()
+        {
+            bool fToReturnSuccess = true;
+
+            try
+            {
+                lock (_locker)
+                {
+                    if (!_isInitialized)
+                    {
+                        throw new InvalidOperationException(Resources.CLNotificationManualPollingEngineInitializeFirst);
+                    }
+
+                    if (_isStarted)
+                    {
+                        throw new InvalidOperationException(Resources.CLNotificationManualPollingEngineAlreadyStarted);
+                    }
+                    _isStarted = true;
+                }
+
+                Thread.Sleep(_manualPollIntervalSeconds * 1000);
+
+                _delegateSendManualPoll();  // notify
+
+                lock (_locker)
+                {
+                    _isStarted = false;
+                    return true;
+                }
+            }
+            catch (Exception ex)
+            {
+                _trace.writeToLog(1, Resources.CLNotificationManualPollingEngineStartErrorExceptionMsg0, ex.Message);
+                fToReturnSuccess = false;
+            }
+
+            return fToReturnSuccess;
+        }
+
+        public void Stop()
+        {
+            // Nothing to do here
+        }
+
+        public void TimerExpired(object userState)
+        {
+            // Nothing to do here.
+        }
+
+        #endregion
+    }
+}