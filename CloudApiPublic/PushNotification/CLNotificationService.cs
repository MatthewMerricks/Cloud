--- conflicted
+++ resolved
@@ -1,813 +1,789 @@
-//  CLNotificationService.cs
-//  Cloud Windows
-//
-//  Created by BobS.
-//  Copyright (c) Cloud.com. All rights reserved.
-
-using System;
-using System.Collections.Generic;
-using System.Linq;
-using System.Text;
-using System.Threading;
-//using WebSocket4Net;
-//using WebSocket4Net.Command;
-//using WebSocket4Net.Protocol;
-//using SuperSocket.ClientEngine;
-using Cloud.Support;
-using Cloud.Model;
-using Cloud.Static;
-using Cloud.Interfaces;
-using Cloud.JsonContracts;
-using Cloud.REST;
-
-namespace Cloud.PushNotification
-{
-    //extern alias WebSocket4NetBase;
-
-    /// <summary>
-    /// Properties for a received notification message
-    /// </summary>
-    internal sealed class NotificationEventArgs : EventArgs
-    {
-        public NotificationResponse Message
-        {
-            get
-            {
-                return _message;
-            }
-        }
-        private readonly NotificationResponse _message;
-
-        internal NotificationEventArgs(NotificationResponse Message)
-        {
-            this._message = Message;
-        }
-    }
-
-    /// <summary>
-    /// Properties for a notification connection error
-    /// </summary>
-    public sealed class NotificationErrorEventArgs : EventArgs
-    {
-        public CLError ErrorWebSockets
-        {
-            get
-            {
-                return _errorWebSockets;
-            }
-        }
-        private readonly CLError _errorWebSockets;
-
-        public CLError ErrorStillDisconnectedPing
-        {
-            get
-            {
-                return _errorStillDisconnectedPing;
-            }
-        }
-        private readonly CLError _errorStillDisconnectedPing;
-
-        internal NotificationErrorEventArgs(CLError ErrorWebSockets, CLError ErrorStillDisconnectedPing)
-        {
-            this._errorWebSockets = ErrorWebSockets;
-            this._errorStillDisconnectedPing = ErrorStillDisconnectedPing;
-        }
-    }
-
-    /// <summary>
-    /// Used to establish a connection to server notifications and provides events for notifications\errors
-    /// </summary>
-    internal sealed class CLNotificationService
-    {
-        /// <summary>
-        /// Event fired when a push notification message is received from the server.
-        /// </summary>
-        public event EventHandler<NotificationEventArgs> NotificationReceived
-        {
-            add
-            {
-                lock (NotificationReceivedQueue)
-                {
-                    _notificationReceived += value;
-
-                    while (NotificationReceivedQueue.Count > 0)
-                    {
-                        KeyValuePair<object, NotificationEventArgs> dequeuedNotification = NotificationReceivedQueue.Dequeue();
-                        try
-                        {
-                            value(dequeuedNotification.Key, dequeuedNotification.Value);
-                        }
-                        catch
-                        {
-                        }
-                    }
-                }
-            }
-            remove
-            {
-                lock (NotificationReceivedQueue)
-                {
-                    _notificationReceived -= value;
-                }
-            }
-        }
-        private event EventHandler<NotificationEventArgs> _notificationReceived;
-        private readonly Queue<KeyValuePair<object, NotificationEventArgs>> NotificationReceivedQueue = new Queue<KeyValuePair<object, NotificationEventArgs>>();
-
-        /// <summary>
-        /// Event fired when manual polling is being used.  The application should send
-        /// a Sync_From request to the server.
-        /// </summary>
-        public event EventHandler<NotificationEventArgs> NotificationStillDisconnectedPing
-        {
-            add
-            {
-                lock (NotificationStillDisconnectedPingQueue)
-                {
-                    _notificationStillDisconnectedPing += value;
-
-                    while (NotificationStillDisconnectedPingQueue.Count > 0)
-                    {
-                        KeyValuePair<object, NotificationEventArgs> dequeuedNotification = NotificationStillDisconnectedPingQueue.Dequeue();
-                        try
-                        {
-                            value(dequeuedNotification.Key, dequeuedNotification.Value);
-                        }
-                        catch
-                        {
-                        }
-                    }
-                }
-            }
-            remove
-            {
-                lock (NotificationStillDisconnectedPingQueue)
-                {
-                    _notificationStillDisconnectedPing -= value;
-                }
-            }
-        }
-        private event EventHandler<NotificationEventArgs> _notificationStillDisconnectedPing;
-        private readonly Queue<KeyValuePair<object, NotificationEventArgs>> NotificationStillDisconnectedPingQueue = new Queue<KeyValuePair<object, NotificationEventArgs>>();
-
-        /// <summary>
-        /// Event fired when a serious error has occurred.  Push notification is
-        /// no longer functional.
-        /// </summary>
-        public event EventHandler<NotificationErrorEventArgs> ConnectionError
-        {
-            add
-            {
-                lock (ConnectionErrorQueue)
-                {
-                    _connectionError += value;
-
-                    while (ConnectionErrorQueue.Count > 0)
-                    {
-                        KeyValuePair<object, NotificationErrorEventArgs> dequeuedNotification = ConnectionErrorQueue.Dequeue();
-                        try
-                        {
-                            value(dequeuedNotification.Key, dequeuedNotification.Value);
-                        }
-                        catch
-                        {
-                        }
-                    }
-                }
-            }
-            remove
-            {
-                lock (ConnectionErrorQueue)
-                {
-                    _connectionError -= value;
-                }
-            }
-        }
-        private event EventHandler<NotificationErrorEventArgs> _connectionError;
-        private readonly Queue<KeyValuePair<object, NotificationErrorEventArgs>> ConnectionErrorQueue = new Queue<KeyValuePair<object, NotificationErrorEventArgs>>();
-
-        private static object _instanceLocker = new object();
-        private static CLTrace _trace = CLTrace.Instance;
-        private readonly CLSyncbox _syncbox;
-        private bool _isServiceStarted;               // True: the push notification service has been started.
-        private readonly GenericHolder<Thread> _serviceManagerThread = new GenericHolder<Thread>(null);
-        private Timer _timerEngineWatcher = null;
-        private ICLNotificationEngine _currentEngine = null;
-        private NotificationEngines _currentEngineIndex;
-
-        /// <summary>
-        /// Tracks the subscribed clients via their SyncboxId/DeviceId combination.
-        /// </summary>
-        private static readonly Dictionary<string, CLNotificationService> NotificationClientsRunning = new Dictionary<string, CLNotificationService>();
-
-        /// <summary>
-        /// Outputs the push notification server object for this client
-        /// </summary>
-        /// <param name="syncbox">Syncbox of this client</param>
-        /// <param name="notificationServer">(output) The found or constructed notification server object</param>
-        /// <returns>Returns any error that occurred retrieving the notification server object, if any</returns>
-        public static CLError GetInstance(CLSyncbox syncbox, out CLNotificationService notificationServer)
-        {
-            try
-            {
-                if (syncbox == null)
-                {
-<<<<<<< HEAD
-                    throw new NullReferenceException(Resources.CLEngineSyncboxCannotBeNull);
-=======
-                    throw new NullReferenceException(Resources.CLNotificationServiceSyncBoxCannotBeNull);
->>>>>>> 4875c713
-                }
-
-                lock (NotificationClientsRunning)
-                {
-                    string syncboxDeviceCombination = syncbox.SyncboxId.ToString() + " " + (syncbox.CopiedSettings.DeviceId ?? string.Empty);
-
-                    if (!NotificationClientsRunning.TryGetValue(syncboxDeviceCombination, out notificationServer))
-                    {
-                        NotificationClientsRunning.Add(syncboxDeviceCombination, notificationServer = new CLNotificationService(syncbox));
-                    }
-                }
-            }
-            catch (Exception ex)
-            {
-                notificationServer = Helpers.DefaultForType<CLNotificationService>();
-                return ex;
-            }
-            return null;
-        }
-
-        // This is a private constructor, meaning no outsiders have access.
-        private CLNotificationService(CLSyncbox syncbox)
-        {
-            try
-            {
-                // check input parameters
-
-                if (syncbox == null)
-                {
-<<<<<<< HEAD
-                    throw new NullReferenceException(Resources.CLEngineSyncboxCannotBeNull);
-=======
-                    throw new NullReferenceException(Resources.CLNotificationServiceSyncBoxCannotBeNull);
->>>>>>> 4875c713
-                }
-                if (string.IsNullOrEmpty(syncbox.CopiedSettings.DeviceId))
-                {
-                    throw new NullReferenceException(Resources.CLNotificationServiceSyncBoxCopiedSettingsCannotBeNull);
-                }
-
-                lock (this)
-                {
-                    // Initialize trace in case it is not already initialized.
-                    CLTrace.Initialize(syncbox.CopiedSettings.TraceLocation, "Cloud", "log", syncbox.CopiedSettings.TraceLevel, syncbox.CopiedSettings.LogErrors);
-                    _trace.writeToLog(9, Resources.CLNotificationServiceEntry);
-
-                    // We should not already be started
-                    if (_isServiceStarted)
-                    {
-<<<<<<< HEAD
-                        throw new InvalidOperationException(Resources.CLNotificationManualPollingEngineAlreadyStarted);
-=======
-                        throw new InvalidOperationException(Resources.CLNotificationServiceAlreadyStarted);
->>>>>>> 4875c713
-                    }
-
-                    // sync settings are copied so that changes require stopping and starting notification services
-                    this._syncbox = syncbox;
-
-                    // Start the thread that will run the engines
-                    StartServiceManagerThread();
-
-                    // Initialized now
-                    _isServiceStarted = true;
-                }
-            }
-            catch (Exception ex)
-            {
-                _trace.writeToLog(1, Resources.CLNotificationServiceErrorExceptionMsg0, ex.Message);
-                throw;
-            }
-        }
-
-        /// <summary>
-        /// Call to terminate and disconnect from the push notification server.
-        /// </summary>
-        public void DisconnectPushNotificationServer()
-        {
-            try
-            {
-                string syncboxDeviceIdCombined = null;
-                bool shouldStopEngine = false;
-
-                lock (this)
-                {
-                    _trace.writeToLog(9, Resources.CLNotificationServiceDisconnectPushNotificationServerEntry);
-                    _isServiceStarted = false;
-
-                    if (_syncbox != null)
-                    {
-                        syncboxDeviceIdCombined = _syncbox.SyncboxId.ToString() + " " + _syncbox.CopiedSettings.DeviceId;
-                    }
-                }
-
-                if (syncboxDeviceIdCombined != null)
-                {
-                    lock (NotificationClientsRunning)
-                    {
-<<<<<<< HEAD
-                        _trace.writeToLog(9, Resources.CLNotificationServiceDisconnectNotificationServerRemoveClient0, syncboxDeviceIdCombined);
-=======
-                        _trace.writeToLog(9, Resources.CLNotificationServiceDisconnectNotificationServerRemoteClient0, syncboxDeviceIdCombined);
->>>>>>> 4875c713
-                        NotificationClientsRunning.Remove(syncboxDeviceIdCombined);
-                    }
-                }
-
-                lock (this)
-                {
-                    if (_currentEngine != null)
-                    {
-                        shouldStopEngine = true;
-                    }
-                }
-
-                // Stop the current engine if it is running
-                if (shouldStopEngine)
-                {
-                    _trace.writeToLog(9, Resources.CLNotificationServiceDisconnectPushNotificationServerStopEngine);
-                    _currentEngine.Stop();
-                }
-
-                // Dispose the timer if we should
-                lock (this)
-                {
-                    if (_timerEngineWatcher != null)
-                    {
-                        _trace.writeToLog(9, Resources.CLNotificationServiceDisconnectPushNotificationServerDisposeEngineWatcher);
-                        _timerEngineWatcher.Dispose();
-                        _timerEngineWatcher = null;
-                    }
-                }
-
-                lock (this)
-                {
-                    _trace.writeToLog(9, Resources.CLNotificationServiceDisconnectPushNotificationServerStopServiceManagerThread);
-                    StopServiceManagerThread();
-                }
-            }
-            catch (Exception ex)
-            {
-                _trace.writeToLog(1, Resources.CLNotificationServiceDisconnectPushNotificationServerErrorExceptionMsg0, ex.Message);
-            }
-            _trace.writeToLog(9, Resources.CLNotificationServiceDisconnectPushNotificationServerExit);
-        }
-
-        /// <summary>
-        /// Start the service manager thread.
-        /// </summary>
-        /// <remarks>Assumes already locked.</remarks>
-        private void StartServiceManagerThread()
-        {
-            try
-            {
-                _trace.writeToLog(9, Resources.CLNotificationServiceStartServiceManagerThreadEntry);
-                if (_serviceManagerThread.Value == null)
-                {
-                    _trace.writeToLog(9, Resources.CLNotificationServiceStartServiceManagerThreadStartTheManagerThread);
-                    _serviceManagerThread.Value = new Thread(new ParameterizedThreadStart(this.ServiceManagerThreadProc));
-                    _serviceManagerThread.Value.Name = "Notification Engine";
-                    _serviceManagerThread.Value.IsBackground = true;
-                    _serviceManagerThread.Value.Start(this);
-                }
-            }
-            catch (Exception ex)
-            {
-                _trace.writeToLog(1, Resources.CLNotificationServiceStartServiceManagerThreadErrorExceptionMsg0, ex.Message);
-                throw;
-            }
-        }
-
-        /// <summary>
-        /// Stopo the service manager thread.
-        /// </summary>
-        /// <remarks>Assumes already locked.</remarks>
-        private void StopServiceManagerThread()
-        {
-            try
-            {
-                _trace.writeToLog(9, Resources.CLNotificationServiceStopManagerThreadEntry);
-                if (_serviceManagerThread.Value != null)
-                {
-                    try
-                    {
-                        _trace.writeToLog(9, Resources.CLNotificationServiceStopManagerThreadAbortTheServiceManagerThread);
-                        _serviceManagerThread.Value.Abort();
-                    }
-                    catch
-                    {
-                    }
-                    _serviceManagerThread.Value = null;
-                }
-            }
-            catch (Exception ex)
-            {
-                _trace.writeToLog(1, Resources.CLNotificationServiceStopEngineThreadErrorExceptionMsg0, ex.Message);
-            }
-        }
-
-        private void ServiceManagerThreadProc(object obj)
-        {
-            bool wasThreadAborted = false;
-
-            try
-            {
-                // Initialize
-                _trace.writeToLog(9, Resources.CLNotificationServiceServiceManagerThreadProcEntry);
-                CLNotificationService castState = obj as CLNotificationService;
-                if (castState == null)
-                {
-                    throw new InvalidCastException(Resources.CLNotificationServiceObjectMustBeACLNotificationService);
-                }
-
-                // Loop processing forever until we have a serious error and have to stop.  Start each loop at the top of the engine list.
-                while (true)
-                {
-                    bool fBackToTopOfList = false;
-
-                    // Loop through the engines (first to last, highest priority to lowest priority).
-                    _trace.writeToLog(9, Resources.CLNotificationServiceServiceManagerThreadProcRestartAtTopOfList);
-                    IEnumerable<NotificationEngines> engineIndices = Enum.GetValues(typeof(NotificationEngines)).Cast<NotificationEngines>();
-                    foreach (NotificationEngines engineIndex in engineIndices)
-                    {
-                        int successes = 0;
-                        int failures = 0;
-
-                        // Loop running this particular engine
-                        while (true)
-                        {
-                            // Construct a new instance and start this engine.
-<<<<<<< HEAD
-                            _trace.writeToLog(9, Resources.CLNotificationServiceServiceManagerThreadProcTopOfLoopRunningEngine0, engineIndex.ToString());
-=======
-                            _trace.writeToLog(9,Resources.CLNotificationServiceServiceManagerThreadProcTopOfLoopRunningEngine0, engineIndex.ToString());
->>>>>>> 4875c713
-                            lock (this)
-                            {
-                                // Don't run another engine if we have been stopped.
-                                if (!_isServiceStarted)
-                                {
-                                    _trace.writeToLog(9, Resources.CLNotificationServiceServiceManagerThreadProcServiceRequestedToStopExitThread);
-                                    return;             // exit this thread now
-                                }
-
-                                // Set the engine to run
-                                switch (engineIndex)
-                                {
-                                    case NotificationEngines.NotificationEngine_SSE:
-                                        _trace.writeToLog(9, Resources.CLNotificationServiceServiceManagerThreadProcInstantiateSSEEngine);
-                                        CLNotificationSseEngine engineSse = new CLNotificationSseEngine(
-                                                    syncbox: this._syncbox,
-                                                    delegateCreateEngineTimer: this.CreateEngineTimer,
-                                                    delegateStartEngineTimeout: this.StartEngineTimeoutCallback,
-                                                    delegateCancelEngineTimeout: this.CancelEngineTimeoutCallback,
-                                                    delegateDisposeEngineTimer: this.DisposeEngineTimer,
-                                                    delegateSendNotificationEvent: this.SendNotificationEventCallback,
-                                                    delegateSendManualPoll: this.SendManualPollCallback);
-                                        _currentEngine = engineSse;
-                                        _currentEngineIndex = engineIndex;
-                                        break;
-
-                                    //case NotificationEngines.NotificationEngine_ManualPolling:
-                                    //CLNotificationWebSocketsEngine engineWebSockets = new CLNotificationWebSocketseEngine(
-                                    //            syncbox: this._syncbox,
-                                    //            delegateStartEngineTimeout: this.StartEngineTimeoutCallback,
-                                    //            delegateCancelEngineTimeout: this.CancelEngineTimeoutCallback);
-                                    //break;
-
-                                    //case NotificationEngines.NotificationEngine_LongPolling:
-                                    //CLNotificationLongPollingEngine engineLongPolling = new CLNotificationLongPollingEngine(
-                                    //            syncbox: this._syncbox,
-                                    //            delegateStartEngineTimeout: this.StartEngineTimeoutCallback,
-                                    //            delegateCancelEngineTimeout: this.CancelEngineTimeoutCallback);
-                                    //break;
-
-                                    case NotificationEngines.NotificationEngine_ManualPolling:
-                                        _trace.writeToLog(9, Resources.CLNotificationServiceServiceManagerThreadProcInstantiateManualPolling);
-                                        CLNotificationManualPollingEngine engineManualPolling = new CLNotificationManualPollingEngine(
-                                                    syncbox: this._syncbox,
-                                                    delegateSendManualPoll: this.SendManualPollCallback);
-                                        _currentEngine = engineManualPolling;
-                                        _currentEngineIndex = engineIndex;
-                                        break;
-
-                                    default:
-                                        throw new InvalidOperationException(Resources.CLNotificationUnknownEngineIndex);
-                                }
-                            }
-
-                            // Start the engine and run it on this thread (might not return for a very long time)
-                            _trace.writeToLog(9, Resources.CLNotificationServiceServiceManagerThreadProcStartEngine);
-                            bool engineStartDidReturnSuccess = _currentEngine.Start();
-                            _trace.writeToLog(9, Resources.CLNotificationServiceServiceManagerThreadProcbackFromEngineStart);
-
-                            // Cancel any outstanding engine watcher timer.
-                            DisposeEngineTimer();
-
-
-                            // Determine which engine will run next
-                            if (engineStartDidReturnSuccess)
-                            {
-                                _trace.writeToLog(9, Resources.CLNotificationServiceServiceManagerThreadProcEngine0ReturnedSuccess, engineIndex.ToString());
-                                ++successes;
-                                if (successes >= _currentEngine.MaxSuccesses)
-                                {
-                                    if (_currentEngineIndex == NotificationEngines.NotificationEngine_SSE)
-                                    {
-                                        // Do nothing in this case.  We will go down the list if SSE has had MaxSuccesses reconnections.
-                                        _trace.writeToLog(9, Resources.CLNotificationServiceServiceManagerThreadProcSelectNextInList);
-                                    }
-                                    else
-                                    {
-                                        _trace.writeToLog(9, Resources.CLNotificationServiceServiceManagerThreadProcSelectBackToTopOfList);
-                                        fBackToTopOfList = true;
-                                    }
-                                    break;    // stop running this engine.  Select the next in the list, or start at the top of the list.
-                                }
-                            }
-                            else
-                            {
-                                // The engine returned failure.
-                                _trace.writeToLog(9, Resources.CLNotificationServiceServiceManagerThreadProcEngineReturnedFailure, engineIndex.ToString());
-                                ++failures;
-                                if (failures >= _currentEngine.MaxFailures)
-                                {
-                                    _trace.writeToLog(9, Resources.CLNotificationServiceServiceManagerThreadProcSelectNextInList2);
-                                }
-                                break;    // stop running this engine.  Select the next in the list.
-                            }
-                        }   // end loop running this particular engint
-
-                        if (fBackToTopOfList)
-                        {
-                            _trace.writeToLog(9, Resources.CLNotificationServiceServiceManagerThreadProcBreakToGoToTopOfList);
-                            break;
-                        }
-                    }  // end loop through the engines to run.
-
-                    // If all of the engines failed, stop the service.
-                    if (!fBackToTopOfList)
-                    {
-                        // Let everyone know that we have had a serious error.
-                        _trace.writeToLog(9, Resources.CLNotificationServiceServiceManagerThreadProcErrorAllEnginesFailed);
-                        NotificationErrorEventArgs err = new NotificationErrorEventArgs(new Exception(Resources.CLNotificationServiceHasFailed), null);
-                        lock (castState.ConnectionErrorQueue)
-                        {
-                            if (castState._connectionError != null)
-                            {
-                                castState._connectionError(castState, err);
-                            }
-                            else
-                            {
-                                castState.ConnectionErrorQueue.Enqueue(
-                                    new KeyValuePair<object, NotificationErrorEventArgs>(
-                                        castState, err));
-                            }
-                        }
-
-                        // Not running now
-                        lock (this)
-                        {
-                            _currentEngine = null;
-                            _serviceManagerThread.Value = null;
-                        }
-
-                        // Free resources
-                        DisconnectPushNotificationServer();
-
-                        return;     // exit this thread
-                    }
-                }
-            }
-            catch (ThreadAbortException)
-            {
-                wasThreadAborted = true;
-            }
-            catch (Exception ex)
-            {
-                if (!wasThreadAborted)
-                {
-                    _trace.writeToLog(1, Resources.CLNotificationServiceServiceManagerThreadProcErrorExceptionMsg0, ex.Message);
-                }
-            }
-        }
-
-        #region Callbacks
-
-        private void SendManualPollCallback()
-        {
-            _trace.writeToLog(9, Resources.CLNotificationServicePerformMannualSyncFromFireEvent);
-            NotificationEventArgs args = new NotificationEventArgs(
-                new NotificationResponse()
-                {
-                    Body = CLDefinitions.CLNotificationTypeNew
-                });
-            lock (NotificationStillDisconnectedPingQueue)
-            {
-                if (_notificationStillDisconnectedPing != null)
-                {
-                    _notificationStillDisconnectedPing(this, args);
-                }
-                else
-                {
-                    NotificationStillDisconnectedPingQueue.Enqueue(
-                        new KeyValuePair<object, NotificationEventArgs>(
-                            this,
-                            args));
-                }
-            }
-        }
-
-        void CreateEngineTimer(object userState)
-        {
-            try
-            {
-                lock (this)
-                {
-                    if (_timerEngineWatcher == null)
-                    {
-                        _timerEngineWatcher = new Timer(callback: TimerCallback, state: userState, dueTime: Timeout.Infinite, period: Timeout.Infinite);
-                    }
-                }
-            }
-            catch (Exception ex)
-            {
-                _trace.writeToLog(1, Resources.CLNotificationServiceCreateEngineTimer, ex.Message);
-            }
-        }
-
-        void StartEngineTimeoutCallback(int timeoutMilliseconds)
-        {
-            try
-            {
-                lock (this)
-                {
-                    if (_timerEngineWatcher != null)
-                    {
-                        _timerEngineWatcher.Change(dueTime: timeoutMilliseconds, period: timeoutMilliseconds);
-                    }
-                }
-            }
-            catch (Exception ex)
-            {
-                _trace.writeToLog(1, Resources.CLNotificationServiceStartEngineTimeoutCallbackError0ExMsg0, ex.Message);
-            }
-        }
-
-        void TimerCallback(object userState)
-        {
-            try
-            {
-                ICLNotificationEngine engineToCall = null;
-                lock (this)
-                {
-                    if (_timerEngineWatcher != null)
-                    {
-                        _timerEngineWatcher.Dispose();
-                        _timerEngineWatcher = null;
-                    }
-
-                    if (_currentEngine != null)
-                    {
-                        engineToCall = _currentEngine;
-                    }
-                }
-
-                // Call the engine with this timer expiration.
-                if (engineToCall != null)
-                {
-                    engineToCall.TimerExpired(userState);
-                }
-            }
-            catch (Exception ex)
-            {
-                _trace.writeToLog(1, Resources.CLNotificationServiceTimerCallbackErrorExceptionMsg0, ex.Message);
-            }
-        }
-
-        void CancelEngineTimeoutCallback()
-        {
-            try
-            {
-                lock (this)
-                {
-                    if (_timerEngineWatcher != null)
-                    {
-                        _timerEngineWatcher.Change(dueTime: Timeout.Infinite, period: Timeout.Infinite);
-                    }
-                }
-            }
-            catch (Exception ex)
-            {
-                _trace.writeToLog(1, Resources.CLNotificationServiceCancelEngineTimeoutCallbackErrorExceptionMsg0, ex.Message);
-            }
-        }
-
-        void DisposeEngineTimer()
-        {
-            bool wasThreadAborted = false;
-
-            try
-            {
-                lock (this)
-                {
-                    if (_timerEngineWatcher != null)
-                    {
-                        _trace.writeToLog(1, Resources.CLNotificationServiceDisposeEngineTimerDisposeTimer);
-                        _timerEngineWatcher.Dispose();
-<<<<<<< HEAD
-                        _trace.writeToLog(1, Resources.CLNotificationServiceDisposeEngineTimerBackFromDispose);
-=======
-                        _trace.writeToLog(1,Resources.CLNotificationServiceDisposeEngineTimerBackFromDispose);
->>>>>>> 4875c713
-                        _timerEngineWatcher = null;
-                    }
-                }
-            }
-            catch (ThreadAbortException)
-            {
-                wasThreadAborted = true;
-            }
-            catch (Exception ex)
-            {
-                if (!wasThreadAborted)
-                {
-                    _trace.writeToLog(1, Resources.CLNotificationServiceDisposeEngineTimerErrorExceptionMsg0, ex.Message);
-                }
-            }
-        }
-
-        /// <summary>
-        /// Handle a notification message from sync push notification.  The evt.data property is JSON and looks like:
-        ///     {"message_body":"new","message_author":"BobSamsung"}
-        /// Deserialize the JSON to a class and send the message on to its destination.
-        /// </summary>
-        /// <param name="evt"></param>
-        void SendNotificationEventCallback(CLNotificationEvent evt)
-        {
-            try
-            {
-                _trace.writeToLog(1, Resources.CLNotificationServiceSendNotificationEventCallbackSendNotificationMessage, evt.Data);
-
-                if ((_syncbox.CopiedSettings.TraceType & TraceType.Communication) == TraceType.Communication)
-                {
-                    ComTrace.LogCommunication(_syncbox.CopiedSettings.TraceLocation,
-                        _syncbox.CopiedSettings.DeviceId,
-                        _syncbox.SyncboxId,
-                        CommunicationEntryDirection.Response,
-                        evt.Origin,
-                        true,
-                        null,
-                        evt.Data,
-                        null, //<-- actually this is the valid response, but push doesn't exactly give a 200 that I can detect
-                        _syncbox.CopiedSettings.TraceExcludeAuthorization);
-                }
-
-                try
-                {
-                    NotificationResponse parsedResponse = JsonContractHelpers.ParseNotificationResponse(evt.Data);
-                    if (parsedResponse == null
-                        || parsedResponse.Body != CLDefinitions.CLNotificationTypeNew
-                        || parsedResponse.Author.ToUpper() != _syncbox.CopiedSettings.DeviceId.ToUpper())
-                    {
-                        _trace.writeToLog(9, Resources.CLNotificationServiceSendNotificationEventCallbackSendDidReceicePushNotificationFromServer);
-                        lock (NotificationReceivedQueue)
-                        {
-                            _trace.writeToLog(9, Resources.CLNotificationServicePerformManualSyncFromFireEventToNotifyApp, evt.Data);
-                            NotificationEventArgs args = new NotificationEventArgs(
-                                parsedResponse);
-                            if (_notificationReceived != null)
-                            {
-                                _notificationReceived(this, args);
-                            }
-                            else
-                            {
-                                NotificationReceivedQueue.Enqueue(new KeyValuePair<object, NotificationEventArgs>(this, args));
-                            }
-                        }
-                    }
-                }
-                catch (Exception ex)
-                {
-                    _trace.writeToLog(1, Resources.CLNotificationServiceSendNotificationEventCallbackErrorExceptionMsg0, ex.Message);
-                }
-            }
-            catch (Exception ex)
-            {
-                _trace.writeToLog(1, Resources.CLNotificationServiceSendNotificationEventCallbackErrorException2Msg0, ex.Message);
-            }
-        }
-
-        #endregion
-    }
+//  CLNotificationService.cs
+//  Cloud Windows
+//
+//  Created by BobS.
+//  Copyright (c) Cloud.com. All rights reserved.
+
+using System;
+using System.Collections.Generic;
+using System.Linq;
+using System.Text;
+using System.Threading;
+//using WebSocket4Net;
+//using WebSocket4Net.Command;
+//using WebSocket4Net.Protocol;
+//using SuperSocket.ClientEngine;
+using Cloud.Support;
+using Cloud.Model;
+using Cloud.Static;
+using Cloud.Interfaces;
+using Cloud.JsonContracts;
+using Cloud.REST;
+
+namespace Cloud.PushNotification
+{
+    //extern alias WebSocket4NetBase;
+
+    /// <summary>
+    /// Properties for a received notification message
+    /// </summary>
+    internal sealed class NotificationEventArgs : EventArgs
+    {
+        public NotificationResponse Message
+        {
+            get
+            {
+                return _message;
+            }
+        }
+        private readonly NotificationResponse _message;
+
+        internal NotificationEventArgs(NotificationResponse Message)
+        {
+            this._message = Message;
+        }
+    }
+
+    /// <summary>
+    /// Properties for a notification connection error
+    /// </summary>
+    public sealed class NotificationErrorEventArgs : EventArgs
+    {
+        public CLError ErrorWebSockets
+        {
+            get
+            {
+                return _errorWebSockets;
+            }
+        }
+        private readonly CLError _errorWebSockets;
+
+        public CLError ErrorStillDisconnectedPing
+        {
+            get
+            {
+                return _errorStillDisconnectedPing;
+            }
+        }
+        private readonly CLError _errorStillDisconnectedPing;
+
+        internal NotificationErrorEventArgs(CLError ErrorWebSockets, CLError ErrorStillDisconnectedPing)
+        {
+            this._errorWebSockets = ErrorWebSockets;
+            this._errorStillDisconnectedPing = ErrorStillDisconnectedPing;
+        }
+    }
+
+    /// <summary>
+    /// Used to establish a connection to server notifications and provides events for notifications\errors
+    /// </summary>
+    internal sealed class CLNotificationService
+    {
+        /// <summary>
+        /// Event fired when a push notification message is received from the server.
+        /// </summary>
+        public event EventHandler<NotificationEventArgs> NotificationReceived
+        {
+            add
+            {
+                lock (NotificationReceivedQueue)
+                {
+                    _notificationReceived += value;
+
+                    while (NotificationReceivedQueue.Count > 0)
+                    {
+                        KeyValuePair<object, NotificationEventArgs> dequeuedNotification = NotificationReceivedQueue.Dequeue();
+                        try
+                        {
+                            value(dequeuedNotification.Key, dequeuedNotification.Value);
+                        }
+                        catch
+                        {
+                        }
+                    }
+                }
+            }
+            remove
+            {
+                lock (NotificationReceivedQueue)
+                {
+                    _notificationReceived -= value;
+                }
+            }
+        }
+        private event EventHandler<NotificationEventArgs> _notificationReceived;
+        private readonly Queue<KeyValuePair<object, NotificationEventArgs>> NotificationReceivedQueue = new Queue<KeyValuePair<object, NotificationEventArgs>>();
+
+        /// <summary>
+        /// Event fired when manual polling is being used.  The application should send
+        /// a Sync_From request to the server.
+        /// </summary>
+        public event EventHandler<NotificationEventArgs> NotificationStillDisconnectedPing
+        {
+            add
+            {
+                lock (NotificationStillDisconnectedPingQueue)
+                {
+                    _notificationStillDisconnectedPing += value;
+
+                    while (NotificationStillDisconnectedPingQueue.Count > 0)
+                    {
+                        KeyValuePair<object, NotificationEventArgs> dequeuedNotification = NotificationStillDisconnectedPingQueue.Dequeue();
+                        try
+                        {
+                            value(dequeuedNotification.Key, dequeuedNotification.Value);
+                        }
+                        catch
+                        {
+                        }
+                    }
+                }
+            }
+            remove
+            {
+                lock (NotificationStillDisconnectedPingQueue)
+                {
+                    _notificationStillDisconnectedPing -= value;
+                }
+            }
+        }
+        private event EventHandler<NotificationEventArgs> _notificationStillDisconnectedPing;
+        private readonly Queue<KeyValuePair<object, NotificationEventArgs>> NotificationStillDisconnectedPingQueue = new Queue<KeyValuePair<object, NotificationEventArgs>>();
+
+        /// <summary>
+        /// Event fired when a serious error has occurred.  Push notification is
+        /// no longer functional.
+        /// </summary>
+        public event EventHandler<NotificationErrorEventArgs> ConnectionError
+        {
+            add
+            {
+                lock (ConnectionErrorQueue)
+                {
+                    _connectionError += value;
+
+                    while (ConnectionErrorQueue.Count > 0)
+                    {
+                        KeyValuePair<object, NotificationErrorEventArgs> dequeuedNotification = ConnectionErrorQueue.Dequeue();
+                        try
+                        {
+                            value(dequeuedNotification.Key, dequeuedNotification.Value);
+                        }
+                        catch
+                        {
+                        }
+                    }
+                }
+            }
+            remove
+            {
+                lock (ConnectionErrorQueue)
+                {
+                    _connectionError -= value;
+                }
+            }
+        }
+        private event EventHandler<NotificationErrorEventArgs> _connectionError;
+        private readonly Queue<KeyValuePair<object, NotificationErrorEventArgs>> ConnectionErrorQueue = new Queue<KeyValuePair<object, NotificationErrorEventArgs>>();
+
+        private static object _instanceLocker = new object();
+        private static CLTrace _trace = CLTrace.Instance;
+        private readonly CLSyncbox _syncbox;
+        private bool _isServiceStarted;               // True: the push notification service has been started.
+        private readonly GenericHolder<Thread> _serviceManagerThread = new GenericHolder<Thread>(null);
+        private Timer _timerEngineWatcher = null;
+        private ICLNotificationEngine _currentEngine = null;
+        private NotificationEngines _currentEngineIndex;
+
+        /// <summary>
+        /// Tracks the subscribed clients via their SyncboxId/DeviceId combination.
+        /// </summary>
+        private static readonly Dictionary<string, CLNotificationService> NotificationClientsRunning = new Dictionary<string, CLNotificationService>();
+
+        /// <summary>
+        /// Outputs the push notification server object for this client
+        /// </summary>
+        /// <param name="syncbox">Syncbox of this client</param>
+        /// <param name="notificationServer">(output) The found or constructed notification server object</param>
+        /// <returns>Returns any error that occurred retrieving the notification server object, if any</returns>
+        public static CLError GetInstance(CLSyncbox syncbox, out CLNotificationService notificationServer)
+        {
+            try
+            {
+                if (syncbox == null)
+                {
+                    throw new NullReferenceException(Resources.CLNotificationServiceSyncBoxCannotBeNull);
+                }
+
+                lock (NotificationClientsRunning)
+                {
+                    string syncboxDeviceCombination = syncbox.SyncboxId.ToString() + " " + (syncbox.CopiedSettings.DeviceId ?? string.Empty);
+
+                    if (!NotificationClientsRunning.TryGetValue(syncboxDeviceCombination, out notificationServer))
+                    {
+                        NotificationClientsRunning.Add(syncboxDeviceCombination, notificationServer = new CLNotificationService(syncbox));
+                    }
+                }
+            }
+            catch (Exception ex)
+            {
+                notificationServer = Helpers.DefaultForType<CLNotificationService>();
+                return ex;
+            }
+            return null;
+        }
+
+        // This is a private constructor, meaning no outsiders have access.
+        private CLNotificationService(CLSyncbox syncbox)
+        {
+            try
+            {
+                // check input parameters
+
+                if (syncbox == null)
+                {
+                    throw new NullReferenceException(Resources.CLNotificationServiceSyncBoxCannotBeNull);
+                }
+                if (string.IsNullOrEmpty(syncbox.CopiedSettings.DeviceId))
+                {
+                    throw new NullReferenceException(Resources.CLNotificationServiceSyncBoxCopiedSettingsCannotBeNull);
+                }
+
+                lock (this)
+                {
+                    // Initialize trace in case it is not already initialized.
+                    CLTrace.Initialize(syncbox.CopiedSettings.TraceLocation, "Cloud", "log", syncbox.CopiedSettings.TraceLevel, syncbox.CopiedSettings.LogErrors);
+                    _trace.writeToLog(9, Resources.CLNotificationServiceEntry);
+
+                    // We should not already be started
+                    if (_isServiceStarted)
+                    {
+                        throw new InvalidOperationException(Resources.CLNotificationServiceAlreadyStarted);
+                    }
+
+                    // sync settings are copied so that changes require stopping and starting notification services
+                    this._syncbox = syncbox;
+
+                    // Start the thread that will run the engines
+                    StartServiceManagerThread();
+
+                    // Initialized now
+                    _isServiceStarted = true;
+                }
+            }
+            catch (Exception ex)
+            {
+                _trace.writeToLog(1, Resources.CLNotificationServiceErrorExceptionMsg0, ex.Message);
+                throw;
+            }
+        }
+
+        /// <summary>
+        /// Call to terminate and disconnect from the push notification server.
+        /// </summary>
+        public void DisconnectPushNotificationServer()
+        {
+            try
+            {
+                string syncboxDeviceIdCombined = null;
+                bool shouldStopEngine = false;
+
+                lock (this)
+                {
+                    _trace.writeToLog(9, Resources.CLNotificationServiceDisconnectPushNotificationServerEntry);
+                    _isServiceStarted = false;
+
+                    if (_syncbox != null)
+                    {
+                        syncboxDeviceIdCombined = _syncbox.SyncboxId.ToString() + " " + _syncbox.CopiedSettings.DeviceId;
+                    }
+                }
+
+                if (syncboxDeviceIdCombined != null)
+                {
+                    lock (NotificationClientsRunning)
+                    {
+                        _trace.writeToLog(9, Resources.CLNotificationServiceDisconnectNotificationServerRemoveClient0, syncboxDeviceIdCombined);
+                        NotificationClientsRunning.Remove(syncboxDeviceIdCombined);
+                    }
+                }
+
+                lock (this)
+                {
+                    if (_currentEngine != null)
+                    {
+                        shouldStopEngine = true;
+                    }
+                }
+
+                // Stop the current engine if it is running
+                if (shouldStopEngine)
+                {
+                    _trace.writeToLog(9, Resources.CLNotificationServiceDisconnectPushNotificationServerStopEngine);
+                    _currentEngine.Stop();
+                }
+
+                // Dispose the timer if we should
+                lock (this)
+                {
+                    if (_timerEngineWatcher != null)
+                    {
+                        _trace.writeToLog(9, Resources.CLNotificationServiceDisconnectPushNotificationServerDisposeEngineWatcher);
+                        _timerEngineWatcher.Dispose();
+                        _timerEngineWatcher = null;
+                    }
+                }
+
+                lock (this)
+                {
+                    _trace.writeToLog(9, Resources.CLNotificationServiceDisconnectPushNotificationServerStopServiceManagerThread);
+                    StopServiceManagerThread();
+                }
+            }
+            catch (Exception ex)
+            {
+                _trace.writeToLog(1, Resources.CLNotificationServiceDisconnectPushNotificationServerErrorExceptionMsg0, ex.Message);
+            }
+            _trace.writeToLog(9, Resources.CLNotificationServiceDisconnectPushNotificationServerExit);
+        }
+
+        /// <summary>
+        /// Start the service manager thread.
+        /// </summary>
+        /// <remarks>Assumes already locked.</remarks>
+        private void StartServiceManagerThread()
+        {
+            try
+            {
+                _trace.writeToLog(9, Resources.CLNotificationServiceStartServiceManagerThreadEntry);
+                if (_serviceManagerThread.Value == null)
+                {
+                    _trace.writeToLog(9, Resources.CLNotificationServiceStartServiceManagerThreadStartTheManagerThread);
+                    _serviceManagerThread.Value = new Thread(new ParameterizedThreadStart(this.ServiceManagerThreadProc));
+                    _serviceManagerThread.Value.Name = "Notification Engine";
+                    _serviceManagerThread.Value.IsBackground = true;
+                    _serviceManagerThread.Value.Start(this);
+                }
+            }
+            catch (Exception ex)
+            {
+                _trace.writeToLog(1, Resources.CLNotificationServiceStartServiceManagerThreadErrorExceptionMsg0, ex.Message);
+                throw;
+            }
+        }
+
+        /// <summary>
+        /// Stopo the service manager thread.
+        /// </summary>
+        /// <remarks>Assumes already locked.</remarks>
+        private void StopServiceManagerThread()
+        {
+            try
+            {
+                _trace.writeToLog(9, Resources.CLNotificationServiceStopManagerThreadEntry);
+                if (_serviceManagerThread.Value != null)
+                {
+                    try
+                    {
+                        _trace.writeToLog(9, Resources.CLNotificationServiceStopManagerThreadAbortTheServiceManagerThread);
+                        _serviceManagerThread.Value.Abort();
+                    }
+                    catch
+                    {
+                    }
+                    _serviceManagerThread.Value = null;
+                }
+            }
+            catch (Exception ex)
+            {
+                _trace.writeToLog(1, Resources.CLNotificationServiceStopEngineThreadErrorExceptionMsg0, ex.Message);
+            }
+        }
+
+        private void ServiceManagerThreadProc(object obj)
+        {
+            bool wasThreadAborted = false;
+
+            try
+            {
+                // Initialize
+                _trace.writeToLog(9, Resources.CLNotificationServiceServiceManagerThreadProcEntry);
+                CLNotificationService castState = obj as CLNotificationService;
+                if (castState == null)
+                {
+                    throw new InvalidCastException(Resources.CLNotificationServiceObjectMustBeACLNotificationService);
+                }
+
+                // Loop processing forever until we have a serious error and have to stop.  Start each loop at the top of the engine list.
+                while (true)
+                {
+                    bool fBackToTopOfList = false;
+
+                    // Loop through the engines (first to last, highest priority to lowest priority).
+                    _trace.writeToLog(9, Resources.CLNotificationServiceServiceManagerThreadProcRestartAtTopOfList);
+                    IEnumerable<NotificationEngines> engineIndices = Enum.GetValues(typeof(NotificationEngines)).Cast<NotificationEngines>();
+                    foreach (NotificationEngines engineIndex in engineIndices)
+                    {
+                        int successes = 0;
+                        int failures = 0;
+
+                        // Loop running this particular engine
+                        while (true)
+                        {
+                            // Construct a new instance and start this engine.
+                            _trace.writeToLog(9, Resources.CLNotificationServiceServiceManagerThreadProcTopOfLoopRunningEngine0, engineIndex.ToString());
+                            lock (this)
+                            {
+                                // Don't run another engine if we have been stopped.
+                                if (!_isServiceStarted)
+                                {
+                                    _trace.writeToLog(9, Resources.CLNotificationServiceServiceManagerThreadProcServiceRequestedToStopExitThread);
+                                    return;             // exit this thread now
+                                }
+
+                                // Set the engine to run
+                                switch (engineIndex)
+                                {
+                                    case NotificationEngines.NotificationEngine_SSE:
+                                        _trace.writeToLog(9, Resources.CLNotificationServiceServiceManagerThreadProcInstantiateSSEEngine);
+                                        CLNotificationSseEngine engineSse = new CLNotificationSseEngine(
+                                                    syncbox: this._syncbox,
+                                                    delegateCreateEngineTimer: this.CreateEngineTimer,
+                                                    delegateStartEngineTimeout: this.StartEngineTimeoutCallback,
+                                                    delegateCancelEngineTimeout: this.CancelEngineTimeoutCallback,
+                                                    delegateDisposeEngineTimer: this.DisposeEngineTimer,
+                                                    delegateSendNotificationEvent: this.SendNotificationEventCallback,
+                                                    delegateSendManualPoll: this.SendManualPollCallback);
+                                        _currentEngine = engineSse;
+                                        _currentEngineIndex = engineIndex;
+                                        break;
+
+                                    //case NotificationEngines.NotificationEngine_ManualPolling:
+                                    //CLNotificationWebSocketsEngine engineWebSockets = new CLNotificationWebSocketseEngine(
+                                    //            syncbox: this._syncbox,
+                                    //            delegateStartEngineTimeout: this.StartEngineTimeoutCallback,
+                                    //            delegateCancelEngineTimeout: this.CancelEngineTimeoutCallback);
+                                    //break;
+
+                                    //case NotificationEngines.NotificationEngine_LongPolling:
+                                    //CLNotificationLongPollingEngine engineLongPolling = new CLNotificationLongPollingEngine(
+                                    //            syncbox: this._syncbox,
+                                    //            delegateStartEngineTimeout: this.StartEngineTimeoutCallback,
+                                    //            delegateCancelEngineTimeout: this.CancelEngineTimeoutCallback);
+                                    //break;
+
+                                    case NotificationEngines.NotificationEngine_ManualPolling:
+                                        _trace.writeToLog(9, Resources.CLNotificationServiceServiceManagerThreadProcInstantiateManualPolling);
+                                        CLNotificationManualPollingEngine engineManualPolling = new CLNotificationManualPollingEngine(
+                                                    syncbox: this._syncbox,
+                                                    delegateSendManualPoll: this.SendManualPollCallback);
+                                        _currentEngine = engineManualPolling;
+                                        _currentEngineIndex = engineIndex;
+                                        break;
+
+                                    default:
+                                        throw new InvalidOperationException(Resources.CLNotificationUnknownEngineIndex);
+                                }
+                            }
+
+                            // Start the engine and run it on this thread (might not return for a very long time)
+                            _trace.writeToLog(9, Resources.CLNotificationServiceServiceManagerThreadProcStartEngine);
+                            bool engineStartDidReturnSuccess = _currentEngine.Start();
+                            _trace.writeToLog(9, Resources.CLNotificationServiceServiceManagerThreadProcbackFromEngineStart);
+
+                            // Cancel any outstanding engine watcher timer.
+                            DisposeEngineTimer();
+
+
+                            // Determine which engine will run next
+                            if (engineStartDidReturnSuccess)
+                            {
+                                _trace.writeToLog(9, Resources.CLNotificationServiceServiceManagerThreadProcEngine0ReturnedSuccess, engineIndex.ToString());
+                                ++successes;
+                                if (successes >= _currentEngine.MaxSuccesses)
+                                {
+                                    if (_currentEngineIndex == NotificationEngines.NotificationEngine_SSE)
+                                    {
+                                        // Do nothing in this case.  We will go down the list if SSE has had MaxSuccesses reconnections.
+                                        _trace.writeToLog(9, Resources.CLNotificationServiceServiceManagerThreadProcSelectNextInList);
+                                    }
+                                    else
+                                    {
+                                        _trace.writeToLog(9, Resources.CLNotificationServiceServiceManagerThreadProcSelectBackToTopOfList);
+                                        fBackToTopOfList = true;
+                                    }
+                                    break;    // stop running this engine.  Select the next in the list, or start at the top of the list.
+                                }
+                            }
+                            else
+                            {
+                                // The engine returned failure.
+                                _trace.writeToLog(9, Resources.CLNotificationServiceServiceManagerThreadProcEngineReturnedFailure, engineIndex.ToString());
+                                ++failures;
+                                if (failures >= _currentEngine.MaxFailures)
+                                {
+                                    _trace.writeToLog(9, Resources.CLNotificationServiceServiceManagerThreadProcSelectNextInList2);
+                                }
+                                break;    // stop running this engine.  Select the next in the list.
+                            }
+                        }   // end loop running this particular engint
+
+                        if (fBackToTopOfList)
+                        {
+                            _trace.writeToLog(9, Resources.CLNotificationServiceServiceManagerThreadProcBreakToGoToTopOfList);
+                            break;
+                        }
+                    }  // end loop through the engines to run.
+
+                    // If all of the engines failed, stop the service.
+                    if (!fBackToTopOfList)
+                    {
+                        // Let everyone know that we have had a serious error.
+                        _trace.writeToLog(9, Resources.CLNotificationServiceServiceManagerThreadProcErrorAllEnginesFailed);
+                        NotificationErrorEventArgs err = new NotificationErrorEventArgs(new Exception(Resources.CLNotificationServiceHasFailed), null);
+                        lock (castState.ConnectionErrorQueue)
+                        {
+                            if (castState._connectionError != null)
+                            {
+                                castState._connectionError(castState, err);
+                            }
+                            else
+                            {
+                                castState.ConnectionErrorQueue.Enqueue(
+                                    new KeyValuePair<object, NotificationErrorEventArgs>(
+                                        castState, err));
+                            }
+                        }
+
+                        // Not running now
+                        lock (this)
+                        {
+                            _currentEngine = null;
+                            _serviceManagerThread.Value = null;
+                        }
+
+                        // Free resources
+                        DisconnectPushNotificationServer();
+
+                        return;     // exit this thread
+                    }
+                }
+            }
+            catch (ThreadAbortException)
+            {
+                wasThreadAborted = true;
+            }
+            catch (Exception ex)
+            {
+                if (!wasThreadAborted)
+                {
+                    _trace.writeToLog(1, Resources.CLNotificationServiceServiceManagerThreadProcErrorExceptionMsg0, ex.Message);
+                }
+            }
+        }
+
+        #region Callbacks
+
+        private void SendManualPollCallback()
+        {
+            _trace.writeToLog(9, Resources.CLNotificationServicePerformMannualSyncFromFireEvent);
+            NotificationEventArgs args = new NotificationEventArgs(
+                new NotificationResponse()
+                {
+                    Body = CLDefinitions.CLNotificationTypeNew
+                });
+            lock (NotificationStillDisconnectedPingQueue)
+            {
+                if (_notificationStillDisconnectedPing != null)
+                {
+                    _notificationStillDisconnectedPing(this, args);
+                }
+                else
+                {
+                    NotificationStillDisconnectedPingQueue.Enqueue(
+                        new KeyValuePair<object, NotificationEventArgs>(
+                            this,
+                            args));
+                }
+            }
+        }
+
+        void CreateEngineTimer(object userState)
+        {
+            try
+            {
+                lock (this)
+                {
+                    if (_timerEngineWatcher == null)
+                    {
+                        _timerEngineWatcher = new Timer(callback: TimerCallback, state: userState, dueTime: Timeout.Infinite, period: Timeout.Infinite);
+                    }
+                }
+            }
+            catch (Exception ex)
+            {
+                _trace.writeToLog(1, Resources.CLNotificationServiceCreateEngineTimer, ex.Message);
+            }
+        }
+
+        void StartEngineTimeoutCallback(int timeoutMilliseconds)
+        {
+            try
+            {
+                lock (this)
+                {
+                    if (_timerEngineWatcher != null)
+                    {
+                        _timerEngineWatcher.Change(dueTime: timeoutMilliseconds, period: timeoutMilliseconds);
+                    }
+                }
+            }
+            catch (Exception ex)
+            {
+                _trace.writeToLog(1, Resources.CLNotificationServiceStartEngineTimeoutCallbackError0ExMsg0, ex.Message);
+            }
+        }
+
+        void TimerCallback(object userState)
+        {
+            try
+            {
+                ICLNotificationEngine engineToCall = null;
+                lock (this)
+                {
+                    if (_timerEngineWatcher != null)
+                    {
+                        _timerEngineWatcher.Dispose();
+                        _timerEngineWatcher = null;
+                    }
+
+                    if (_currentEngine != null)
+                    {
+                        engineToCall = _currentEngine;
+                    }
+                }
+
+                // Call the engine with this timer expiration.
+                if (engineToCall != null)
+                {
+                    engineToCall.TimerExpired(userState);
+                }
+            }
+            catch (Exception ex)
+            {
+                _trace.writeToLog(1, Resources.CLNotificationServiceTimerCallbackErrorExceptionMsg0, ex.Message);
+            }
+        }
+
+        void CancelEngineTimeoutCallback()
+        {
+            try
+            {
+                lock (this)
+                {
+                    if (_timerEngineWatcher != null)
+                    {
+                        _timerEngineWatcher.Change(dueTime: Timeout.Infinite, period: Timeout.Infinite);
+                    }
+                }
+            }
+            catch (Exception ex)
+            {
+                _trace.writeToLog(1, Resources.CLNotificationServiceCancelEngineTimeoutCallbackErrorExceptionMsg0, ex.Message);
+            }
+        }
+
+        void DisposeEngineTimer()
+        {
+            bool wasThreadAborted = false;
+
+            try
+            {
+                lock (this)
+                {
+                    if (_timerEngineWatcher != null)
+                    {
+                        _trace.writeToLog(1, Resources.CLNotificationServiceDisposeEngineTimerDisposeTimer);
+                        _timerEngineWatcher.Dispose();
+                        _trace.writeToLog(1, Resources.CLNotificationServiceDisposeEngineTimerBackFromDispose);
+                        _timerEngineWatcher = null;
+                    }
+                }
+            }
+            catch (ThreadAbortException)
+            {
+                wasThreadAborted = true;
+            }
+            catch (Exception ex)
+            {
+                if (!wasThreadAborted)
+                {
+                    _trace.writeToLog(1, Resources.CLNotificationServiceDisposeEngineTimerErrorExceptionMsg0, ex.Message);
+                }
+            }
+        }
+
+        /// <summary>
+        /// Handle a notification message from sync push notification.  The evt.data property is JSON and looks like:
+        ///     {"message_body":"new","message_author":"BobSamsung"}
+        /// Deserialize the JSON to a class and send the message on to its destination.
+        /// </summary>
+        /// <param name="evt"></param>
+        void SendNotificationEventCallback(CLNotificationEvent evt)
+        {
+            try
+            {
+                _trace.writeToLog(1, Resources.CLNotificationServiceSendNotificationEventCallbackSendNotificationMessage, evt.Data);
+
+                if ((_syncbox.CopiedSettings.TraceType & TraceType.Communication) == TraceType.Communication)
+                {
+                    ComTrace.LogCommunication(_syncbox.CopiedSettings.TraceLocation,
+                        _syncbox.CopiedSettings.DeviceId,
+                        _syncbox.SyncboxId,
+                        CommunicationEntryDirection.Response,
+                        evt.Origin,
+                        true,
+                        null,
+                        evt.Data,
+                        null, //<-- actually this is the valid response, but push doesn't exactly give a 200 that I can detect
+                        _syncbox.CopiedSettings.TraceExcludeAuthorization);
+                }
+
+                try
+                {
+                    NotificationResponse parsedResponse = JsonContractHelpers.ParseNotificationResponse(evt.Data);
+                    if (parsedResponse == null
+                        || parsedResponse.Body != CLDefinitions.CLNotificationTypeNew
+                        || parsedResponse.Author.ToUpper() != _syncbox.CopiedSettings.DeviceId.ToUpper())
+                    {
+                        _trace.writeToLog(9, Resources.CLNotificationServiceSendNotificationEventCallbackSendDidReceicePushNotificationFromServer);
+                        lock (NotificationReceivedQueue)
+                        {
+                            _trace.writeToLog(9, Resources.CLNotificationServicePerformManualSyncFromFireEventToNotifyApp, evt.Data);
+                            NotificationEventArgs args = new NotificationEventArgs(
+                                parsedResponse);
+                            if (_notificationReceived != null)
+                            {
+                                _notificationReceived(this, args);
+                            }
+                            else
+                            {
+                                NotificationReceivedQueue.Enqueue(new KeyValuePair<object, NotificationEventArgs>(this, args));
+                            }
+                        }
+                    }
+                }
+                catch (Exception ex)
+                {
+                    _trace.writeToLog(1, Resources.CLNotificationServiceSendNotificationEventCallbackErrorExceptionMsg0, ex.Message);
+                }
+            }
+            catch (Exception ex)
+            {
+                _trace.writeToLog(1, Resources.CLNotificationServiceSendNotificationEventCallbackErrorException2Msg0, ex.Message);
+            }
+        }
+
+        #endregion
+    }
 }