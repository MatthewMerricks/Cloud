--- conflicted
+++ resolved
@@ -1,710 +1,706 @@
-﻿//  CLNotification.cs
-//  Cloud Windows
-//
-//  Created by BobS.
-//  Copyright (c) Cloud.com. All rights reserved.
-
-using System;
-using System.Windows;
-using System.Collections.Generic;
-using System.Linq;
-using System.Text;
-using System.Threading;
-using WebSocket4Net;
-using WebSocket4Net.Command;
-using WebSocket4Net.Protocol;
-using SuperSocket.ClientEngine;
-using CloudApiPublic.Support;
-using CloudApiPublic.Model;
-using CloudApiPublic.Static;
-using CloudApiPublic.Interfaces;
-using CloudApiPublic.JsonContracts;
-using CloudApiPublic.REST;
-
-namespace CloudApiPublic.PushNotification
-{
-    public class NotificationEventArgs : EventArgs
-    {
-        public NotificationResponse Message;
-    }
-
-    public class NotificationErrorEventArgs : EventArgs
-    {
-        public CLError ErrorWebSockets;
-        public CLError ErrorManualPoll;
-    }
-    
-    public sealed class CLNotification
-    {
-        /// <summary>
-        /// Event fired when a push notification message is received from the server.
-        /// </summary>
-        public event EventHandler<NotificationEventArgs> NotificationReceived;
-
-        /// <summary>
-        /// Event fired when manual polling is being used.  The application should send
-        /// a Sync_From request to the server.
-        /// </summary>
-        public event EventHandler<NotificationEventArgs> NotificationPerformManualSyncFrom;
-
-        /// <summary>
-        /// Event fired when a serious error has occurred.  Push notification is
-        /// no longer functional.
-        /// </summary>
-        public event EventHandler<NotificationErrorEventArgs> ConnectionError;
- 
-        private static CLNotification _instance = null;
-        private static object _instanceLocker = new object();
-        private static CLTrace _trace = CLTrace.Instance;
-        private WebSocket _connection = null;
-        private MessageReceiver urlReceiver = null;
-        private bool _isInitialized = false;
-        private readonly ISyncSettingsAdvanced _syncSettings;
-        private bool _serviceStarted;               // True: the push notification service has been started.
-        private bool _pushConnected = false;
-        private int _faultCount = 0;
-        private CLHttpRest _restclient = null;
-
-        /// <summary>
-        /// Tracks the subscribed clients via their Settings SyncBoxId.
-        /// </summary>
-        private static readonly Dictionary<Nullable<long>, CLNotification> NotificationClientsRunning = new Dictionary<Nullable<long>, CLNotification>();
-
-        //TODO: Change this polling interval back to 20 seconds when server side events and/or WebSockets have been implemented.
-        //private const int MillisecondManualPollingInterval = 20000;
-        private const int MillisecondManualPollingInterval = 2000;
-
-        /// <summary>
-        /// Access Instance to get the push notification server object for this client.
-        /// Then call methods on that instance.
-        /// </summary>
-        /// <param name="syncSettings">The settings that identify the calling client.  Specifically the AKey differentiates clients.</param>
-        public static CLNotification GetInstance(ISyncSettings syncSettings)
-        {
-            if (syncSettings == null)
-            {
-                throw new NullReferenceException("syncSettings cannot be null");
-            }
-
-            if (syncSettings.SyncBoxId == null)
-            {
-                throw new NullReferenceException("syncSettings SyncBoxId cannot be null");
-            }
-
-            if (string.IsNullOrWhiteSpace(syncSettings.DeviceId))
-            {
-                throw new NullReferenceException("syncSettings Udid cannot be null");
-            }
-
-            lock (NotificationClientsRunning)
-            {
-                Nullable<long> storeSyncBoxId = syncSettings.SyncBoxId;
-                CLNotification toReturn;
-                if (!NotificationClientsRunning.TryGetValue(storeSyncBoxId, out toReturn))
-                {
-                    NotificationClientsRunning.Add(storeSyncBoxId, toReturn = new CLNotification(syncSettings));
-                }
-                return toReturn;
-            }
-        }
-
-        /// <summary>
-        /// This is a private constructor, meaning no outsiders have access.
-        /// </summary>
-        private CLNotification(ISyncSettings syncSettings)
-        {
-            if (syncSettings == null)
-            {
-                throw new NullReferenceException("syncSettings cannot be null");
-            }
-
-            // sync settings are copied so that changes require stopping and starting notification services
-            this._syncSettings = Sync.SyncSettingsExtensions.CopySettings(syncSettings);
-
-            // Initialize trace in case it is not already initialized.
-            CLTrace.Initialize(_syncSettings.TraceLocation, "Cloud", "log", _syncSettings.TraceLevel, _syncSettings.LogErrors);
-            CLTrace.Instance.writeToLog(9, "CLNotification: CLNotification: Entry");
-
-            // Instantiate the Http Rest client
-            CLError createRestClientError = CLHttpRest.CreateAndInitialize(_syncSettings, out _restclient);
-            if (createRestClientError != null)
-            {
-                _trace.writeToLog(1, "CLNotification: CLNotification: ERROR: Error creating the HTTP REST client.");
-                throw new AggregateException("Error creating the HTTP REST client.", createRestClientError.GrabExceptions());
-            }
-
-            // Initialize members, etc. here (at static initialization time).
-            ConnectPushNotificationServer();
-        }
-
-        /// <summary>
-        /// Call to initialize and make a connection to the push notification server.
-        /// </summary>
-        /// <param name="syncSettings">Settings that contain the connection parameters.</param>
-        public void ConnectPushNotificationServer()
-        {
-            _trace.writeToLog(9, "CLNotification: ConnectPushNotificationServer: Entry.");
-            bool fallbackToManualPolling = false;
-
-            if (_faultCount >= CLDefinitions.PushNotificationFaultLimitBeforeFallback)
-            {
-                _trace.writeToLog(9, "CLNotification: ConnectPushNotificationServer: Set fallbackToManualPolling.");
-                fallbackToManualPolling = true;
-            }
-            else
-            {
-                // WebSocket4Net implementation.
-                try
-                {
-                    string url = CLDefinitions.CLNotificationServerURL;
-<<<<<<< HEAD
-                    string pathAndQueryStringAndFragment = String.Format("/1/sync/subscribe?sync_box_id={0}&device={1}", _syncSettings.SyncBoxId, _syncSettings.DeviceId);
-=======
-                    string pathAndQueryStringAndFragment = String.Format("/1/sync/subscribe?sync_box_id={0}&device={1}&sender={2}", _syncSettings.SyncBoxId, _syncSettings.Udid, _syncSettings.Udid);
->>>>>>> dec8d83b
-                    _trace.writeToLog(9, "CLNotification: ConnectPushNotificationServer: Establish connection with push server. url: <{0}>. QueryString: {1}.", url, pathAndQueryStringAndFragment);
-
-                    //¡¡ Remember to exclude authentication from trace once web socket authentication is implemented based on _syncSettings.TraceExcludeAuthorization !!
-                    if ((_syncSettings.TraceType & TraceType.Communication) == TraceType.Communication)
-                    {
-                        ComTrace.LogCommunication(_syncSettings.TraceLocation,
-                            _syncSettings.DeviceId,
-                            _syncSettings.SyncBoxId,
-                            CommunicationEntryDirection.Request,
-                            url + pathAndQueryStringAndFragment,
-                            true,
-                            null,
-                            (string)null,
-                            null,
-                            _syncSettings.TraceExcludeAuthorization);
-                    }
-
-                    string webSocketOpenStatus = "Entered action to open WebSocket";
-                    lock (this)
-                    {
-                        _trace.writeToLog(9, "CLNotification: ConnectPushNotificationServer: Allocate WebSocket.");
-                        _connection = new WebSocket(
-                                    uri: url + pathAndQueryStringAndFragment,
-                                    subProtocol: null,
-                                    cookies: null,
-                                    customHeaderItems: new List<KeyValuePair<string, string>>()
-                                            {
-                                                new KeyValuePair<string, string>(
-                                                    CLDefinitions.HeaderKeyAuthorization, 
-                                                    CLDefinitions.HeaderAppendCWS0 +
-                                                        CLDefinitions.HeaderAppendKey +
-                                                        _syncSettings.ApplicationKey + ", " +
-                                                        CLDefinitions.HeaderAppendSignature +
-                                                        Helpers.GenerateAuthorizationHeaderToken(
-                                                            settings: _syncSettings,
-                                                            httpMethod: CLDefinitions.HeaderAppendMethodGet, 
-                                                            pathAndQueryStringAndFragment: pathAndQueryStringAndFragment))
-                                            },
-                                    userAgent: String.Empty,
-                                    origin: String.Empty,
-                                    version: WebSocketVersion.Rfc6455);
-
-                        webSocketOpenStatus = "Instantiated new WebSocket";
-                        _connection.Opened += OnConnectionOpened;
-                        webSocketOpenStatus = "Attached connection opened handler";
-                        try
-                        {
-                            _connection.Error += OnConnectionError;
-                            webSocketOpenStatus = "Attached connection error handler";
-                            try
-                            {
-                                _connection.Closed += OnConnectionClosed;
-                                webSocketOpenStatus = "Attached connection closed handler";
-                                try
-                                {
-                                    _trace.writeToLog(9, "CLNotification: ConnectPushNotificationServer: Allocate MessageReceiver.");
-                                    urlReceiver = new MessageReceiver(url, _syncSettings, (sender, e) =>
-                                    {
-                                        if (NotificationReceived != null)
-                                        {
-                                            NotificationReceived(sender, e);
-                                        }
-                                    });
-                                    webSocketOpenStatus = "Instantiated new MessageReceiver";
-                                    _connection.MessageReceived += urlReceiver.OnConnectionReceived;
-                                    webSocketOpenStatus = "Attached connection received handler";
-                                    try
-                                    {
-                                        _trace.writeToLog(9, "CLNotification: ConnectPushNotificationServer: Open the connection.");
-                                        _connection.Open();
-                                        _pushConnected = true;
-                                        _serviceStarted = true;
-                                        _trace.writeToLog(9, "CLNotification: ConnectPushNotificationServer: Connection opened.");
-                                    }
-                                    catch
-                                    {
-                                        _trace.writeToLog(9, "CLNotification: ConnectPushNotificationServer: ERROR. Exception on connection open.");
-                                        _connection.MessageReceived -= urlReceiver.OnConnectionReceived;
-                                        throw;
-                                    }
-                                }
-                                catch
-                                {
-                                    _trace.writeToLog(9, "CLNotification: ConnectPushNotificationServer: ERROR. Exception allocation MessageReceiver.");
-                                    _connection.Closed -= OnConnectionClosed;
-                                    throw;
-                                }
-                            }
-                            catch
-                            {
-                                _trace.writeToLog(9, "CLNotification: ConnectPushNotificationServer: ERROR. Exception subscribing to ConnectionClosed.");
-                                _connection.Error -= OnConnectionError;
-                                throw;
-                            }
-                        }
-                        catch (Exception ex)
-                        {
-                            _trace.writeToLog(9, "CLNotification: ConnectPushNotificationServer: ERROR. Exception subscribing to ConnectionError.");
-                            _connection.Opened -= OnConnectionOpened;
-                            try
-                            {
-                                _connection.Close();
-                            }
-                            catch
-                            {
-                                _trace.writeToLog(9, "CLNotification: ConnectPushNotificationServer: ERROR. Exception from connection Close.");
-                            }
-                            _connection = null;
-                            throw new AggregateException("Error creating and opening WebSocket with last successful state: " + webSocketOpenStatus, ex);
-                        }
-                    }
-                }
-                catch (Exception ex)
-                {
-                    CLError error = ex;
-                    _trace.writeToLog(1, "CLNotification: ConnectPushNotificationServer: ERROR: Exception connecting with the push server. Msg: <{0}>, Code: {1}.", error.errorDescription, error.errorCode);
-                    error.LogErrors(_syncSettings.TraceLocation, _syncSettings.LogErrors);
-
-                    fallbackToManualPolling = true;
-                }
-            }
-
-            if (fallbackToManualPolling)
-            {
-                _trace.writeToLog(9, "CLNotification: ConnectPushNotificationServer: Queue FallbackToManualPolling.");
-                ThreadPool.UnsafeQueueUserWorkItem(FallbackToManualPolling, this);
-            }
-
-            lock (this)
-            {
-                _trace.writeToLog(9, "CLNotification: ConnectPushNotificationServer: Mark _isInitialized.");
-                _isInitialized = true;
-            }
-        }
-
-        private static void FallbackToManualPolling(object state)
-        {
-            _trace.writeToLog(9, "CLNotification: FallbackToManualPolling: Entry.");
-            CLNotification castState = state as CLNotification;
-
-            if (castState != null)
-            {
-                _trace.writeToLog(9, "CLNotification: FallbackToManualPolling: Set faultCount to zero.");
-                castState._faultCount = 0;
-            }
-
-            bool manualPollSuccessful = false;
-
-            bool servicesStartedSet = false;
-            for (int manualPollingIteration = CLDefinitions.ManualPollingIterationsBeforeConnectingPush - 1; manualPollingIteration >= 0; manualPollingIteration--)
-            {
-                _trace.writeToLog(9, "CLNotification: FallbackToManualPolling: Top of manualPollingIteration loop.");
-                if (!servicesStartedSet)
-                {
-                    _trace.writeToLog(9, "CLNotification: FallbackToManualPolling: !servicesStartedSet.");
-                    if (castState != null)
-                    {
-                        lock (castState)
-                        {
-                            _trace.writeToLog(9, "CLNotification: FallbackToManualPolling: Set _serviceStarted.");
-                            castState._serviceStarted = true;
-                        }
-                    }
-                    servicesStartedSet = true;
-                }
-                else if (castState != null
-                    && !castState._serviceStarted)
-                {
-                    _trace.writeToLog(9, "CLNotification: FallbackToManualPolling: Return.");
-                    return;
-                }
-
-                lock (castState)
-                {
-                    if (!castState._isInitialized)
-                    {
-                        _trace.writeToLog(9, "CLNotification: FallbackToManualPolling (2): Return.");
-
-                        castState._pushConnected = false;
-                        castState._serviceStarted = false;
-                        castState.CleanWebSocketAndRestart(castState._connection, doNotRestart: true);
-
-                        return;
-                    }
-                }
-
-                CLError storeManualPollingError = null;
-                try
-                {
-                    _trace.writeToLog(9, "CLNotification: FallbackToManualPolling: Call PerformManualSyncFrom.");
-                    castState.PerformManualSyncFrom();
-
-                    manualPollSuccessful = true;
-                }
-                catch (Exception ex)
-                {
-                    storeManualPollingError = ex;
-                    _trace.writeToLog(1, "CLNotification: FallbackToManualPolling: ERROR: Exception occurred trying to reconnect to push after manually polling. Msg: <{0}>, Code: {1}.", storeManualPollingError.errorDescription, storeManualPollingError.errorCode);
-                    storeManualPollingError.LogErrors(castState._syncSettings.TraceLocation, castState._syncSettings.LogErrors);
-                }
-
-                if (manualPollingIteration == 0)
-                {
-                    try
-                    {
-                        _trace.writeToLog(9, "CLNotification: FallbackToManualPolling: manualPollingIteration is zero.");
-                        castState.ConnectPushNotificationServer();
-                    }
-                    catch (Exception innerEx)
-                    {
-                        _trace.writeToLog(1, "CLNotification: FallbackToManualPolling: ERROR: Exception.  Msg: <{0}>.", innerEx.Message);
-                        if (castState != null)
-                        {
-                            lock (castState)
-                            {
-                                _trace.writeToLog(9, "CLNotification: FallbackToManualPolling: Reset _serviceStarted.");
-                                castState._serviceStarted = false;
-                            }
-                        }
-
-                        bool forceErrors = false;
-
-                        CLError error = innerEx;
-                        _trace.writeToLog(1, "CLNotification: FallbackToManualPolling: ERROR: Exception occurred during manual polling. Msg: <{0}>, Code: {1}.", error.errorDescription, error.errorCode);
-                        if (!manualPollSuccessful
-                            && storeManualPollingError != null)
-                        {
-                            // Force logging errors in the serious case where a message had to be displayed
-                            _trace.writeToLog(9, "CLNotification: FallbackToManualPolling: Put up an ugly MessageBox to the user.");
-                            forceErrors = true;
-                            if (!castState._syncSettings.LogErrors)
-                            {
-                                storeManualPollingError.LogErrors(castState._syncSettings.TraceLocation, true);
-                            }
-
-                            // Serious error, unable to reconnect to push notification AND unable to manually poll
-                            if (castState.ConnectionError != null)
-                            {
-                                NotificationErrorEventArgs err = new NotificationErrorEventArgs();
-                                err.ErrorWebSockets = innerEx;
-                                err.ErrorManualPoll = storeManualPollingError;
-                                castState.ConnectionError(castState, err);
-                            }
-                        }
-                        else
-                        {
-                            manualPollSuccessful = false;
-                            manualPollingIteration = CLDefinitions.ManualPollingIterationsBeforeConnectingPush - 1;
-                            _trace.writeToLog(9, "CLNotification: FallbackToManualPolling: Decremented manualPollingIteration count: {0}.", manualPollingIteration);
-                            Thread.Sleep(MillisecondManualPollingInterval);
-                        }
-
-                        error.LogErrors(castState._syncSettings.TraceLocation, forceErrors || castState._syncSettings.LogErrors);
-                    }
-                }
-                else
-                {
-                    Thread.Sleep(MillisecondManualPollingInterval);
-                }
-            }
-        }
-
-        private void PerformManualSyncFrom()
-        {
-            if (NotificationPerformManualSyncFrom != null)
-            {
-                _trace.writeToLog(9, "CLNotification: PerformManualSyncFrom: Fire event to request the application to send a Sync_From request.");
-                NotificationEventArgs args = new NotificationEventArgs();
-                args.Message = new NotificationResponse()
-                {
-                    Body = CLDefinitions.CLNotificationTypeNew
-                };
-                NotificationPerformManualSyncFrom(this, args);
-            }
-        }
-
-        private void OnConnectionOpened(object sender, EventArgs e)
-        {
-            _trace.writeToLog(9, "CLNotification: OnConnectionOpened: Connection opened.  Set faultCount to zero.");
-            _faultCount = 0;
-        }
-
-        private void OnConnectionError(object sender, ErrorEventArgs e)
-        {
-            bool forceErrors = false;
-            try
-            {
-                _trace.writeToLog(1, "CLNotification: OnConnectionError: Connection error.  Message: <{0}>. Set faultCount to zero.", e.Exception.Message);
-                CleanWebSocketAndRestart((WebSocket)sender);
-            }
-            catch (Exception ex)
-            {
-                // Override error logging because we had a serious case where we had to display a message
-                forceErrors = true;
-
-                CLError innerError = ex;
-                innerError.LogErrors(_syncSettings.TraceLocation, true);
-                _trace.writeToLog(1, "CLNotification: OnConnectionError: ERROR. Error while restarting WebSocket.  Msg: <{0}>, Code: {1}.", innerError.errorDescription, innerError.errorCode);
-
-                global::System.Windows.MessageBox.Show("Cloud has stopped receiving sync events from other devices with errors:" + Environment.NewLine +
-                    e.Exception.Message + Environment.NewLine +
-                    "AND" + Environment.NewLine + ex.Message);
-            }
-            CLError error = e.Exception;
-            error.LogErrors(_syncSettings.TraceLocation, forceErrors || _syncSettings.LogErrors);
-            _trace.writeToLog(1, "CLNotification: OnConnectionError: ERROR.  Exception.  Msg: <{0}>, Code: {1}.", error.errorDescription, error.errorCode);
-        }
-
-        private void OnConnectionClosed(object sender, EventArgs e)
-        {
-            try
-            {
-                _trace.writeToLog(9, "CLNotification: OnConnectionClosed: Entry. Call CleanWebSocketAndRestart.");
-                CleanWebSocketAndRestart((WebSocket)sender);
-            }
-            catch (Exception ex)
-            {
-                CLError error = ex;
-                // Always log errors here because we had a serious case where we had to display a message
-                error.LogErrors(_syncSettings.TraceLocation, true);
-                _trace.writeToLog(1, "CLNotification: OnConnectionClosed: ERROR. Error while restarting WebSocket.  Msg: <{0}>, Code: {1}.", error.errorDescription, error.errorCode);
-
-                global::System.Windows.MessageBox.Show("Cloud has stopped receiving sync events from other devices with error:" + Environment.NewLine +
-                    ex.Message);
-            }
-        }
-
-        private void CleanWebSocketAndRestart(WebSocket sender, bool doNotRestart = false)
-        {
-            if (sender != null)
-            {
-                lock (this)
-                {
-                    _faultCount++;
-                    _trace.writeToLog(9, "CLNotification: CleanWebSocketAndRestart: Entry. doNotRestart: {0}. faultCount: {1}.", doNotRestart, _faultCount);
-                    if (_faultCount >= CLDefinitions.PushNotificationFaultLimitBeforeFallback)
-                    {
-                        _trace.writeToLog(1, "CLNotification: CleanWebSocketAndRestart: Set doNotRestart.");
-                        doNotRestart = true;
-                    }
-
-                    if (urlReceiver != null)
-                    {
-                        try
-                        {
-                            _trace.writeToLog(9, "CLNotification: CleanWebSocketAndRestart: Remove OnConnectionReceived.");
-                            sender.MessageReceived -= urlReceiver.OnConnectionReceived;
-                            urlReceiver = null;
-                        }
-                        catch
-                        {
-                            _trace.writeToLog(1, "CLNotification: CleanWebSocketAndRestart: ERROR: Exception.");
-                        }
-                    }
-
-                    try
-                    {
-                        _trace.writeToLog(9, "CLNotification: CleanWebSocketAndRestart: Removed OnConnectionClosed.");
-                        sender.Closed -= OnConnectionClosed;
-                    }
-                    catch
-                    {
-                        _trace.writeToLog(1, "CLNotification: CleanWebSocketAndRestart: ERROR: Exception(2).");
-                    }
-
-                    try
-                    {
-                        _trace.writeToLog(9, "CLNotification: CleanWebSocketAndRestart: Remove OnConnectionError.");
-                        sender.Error -= OnConnectionError;
-                    }
-                    catch
-                    {
-                        _trace.writeToLog(1, "CLNotification: CleanWebSocketAndRestart: ERROR: Exception(3).");
-                    }
-
-                    try
-                    {
-                        _trace.writeToLog(9, "CLNotification: CleanWebSocketAndRestart: Remove OnConnectionOpened.");
-                        sender.Opened -= OnConnectionOpened;
-                    }
-                    catch
-                    {
-                        _trace.writeToLog(1, "CLNotification: CleanWebSocketAndRestart: ERROR: Exception(4).");
-                    }
-
-                    try
-                    {
-                        _trace.writeToLog(9, "CLNotification: CleanWebSocketAndRestart: Close Sender.");
-                        sender.Close();
-                    }
-                    catch
-                    {
-                        _trace.writeToLog(1, "CLNotification: CleanWebSocketAndRestart: ERROR: Exception(5).");
-                    }
-
-                    try
-                    {
-                        _trace.writeToLog(9, "CLNotification: CleanWebSocketAndRestart: Set pushConnected and _serviceStarted false.");
-                        _pushConnected = false;
-                        _serviceStarted = false;
-                        if (_connection != null
-                            && _connection == sender)
-                        {
-                            _trace.writeToLog(9, "CLNotification: CleanWebSocketAndRestart: Set _connection null.");
-                            _connection = null;
-                        }
-                    }
-                    catch
-                    {
-                        _trace.writeToLog(1, "CLNotification: CleanWebSocketAndRestart: ERROR: Exception(6).");
-                    }
-
-                    if (doNotRestart)
-                    {
-                        _trace.writeToLog(1, "CLNotification: CleanWebSocketAndRestart: doNotRestart (FallbackToManualPolling)");
-
-                        ThreadPool.UnsafeQueueUserWorkItem(FallbackToManualPolling, this);
-                    }
-                    else
-                    {
-                        try
-                        {
-                            _trace.writeToLog(9, "CLNotification: CleanWebSocketAndRestart: Attempt restart.  Call ConnectPushNotificationServer.");
-                            ConnectPushNotificationServer();
-                        }
-                        catch (Exception ex)
-                        {
-                            CLError error = ex;
-                            error.LogErrors(_syncSettings.TraceLocation, _syncSettings.LogErrors);
-                            _trace.writeToLog(1, "CLNotification: CleanWebSocketAndRestart: ERROR. Exception.  Msg: <{0}>, Code: {1}.", error.errorDescription, error.errorCode);
-
-                            ThreadPool.UnsafeQueueUserWorkItem(FallbackToManualPolling, this);
-                        }
-                    }
-                }
-            }
-        }
-
-        private class MessageReceiver
-        {
-            private string _url;
-            private ISyncSettingsAdvanced _innerSyncSettings;
-            private EventHandler<NotificationEventArgs> _notificationReceived;
-
-            public MessageReceiver(string url, ISyncSettingsAdvanced syncSettings, EventHandler<NotificationEventArgs> notificationReceived)
-            {
-                this._url = url;
-                _innerSyncSettings = syncSettings;
-                _notificationReceived = notificationReceived;
-            }
-
-            public void OnConnectionReceived(object sender, MessageReceivedEventArgs e)
-            {
-                _trace.writeToLog(1, "CLNotification: OnConnectionReceived: Received msg: <{0}>.", e.Message);
-
-                if ((_innerSyncSettings.TraceType & TraceType.Communication) == TraceType.Communication)
-                {
-                    ComTrace.LogCommunication(_innerSyncSettings.TraceLocation,
-                        _innerSyncSettings.DeviceId,
-                        _innerSyncSettings.SyncBoxId,
-                        CommunicationEntryDirection.Response,
-                        this._url,
-                        true,
-                        null,
-                        e.Message,
-                        null, //<-- actually this is the valid response, but push doesn't exactly give a 200 that I can detect
-                        _innerSyncSettings.TraceExcludeAuthorization);
-                }
-
-                try
-                {
-                    NotificationResponse parsedResponse = JsonContractHelpers.ParseNotificationResponse(e.Message);
-                    if (parsedResponse == null
-                        || parsedResponse.Body != CLDefinitions.CLNotificationTypeNew
-                        || parsedResponse.Author.ToUpper() != _innerSyncSettings.DeviceId.ToUpper())
-                    {
-                        _trace.writeToLog(9, "CLNotification: OnConnectionReceived: Send DidReceivePushNotificationFromServer.");
-                        if (_notificationReceived != null)
-                        {
-                            _trace.writeToLog(9, "CLNotification: PerformManualSyncFrom: Fire event to notify the application  Msg: {0}.", e.Message);
-                            NotificationEventArgs args = new NotificationEventArgs();
-                            args.Message = parsedResponse;
-                            _notificationReceived(this, args);
-                        }
-                    }
-                }
-                catch (Exception ex)
-                {
-                    _trace.writeToLog(1, "CLNotification: OnConnectionReceived: ERROR: Exception.  Msg: <{0}>.", ex.Message);
-                }
-            }
-        }
-
-        /// <summary>
-        /// Call to terminate and disconnect from the push notification server.
-        /// </summary>
-        public void DisconnectPushNotificationServer()
-        {
-            lock (this)
-            {
-                if (!_isInitialized)
-                {
-                    throw new Exception("Call ConnectPushNotificationServer first.");
-                }
-            }
-
-            try
-            {
-                _trace.writeToLog(9, "CLNotification: DisconnectPushNotificationServer: Entry.");
-                if (_serviceStarted)
-                {
-                    _trace.writeToLog(9, "CLNotification: DisconnectPushNotificationServer: Service started.");
-                    if (_pushConnected)
-                    {
-                        _trace.writeToLog(9, "CLNotification: DisconnectPushNotificationServer: Push connected.");
-                        if (_connection != null)
-                        {
-                            _trace.writeToLog(9, "CLNotification: DisconnectPushNotificationServer: Call CleanWebSocketAndRestart.");
-                            CleanWebSocketAndRestart(_connection, doNotRestart: true);
-                            _trace.writeToLog(1, "CLNotification: DisconnectPushNotificationServer: After call to CleanWebSocketAndRestart.");
-                        }
-                    }
-                    else
-                    {
-                        _trace.writeToLog(9, "CLNotification: DisconnectPushNotificationServer: Clear _serviceStarted.");
-                        _serviceStarted = false;
-                    }
-                }
-            }
-            catch (Exception ex)
-            {
-                _trace.writeToLog(1, "CLNotification: DisconnectPushNotificationServer: ERROR: Exception.  Msg: <{0}>.", ex.Message);
-            }
-
-            if (_syncSettings != null && _syncSettings.SyncBoxId != null)
-            {
-                NotificationClientsRunning.Remove(_syncSettings.SyncBoxId);
-            }
-
-            lock (this)
-            {
-                _isInitialized = false;
-            }
-        }
-    }
+﻿//  CLNotification.cs
+//  Cloud Windows
+//
+//  Created by BobS.
+//  Copyright (c) Cloud.com. All rights reserved.
+
+using System;
+using System.Windows;
+using System.Collections.Generic;
+using System.Linq;
+using System.Text;
+using System.Threading;
+using WebSocket4Net;
+using WebSocket4Net.Command;
+using WebSocket4Net.Protocol;
+using SuperSocket.ClientEngine;
+using CloudApiPublic.Support;
+using CloudApiPublic.Model;
+using CloudApiPublic.Static;
+using CloudApiPublic.Interfaces;
+using CloudApiPublic.JsonContracts;
+using CloudApiPublic.REST;
+
+namespace CloudApiPublic.PushNotification
+{
+    public class NotificationEventArgs : EventArgs
+    {
+        public NotificationResponse Message;
+    }
+
+    public class NotificationErrorEventArgs : EventArgs
+    {
+        public CLError ErrorWebSockets;
+        public CLError ErrorManualPoll;
+    }
+    
+    public sealed class CLNotification
+    {
+        /// <summary>
+        /// Event fired when a push notification message is received from the server.
+        /// </summary>
+        public event EventHandler<NotificationEventArgs> NotificationReceived;
+
+        /// <summary>
+        /// Event fired when manual polling is being used.  The application should send
+        /// a Sync_From request to the server.
+        /// </summary>
+        public event EventHandler<NotificationEventArgs> NotificationPerformManualSyncFrom;
+
+        /// <summary>
+        /// Event fired when a serious error has occurred.  Push notification is
+        /// no longer functional.
+        /// </summary>
+        public event EventHandler<NotificationErrorEventArgs> ConnectionError;
+ 
+        private static CLNotification _instance = null;
+        private static object _instanceLocker = new object();
+        private static CLTrace _trace = CLTrace.Instance;
+        private WebSocket _connection = null;
+        private MessageReceiver urlReceiver = null;
+        private bool _isInitialized = false;
+        private readonly ISyncSettingsAdvanced _syncSettings;
+        private bool _serviceStarted;               // True: the push notification service has been started.
+        private bool _pushConnected = false;
+        private int _faultCount = 0;
+        private CLHttpRest _restclient = null;
+
+        /// <summary>
+        /// Tracks the subscribed clients via their Settings SyncBoxId.
+        /// </summary>
+        private static readonly Dictionary<Nullable<long>, CLNotification> NotificationClientsRunning = new Dictionary<Nullable<long>, CLNotification>();
+
+        //TODO: Change this polling interval back to 20 seconds when server side events and/or WebSockets have been implemented.
+        //private const int MillisecondManualPollingInterval = 20000;
+        private const int MillisecondManualPollingInterval = 2000;
+
+        /// <summary>
+        /// Access Instance to get the push notification server object for this client.
+        /// Then call methods on that instance.
+        /// </summary>
+        /// <param name="syncSettings">The settings that identify the calling client.  Specifically the AKey differentiates clients.</param>
+        public static CLNotification GetInstance(ISyncSettings syncSettings)
+        {
+            if (syncSettings == null)
+            {
+                throw new NullReferenceException("syncSettings cannot be null");
+            }
+
+            if (syncSettings.SyncBoxId == null)
+            {
+                throw new NullReferenceException("syncSettings SyncBoxId cannot be null");
+            }
+
+            if (string.IsNullOrWhiteSpace(syncSettings.DeviceId))
+            {
+                throw new NullReferenceException("syncSettings Udid cannot be null");
+            }
+
+            lock (NotificationClientsRunning)
+            {
+                Nullable<long> storeSyncBoxId = syncSettings.SyncBoxId;
+                CLNotification toReturn;
+                if (!NotificationClientsRunning.TryGetValue(storeSyncBoxId, out toReturn))
+                {
+                    NotificationClientsRunning.Add(storeSyncBoxId, toReturn = new CLNotification(syncSettings));
+                }
+                return toReturn;
+            }
+        }
+
+        /// <summary>
+        /// This is a private constructor, meaning no outsiders have access.
+        /// </summary>
+        private CLNotification(ISyncSettings syncSettings)
+        {
+            if (syncSettings == null)
+            {
+                throw new NullReferenceException("syncSettings cannot be null");
+            }
+
+            // sync settings are copied so that changes require stopping and starting notification services
+            this._syncSettings = Sync.SyncSettingsExtensions.CopySettings(syncSettings);
+
+            // Initialize trace in case it is not already initialized.
+            CLTrace.Initialize(_syncSettings.TraceLocation, "Cloud", "log", _syncSettings.TraceLevel, _syncSettings.LogErrors);
+            CLTrace.Instance.writeToLog(9, "CLNotification: CLNotification: Entry");
+
+            // Instantiate the Http Rest client
+            CLError createRestClientError = CLHttpRest.CreateAndInitialize(_syncSettings, out _restclient);
+            if (createRestClientError != null)
+            {
+                _trace.writeToLog(1, "CLNotification: CLNotification: ERROR: Error creating the HTTP REST client.");
+                throw new AggregateException("Error creating the HTTP REST client.", createRestClientError.GrabExceptions());
+            }
+
+            // Initialize members, etc. here (at static initialization time).
+            ConnectPushNotificationServer();
+        }
+
+        /// <summary>
+        /// Call to initialize and make a connection to the push notification server.
+        /// </summary>
+        /// <param name="syncSettings">Settings that contain the connection parameters.</param>
+        public void ConnectPushNotificationServer()
+        {
+            _trace.writeToLog(9, "CLNotification: ConnectPushNotificationServer: Entry.");
+            bool fallbackToManualPolling = false;
+
+            if (_faultCount >= CLDefinitions.PushNotificationFaultLimitBeforeFallback)
+            {
+                _trace.writeToLog(9, "CLNotification: ConnectPushNotificationServer: Set fallbackToManualPolling.");
+                fallbackToManualPolling = true;
+            }
+            else
+            {
+                // WebSocket4Net implementation.
+                try
+                {
+                    string url = CLDefinitions.CLNotificationServerURL;
+                    string pathAndQueryStringAndFragment = String.Format("/1/sync/subscribe?sync_box_id={0}&device={1}", _syncSettings.SyncBoxId, _syncSettings.Udid);
+                    _trace.writeToLog(9, "CLNotification: ConnectPushNotificationServer: Establish connection with push server. url: <{0}>. QueryString: {1}.", url, pathAndQueryStringAndFragment);
+
+                    //¡¡ Remember to exclude authentication from trace once web socket authentication is implemented based on _syncSettings.TraceExcludeAuthorization !!
+                    if ((_syncSettings.TraceType & TraceType.Communication) == TraceType.Communication)
+                    {
+                        ComTrace.LogCommunication(_syncSettings.TraceLocation,
+                            _syncSettings.DeviceId,
+                            _syncSettings.SyncBoxId,
+                            CommunicationEntryDirection.Request,
+                            url + pathAndQueryStringAndFragment,
+                            true,
+                            null,
+                            (string)null,
+                            null,
+                            _syncSettings.TraceExcludeAuthorization);
+                    }
+
+                    string webSocketOpenStatus = "Entered action to open WebSocket";
+                    lock (this)
+                    {
+                        _trace.writeToLog(9, "CLNotification: ConnectPushNotificationServer: Allocate WebSocket.");
+                        _connection = new WebSocket(
+                                    uri: url + pathAndQueryStringAndFragment,
+                                    subProtocol: null,
+                                    cookies: null,
+                                    customHeaderItems: new List<KeyValuePair<string, string>>()
+                                            {
+                                                new KeyValuePair<string, string>(
+                                                    CLDefinitions.HeaderKeyAuthorization, 
+                                                    CLDefinitions.HeaderAppendCWS0 +
+                                                        CLDefinitions.HeaderAppendKey +
+                                                        _syncSettings.ApplicationKey + ", " +
+                                                        CLDefinitions.HeaderAppendSignature +
+                                                        Helpers.GenerateAuthorizationHeaderToken(
+                                                            settings: _syncSettings,
+                                                            httpMethod: CLDefinitions.HeaderAppendMethodGet, 
+                                                            pathAndQueryStringAndFragment: pathAndQueryStringAndFragment))
+                                            },
+                                    userAgent: String.Empty,
+                                    origin: String.Empty,
+                                    version: WebSocketVersion.Rfc6455);
+
+                        webSocketOpenStatus = "Instantiated new WebSocket";
+                        _connection.Opened += OnConnectionOpened;
+                        webSocketOpenStatus = "Attached connection opened handler";
+                        try
+                        {
+                            _connection.Error += OnConnectionError;
+                            webSocketOpenStatus = "Attached connection error handler";
+                            try
+                            {
+                                _connection.Closed += OnConnectionClosed;
+                                webSocketOpenStatus = "Attached connection closed handler";
+                                try
+                                {
+                                    _trace.writeToLog(9, "CLNotification: ConnectPushNotificationServer: Allocate MessageReceiver.");
+                                    urlReceiver = new MessageReceiver(url, _syncSettings, (sender, e) =>
+                                    {
+                                        if (NotificationReceived != null)
+                                        {
+                                            NotificationReceived(sender, e);
+                                        }
+                                    });
+                                    webSocketOpenStatus = "Instantiated new MessageReceiver";
+                                    _connection.MessageReceived += urlReceiver.OnConnectionReceived;
+                                    webSocketOpenStatus = "Attached connection received handler";
+                                    try
+                                    {
+                                        _trace.writeToLog(9, "CLNotification: ConnectPushNotificationServer: Open the connection.");
+                                        _connection.Open();
+                                        _pushConnected = true;
+                                        _serviceStarted = true;
+                                        _trace.writeToLog(9, "CLNotification: ConnectPushNotificationServer: Connection opened.");
+                                    }
+                                    catch
+                                    {
+                                        _trace.writeToLog(9, "CLNotification: ConnectPushNotificationServer: ERROR. Exception on connection open.");
+                                        _connection.MessageReceived -= urlReceiver.OnConnectionReceived;
+                                        throw;
+                                    }
+                                }
+                                catch
+                                {
+                                    _trace.writeToLog(9, "CLNotification: ConnectPushNotificationServer: ERROR. Exception allocation MessageReceiver.");
+                                    _connection.Closed -= OnConnectionClosed;
+                                    throw;
+                                }
+                            }
+                            catch
+                            {
+                                _trace.writeToLog(9, "CLNotification: ConnectPushNotificationServer: ERROR. Exception subscribing to ConnectionClosed.");
+                                _connection.Error -= OnConnectionError;
+                                throw;
+                            }
+                        }
+                        catch (Exception ex)
+                        {
+                            _trace.writeToLog(9, "CLNotification: ConnectPushNotificationServer: ERROR. Exception subscribing to ConnectionError.");
+                            _connection.Opened -= OnConnectionOpened;
+                            try
+                            {
+                                _connection.Close();
+                            }
+                            catch
+                            {
+                                _trace.writeToLog(9, "CLNotification: ConnectPushNotificationServer: ERROR. Exception from connection Close.");
+                            }
+                            _connection = null;
+                            throw new AggregateException("Error creating and opening WebSocket with last successful state: " + webSocketOpenStatus, ex);
+                        }
+                    }
+                }
+                catch (Exception ex)
+                {
+                    CLError error = ex;
+                    _trace.writeToLog(1, "CLNotification: ConnectPushNotificationServer: ERROR: Exception connecting with the push server. Msg: <{0}>, Code: {1}.", error.errorDescription, error.errorCode);
+                    error.LogErrors(_syncSettings.TraceLocation, _syncSettings.LogErrors);
+
+                    fallbackToManualPolling = true;
+                }
+            }
+
+            if (fallbackToManualPolling)
+            {
+                _trace.writeToLog(9, "CLNotification: ConnectPushNotificationServer: Queue FallbackToManualPolling.");
+                ThreadPool.UnsafeQueueUserWorkItem(FallbackToManualPolling, this);
+            }
+
+            lock (this)
+            {
+                _trace.writeToLog(9, "CLNotification: ConnectPushNotificationServer: Mark _isInitialized.");
+                _isInitialized = true;
+            }
+        }
+
+        private static void FallbackToManualPolling(object state)
+        {
+            _trace.writeToLog(9, "CLNotification: FallbackToManualPolling: Entry.");
+            CLNotification castState = state as CLNotification;
+
+            if (castState != null)
+            {
+                _trace.writeToLog(9, "CLNotification: FallbackToManualPolling: Set faultCount to zero.");
+                castState._faultCount = 0;
+            }
+
+            bool manualPollSuccessful = false;
+
+            bool servicesStartedSet = false;
+            for (int manualPollingIteration = CLDefinitions.ManualPollingIterationsBeforeConnectingPush - 1; manualPollingIteration >= 0; manualPollingIteration--)
+            {
+                _trace.writeToLog(9, "CLNotification: FallbackToManualPolling: Top of manualPollingIteration loop.");
+                if (!servicesStartedSet)
+                {
+                    _trace.writeToLog(9, "CLNotification: FallbackToManualPolling: !servicesStartedSet.");
+                    if (castState != null)
+                    {
+                        lock (castState)
+                        {
+                            _trace.writeToLog(9, "CLNotification: FallbackToManualPolling: Set _serviceStarted.");
+                            castState._serviceStarted = true;
+                        }
+                    }
+                    servicesStartedSet = true;
+                }
+                else if (castState != null
+                    && !castState._serviceStarted)
+                {
+                    _trace.writeToLog(9, "CLNotification: FallbackToManualPolling: Return.");
+                    return;
+                }
+
+                lock (castState)
+                {
+                    if (!castState._isInitialized)
+                    {
+                        _trace.writeToLog(9, "CLNotification: FallbackToManualPolling (2): Return.");
+
+                        castState._pushConnected = false;
+                        castState._serviceStarted = false;
+                        castState.CleanWebSocketAndRestart(castState._connection, doNotRestart: true);
+
+                        return;
+                    }
+                }
+
+                CLError storeManualPollingError = null;
+                try
+                {
+                    _trace.writeToLog(9, "CLNotification: FallbackToManualPolling: Call PerformManualSyncFrom.");
+                    castState.PerformManualSyncFrom();
+
+                    manualPollSuccessful = true;
+                }
+                catch (Exception ex)
+                {
+                    storeManualPollingError = ex;
+                    _trace.writeToLog(1, "CLNotification: FallbackToManualPolling: ERROR: Exception occurred trying to reconnect to push after manually polling. Msg: <{0}>, Code: {1}.", storeManualPollingError.errorDescription, storeManualPollingError.errorCode);
+                    storeManualPollingError.LogErrors(castState._syncSettings.TraceLocation, castState._syncSettings.LogErrors);
+                }
+
+                if (manualPollingIteration == 0)
+                {
+                    try
+                    {
+                        _trace.writeToLog(9, "CLNotification: FallbackToManualPolling: manualPollingIteration is zero.");
+                        castState.ConnectPushNotificationServer();
+                    }
+                    catch (Exception innerEx)
+                    {
+                        _trace.writeToLog(1, "CLNotification: FallbackToManualPolling: ERROR: Exception.  Msg: <{0}>.", innerEx.Message);
+                        if (castState != null)
+                        {
+                            lock (castState)
+                            {
+                                _trace.writeToLog(9, "CLNotification: FallbackToManualPolling: Reset _serviceStarted.");
+                                castState._serviceStarted = false;
+                            }
+                        }
+
+                        bool forceErrors = false;
+
+                        CLError error = innerEx;
+                        _trace.writeToLog(1, "CLNotification: FallbackToManualPolling: ERROR: Exception occurred during manual polling. Msg: <{0}>, Code: {1}.", error.errorDescription, error.errorCode);
+                        if (!manualPollSuccessful
+                            && storeManualPollingError != null)
+                        {
+                            // Force logging errors in the serious case where a message had to be displayed
+                            _trace.writeToLog(9, "CLNotification: FallbackToManualPolling: Put up an ugly MessageBox to the user.");
+                            forceErrors = true;
+                            if (!castState._syncSettings.LogErrors)
+                            {
+                                storeManualPollingError.LogErrors(castState._syncSettings.TraceLocation, true);
+                            }
+
+                            // Serious error, unable to reconnect to push notification AND unable to manually poll
+                            if (castState.ConnectionError != null)
+                            {
+                                NotificationErrorEventArgs err = new NotificationErrorEventArgs();
+                                err.ErrorWebSockets = innerEx;
+                                err.ErrorManualPoll = storeManualPollingError;
+                                castState.ConnectionError(castState, err);
+                            }
+                        }
+                        else
+                        {
+                            manualPollSuccessful = false;
+                            manualPollingIteration = CLDefinitions.ManualPollingIterationsBeforeConnectingPush - 1;
+                            _trace.writeToLog(9, "CLNotification: FallbackToManualPolling: Decremented manualPollingIteration count: {0}.", manualPollingIteration);
+                            Thread.Sleep(MillisecondManualPollingInterval);
+                        }
+
+                        error.LogErrors(castState._syncSettings.TraceLocation, forceErrors || castState._syncSettings.LogErrors);
+                    }
+                }
+                else
+                {
+                    Thread.Sleep(MillisecondManualPollingInterval);
+                }
+            }
+        }
+
+        private void PerformManualSyncFrom()
+        {
+            if (NotificationPerformManualSyncFrom != null)
+            {
+                _trace.writeToLog(9, "CLNotification: PerformManualSyncFrom: Fire event to request the application to send a Sync_From request.");
+                NotificationEventArgs args = new NotificationEventArgs();
+                args.Message = new NotificationResponse()
+                {
+                    Body = CLDefinitions.CLNotificationTypeNew
+                };
+                NotificationPerformManualSyncFrom(this, args);
+            }
+        }
+
+        private void OnConnectionOpened(object sender, EventArgs e)
+        {
+            _trace.writeToLog(9, "CLNotification: OnConnectionOpened: Connection opened.  Set faultCount to zero.");
+            _faultCount = 0;
+        }
+
+        private void OnConnectionError(object sender, ErrorEventArgs e)
+        {
+            bool forceErrors = false;
+            try
+            {
+                _trace.writeToLog(1, "CLNotification: OnConnectionError: Connection error.  Message: <{0}>. Set faultCount to zero.", e.Exception.Message);
+                CleanWebSocketAndRestart((WebSocket)sender);
+            }
+            catch (Exception ex)
+            {
+                // Override error logging because we had a serious case where we had to display a message
+                forceErrors = true;
+
+                CLError innerError = ex;
+                innerError.LogErrors(_syncSettings.TraceLocation, true);
+                _trace.writeToLog(1, "CLNotification: OnConnectionError: ERROR. Error while restarting WebSocket.  Msg: <{0}>, Code: {1}.", innerError.errorDescription, innerError.errorCode);
+
+                global::System.Windows.MessageBox.Show("Cloud has stopped receiving sync events from other devices with errors:" + Environment.NewLine +
+                    e.Exception.Message + Environment.NewLine +
+                    "AND" + Environment.NewLine + ex.Message);
+            }
+            CLError error = e.Exception;
+            error.LogErrors(_syncSettings.TraceLocation, forceErrors || _syncSettings.LogErrors);
+            _trace.writeToLog(1, "CLNotification: OnConnectionError: ERROR.  Exception.  Msg: <{0}>, Code: {1}.", error.errorDescription, error.errorCode);
+        }
+
+        private void OnConnectionClosed(object sender, EventArgs e)
+        {
+            try
+            {
+                _trace.writeToLog(9, "CLNotification: OnConnectionClosed: Entry. Call CleanWebSocketAndRestart.");
+                CleanWebSocketAndRestart((WebSocket)sender);
+            }
+            catch (Exception ex)
+            {
+                CLError error = ex;
+                // Always log errors here because we had a serious case where we had to display a message
+                error.LogErrors(_syncSettings.TraceLocation, true);
+                _trace.writeToLog(1, "CLNotification: OnConnectionClosed: ERROR. Error while restarting WebSocket.  Msg: <{0}>, Code: {1}.", error.errorDescription, error.errorCode);
+
+                global::System.Windows.MessageBox.Show("Cloud has stopped receiving sync events from other devices with error:" + Environment.NewLine +
+                    ex.Message);
+            }
+        }
+
+        private void CleanWebSocketAndRestart(WebSocket sender, bool doNotRestart = false)
+        {
+            if (sender != null)
+            {
+                lock (this)
+                {
+                    _faultCount++;
+                    _trace.writeToLog(9, "CLNotification: CleanWebSocketAndRestart: Entry. doNotRestart: {0}. faultCount: {1}.", doNotRestart, _faultCount);
+                    if (_faultCount >= CLDefinitions.PushNotificationFaultLimitBeforeFallback)
+                    {
+                        _trace.writeToLog(1, "CLNotification: CleanWebSocketAndRestart: Set doNotRestart.");
+                        doNotRestart = true;
+                    }
+
+                    if (urlReceiver != null)
+                    {
+                        try
+                        {
+                            _trace.writeToLog(9, "CLNotification: CleanWebSocketAndRestart: Remove OnConnectionReceived.");
+                            sender.MessageReceived -= urlReceiver.OnConnectionReceived;
+                            urlReceiver = null;
+                        }
+                        catch
+                        {
+                            _trace.writeToLog(1, "CLNotification: CleanWebSocketAndRestart: ERROR: Exception.");
+                        }
+                    }
+
+                    try
+                    {
+                        _trace.writeToLog(9, "CLNotification: CleanWebSocketAndRestart: Removed OnConnectionClosed.");
+                        sender.Closed -= OnConnectionClosed;
+                    }
+                    catch
+                    {
+                        _trace.writeToLog(1, "CLNotification: CleanWebSocketAndRestart: ERROR: Exception(2).");
+                    }
+
+                    try
+                    {
+                        _trace.writeToLog(9, "CLNotification: CleanWebSocketAndRestart: Remove OnConnectionError.");
+                        sender.Error -= OnConnectionError;
+                    }
+                    catch
+                    {
+                        _trace.writeToLog(1, "CLNotification: CleanWebSocketAndRestart: ERROR: Exception(3).");
+                    }
+
+                    try
+                    {
+                        _trace.writeToLog(9, "CLNotification: CleanWebSocketAndRestart: Remove OnConnectionOpened.");
+                        sender.Opened -= OnConnectionOpened;
+                    }
+                    catch
+                    {
+                        _trace.writeToLog(1, "CLNotification: CleanWebSocketAndRestart: ERROR: Exception(4).");
+                    }
+
+                    try
+                    {
+                        _trace.writeToLog(9, "CLNotification: CleanWebSocketAndRestart: Close Sender.");
+                        sender.Close();
+                    }
+                    catch
+                    {
+                        _trace.writeToLog(1, "CLNotification: CleanWebSocketAndRestart: ERROR: Exception(5).");
+                    }
+
+                    try
+                    {
+                        _trace.writeToLog(9, "CLNotification: CleanWebSocketAndRestart: Set pushConnected and _serviceStarted false.");
+                        _pushConnected = false;
+                        _serviceStarted = false;
+                        if (_connection != null
+                            && _connection == sender)
+                        {
+                            _trace.writeToLog(9, "CLNotification: CleanWebSocketAndRestart: Set _connection null.");
+                            _connection = null;
+                        }
+                    }
+                    catch
+                    {
+                        _trace.writeToLog(1, "CLNotification: CleanWebSocketAndRestart: ERROR: Exception(6).");
+                    }
+
+                    if (doNotRestart)
+                    {
+                        _trace.writeToLog(1, "CLNotification: CleanWebSocketAndRestart: doNotRestart (FallbackToManualPolling)");
+
+                        ThreadPool.UnsafeQueueUserWorkItem(FallbackToManualPolling, this);
+                    }
+                    else
+                    {
+                        try
+                        {
+                            _trace.writeToLog(9, "CLNotification: CleanWebSocketAndRestart: Attempt restart.  Call ConnectPushNotificationServer.");
+                            ConnectPushNotificationServer();
+                        }
+                        catch (Exception ex)
+                        {
+                            CLError error = ex;
+                            error.LogErrors(_syncSettings.TraceLocation, _syncSettings.LogErrors);
+                            _trace.writeToLog(1, "CLNotification: CleanWebSocketAndRestart: ERROR. Exception.  Msg: <{0}>, Code: {1}.", error.errorDescription, error.errorCode);
+
+                            ThreadPool.UnsafeQueueUserWorkItem(FallbackToManualPolling, this);
+                        }
+                    }
+                }
+            }
+        }
+
+        private class MessageReceiver
+        {
+            private string _url;
+            private ISyncSettingsAdvanced _innerSyncSettings;
+            private EventHandler<NotificationEventArgs> _notificationReceived;
+
+            public MessageReceiver(string url, ISyncSettingsAdvanced syncSettings, EventHandler<NotificationEventArgs> notificationReceived)
+            {
+                this._url = url;
+                _innerSyncSettings = syncSettings;
+                _notificationReceived = notificationReceived;
+            }
+
+            public void OnConnectionReceived(object sender, MessageReceivedEventArgs e)
+            {
+                _trace.writeToLog(1, "CLNotification: OnConnectionReceived: Received msg: <{0}>.", e.Message);
+
+                if ((_innerSyncSettings.TraceType & TraceType.Communication) == TraceType.Communication)
+                {
+                    ComTrace.LogCommunication(_innerSyncSettings.TraceLocation,
+                        _innerSyncSettings.DeviceId,
+                        _innerSyncSettings.SyncBoxId,
+                        CommunicationEntryDirection.Response,
+                        this._url,
+                        true,
+                        null,
+                        e.Message,
+                        null, //<-- actually this is the valid response, but push doesn't exactly give a 200 that I can detect
+                        _innerSyncSettings.TraceExcludeAuthorization);
+                }
+
+                try
+                {
+                    NotificationResponse parsedResponse = JsonContractHelpers.ParseNotificationResponse(e.Message);
+                    if (parsedResponse == null
+                        || parsedResponse.Body != CLDefinitions.CLNotificationTypeNew
+                        || parsedResponse.Author.ToUpper() != _innerSyncSettings.DeviceId.ToUpper())
+                    {
+                        _trace.writeToLog(9, "CLNotification: OnConnectionReceived: Send DidReceivePushNotificationFromServer.");
+                        if (_notificationReceived != null)
+                        {
+                            _trace.writeToLog(9, "CLNotification: PerformManualSyncFrom: Fire event to notify the application  Msg: {0}.", e.Message);
+                            NotificationEventArgs args = new NotificationEventArgs();
+                            args.Message = parsedResponse;
+                            _notificationReceived(this, args);
+                        }
+                    }
+                }
+                catch (Exception ex)
+                {
+                    _trace.writeToLog(1, "CLNotification: OnConnectionReceived: ERROR: Exception.  Msg: <{0}>.", ex.Message);
+                }
+            }
+        }
+
+        /// <summary>
+        /// Call to terminate and disconnect from the push notification server.
+        /// </summary>
+        public void DisconnectPushNotificationServer()
+        {
+            lock (this)
+            {
+                if (!_isInitialized)
+                {
+                    throw new Exception("Call ConnectPushNotificationServer first.");
+                }
+            }
+
+            try
+            {
+                _trace.writeToLog(9, "CLNotification: DisconnectPushNotificationServer: Entry.");
+                if (_serviceStarted)
+                {
+                    _trace.writeToLog(9, "CLNotification: DisconnectPushNotificationServer: Service started.");
+                    if (_pushConnected)
+                    {
+                        _trace.writeToLog(9, "CLNotification: DisconnectPushNotificationServer: Push connected.");
+                        if (_connection != null)
+                        {
+                            _trace.writeToLog(9, "CLNotification: DisconnectPushNotificationServer: Call CleanWebSocketAndRestart.");
+                            CleanWebSocketAndRestart(_connection, doNotRestart: true);
+                            _trace.writeToLog(1, "CLNotification: DisconnectPushNotificationServer: After call to CleanWebSocketAndRestart.");
+                        }
+                    }
+                    else
+                    {
+                        _trace.writeToLog(9, "CLNotification: DisconnectPushNotificationServer: Clear _serviceStarted.");
+                        _serviceStarted = false;
+                    }
+                }
+            }
+            catch (Exception ex)
+            {
+                _trace.writeToLog(1, "CLNotification: DisconnectPushNotificationServer: ERROR: Exception.  Msg: <{0}>.", ex.Message);
+            }
+
+            if (_syncSettings != null && _syncSettings.SyncBoxId != null)
+            {
+                NotificationClientsRunning.Remove(_syncSettings.SyncBoxId);
+            }
+
+            lock (this)
+            {
+                _isInitialized = false;
+            }
+        }
+    }
 }