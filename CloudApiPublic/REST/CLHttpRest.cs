﻿//
// CLHttpRest.cs
// Cloud Windows
//
// Created By DavidBruck.
// Copyright (c) Cloud.com. All rights reserved.

using CloudApiPublic.Interfaces;
using System;
using System.Collections.Generic;
using System.Linq;
using System.Text;
using CloudApiPublic.Sync;
using System.IO;
using System.Threading;
using System.Net;
using CloudApiPublic.Model;
using CloudApiPublic.JsonContracts;
using CloudApiPublic.Static;
using System.Runtime.Serialization.Json;
using System.Security.Cryptography;
using CloudApiPublic.Support;
using System.Linq.Expressions;
using System.Windows;

namespace CloudApiPublic.REST
{
    /// <summary>
    /// Client for manual HTTP communication calls to the Cloud
    /// </summary>
    internal sealed class CLHttpRest
    {
        #region private static readonly fields
        // hash set for http communication methods which are good when the status is ok, created, or not modified
        private static readonly HashSet<HttpStatusCode> okCreatedNotModified = new HashSet<HttpStatusCode>(new[]
            {
                HttpStatusCode.OK,
                HttpStatusCode.Created,
                HttpStatusCode.NotModified,
            });

        // hash set for http communication methods which are good when the status is ok or accepted
        private static readonly HashSet<HttpStatusCode> okAccepted = new HashSet<HttpStatusCode>(new[]
            {
                HttpStatusCode.OK,
                HttpStatusCode.Accepted
            });

        private static readonly Dictionary<Type, DataContractJsonSerializer> SerializableRequestTypes = new Dictionary<Type, DataContractJsonSerializer>()
        {
            { typeof(JsonContracts.Download), JsonContractHelpers.DownloadSerializer },
            { typeof(JsonContracts.PurgePending), JsonContractHelpers.PurgePendingSerializer },
            { typeof(JsonContracts.Push), JsonContractHelpers.PushSerializer },
            { typeof(JsonContracts.To), JsonContractHelpers.ToSerializer },
            
            #region one-offs
            { typeof(JsonContracts.FolderAdd), JsonContractHelpers.FolderAddSerializer },

            { typeof(JsonContracts.FileAdd), JsonContractHelpers.FileAddSerializer },
            { typeof(JsonContracts.FileModify), JsonContractHelpers.FileModifySerializer },

            { typeof(JsonContracts.FileOrFolderDelete), JsonContractHelpers.FileOrFolderDeleteSerializer },
            { typeof(JsonContracts.FileOrFolderMove), JsonContractHelpers.FileOrFolderMoveSerializer },
            { typeof(JsonContracts.FileOrFolderUndelete), JsonContractHelpers.FileOrFolderUndeleteSerializer },
            #endregion

            { typeof(JsonContracts.FileCopy), JsonContractHelpers.FileCopySerializer }
        };

        // dictionary to find which Json contract serializer to use given a provided input type
        private static readonly Dictionary<Type, DataContractJsonSerializer> SerializableResponseTypes = new Dictionary<Type, DataContractJsonSerializer>()
        {
            { typeof(JsonContracts.Metadata), JsonContractHelpers.GetMetadataResponseSerializer },
            { typeof(JsonContracts.NotificationResponse), JsonContractHelpers.NotificationResponseSerializer },
            { typeof(JsonContracts.PendingResponse), JsonContractHelpers.PendingResponseSerializer },
            { typeof(JsonContracts.PushResponse), JsonContractHelpers.PushResponseSerializer },
            { typeof(JsonContracts.To), JsonContractHelpers.ToSerializer },
            { typeof(JsonContracts.Event), JsonContractHelpers.EventSerializer },
            { typeof(JsonContracts.FileVersion[]), JsonContractHelpers.FileVersionsSerializer },
            { typeof(JsonContracts.UsedBytes), JsonContractHelpers.UsedBytesSerializer },
            { typeof(JsonContracts.Pictures), JsonContractHelpers.PicturesSerializer },
            { typeof(JsonContracts.SyncBoxUsage), JsonContractHelpers.SyncBoxUsageSerializer },
            { typeof(JsonContracts.Folders), JsonContractHelpers.FoldersSerializer },
            { typeof(JsonContracts.FolderContents), JsonContractHelpers.FolderContentsSerializer }
        };
        #endregion

        #region construct with settings so they do not always need to be passed in
        /// <summary>
        /// Settings copied upon creation of this REST client
        /// </summary>
        public ICLSyncSettingsAdvanced CopiedSettings
        {
            get
            {
                return _copiedSettings;
            }
        }
        // storage of settings, which should be a copy of settings passed in on construction so they do not change throughout communication
        private readonly ICLSyncSettingsAdvanced _copiedSettings;

        /// <summary>
        /// Contains authentication information required for all communication and services
        /// </summary>
<<<<<<< HEAD
        public CLCredential Credentials
=======
        public CLCredential Credential
>>>>>>> f957d5d7
        {
            get
            {
                return _credential;
            }
        }
<<<<<<< HEAD
        private readonly CLCredential _credentials;
=======
        private readonly CLCredential _credential;
>>>>>>> f957d5d7

        /// <summary>
        /// The unique ID of this SyncBox assigned by Cloud
        /// </summary>
        public long SyncBoxId
        {
            get
            {
                return _syncBoxId;
            }
        }
        private readonly long _syncBoxId;

        // private constructor requiring settings to copy and store for the life of this http client
<<<<<<< HEAD
        private CLHttpRest(CLCredential credentials, long syncBoxId, ICLSyncSettings settings)
=======
        private CLHttpRest(CLCredential credential, long syncBoxId, ICLSyncSettings settings)
>>>>>>> f957d5d7
        {
            if (credential == null)
            {
                throw new NullReferenceException("credential cannot be null");
            }

            this._credential = credential;
            this._syncBoxId = syncBoxId;
            if (settings == null)
            {
                this._copiedSettings = AdvancedSyncSettings.CreateDefaultSettings();
            }
            else
            {
                this._copiedSettings = settings.CopySettings();
            }
        }

        /// <summary>
        /// Creates a CLHttpRest client object for HTTP REST calls to the server
        /// </summary>
        /// <param name="credential">Contains authentication information required for communication</param>
        /// <param name="syncBoxId">ID of sync box which can be manually synced</param>
        /// <param name="client">(output) Created CLHttpRest client</param>
        /// <param name="settings">(optional) Additional settings to override some defaulted parameters</param>
        /// <returns>Returns any error creating the CLHttpRest client, if any</returns>
<<<<<<< HEAD
        public static CLError CreateAndInitialize(CLCredential credentials, long syncBoxId, out CLHttpRest client, ICLSyncSettings settings = null)
=======
        public static CLError CreateAndInitialize(CLCredential credential, long syncBoxId, out CLHttpRest client, ICLSyncSettings settings = null)
>>>>>>> f957d5d7
        {
            try
            {
                client = new CLHttpRest(credential, syncBoxId, settings);
            }
            catch (Exception ex)
            {
                client = Helpers.DefaultForType<CLHttpRest>();
                return ex;
            }
            return null;
        }
        #endregion

        #region base asynchronous result
        /// <summary>
        /// Exposes the result properties, must be inherited by a specific result implementation
        /// </summary>
        public abstract class BaseCLHttpRestResult
        {
            /// <summary>
            /// Any error which may have occurred during communication
            /// </summary>
            public CLError Error
            {
                get
                {
                    return _error;
                }
            }
            private readonly CLError _error;

            /// <summary>
            /// The status resulting from communication
            /// </summary>
            public CLHttpRestStatus Status
            {
                get
                {
                    return _status;
                }
            }
            private readonly CLHttpRestStatus _status;

            // construct with all readonly properties
            protected internal BaseCLHttpRestResult(CLError Error, CLHttpRestStatus Status)
            {
                this._error = Error;
                this._status = Status;
            }
        }

        /// <summary>
        /// Exposes the result properties, must be inherited by a specific result implementation
        /// </summary>
        public abstract class BaseCLHttpRestResult<T> : BaseCLHttpRestResult
        {
            /// <summary>
            /// The result returned from the server
            /// </summary>
            public T Result
            {
                get
                {
                    return _result;
                }
            }
            private readonly T _result;

            // construct with all readonly properties
            protected internal BaseCLHttpRestResult(CLError Error, CLHttpRestStatus Status, T Result)
                : base(Error, Status)
            {
                this._result = Result;
            }
        }
        #endregion

        #region public API calls
        #region DownloadFile
        /// <summary>
        /// Asynchronously starts downloading a file from a provided file download change
        /// </summary>
        /// <param name="aCallback">Callback method to fire upon progress changes in download, make sure it processes quickly if the IAsyncResult IsCompleted is false</param>
        /// <param name="aState">Userstate to pass when firing async callback</param>
        /// <param name="changeToDownload">File download change, requires Metadata.</param>
        /// <param name="moveFileUponCompletion">¡¡ Action required: move the completed download file from the temp directory to the final destination !! Callback fired when download completes</param>
        /// <param name="moveFileUponCompletionState">Userstate passed upon firing completed download callback</param>
        /// <param name="timeoutMilliseconds">Milliseconds before HTTP timeout exception, does not restrict time for the actual file upload</param>
        /// <param name="status">(output) success/failure status of communication</param>
        /// <param name="beforeDownload">(optional) Callback fired before a download starts</param>
        /// <param name="beforeDownloadState">Userstate passed upon firing before download callback</param>
        /// <param name="shutdownToken">(optional) Token used to request cancellation of the upload</param>
        /// <param name="customDownloadFolderFullPath">(optional) Full path to a folder where temporary downloads will be stored to override default</param>
        /// <returns>Returns the asynchronous result which is used to retrieve progress and/or the result</returns>
        public IAsyncResult BeginDownloadFile(AsyncCallback aCallback,
            object aState,
            FileChange changeToDownload,
            AfterDownloadToTempFile moveFileUponCompletion,
            object moveFileUponCompletionState,
            int timeoutMilliseconds,
            BeforeDownloadToTempFile beforeDownload = null,
            object beforeDownloadState = null,
            CancellationTokenSource shutdownToken = null,
            string customDownloadFolderFullPath = null)
        {
            // create a holder for the changing progress of the transfer
            GenericHolder<TransferProgress> progressHolder = new GenericHolder<TransferProgress>(null);

            // create the asynchronous result to return
            GenericAsyncResult<DownloadFileResult> toReturn = new GenericAsyncResult<DownloadFileResult>(
                aCallback,
                aState,
                progressHolder);

            // create a parameters object to store all the input parameters to be used on another thread with the void (object) parameterized start
            Tuple<GenericAsyncResult<DownloadFileResult>, AsyncCallback, FileChange, AfterDownloadToTempFile, object, int, BeforeDownloadToTempFile, Tuple<object, CancellationTokenSource, string>> asyncParams =
                new Tuple<GenericAsyncResult<DownloadFileResult>, AsyncCallback, FileChange, AfterDownloadToTempFile, object, int, BeforeDownloadToTempFile, Tuple<object, CancellationTokenSource, string>>(
                    toReturn,
                    aCallback,
                    changeToDownload,
                    moveFileUponCompletion,
                    moveFileUponCompletionState,
                    timeoutMilliseconds,
                    beforeDownload,
                    new Tuple<object, CancellationTokenSource, string>(
                        beforeDownloadState,
                        shutdownToken,
                        customDownloadFolderFullPath));

            // create the thread from a void (object) parameterized start which wraps the synchronous method call
            (new Thread(new ParameterizedThreadStart(state =>
            {
                // try cast the state as the object with all the input parameters
                Tuple<GenericAsyncResult<DownloadFileResult>, AsyncCallback, FileChange, AfterDownloadToTempFile, object, int, BeforeDownloadToTempFile, Tuple<object, CancellationTokenSource, string>> castState = state as Tuple<GenericAsyncResult<DownloadFileResult>, AsyncCallback, FileChange, AfterDownloadToTempFile, object, int, BeforeDownloadToTempFile, Tuple<object, CancellationTokenSource, string>>;
                // if the try cast failed, then show a message box for this unrecoverable error
                if (castState == null)
                {
                    MessageBox.Show("Cannot cast state as " + Helpers.GetTypeNameEvenForNulls(castState));
                }
                // else if the try cast did not fail, then start processing with the input parameters
                else
                {
                    // try/catch to process with the input parameters, on catch set the exception in the asyncronous result
                    try
                    {
                        // declare the holder for transfer progress changes
                        GenericHolder<TransferProgress> progress;
                        // if there was no asynchronous result in the parameters, then the progress holder cannot be grabbed so set it to null
                        if (castState.Item1 == null)
                        {
                            progress = null;
                        }
                        // else if there was an asynchronous result in the parameters, then pull the progress holder by try casting the internal state
                        else
                        {
                            progress = castState.Item1.InternalState as GenericHolder<TransferProgress>;
                        }

                        // declare the output status for communication
                        CLHttpRestStatus status;
                        // run the download of the file with the passed parameters, storing any error that occurs
                        CLError processError = DownloadFile(
                            castState.Item3,
                            castState.Item4,
                            castState.Item5,
                            castState.Item6,
                            out status,
                            castState.Item7,
                            castState.Rest.Item1,
                            castState.Rest.Item2,
                            castState.Rest.Item3,
                            castState.Item2,
                            castState.Item1,
                            progress,
                            null,
                            null);

                        // if there was an asynchronous result in the parameters, then complete it with a new result object
                        if (castState.Item1 != null)
                        {
                            castState.Item1.Complete(
                                new DownloadFileResult(
                                    processError, // any error that may have occurred during processing
                                    status), // the output status of communication
                                    sCompleted: false); // processing did not complete synchronously
                        }
                    }
                    catch (Exception ex)
                    {
                        // if there was an asynchronous result in the parameters, then pass through the exception to it
                        if (castState.Item1 != null)
                        {
                            castState.Item1.HandleException(
                                ex, // the exception which was not handled correctly by the CLError wrapping
                                sCompleted: false); // processing did not complete synchronously
                        }
                    }
                }
            }))).Start(asyncParams); // start the asynchronous processing thread with the input parameters object

            // return the asynchronous result
            return toReturn;
        }

        /// <summary>
        /// Outputs the latest progress from a file download, returning any error that occurs in the retrieval
        /// </summary>
        /// <param name="aResult">Asynchronous result originally returned by BeginDownloadFile</param>
        /// <param name="progress">(output) Latest progress from a file download, may be null if the download file hasn't started</param>
        /// <returns>Returns any error that occurred in retrieving the latest progress, if any</returns>
        public CLError GetProgressDownloadFile(IAsyncResult aResult, out TransferProgress progress)
        {
            // try/catch to retrieve the latest progress, on catch default the output and return the error
            try
            {
                // try cast the asynchronous result as the type of file downloads
                GenericAsyncResult<DownloadFileResult> castAResult = aResult as GenericAsyncResult<DownloadFileResult>;

                // if try casting the asynchronous result failed, throw an error
                if (castAResult == null)
                {
                    throw new NullReferenceException("aResult does not match expected internal type");
                }

                // try to cast the asynchronous result internal state as the holder for the progress
                GenericHolder<TransferProgress> iState = castAResult.InternalState as GenericHolder<TransferProgress>;

                // if trying to cast the internal state as the holder for progress failed, then throw an error (non-descriptive since it's our error)
                if (iState == null)
                {
                    throw new Exception("There was an internal error attempting to retrieve the progress, Error 1");
                }

                // lock on the holder and retrieve the progress for output
                lock (iState)
                {
                    progress = iState.Value;
                }
            }
            catch (Exception ex)
            {
                progress = Helpers.DefaultForType<TransferProgress>();
                return ex;
            }
            return null;
        }

        /// <summary>
        /// Finishes a file download if it has not already finished via its asynchronous result and outputs the result,
        /// returning any error that occurs in the process (which is different than any error which may have occurred in communication; check the result's Error)
        /// </summary>
        /// <param name="aResult">The asynchronous result provided upon starting the file download</param>
        /// <param name="result">(output) The result from the file download</param>
        /// <returns>Returns the error that occurred while finishing and/or outputing the result, if any</returns>
        public CLError EndDownloadFile(IAsyncResult aResult, out DownloadFileResult result)
        {
            // declare the specific type of asynchronous result for file downloads
            GenericAsyncResult<DownloadFileResult> castAResult;

            // try/catch to try casting the asynchronous result as the type for file downloads and pull the result (possibly incomplete), on catch default the output and return the error
            try
            {
                // try cast the asynchronous result as the type for file downloads
                castAResult = aResult as GenericAsyncResult<DownloadFileResult>;

                // if trying to cast the asynchronous result failed, then throw an error
                if (castAResult == null)
                {
                    throw new NullReferenceException("aResult does not match expected internal type");
                }

                // pull the result for output (may not yet be complete)
                result = castAResult.Result;
            }
            catch (Exception ex)
            {
                result = Helpers.DefaultForType<DownloadFileResult>();
                return ex;
            }

            // try/catch to finish the asynchronous operation if necessary, re-pull the result for output, and rethrow any exception which may have occurred; on catch, return the error
            try
            {
                // This method assumes that only 1 thread calls EndInvoke 
                // for this object
                if (!castAResult.IsCompleted)
                {
                    // If the operation isn't done, wait for it
                    castAResult.AsyncWaitHandle.WaitOne();
                    castAResult.AsyncWaitHandle.Close();
                }

                // re-pull the result for output in case it was not completed when it was pulled before
                result = castAResult.Result;

                // Operation is done: if an exception occurred, return it
                if (castAResult.Exception != null)
                {
                    return castAResult.Exception;
                }
            }
            catch (Exception ex)
            {
                return ex;
            }
            return null;
        }

        /// <summary>
        /// Holds result properties
        /// </summary>
        public sealed class DownloadFileResult : BaseCLHttpRestResult
        {
            // construct with all readonly properties
            internal DownloadFileResult(CLError Error, CLHttpRestStatus Status)
                : base(Error, Status) { }
        }

        /// <summary>
        /// Downloads a file from a provided file download change
        /// </summary>
        /// <param name="changeToDownload">File download change, requires Metadata.</param>
        /// <param name="moveFileUponCompletion">¡¡ Action required: move the completed download file from the temp directory to the final destination !! Callback fired when download completes</param>
        /// <param name="moveFileUponCompletionState">Userstate passed upon firing completed download callback</param>
        /// <param name="timeoutMilliseconds">Milliseconds before HTTP timeout exception, does not restrict time for the actual file upload</param>
        /// <param name="status">(output) success/failure status of communication</param>
        /// <param name="beforeDownload">(optional) Callback fired before a download starts</param>
        /// <param name="beforeDownloadState">Userstate passed upon firing before download callback</param>
        /// <param name="shutdownToken">(optional) Token used to request cancellation of the upload</param>
        /// <param name="customDownloadFolderFullPath">(optional) Full path to a folder where temporary downloads will be stored to override default</param>
        /// <returns>Returns any error that occurred during communication, if any</returns>
        public CLError DownloadFile(FileChange changeToDownload,
            AfterDownloadToTempFile moveFileUponCompletion,
            object moveFileUponCompletionState,
            int timeoutMilliseconds,
            out CLHttpRestStatus status,
            BeforeDownloadToTempFile beforeDownload = null,
            object beforeDownloadState = null,
            CancellationTokenSource shutdownToken = null,
            string customDownloadFolderFullPath = null)
        {
            // pass through input parameters to the private call (which takes additional parameters we don't wish to expose)
            return DownloadFile(changeToDownload,
                moveFileUponCompletion,
                moveFileUponCompletionState,
                timeoutMilliseconds,
                out status,
                beforeDownload,
                beforeDownloadState,
                shutdownToken,
                customDownloadFolderFullPath,
                null,
                null,
                null,
                null,
                null);
        }

        // internal version with added action for status update
        internal CLError DownloadFile(FileChange changeToDownload,
            AfterDownloadToTempFile moveFileUponCompletion,
            object moveFileUponCompletionState,
            int timeoutMilliseconds,
            out CLHttpRestStatus status,
            BeforeDownloadToTempFile beforeDownload,
            object beforeDownloadState,
            CancellationTokenSource shutdownToken,
            string customDownloadFolderFullPath,
            FileTransferStatusUpdateDelegate statusUpdate,
            Guid statusUpdateId)
        {
            return DownloadFile(changeToDownload,
                moveFileUponCompletion,
                moveFileUponCompletionState,
                timeoutMilliseconds,
                out status,
                beforeDownload,
                beforeDownloadState,
                shutdownToken,
                customDownloadFolderFullPath,
                null,
                null,
                null,
                statusUpdate,
                statusUpdateId);
        }

        // private helper for DownloadFile which takes additional parameters we don't wish to expose; does the actual processing
        private CLError DownloadFile(FileChange changeToDownload,
            AfterDownloadToTempFile moveFileUponCompletion,
            object moveFileUponCompletionState,
            int timeoutMilliseconds,
            out CLHttpRestStatus status,
            BeforeDownloadToTempFile beforeDownload,
            object beforeDownloadState,
            CancellationTokenSource shutdownToken,
            string customDownloadFolderFullPath,
            AsyncCallback aCallback,
            IAsyncResult aResult,
            GenericHolder<TransferProgress> progress,
            FileTransferStatusUpdateDelegate statusUpdate,
            Nullable<Guid> statusUpdateId)
        {
            // start with bad request as default if an exception occurs but is not explicitly handled to change the status
            status = CLHttpRestStatus.BadRequest;
            // try/catch to process the file download, on catch return the error
            try
            {
                // check input parameters (other checks are done on constructing the private download class upon ProcessHttp)

                if (timeoutMilliseconds <= 0)
                {
                    throw new ArgumentException("timeoutMilliseconds must be greater than zero");
                }

                // declare the path for the folder which will store temp download files
                string currentDownloadFolder;

                // if a specific folder path was passed to use as an override, then store it as the one to use
                if (customDownloadFolderFullPath != null)
                {
                    currentDownloadFolder = customDownloadFolderFullPath;
                }
                // else if a specified folder path was not passed and a path was specified in settings, then store the one from settings as the one to use
                else if (_copiedSettings.TempDownloadFolderFullPath != null)
                {
                    currentDownloadFolder = _copiedSettings.TempDownloadFolderFullPath;
                }
                // else if a specified folder path was not passed and one did not exist in settings, then build one dynamically to use
                else
                {
                    currentDownloadFolder = Helpers.GetTempFileDownloadPath(_copiedSettings, _syncBoxId);
                }

                // check if the folder for temp downloads represents a bad path
                CLError badTempFolderError = Helpers.CheckForBadPath(currentDownloadFolder);

                // if the temp download folder is a bad path rethrow the error
                if (badTempFolderError != null)
                {
                    throw new AggregateException("The customDownloadFolderFullPath is bad", badTempFolderError.GrabExceptions());
                }

                // if the folder path for downloads is too long, then throw an exception
                if (currentDownloadFolder.Length > 222) // 222 calculated by 259 max path length minus 1 character for a folder slash seperator plus 36 characters for (Guid).ToString("N")
                {
                    throw new ArgumentException("Folder path for temp download files is too long by " + (currentDownloadFolder.Length - 222).ToString());
                }

                // build the location of the metadata retrieval method on the server dynamically
                string serverMethodPath =
                    CLDefinitions.MethodPathDownload + // download method path
                    Helpers.QueryStringBuilder(new[] // add SyncBoxId for file download
                    {
                        // query string parameter for the current sync box id, should not need escaping since it should be an integer in string format
                        new KeyValuePair<string, string>(CLDefinitions.QueryStringSyncBoxId, _syncBoxId.ToString())
                    });

                // prepare the downloadParams before the ProcessHttp because it does additional parameter checks first
                downloadParams currentDownload = new downloadParams( // this is a special communication method and requires passing download parameters
                    moveFileUponCompletion, // callback which should move the file to final location
                    moveFileUponCompletionState, // userstate for the move file callback
                    customDownloadFolderFullPath ?? // first try to use a provided custom folder full path
                        Helpers.GetTempFileDownloadPath(_copiedSettings, _syncBoxId), // if custom path not provided, null-coallesce to default
                    HandleUploadDownloadStatus, // private event handler to relay status change events
                    changeToDownload, // the FileChange describing the download
                    shutdownToken, // a provided, possibly null CancellationTokenSource which can be cancelled to stop in the middle of communication
                    _copiedSettings.SyncRoot, // pass in the full path to the sync root folder which is used to calculate a relative path for firing the status change event
                    aCallback, // asynchronous callback to fire on progress changes if called via async wrapper
                    aResult, // asynchronous result to pass when firing the asynchronous callback
                    progress, // holder for progress data which can be queried by user if called via async wrapper
                    statusUpdate, // callback to user to notify when a CLSyncEngine status has changed
                    statusUpdateId, // userstate to pass to the statusUpdate callback
                    beforeDownload, // optional callback fired before download starts
                    beforeDownloadState); // userstate passed when firing download start callback

                // run the actual communication
                ProcessHttp(
                    new Download() // JSON contract to serialize
                    {
                        StorageKey = changeToDownload.Metadata.StorageKey // storage key parameter
                    },
                    CLDefinitions.CLUploadDownloadServerURL, // server for download
                    serverMethodPath, // dynamic method path to incorporate query string parameters
                    requestMethod.post, // download is a post
                    timeoutMilliseconds, // time before communication timeout (does not restrict time
                    currentDownload, // download-specific parameters holder constructed directly above
                    okAccepted, // use the hashset for ok/accepted as successful HttpStatusCodes
                    ref status); // reference to update the output success/failure status for the communication
            }
            catch (Exception ex)
            {
                return ex;
            }
            return null;
        }
        #endregion

        #region UploadFile
        /// <summary>
        /// Asynchronously starts uploading a file from a provided stream and file upload change
        /// </summary>
        /// <param name="aCallback">Callback method to fire upon progress changes in upload, make sure it processes quickly if the IAsyncResult IsCompleted is false</param>
        /// <param name="aState">Userstate to pass when firing async callback</param>
        /// <param name="uploadStream">Stream to upload, if it is a FileStream then make sure the file is locked to prevent simultaneous writes</param>
        /// <param name="changeToUpload">File upload change, requires Metadata.HashableProperties.Size, NewPath, Metadata.StorageKey, and MD5 hash to be set</param>
        /// <param name="timeoutMilliseconds">Milliseconds before HTTP timeout exception, does not restrict time for the actual file upload</param>
        /// <param name="shutdownToken">(optional) Token used to request cancellation of the upload</param>
        /// <returns>Returns the asynchronous result which is used to retrieve progress and/or the result</returns>
        public IAsyncResult BeginUploadFile(AsyncCallback aCallback,
            object aState,
            Stream uploadStream,
            FileChange changeToUpload,
            int timeoutMilliseconds,
            CancellationTokenSource shutdownToken = null)
        {
            // create a holder for the changing progress of the transfer
            GenericHolder<TransferProgress> progressHolder = new GenericHolder<TransferProgress>(null);

            // create the asynchronous result to return
            GenericAsyncResult<UploadFileResult> toReturn = new GenericAsyncResult<UploadFileResult>(
                aCallback,
                aState,
                progressHolder);

            // create a parameters object to store all the input parameters to be used on another thread with the void (object) parameterized start
            Tuple<GenericAsyncResult<UploadFileResult>, AsyncCallback, Stream, FileChange, int, CancellationTokenSource> asyncParams =
                new Tuple<GenericAsyncResult<UploadFileResult>, AsyncCallback, Stream, FileChange, int, CancellationTokenSource>(
                    toReturn,
                    aCallback,
                    uploadStream,
                    changeToUpload,
                    timeoutMilliseconds,
                    shutdownToken);

            // create the thread from a void (object) parameterized start which wraps the synchronous method call
            (new Thread(new ParameterizedThreadStart(state =>
            {
                // try cast the state as the object with all the input parameters
                Tuple<GenericAsyncResult<UploadFileResult>, AsyncCallback, Stream, FileChange, int, CancellationTokenSource> castState = state as Tuple<GenericAsyncResult<UploadFileResult>, AsyncCallback, Stream, FileChange, int, CancellationTokenSource>;
                // if the try cast failed, then show a message box for this unrecoverable error
                if (castState == null)
                {
                    MessageBox.Show("Cannot cast state as " + Helpers.GetTypeNameEvenForNulls(castState));
                }
                // else if the try cast did not fail, then start processing with the input parameters
                else
                {
                    // try/catch to process with the input parameters, on catch set the exception in the asyncronous result
                    try
                    {
                        // declare the holder for transfer progress changes
                        GenericHolder<TransferProgress> progress;
                        // if there was no asynchronous result in the parameters, then the progress holder cannot be grabbed so set it to null
                        if (castState.Item1 == null)
                        {
                            progress = null;
                        }
                        // else if there was an asynchronous result in the parameters, then pull the progress holder by try casting the internal state
                        else
                        {
                            progress = castState.Item1.InternalState as GenericHolder<TransferProgress>;
                        }

                        // declare the output status for communication
                        CLHttpRestStatus status;
                        // run the download of the file with the passed parameters, storing any error that occurs
                        CLError processError = UploadFile(
                            castState.Item3,
                            castState.Item4,
                            castState.Item5,
                            out status,
                            castState.Item6,
                            castState.Item2,
                            castState.Item1,
                            progress,
                            null,
                            null);

                        // if there was an asynchronous result in the parameters, then complete it with a new result object
                        if (castState.Item1 != null)
                        {
                            castState.Item1.Complete(new UploadFileResult(processError,
                                status),
                                sCompleted: false);
                        }
                    }
                    catch (Exception ex)
                    {
                        // if there was an asynchronous result in the parameters, then pass through the exception to it
                        if (castState.Item1 != null)
                        {
                            castState.Item1.HandleException(
                                ex, // the exception which was not handled correctly by the CLError wrapping
                                false); // processing did not complete synchronously
                        }
                    }
                }
            }))).Start(asyncParams); // start the asynchronous processing thread with the input parameters object

            // return the asynchronous result
            return toReturn;
        }

        /// <summary>
        /// Outputs the latest progress from a file upload, returning any error that occurs in the retrieval
        /// </summary>
        /// <param name="aResult">Asynchronous result originally returned by BeginUploadFile</param>
        /// <param name="progress">(output) Latest progress from a file upload, may be null if the upload file hasn't started</param>
        /// <returns>Returns any error that occurred in retrieving the latest progress, if any</returns>
        public CLError GetProgressUploadFile(IAsyncResult aResult, out TransferProgress progress)
        {
            // try/catch to retrieve the latest progress, on catch default the output and return the error
            try
            {
                // try cast the asynchronous result as the type of file uploads
                GenericAsyncResult<UploadFileResult> castAResult = aResult as GenericAsyncResult<UploadFileResult>;

                // if try casting the asynchronous result failed, throw an error
                if (castAResult == null)
                {
                    throw new NullReferenceException("aResult does not match expected internal type");
                }

                // try to cast the asynchronous result internal state as the holder for the progress
                GenericHolder<TransferProgress> iState = castAResult.InternalState as GenericHolder<TransferProgress>;

                // if trying to cast the internal state as the holder for progress failed, then throw an error (non-descriptive since it's our error)
                if (iState == null)
                {
                    throw new Exception("There was an internal error attempting to retrieve the progress, Error 2");
                }

                // lock on the holder and retrieve the progress for output
                lock (iState)
                {
                    progress = iState.Value;
                }
            }
            catch (Exception ex)
            {
                progress = Helpers.DefaultForType<TransferProgress>();
                return ex;
            }
            return null;
        }

        /// <summary>
        /// Finishes a file upload if it has not already finished via its asynchronous result and outputs the result,
        /// returning any error that occurs in the process (which is different than any error which may have occurred in communication; check the result's Error)
        /// </summary>
        /// <param name="aResult">The asynchronous result provided upon starting the file upload</param>
        /// <param name="result">(output) The result from the file upload</param>
        /// <returns>Returns the error that occurred while finishing and/or outputing the result, if any</returns>
        public CLError EndUploadFile(IAsyncResult aResult, out UploadFileResult result)
        {
            // declare the specific type of asynchronous result for file uploads
            GenericAsyncResult<UploadFileResult> castAResult;

            // try/catch to try casting the asynchronous result as the type for file uploads and pull the result (possibly incomplete), on catch default the output and return the error
            try
            {
                // try cast the asynchronous result as the type for file uploads
                castAResult = aResult as GenericAsyncResult<UploadFileResult>;

                // if trying to cast the asynchronous result failed, then throw an error
                if (castAResult == null)
                {
                    throw new NullReferenceException("aResult does not match expected internal type");
                }

                // pull the result for output (may not yet be complete)
                result = castAResult.Result;
            }
            catch (Exception ex)
            {
                result = Helpers.DefaultForType<UploadFileResult>();
                return ex;
            }

            // try/catch to finish the asynchronous operation if necessary, re-pull the result for output, and rethrow any exception which may have occurred; on catch, return the error
            try
            {
                // This method assumes that only 1 thread calls EndInvoke 
                // for this object
                if (!castAResult.IsCompleted)
                {
                    // If the operation isn't done, wait for it
                    castAResult.AsyncWaitHandle.WaitOne();
                    castAResult.AsyncWaitHandle.Close();
                }

                // re-pull the result for output in case it was not completed when it was pulled before
                result = castAResult.Result;

                // Operation is done: if an exception occurred, return it
                if (castAResult.Exception != null)
                {
                    return castAResult.Exception;
                }
            }
            catch (Exception ex)
            {
                return ex;
            }
            return null;
        }

        /// <summary>
        /// Holds result properties
        /// </summary>
        public sealed class UploadFileResult : BaseCLHttpRestResult
        {
            // construct with all readonly properties
            internal UploadFileResult(CLError Error, CLHttpRestStatus Status)
                : base(Error, Status) { }
        }

        /// <summary>
        /// Uploads a file from a provided stream and file upload change
        /// </summary>
        /// <param name="uploadStream">Stream to upload, if it is a FileStream then make sure the file is locked to prevent simultaneous writes</param>
        /// <param name="changeToUpload">File upload change, requires Metadata.HashableProperties.Size, NewPath, Metadata.StorageKey, and MD5 hash to be set</param>
        /// <param name="timeoutMilliseconds">Milliseconds before HTTP timeout exception, does not restrict time for the actual file upload</param>
        /// <param name="status">(output) success/failure status of communication</param>
        /// <param name="shutdownToken">(optional) Token used to request cancellation of the upload</param>
        /// <returns>Returns any error that occurred during communication, if any</returns>
        public CLError UploadFile(Stream uploadStream,
            FileChange changeToUpload,
            int timeoutMilliseconds,
            out CLHttpRestStatus status,
            CancellationTokenSource shutdownToken = null)
        {
            return UploadFile(
                uploadStream,
                changeToUpload,
                timeoutMilliseconds,
                out status,
                shutdownToken,
                null,
                null,
                null,
                null,
                null);
        }

        // internal version with added action for status update
        internal CLError UploadFile(Stream uploadStream,
            FileChange changeToUpload,
            int timeoutMilliseconds,
            out CLHttpRestStatus status,
            CancellationTokenSource shutdownToken,
            FileTransferStatusUpdateDelegate statusUpdate,
            Guid statusUpdateId)
        {
            return UploadFile(
                uploadStream,
                changeToUpload,
                timeoutMilliseconds,
                out status,
                shutdownToken,
                null,
                null,
                null,
                statusUpdate,
                statusUpdateId);
        }

        // private helper for UploadFile which takes additional parameters we don't wish to expose; does the actual processing
        private CLError UploadFile(Stream uploadStream,
            FileChange changeToUpload,
            int timeoutMilliseconds,
            out CLHttpRestStatus status,
            CancellationTokenSource shutdownToken,
            AsyncCallback aCallback,
            IAsyncResult aResult,
            GenericHolder<TransferProgress> progress,
            FileTransferStatusUpdateDelegate statusUpdate,
            Nullable<Guid> statusUpdateId)
        {
            // start with bad request as default if an exception occurs but is not explicitly handled to change the status
            status = CLHttpRestStatus.BadRequest;
            // try/catch to process the file upload, on catch return the error
            try
            {
                // check input parameters (other checks are done on constructing the private upload class upon ProcessHttp)

                if (timeoutMilliseconds <= 0)
                {
                    throw new ArgumentException("timeoutMilliseconds must be greater than zero");
                }

                // build the location of the metadata retrieval method on the server dynamically
                string serverMethodPath =
                    CLDefinitions.MethodPathUpload + // path to upload
                    Helpers.QueryStringBuilder(new[] // add SyncBoxId and DeviceId for file upload
                    {
                        // query string parameter for the current sync box id, should not need escaping since it should be an integer in string format
                        new KeyValuePair<string, string>(CLDefinitions.QueryStringSyncBoxId, _syncBoxId.ToString()),

                        (string.IsNullOrEmpty(_copiedSettings.DeviceId)
                            ? new KeyValuePair<string, string>()
                            :
                                // query string parameter for the device id, needs to be escaped since it's client-defined
                                new KeyValuePair<string, string>(CLDefinitions.QueryStringDeviceId, Uri.EscapeDataString(_copiedSettings.DeviceId)))
                    });

                // run the HTTP communication
                ProcessHttp(null, // the stream inside the upload parameter object is the request content, so no JSON contract object
                    CLDefinitions.CLUploadDownloadServerURL,  // Server URL
                    serverMethodPath, // dynamic upload path to add device id
                    requestMethod.put, // upload is a put
                    timeoutMilliseconds, // time before communication timeout (does not restrict time for the actual file upload)
                    new uploadParams( // this is a special communication method and requires passing upload parameters
                        uploadStream, // stream for file to upload
                        HandleUploadDownloadStatus, // private event handler to relay status change events
                        changeToUpload, // the FileChange describing the upload
                        shutdownToken, // a provided, possibly null CancellationTokenSource which can be cancelled to stop in the middle of communication
                        _copiedSettings.SyncRoot, // pass in the full path to the sync root folder which is used to calculate a relative path for firing the status change event
                        aCallback, // asynchronous callback to fire on progress changes if called via async wrapper
                        aResult, // asynchronous result to pass when firing the asynchronous callback
                        progress, // holder for progress data which can be queried by user if called via async wrapper
                        statusUpdate, // callback to user to notify when a CLSyncEngine status has changed
                        statusUpdateId), // userstate to pass to the statusUpdate callback
                    okCreatedNotModified, // use the hashset for ok/created/not modified as successful HttpStatusCodes
                    ref status); // reference to update the output success/failure status for the communication
            }
            catch (Exception ex)
            {
                return ex;
            }
            return null;
        }
        #endregion

        #region GetMetadataAtPath
        /// <summary>
        /// Asynchronously starts querying the server at a given file or folder path (must be specified) for existing metadata at that path
        /// </summary>
        /// <param name="aCallback">Callback method to fire when operation completes</param>
        /// <param name="aState">Userstate to pass when firing async callback</param>
        /// <param name="fullPath">Full path to where file or folder would exist locally on disk</param>
        /// <param name="isFolder">Whether the query is for a folder (as opposed to a file/link)</param>
        /// <param name="timeoutMilliseconds">Milliseconds before HTTP timeout exception</param>
        /// <returns>Returns the asynchronous result which is used to retrieve the result</returns>
        public IAsyncResult BeginGetMetadataAtPath(AsyncCallback aCallback,
            object aState,
            FilePath fullPath,
            bool isFolder,
            int timeoutMilliseconds)
        {
            // create the asynchronous result to return
            GenericAsyncResult<GetMetadataAtPathResult> toReturn = new GenericAsyncResult<GetMetadataAtPathResult>(
                aCallback,
                aState);

            // create a parameters object to store all the input parameters to be used on another thread with the void (object) parameterized start
            Tuple<GenericAsyncResult<GetMetadataAtPathResult>, AsyncCallback, FilePath, bool, int> asyncParams =
                new Tuple<GenericAsyncResult<GetMetadataAtPathResult>, AsyncCallback, FilePath, bool, int>(
                    toReturn,
                    aCallback,
                    fullPath,
                    isFolder,
                    timeoutMilliseconds);

            // create the thread from a void (object) parameterized start which wraps the synchronous method call
            (new Thread(new ParameterizedThreadStart(state =>
            {
                // try cast the state as the object with all the input parameters
                Tuple<GenericAsyncResult<GetMetadataAtPathResult>, AsyncCallback, FilePath, bool, int> castState = state as Tuple<GenericAsyncResult<GetMetadataAtPathResult>, AsyncCallback, FilePath, bool, int>;
                // if the try cast failed, then show a message box for this unrecoverable error
                if (castState == null)
                {
                    MessageBox.Show("Cannot cast state as " + Helpers.GetTypeNameEvenForNulls(castState));
                }
                // else if the try cast did not fail, then start processing with the input parameters
                else
                {
                    // try/catch to process with the input parameters, on catch set the exception in the asyncronous result
                    try
                    {
                        // declare the output status for communication
                        CLHttpRestStatus status;
                        // declare the specific type of result for this operation
                        JsonContracts.Metadata result;
                        // run the download of the file with the passed parameters, storing any error that occurs
                        CLError processError = GetMetadataAtPath(
                            castState.Item3,
                            castState.Item4,
                            castState.Item5,
                            out status,
                            out result);

                        // if there was an asynchronous result in the parameters, then complete it with a new result object
                        if (castState.Item1 != null)
                        {
                            castState.Item1.Complete(
                                new GetMetadataAtPathResult(
                                    processError, // any error that may have occurred during processing
                                    status, // the output status of communication
                                    result), // the specific type of result for this operation
                                    sCompleted: false); // processing did not complete synchronously
                        }
                    }
                    catch (Exception ex)
                    {
                        // if there was an asynchronous result in the parameters, then pass through the exception to it
                        if (castState.Item1 != null)
                        {
                            castState.Item1.HandleException(
                                ex, // the exception which was not handled correctly by the CLError wrapping
                                sCompleted: false); // processing did not complete synchronously
                        }
                    }
                }
            }))).Start(asyncParams); // start the asynchronous processing thread with the input parameters object

            // return the asynchronous result
            return toReturn;
        }

        /// <summary>
        /// Finishes a metadata query if it has not already finished via its asynchronous result and outputs the result,
        /// returning any error that occurs in the process (which is different than any error which may have occurred in communication; check the result's Error)
        /// </summary>
        /// <param name="aResult">The asynchronous result provided upon starting the metadata query</param>
        /// <param name="result">(output) The result from the metadata query</param>
        /// <returns>Returns the error that occurred while finishing and/or outputing the result, if any</returns>
        public CLError EndGetMetadataAtPath(IAsyncResult aResult, out GetMetadataAtPathResult result)
        {
            // declare the specific type of asynchronous result for metadata query
            GenericAsyncResult<GetMetadataAtPathResult> castAResult;

            // try/catch to try casting the asynchronous result as the type for metadata query and pull the result (possibly incomplete), on catch default the output and return the error
            try
            {
                // try cast the asynchronous result as the type for metadata query
                castAResult = aResult as GenericAsyncResult<GetMetadataAtPathResult>;

                // if trying to cast the asynchronous result failed, then throw an error
                if (castAResult == null)
                {
                    throw new NullReferenceException("aResult does not match expected internal type");
                }

                // pull the result for output (may not yet be complete)
                result = castAResult.Result;
            }
            catch (Exception ex)
            {
                result = Helpers.DefaultForType<GetMetadataAtPathResult>();
                return ex;
            }

            // try/catch to finish the asynchronous operation if necessary, re-pull the result for output, and rethrow any exception which may have occurred; on catch, return the error
            try
            {
                // This method assumes that only 1 thread calls EndInvoke 
                // for this object
                if (!castAResult.IsCompleted)
                {
                    // If the operation isn't done, wait for it
                    castAResult.AsyncWaitHandle.WaitOne();
                    castAResult.AsyncWaitHandle.Close();
                }

                // re-pull the result for output in case it was not completed when it was pulled before
                result = castAResult.Result;

                // Operation is done: if an exception occurred, return it
                if (castAResult.Exception != null)
                {
                    return castAResult.Exception;
                }
            }
            catch (Exception ex)
            {
                return ex;
            }
            return null;
        }

        /// <summary>
        /// Holds result properties
        /// </summary>
        public sealed class GetMetadataAtPathResult : BaseCLHttpRestResult<JsonContracts.Metadata>
        {
            // construct with all readonly properties
            internal GetMetadataAtPathResult(CLError Error, CLHttpRestStatus Status, JsonContracts.Metadata Result)
                : base(Error, Status, Result) { }
        }

        /// <summary>
        /// Queries the server at a given file or folder path (must be specified) for existing metadata at that path; outputs CLHttpRestStatus.NoContent for status if not found on server
        /// </summary>
        /// <param name="fullPath">Full path to where file or folder would exist locally on disk</param>
        /// <param name="isFolder">Whether the query is for a folder (as opposed to a file/link)</param>
        /// <param name="timeoutMilliseconds">Milliseconds before HTTP timeout exception</param>
        /// <param name="status">(output) success/failure status of communication</param>
        /// <param name="response">(output) response object from communication</param>
        /// <returns>Returns any error that occurred during communication, if any</returns>
        public CLError GetMetadataAtPath(FilePath fullPath, bool isFolder, int timeoutMilliseconds, out CLHttpRestStatus status, out JsonContracts.Metadata response)
        {
            // start with bad request as default if an exception occurs but is not explicitly handled to change the status
            status = CLHttpRestStatus.BadRequest;
            // try/catch to process the metadata query, on catch return the error
            try
            {
                // check input parameters

                if (fullPath == null)
                {
                    throw new NullReferenceException("fullPath cannot be null");
                }
                CLError pathError = Helpers.CheckForBadPath(fullPath);
                if (pathError != null)
                {
                    throw new AggregateException("fullPath is not in the proper format", pathError.GrabExceptions());
                }
                if (!(timeoutMilliseconds > 0))
                {
                    throw new ArgumentException("timeoutMilliseconds must be greater than zero");
                }
                if (string.IsNullOrEmpty(_copiedSettings.SyncRoot))
                {
                    throw new NullReferenceException("settings SyncRoot cannot be null");
                }

                // build the location of the metadata retrieval method on the server dynamically
                string serverMethodPath =
                    (isFolder
                        ? CLDefinitions.MethodPathGetFolderMetadata // if the current metadata is for a folder, then retrieve it from the folder method
                        : CLDefinitions.MethodPathGetFileMetadata) + // else if the current metadata is for a file, then retrieve it from the file method
                    Helpers.QueryStringBuilder(new[] // both methods grab their parameters by query string (since this method is an HTTP GET)
                    {
                        // query string parameter for the path to query, built by turning the full path location into a relative path from the cloud root and then escaping the whole thing for a url
                        new KeyValuePair<string, string>(CLDefinitions.CLMetadataCloudPath, Uri.EscapeDataString(fullPath.GetRelativePath((_copiedSettings.SyncRoot ?? string.Empty), true) + "/")),

                        // query string parameter for the current sync box id, should not need escaping since it should be an integer in string format
                        new KeyValuePair<string, string>(CLDefinitions.QueryStringSyncBoxId, _syncBoxId.ToString())
                    });

                // run the HTTP communication and store the response object to the output parameter
                response = ProcessHttp<JsonContracts.Metadata>(
                    null, // HTTP Get method does not have content
                    CLDefinitions.CLMetaDataServerURL, // base domain is the MDS server
                    serverMethodPath, // path to query metadata (dynamic based on file or folder)
                    requestMethod.get, // query metadata is a get
                    timeoutMilliseconds, // time before communication timeout
                    null, // not an upload or download
                    okAccepted, // use the hashset for ok/accepted as successful HttpStatusCodes
                    ref status); // reference to update the output success/failure status for the communication
            }
            catch (Exception ex)
            {
                response = Helpers.DefaultForType<JsonContracts.Metadata>();
                return ex;
            }
            return null;
        }
        #endregion

        #region GetAllPending
        /// <summary>
        /// Asynchronously starts querying for all pending files
        /// </summary>
        /// <param name="aCallback">Callback method to fire when operation completes</param>
        /// <param name="aState">Userstate to pass when firing async callback</param>
        /// <param name="timeoutMilliseconds">Milliseconds before HTTP timeout exception</param>
        /// <returns>Returns the asynchronous result which is used to retrieve the result</returns>
        public IAsyncResult BeginGetAllPending(AsyncCallback aCallback,
            object aState,
            int timeoutMilliseconds)
        {
            // create the asynchronous result to return
            GenericAsyncResult<GetAllPendingResult> toReturn = new GenericAsyncResult<GetAllPendingResult>(
                aCallback,
                aState);

            // create a parameters object to store all the input parameters to be used on another thread with the void (object) parameterized start
            Tuple<GenericAsyncResult<GetAllPendingResult>, AsyncCallback, int> asyncParams =
                new Tuple<GenericAsyncResult<GetAllPendingResult>, AsyncCallback, int>(
                    toReturn,
                    aCallback,
                    timeoutMilliseconds);

            // create the thread from a void (object) parameterized start which wraps the synchronous method call
            (new Thread(new ParameterizedThreadStart(state =>
            {
                // try cast the state as the object with all the input parameters
                Tuple<GenericAsyncResult<GetAllPendingResult>, AsyncCallback, int> castState = state as Tuple<GenericAsyncResult<GetAllPendingResult>, AsyncCallback, int>;
                // if the try cast failed, then show a message box for this unrecoverable error
                if (castState == null)
                {
                    MessageBox.Show("Cannot cast state as " + Helpers.GetTypeNameEvenForNulls(castState));
                }
                // else if the try cast did not fail, then start processing with the input parameters
                else
                {
                    // try/catch to process with the input parameters, on catch set the exception in the asyncronous result
                    try
                    {
                        // declare the output status for communication
                        CLHttpRestStatus status;
                        // declare the specific type of result for this operation
                        JsonContracts.PendingResponse result;
                        // run the download of the file with the passed parameters, storing any error that occurs
                        CLError processError = GetAllPending(
                            castState.Item3,
                            out status,
                            out result);

                        // if there was an asynchronous result in the parameters, then complete it with a new result object
                        if (castState.Item1 != null)
                        {
                            castState.Item1.Complete(
                                new GetAllPendingResult(
                                    processError, // any error that may have occurred during processing
                                    status, // the output status of communication
                                    result), // the specific type of result for this operation
                                    sCompleted: false); // processing did not complete synchronously
                        }
                    }
                    catch (Exception ex)
                    {
                        // if there was an asynchronous result in the parameters, then pass through the exception to it
                        if (castState.Item1 != null)
                        {
                            castState.Item1.HandleException(
                                ex, // the exception which was not handled correctly by the CLError wrapping
                                sCompleted: false); // processing did not complete synchronously
                        }
                    }
                }
            }))).Start(asyncParams); // start the asynchronous processing thread with the input parameters object

            // return the asynchronous result
            return toReturn;
        }

        /// <summary>
        /// Finishes a query for all pending files if it has not already finished via its asynchronous result and outputs the result,
        /// returning any error that occurs in the process (which is different than any error which may have occurred in communication; check the result's Error)
        /// </summary>
        /// <param name="aResult">The asynchronous result provided upon starting the pending query</param>
        /// <param name="result">(output) The result from the pending query</param>
        /// <returns>Returns the error that occurred while finishing and/or outputing the result, if any</returns>
        public CLError EndGetAllPending(IAsyncResult aResult, out GetAllPendingResult result)
        {
            // declare the specific type of asynchronous result for pending query
            GenericAsyncResult<GetAllPendingResult> castAResult;

            // try/catch to try casting the asynchronous result as the type for pending query and pull the result (possibly incomplete), on catch default the output and return the error
            try
            {
                // try cast the asynchronous result as the type for pending query
                castAResult = aResult as GenericAsyncResult<GetAllPendingResult>;

                // if trying to cast the asynchronous result failed, then throw an error
                if (castAResult == null)
                {
                    throw new NullReferenceException("aResult does not match expected internal type");
                }

                // pull the result for output (may not yet be complete)
                result = castAResult.Result;
            }
            catch (Exception ex)
            {
                result = Helpers.DefaultForType<GetAllPendingResult>();
                return ex;
            }

            // try/catch to finish the asynchronous operation if necessary, re-pull the result for output, and rethrow any exception which may have occurred; on catch, return the error
            try
            {
                // This method assumes that only 1 thread calls EndInvoke 
                // for this object
                if (!castAResult.IsCompleted)
                {
                    // If the operation isn't done, wait for it
                    castAResult.AsyncWaitHandle.WaitOne();
                    castAResult.AsyncWaitHandle.Close();
                }

                // re-pull the result for output in case it was not completed when it was pulled before
                result = castAResult.Result;

                // Operation is done: if an exception occurred, return it
                if (castAResult.Exception != null)
                {
                    return castAResult.Exception;
                }
            }
            catch (Exception ex)
            {
                return ex;
            }
            return null;
        }

        /// <summary>
        /// Holds result properties
        /// </summary>
        public sealed class GetAllPendingResult : BaseCLHttpRestResult<JsonContracts.PendingResponse>
        {
            // construct with all readonly properties
            internal GetAllPendingResult(CLError Error, CLHttpRestStatus Status, JsonContracts.PendingResponse Result)
                : base(Error, Status, Result) { }
        }

        /// <summary>
        /// Queries the server for a given sync box and device to get all files which are still pending upload
        /// </summary>
        /// <param name="timeoutMilliseconds">Milliseconds before HTTP timeout exception</param>
        /// <param name="status">(output) success/failure status of communication</param>
        /// <param name="response">(output) response object from communication</param>
        /// <returns>Returns any error that occurred during communication, if any</returns>
        public CLError GetAllPending(int timeoutMilliseconds, out CLHttpRestStatus status, out JsonContracts.PendingResponse response)
        {
            // start with bad request as default if an exception occurs but is not explicitly handled to change the status
            status = CLHttpRestStatus.BadRequest;
            // try/catch to process the pending query, on catch return the error
            try
            {
                // check input parameters

                if (!(timeoutMilliseconds > 0))
                {
                    throw new ArgumentException("timeoutMilliseconds must be greater than zero");
                }
                if (string.IsNullOrEmpty(_copiedSettings.DeviceId))
                {
                    throw new NullReferenceException("settings DeviceId cannot be null");
                }

                // build the location of the pending retrieval method on the server dynamically
                string serverMethodPath =
                    CLDefinitions.MethodPathGetPending + // get pending
                    Helpers.QueryStringBuilder(new[] // grab parameters by query string (since this method is an HTTP GET)
                    {
                        // query string parameter for the id of the device, escaped as needed for the URI
                        new KeyValuePair<string, string>(CLDefinitions.QueryStringDeviceId, Uri.EscapeDataString(_copiedSettings.DeviceId)),
                        
                        // query string parameter for the current sync box id, should not need escaping since it should be an integer in string format
                        new KeyValuePair<string, string>(CLDefinitions.QueryStringSyncBoxId, _syncBoxId.ToString())
                    });

                // run the HTTP communication and store the response object to the output parameter
                response = ProcessHttp<JsonContracts.PendingResponse>(
                    null, // HTTP Get method does not have content
                    CLDefinitions.CLMetaDataServerURL, // base domain is the MDS server
                    serverMethodPath, // path to get pending
                    requestMethod.get, // get pending is a get
                    timeoutMilliseconds, // time before communication timeout
                    null, // not an upload or download
                    okAccepted, // use the hashset for ok/accepted as successful HttpStatusCodes
                    ref status); // reference to update the output success/failure status for the communication
            }
            catch (Exception ex)
            {
                response = Helpers.DefaultForType<JsonContracts.PendingResponse>();
                return ex;
            }
            return null;
        }
        #endregion

        #region PostFileChange
        /// <summary>
        /// Asynchronously starts posting a single FileChange to the server
        /// </summary>
        /// <param name="aCallback">Callback method to fire when operation completes</param>
        /// <param name="aState">Userstate to pass when firing async callback</param>
        /// <param name="toCommunicate">Single FileChange to send</param>
        /// <param name="timeoutMilliseconds">Milliseconds before HTTP timeout exception</param>
        /// <returns>Returns the asynchronous result which is used to retrieve the result</returns>
        public IAsyncResult BeginPostFileChange(AsyncCallback aCallback,
            object aState,
            FileChange toCommunicate,
            int timeoutMilliseconds)
        {
            // create the asynchronous result to return
            GenericAsyncResult<PostFileChangeResult> toReturn = new GenericAsyncResult<PostFileChangeResult>(
                aCallback,
                aState);

            // create a parameters object to store all the input parameters to be used on another thread with the void (object) parameterized start
            Tuple<GenericAsyncResult<PostFileChangeResult>, AsyncCallback, FileChange, int> asyncParams =
                new Tuple<GenericAsyncResult<PostFileChangeResult>, AsyncCallback, FileChange, int>(
                    toReturn,
                    aCallback,
                    toCommunicate,
                    timeoutMilliseconds);

            // create the thread from a void (object) parameterized start which wraps the synchronous method call
            (new Thread(new ParameterizedThreadStart(state =>
            {
                // try cast the state as the object with all the input parameters
                Tuple<GenericAsyncResult<PostFileChangeResult>, AsyncCallback, FileChange, int> castState = state as Tuple<GenericAsyncResult<PostFileChangeResult>, AsyncCallback, FileChange, int>;
                // if the try cast failed, then show a message box for this unrecoverable error
                if (castState == null)
                {
                    MessageBox.Show("Cannot cast state as " + Helpers.GetTypeNameEvenForNulls(castState));
                }
                // else if the try cast did not fail, then start processing with the input parameters
                else
                {
                    // try/catch to process with the input parameters, on catch set the exception in the asyncronous result
                    try
                    {
                        // declare the output status for communication
                        CLHttpRestStatus status;
                        // declare the specific type of result for this operation
                        JsonContracts.Event result;
                        // run the download of the file with the passed parameters, storing any error that occurs
                        CLError processError = PostFileChange(
                            castState.Item3,
                            castState.Item4,
                            out status,
                            out result);

                        // if there was an asynchronous result in the parameters, then complete it with a new result object
                        if (castState.Item1 != null)
                        {
                            castState.Item1.Complete(
                                new PostFileChangeResult(
                                    processError, // any error that may have occurred during processing
                                    status, // the output status of communication
                                    result), // the specific type of result for this operation
                                    sCompleted: false); // processing did not complete synchronously
                        }
                    }
                    catch (Exception ex)
                    {
                        // if there was an asynchronous result in the parameters, then pass through the exception to it
                        if (castState.Item1 != null)
                        {
                            castState.Item1.HandleException(
                                ex, // the exception which was not handled correctly by the CLError wrapping
                                sCompleted: false); // processing did not complete synchronously
                        }
                    }
                }
            }))).Start(asyncParams); // start the asynchronous processing thread with the input parameters object

            // return the asynchronous result
            return toReturn;
        }

        /// <summary>
        /// Finishes posting a FileChange if it has not already finished via its asynchronous result and outputs the result,
        /// returning any error that occurs in the process (which is different than any error which may have occurred in communication; check the result's Error)
        /// </summary>
        /// <param name="aResult">The asynchronous result provided upon starting the FileChange post</param>
        /// <param name="result">(output) The result from the FileChange post</param>
        /// <returns>Returns the error that occurred while finishing and/or outputing the result, if any</returns>
        public CLError EndPostFileChange(IAsyncResult aResult, out PostFileChangeResult result)
        {
            // declare the specific type of asynchronous result for FileChange post
            GenericAsyncResult<PostFileChangeResult> castAResult;

            // try/catch to try casting the asynchronous result as the type for FileChange post and pull the result (possibly incomplete), on catch default the output and return the error
            try
            {
                // try cast the asynchronous result as the type for FileChange post
                castAResult = aResult as GenericAsyncResult<PostFileChangeResult>;

                // if trying to cast the asynchronous result failed, then throw an error
                if (castAResult == null)
                {
                    throw new NullReferenceException("aResult does not match expected internal type");
                }

                // pull the result for output (may not yet be complete)
                result = castAResult.Result;
            }
            catch (Exception ex)
            {
                result = Helpers.DefaultForType<PostFileChangeResult>();
                return ex;
            }

            // try/catch to finish the asynchronous operation if necessary, re-pull the result for output, and rethrow any exception which may have occurred; on catch, return the error
            try
            {
                // This method assumes that only 1 thread calls EndInvoke 
                // for this object
                if (!castAResult.IsCompleted)
                {
                    // If the operation isn't done, wait for it
                    castAResult.AsyncWaitHandle.WaitOne();
                    castAResult.AsyncWaitHandle.Close();
                }

                // re-pull the result for output in case it was not completed when it was pulled before
                result = castAResult.Result;

                // Operation is done: if an exception occurred, return it
                if (castAResult.Exception != null)
                {
                    return castAResult.Exception;
                }
            }
            catch (Exception ex)
            {
                return ex;
            }
            return null;
        }

        /// <summary>
        /// Holds result properties
        /// </summary>
        public sealed class PostFileChangeResult : BaseCLHttpRestResult<JsonContracts.Event>
        {
            // construct with all readonly properties
            internal PostFileChangeResult(CLError Error, CLHttpRestStatus Status, JsonContracts.Event Result)
                : base(Error, Status, Result) { }
        }

        /// <summary>
        /// Posts a single FileChange to the server to update the sync box in the cloud.
        /// May still require uploading a file with a returned storage key if the Header.Status property in response is "upload" or "uploading".
        /// Check Header.Status property in response for errors or conflict.
        /// </summary>
        /// <param name="toCommunicate">Single FileChange to send</param>
        /// <param name="timeoutMilliseconds">Milliseconds before HTTP timeout exception</param>
        /// <param name="status">(output) success/failure status of communication</param>
        /// <param name="response">(output) response object from communication</param>
        /// <returns>Returns any error that occurred during communication, if any</returns>
        public CLError PostFileChange(FileChange toCommunicate, int timeoutMilliseconds, out CLHttpRestStatus status, out JsonContracts.Event response)
        {
            // start with bad request as default if an exception occurs but is not explicitly handled to change the status
            status = CLHttpRestStatus.BadRequest;
            // try/catch to process the file change post, on catch return the error
            try
            {
                // check input parameters

                if (toCommunicate == null)
                {
                    throw new NullReferenceException("toCommunicate cannot be null");
                }
                if (toCommunicate.Direction == SyncDirection.From)
                {
                    throw new ArgumentException("toCommunicate Direction is not To the server");
                }
                if (toCommunicate.Metadata == null)
                {
                    throw new NullReferenceException("toCommunicate Metadata cannot be null");
                }
                if (toCommunicate.Type == FileChangeType.Modified
                    && toCommunicate.Metadata.HashableProperties.IsFolder)
                {
                    throw new ArgumentException("toCommunicate cannot be both a folder and of type Modified");
                }
                if (_copiedSettings.DeviceId == null)
                {
                    throw new NullReferenceException("settings DeviceId cannot be null");
                }
                if (_copiedSettings.SyncRoot == null)
                {
                    throw new NullReferenceException("settings SyncRoot cannot be null");
                }
                if (!(timeoutMilliseconds > 0))
                {
                    throw new ArgumentException("timeoutMilliseconds must be greater than zero");
                }

                // build the location of the one-off method on the server dynamically
                string serverMethodPath;
                object requestContent;

                // set server method path and the request content dynamically based on whether change is a file or folder and based on the type of change
                switch (toCommunicate.Type)
                {
                    // file or folder created
                    case FileChangeType.Created:

                        // check additional parameters for file or folder creation

                        if (toCommunicate.NewPath == null)
                        {
                            throw new NullReferenceException("toCommunicate NewPath cannot be null");
                        }

                        // if change is a folder, set path and create request content for folder creation
                        if (toCommunicate.Metadata.HashableProperties.IsFolder)
                        {
                            serverMethodPath = CLDefinitions.MethodPathOneOffFolderCreate;

                            requestContent = new JsonContracts.FolderAdd()
                            {
                                CreatedDate = toCommunicate.Metadata.HashableProperties.CreationTime,
                                DeviceId = _copiedSettings.DeviceId,
                                RelativePath = toCommunicate.NewPath.GetRelativePath(_copiedSettings.SyncRoot, true) + "/",
                                SyncBoxId = _syncBoxId
                            };
                        }
                        // else if change is a file, set path and create request content for file creation
                        else
                        {
                            string addHashString;
                            CLError addHashStringError = toCommunicate.GetMD5LowercaseString(out addHashString);
                            if (addHashStringError != null)
                            {
                                throw new AggregateException("Error retrieving toCommunicate MD5 lowercase string", addHashStringError.GrabExceptions());
                            }

                            // check additional parameters for file creation

                            if (string.IsNullOrEmpty(addHashString))
                            {
                                throw new NullReferenceException("MD5 lowercase string retrieved from toCommunicate cannot be null, set via toCommunicate.SetMD5");
                            }
                            if (toCommunicate.Metadata.HashableProperties.Size == null)
                            {
                                throw new NullReferenceException("toCommunicate Metadata HashableProperties Size cannot be null");
                            }

                            serverMethodPath = CLDefinitions.MethodPathOneOffFileCreate;

                            requestContent = new JsonContracts.FileAdd()
                            {
                                CreatedDate = toCommunicate.Metadata.HashableProperties.CreationTime,
                                DeviceId = _copiedSettings.DeviceId,
                                Hash = addHashString,
                                MimeType = toCommunicate.Metadata.MimeType,
                                ModifiedDate = toCommunicate.Metadata.HashableProperties.LastTime,
                                RelativePath = toCommunicate.NewPath.GetRelativePath(_copiedSettings.SyncRoot, true),
                                Size = toCommunicate.Metadata.HashableProperties.Size,
                                SyncBoxId = _syncBoxId
                            };
                        }
                        break;

                    case FileChangeType.Deleted:

                        // check additional parameters for file or folder deletion

                        if (toCommunicate.NewPath == null
                            && string.IsNullOrEmpty(toCommunicate.Metadata.ServerId))
                        {
                            throw new NullReferenceException("Either toCommunicate NewPath must not be null or toCommunicate Metadata ServerId must not be null or both must not be null");
                        }

                        // file deletion and folder deletion share a json contract object for deletion
                        requestContent = new JsonContracts.FileOrFolderDelete()
                        {
                            DeviceId = _copiedSettings.DeviceId,
                            RelativePath = (toCommunicate.NewPath == null
                                ? null
                                : toCommunicate.NewPath.GetRelativePath(_copiedSettings.SyncRoot, true) +
                                    (toCommunicate.Metadata.HashableProperties.IsFolder ? "/" : string.Empty)),
                            ServerId = toCommunicate.Metadata.ServerId,
                            SyncBoxId = _syncBoxId
                        };

                        // server method path switched from whether change is a folder or not
                        serverMethodPath = (toCommunicate.Metadata.HashableProperties.IsFolder
                            ? CLDefinitions.MethodPathOneOffFolderDelete
                            : CLDefinitions.MethodPathOneOffFileDelete);
                        break;

                    case FileChangeType.Modified:

                        // grab MD5 hash string and rethrow any error that occurs

                        string modifyHashString;
                        CLError modifyHashStringError = toCommunicate.GetMD5LowercaseString(out modifyHashString);
                        if (modifyHashStringError != null)
                        {
                            throw new AggregateException("Error retrieving toCommunicate MD5 lowercase string", modifyHashStringError.GrabExceptions());
                        }

                        // check additional parameters for file modification

                        if (string.IsNullOrEmpty(modifyHashString))
                        {
                            throw new NullReferenceException("MD5 lowercase string retrieved from toCommunicate cannot be null, set via toCommunicate.SetMD5");
                        }
                        if (toCommunicate.Metadata.HashableProperties.Size == null)
                        {
                            throw new NullReferenceException("toCommunicate Metadata HashableProperties Size cannot be null");
                        }
                        if (toCommunicate.NewPath == null
                            && string.IsNullOrEmpty(toCommunicate.Metadata.ServerId))
                        {
                            throw new NullReferenceException("Either toCommunicate NewPath must not be null or toCommunicate Metadata ServerId must not be null or both must not be null");
                        }
                        if (string.IsNullOrEmpty(toCommunicate.Metadata.Revision))
                        {
                            throw new NullReferenceException("toCommunicate Metadata Revision cannot be null");
                        }

                        // there is no folder modify, so json contract object and server method path for modify are only for files

                        requestContent = new JsonContracts.FileModify()
                        {
                            CreatedDate = toCommunicate.Metadata.HashableProperties.CreationTime,
                            DeviceId = _copiedSettings.DeviceId,
                            Hash = modifyHashString,
                            MimeType = toCommunicate.Metadata.MimeType,
                            ModifiedDate = toCommunicate.Metadata.HashableProperties.LastTime,
                            RelativePath = (toCommunicate.NewPath == null
                                ? null
                                : toCommunicate.NewPath.GetRelativePath(_copiedSettings.SyncRoot, true)),
                            Revision = toCommunicate.Metadata.Revision,
                            ServerId = toCommunicate.Metadata.ServerId,
                            Size = toCommunicate.Metadata.HashableProperties.Size,
                            SyncBoxId = _syncBoxId
                        };

                        serverMethodPath = CLDefinitions.MethodPathOneOffFileModify;
                        break;

                    case FileChangeType.Renamed:

                        // check additional parameters for file or folder move (rename)

                        if (toCommunicate.NewPath == null
                            && string.IsNullOrEmpty(toCommunicate.Metadata.ServerId))
                        {
                            throw new NullReferenceException("Either toCommunicate NewPath must not be null or toCommunicate Metadata ServerId must not be null or both must not be null");
                        }
                        if (toCommunicate.OldPath == null)
                        {
                            throw new NullReferenceException("toCommunicate OldPath cannot be null");
                        }

                        // file move (rename) and folder move (rename) share a json contract object for move (rename)
                        requestContent = new JsonContracts.FileOrFolderMove()
                        {
                            DeviceId = _copiedSettings.DeviceId,
                            RelativeFromPath = toCommunicate.OldPath.GetRelativePath(_copiedSettings.SyncRoot, true) +
                                (toCommunicate.Metadata.HashableProperties.IsFolder ? "/" : string.Empty),
                            RelativeToPath = (toCommunicate.NewPath == null
                                ? null
                                : toCommunicate.NewPath.GetRelativePath(_copiedSettings.SyncRoot, true)
                                    + (toCommunicate.Metadata.HashableProperties.IsFolder ? "/" : string.Empty)),
                            ServerId = toCommunicate.Metadata.ServerId,
                            SyncBoxId = _syncBoxId
                        };

                        // server method path switched on whether change is a folder or not
                        serverMethodPath = (toCommunicate.Metadata.HashableProperties.IsFolder
                            ? CLDefinitions.MethodPathOneOffFolderMove
                            : CLDefinitions.MethodPathOneOffFileMove);
                        break;

                    default:
                        throw new ArgumentException("toCommunicate Type is an unknown FileChangeType: " + toCommunicate.Type.ToString());
                }

                // run the HTTP communication and store the response object to the output parameter
                response = ProcessHttp<JsonContracts.Event>(requestContent, // dynamic type of request content based on method path
                    CLDefinitions.CLMetaDataServerURL, // base domain is the MDS server
                    serverMethodPath, // dynamic path to appropriate one-off method
                    requestMethod.post, // one-off methods are all posts
                    timeoutMilliseconds, // time before communication timeout
                    null, // not an upload or download
                    okAccepted, // use the hashset for ok/accepted as successful HttpStatusCodes
                    ref status); // reference to update the output success/failure status for the communication
            }
            catch (Exception ex)
            {
                response = Helpers.DefaultForType<JsonContracts.Event>();
                return ex;
            }
            return null;
        }
        #endregion

        #region UndoDeletionFileChange
        /// <summary>
        /// Asynchronously starts posting a single FileChange to the server
        /// </summary>
        /// <param name="aCallback">Callback method to fire when operation completes</param>
        /// <param name="aState">Userstate to pass when firing async callback</param>
        /// <param name="deletionChange">Deletion change which needs to be undone</param>
        /// <param name="timeoutMilliseconds">Milliseconds before HTTP timeout exception</param>
        /// <returns>Returns the asynchronous result which is used to retrieve the result</returns>
        public IAsyncResult BeginUndoDeletionFileChange(AsyncCallback aCallback,
            object aState,
            FileChange deletionChange,
            int timeoutMilliseconds)
        {
            // create the asynchronous result to return
            GenericAsyncResult<UndoDeletionFileChangeResult> toReturn = new GenericAsyncResult<UndoDeletionFileChangeResult>(
                aCallback,
                aState);

            // create a parameters object to store all the input parameters to be used on another thread with the void (object) parameterized start
            Tuple<GenericAsyncResult<UndoDeletionFileChangeResult>, AsyncCallback, FileChange, int> asyncParams =
                new Tuple<GenericAsyncResult<UndoDeletionFileChangeResult>, AsyncCallback, FileChange, int>(
                    toReturn,
                    aCallback,
                    deletionChange,
                    timeoutMilliseconds);

            // create the thread from a void (object) parameterized start which wraps the synchronous method call
            (new Thread(new ParameterizedThreadStart(state =>
            {
                // try cast the state as the object with all the input parameters
                Tuple<GenericAsyncResult<UndoDeletionFileChangeResult>, AsyncCallback, FileChange, int> castState = state as Tuple<GenericAsyncResult<UndoDeletionFileChangeResult>, AsyncCallback, FileChange, int>;
                // if the try cast failed, then show a message box for this unrecoverable error
                if (castState == null)
                {
                    MessageBox.Show("Cannot cast state as " + Helpers.GetTypeNameEvenForNulls(castState));
                }
                // else if the try cast did not fail, then start processing with the input parameters
                else
                {
                    // try/catch to process with the input parameters, on catch set the exception in the asyncronous result
                    try
                    {
                        // declare the output status for communication
                        CLHttpRestStatus status;
                        // declare the specific type of result for this operation
                        JsonContracts.Event result;
                        // run the download of the file with the passed parameters, storing any error that occurs
                        CLError processError = UndoDeletionFileChange(
                            castState.Item3,
                            castState.Item4,
                            out status,
                            out result);

                        // if there was an asynchronous result in the parameters, then complete it with a new result object
                        if (castState.Item1 != null)
                        {
                            castState.Item1.Complete(
                                new UndoDeletionFileChangeResult(
                                    processError, // any error that may have occurred during processing
                                    status, // the output status of communication
                                    result), // the specific type of result for this operation
                                    sCompleted: false); // processing did not complete synchronously
                        }
                    }
                    catch (Exception ex)
                    {
                        // if there was an asynchronous result in the parameters, then pass through the exception to it
                        if (castState.Item1 != null)
                        {
                            castState.Item1.HandleException(
                                ex, // the exception which was not handled correctly by the CLError wrapping
                                sCompleted: false); // processing did not complete synchronously
                        }
                    }
                }
            }))).Start(asyncParams); // start the asynchronous processing thread with the input parameters object

            // return the asynchronous result
            return toReturn;
        }

        /// <summary>
        /// Finishes undoing a deletion FileChange if it has not already finished via its asynchronous result and outputs the result,
        /// returning any error that occurs in the process (which is different than any error which may have occurred in communication; check the result's Error)
        /// </summary>
        /// <param name="aResult">The asynchronous result provided upon starting undoing the deletion</param>
        /// <param name="result">(output) The result from undoing the deletion</param>
        /// <returns>Returns the error that occurred while finishing and/or outputing the result, if any</returns>
        public CLError EndUndoDeletionFileChange(IAsyncResult aResult, out UndoDeletionFileChangeResult result)
        {
            // declare the specific type of asynchronous result for undoing deletion
            GenericAsyncResult<UndoDeletionFileChangeResult> castAResult;

            // try/catch to try casting the asynchronous result as the type for undoing deletion and pull the result (possibly incomplete), on catch default the output and return the error
            try
            {
                // try cast the asynchronous result as the type for undoing deletion
                castAResult = aResult as GenericAsyncResult<UndoDeletionFileChangeResult>;

                // if trying to cast the asynchronous result failed, then throw an error
                if (castAResult == null)
                {
                    throw new NullReferenceException("aResult does not match expected internal type");
                }

                // pull the result for output (may not yet be complete)
                result = castAResult.Result;
            }
            catch (Exception ex)
            {
                result = Helpers.DefaultForType<UndoDeletionFileChangeResult>();
                return ex;
            }

            // try/catch to finish the asynchronous operation if necessary, re-pull the result for output, and rethrow any exception which may have occurred; on catch, return the error
            try
            {
                // This method assumes that only 1 thread calls EndInvoke 
                // for this object
                if (!castAResult.IsCompleted)
                {
                    // If the operation isn't done, wait for it
                    castAResult.AsyncWaitHandle.WaitOne();
                    castAResult.AsyncWaitHandle.Close();
                }

                // re-pull the result for output in case it was not completed when it was pulled before
                result = castAResult.Result;

                // Operation is done: if an exception occurred, return it
                if (castAResult.Exception != null)
                {
                    return castAResult.Exception;
                }
            }
            catch (Exception ex)
            {
                return ex;
            }
            return null;
        }

        /// <summary>
        /// Holds result properties
        /// </summary>
        public sealed class UndoDeletionFileChangeResult : BaseCLHttpRestResult<JsonContracts.Event>
        {
            // construct with all readonly properties
            internal UndoDeletionFileChangeResult(CLError Error, CLHttpRestStatus Status, JsonContracts.Event Result)
                : base(Error, Status, Result) { }
        }

        /// <summary>
        /// Undoes a previously posted deletion change. Folder undeletion is non-recursive and will not undelete inner files or folders.
        /// </summary>
        /// <param name="deletionChange">Deletion change which needs to be undone</param>
        /// <param name="timeoutMilliseconds">Milliseconds before HTTP timeout exception</param>
        /// <param name="status">(output) success/failure status of communication</param>
        /// <param name="response">(output) response object from communication</param>
        /// <returns>Returns any error that occurred during communication, if any</returns>
        public CLError UndoDeletionFileChange(FileChange deletionChange, int timeoutMilliseconds, out CLHttpRestStatus status, out JsonContracts.Event response)
        {
            // start with bad request as default if an exception occurs but is not explicitly handled to change the status
            status = CLHttpRestStatus.BadRequest;
            // try/catch to process the undeletion, on catch return the error
            try
            {
                // check input parameters

                if (!(timeoutMilliseconds > 0))
                {
                    throw new ArgumentException("timeoutMilliseconds must be greater than zero");
                }
                if (deletionChange == null)
                {
                    throw new NullReferenceException("deletionChange cannot be null");
                }
                if (deletionChange.Direction == SyncDirection.From)
                {
                    throw new ArgumentException("deletionChange Direction is not To the server");
                }
                if (deletionChange.Metadata == null)
                {
                    throw new NullReferenceException("deletionChange Metadata cannot be null");
                }
                if (deletionChange.Type != FileChangeType.Deleted)
                {
                    throw new ArgumentException("deletionChange is not of Type Deletion");
                }
                if (_copiedSettings.SyncRoot == null)
                {
                    throw new NullReferenceException("settings SyncRoot cannot be null");
                }
                if (string.IsNullOrEmpty(deletionChange.Metadata.ServerId))
                {
                    throw new NullReferenceException("deletionChange Metadata ServerId must not be null");
                }
                if (string.IsNullOrEmpty(_copiedSettings.DeviceId))
                {
                    throw new NullReferenceException("settings DeviceId cannot be null");
                }

                // run the HTTP communication and store the response object to the output parameter
                response = ProcessHttp<JsonContracts.Event>(new JsonContracts.FileOrFolderUndelete() // files and folders share a request content object for undelete
                    {
                        DeviceId = _copiedSettings.DeviceId, // device id
                        ServerId = deletionChange.Metadata.ServerId, // unique id on server
                        SyncBoxId = _syncBoxId // id of sync box
                    },
                    CLDefinitions.CLMetaDataServerURL, // base domain is the MDS server
                    (deletionChange.Metadata.HashableProperties.IsFolder // folder/file switch
                        ? CLDefinitions.MethodPathFolderUndelete // path for folder undelete
                        : CLDefinitions.MethodPathFileUndelete), // path for file undelete
                    requestMethod.post, // undelete file or folder is a post
                    timeoutMilliseconds, // time before communication timeout
                    null, // not an upload or download
                    okAccepted, // use the hashset for ok/accepted as successful HttpStatusCodes
                    ref status); // reference to update the output success/failure status for the communication
            }
            catch (Exception ex)
            {
                response = Helpers.DefaultForType<JsonContracts.Event>();
                return ex;
            }
            return null;
        }
        #endregion

        #region GetFileVersions
        /// <summary>
        /// Asynchronously starts querying the server for all versions of a given file
        /// </summary>
        /// <param name="aCallback">Callback method to fire when operation completes</param>
        /// <param name="aState">Userstate to pass when firing async callback</param>
        /// <param name="fileServerId">Unique id to the file on the server</param>
        /// <param name="timeoutMilliseconds">Milliseconds before HTTP timeout exception</param>
        /// <param name="includeDeletedVersions">(optional) whether to include file versions which are deleted</param>
        /// <returns>Returns the asynchronous result which is used to retrieve the result</returns>
        public IAsyncResult BeginGetFileVersions(AsyncCallback aCallback,
            object aState,
            string fileServerId,
            int timeoutMilliseconds,
            bool includeDeletedVersions = false)
        {
            return BeginGetFileVersions(aCallback,
                aState,
                fileServerId,
                timeoutMilliseconds,
                null,
                includeDeletedVersions);
        }

        /// <summary>
        /// Asynchronously starts querying the server for all versions of a given file
        /// </summary>
        /// <param name="aCallback">Callback method to fire when operation completes</param>
        /// <param name="aState">Userstate to pass when firing async callback</param>
        /// <param name="fileServerId">Unique id to the file on the server</param>
        /// <param name="timeoutMilliseconds">Milliseconds before HTTP timeout exception</param>
        /// <param name="includeDeletedVersions">(optional) whether to include file versions which are deleted</param>
        /// <param name="pathToFile">Full path to the file where it would be placed locally within the sync root</param>
        /// <returns>Returns the asynchronous result which is used to retrieve the result</returns>
        public IAsyncResult BeginGetFileVersions(AsyncCallback aCallback,
            object aState,
            int timeoutMilliseconds,
            FilePath pathToFile,
            bool includeDeletedVersions = false)
        {
            return BeginGetFileVersions(aCallback,
                aState,
                null,
                timeoutMilliseconds,
                pathToFile,
                includeDeletedVersions);
        }

        /// <summary>
        /// Asynchronously starts querying the server for all versions of a given file
        /// </summary>
        /// <param name="aCallback">Callback method to fire when operation completes</param>
        /// <param name="aState">Userstate to pass when firing async callback</param>
        /// <param name="fileServerId">Unique id to the file on the server</param>
        /// <param name="timeoutMilliseconds">Milliseconds before HTTP timeout exception</param>
        /// <param name="pathToFile">Full path to the file where it would be placed locally within the sync root</param>
        /// <param name="includeDeletedVersions">(optional) whether to include file versions which are deleted</param>
        /// <returns>Returns the asynchronous result which is used to retrieve the result</returns>
        public IAsyncResult BeginGetFileVersions(AsyncCallback aCallback,
            object aState,
            string fileServerId,
            int timeoutMilliseconds,
            FilePath pathToFile,
            bool includeDeletedVersions = false)
        {
            // create the asynchronous result to return
            GenericAsyncResult<GetFileVersionsResult> toReturn = new GenericAsyncResult<GetFileVersionsResult>(
                aCallback,
                aState);

            // create a parameters object to store all the input parameters to be used on another thread with the void (object) parameterized start
            Tuple<GenericAsyncResult<GetFileVersionsResult>, AsyncCallback, string, int, FilePath, bool> asyncParams =
                new Tuple<GenericAsyncResult<GetFileVersionsResult>, AsyncCallback, string, int, FilePath, bool>(
                    toReturn,
                    aCallback,
                    fileServerId,
                    timeoutMilliseconds,
                    pathToFile,
                    includeDeletedVersions);

            // create the thread from a void (object) parameterized start which wraps the synchronous method call
            (new Thread(new ParameterizedThreadStart(state =>
            {
                // try cast the state as the object with all the input parameters
                Tuple<GenericAsyncResult<GetFileVersionsResult>, AsyncCallback, string, int, FilePath, bool> castState = state as Tuple<GenericAsyncResult<GetFileVersionsResult>, AsyncCallback, string, int, FilePath, bool>;
                // if the try cast failed, then show a message box for this unrecoverable error
                if (castState == null)
                {
                    MessageBox.Show("Cannot cast state as " + Helpers.GetTypeNameEvenForNulls(castState));
                }
                // else if the try cast did not fail, then start processing with the input parameters
                else
                {
                    // try/catch to process with the input parameters, on catch set the exception in the asyncronous result
                    try
                    {
                        // declare the output status for communication
                        CLHttpRestStatus status;
                        // declare the specific type of result for this operation
                        JsonContracts.FileVersion[] result;
                        // run the download of the file with the passed parameters, storing any error that occurs
                        CLError processError = GetFileVersions(
                            castState.Item3,
                            castState.Item4,
                            castState.Item5,
                            out status,
                            out result);

                        // if there was an asynchronous result in the parameters, then complete it with a new result object
                        if (castState.Item1 != null)
                        {
                            castState.Item1.Complete(
                                new GetFileVersionsResult(
                                    processError, // any error that may have occurred during processing
                                    status, // the output status of communication
                                    result), // the specific type of result for this operation
                                    sCompleted: false); // processing did not complete synchronously
                        }
                    }
                    catch (Exception ex)
                    {
                        // if there was an asynchronous result in the parameters, then pass through the exception to it
                        if (castState.Item1 != null)
                        {
                            castState.Item1.HandleException(
                                ex, // the exception which was not handled correctly by the CLError wrapping
                                sCompleted: false); // processing did not complete synchronously
                        }
                    }
                }
            }))).Start(asyncParams); // start the asynchronous processing thread with the input parameters object

            // return the asynchronous result
            return toReturn;
        }

        /// <summary>
        /// Finishes querying for all versions of a given file if it has not already finished via its asynchronous result and outputs the result,
        /// returning any error that occurs in the process (which is different than any error which may have occurred in communication; check the result's Error)
        /// </summary>
        /// <param name="aResult">The asynchronous result provided upon starting undoing the deletion</param>
        /// <param name="result">(output) The result from undoing the deletion</param>
        /// <returns>Returns the error that occurred while finishing and/or outputing the result, if any</returns>
        public CLError EndGetFileVersions(IAsyncResult aResult, out GetFileVersionsResult result)
        {
            // declare the specific type of asynchronous result for querying file versions
            GenericAsyncResult<GetFileVersionsResult> castAResult;

            // try/catch to try casting the asynchronous result as the type for querying file versions and pull the result (possibly incomplete), on catch default the output and return the error
            try
            {
                // try cast the asynchronous result as the type for querying file versions
                castAResult = aResult as GenericAsyncResult<GetFileVersionsResult>;

                // if trying to cast the asynchronous result failed, then throw an error
                if (castAResult == null)
                {
                    throw new NullReferenceException("aResult does not match expected internal type");
                }

                // pull the result for output (may not yet be complete)
                result = castAResult.Result;
            }
            catch (Exception ex)
            {
                result = Helpers.DefaultForType<GetFileVersionsResult>();
                return ex;
            }

            // try/catch to finish the asynchronous operation if necessary, re-pull the result for output, and rethrow any exception which may have occurred; on catch, return the error
            try
            {
                // This method assumes that only 1 thread calls EndInvoke 
                // for this object
                if (!castAResult.IsCompleted)
                {
                    // If the operation isn't done, wait for it
                    castAResult.AsyncWaitHandle.WaitOne();
                    castAResult.AsyncWaitHandle.Close();
                }

                // re-pull the result for output in case it was not completed when it was pulled before
                result = castAResult.Result;

                // Operation is done: if an exception occurred, return it
                if (castAResult.Exception != null)
                {
                    return castAResult.Exception;
                }
            }
            catch (Exception ex)
            {
                return ex;
            }
            return null;
        }

        /// <summary>
        /// Holds result properties
        /// </summary>
        public sealed class GetFileVersionsResult : BaseCLHttpRestResult<JsonContracts.FileVersion[]>
        {
            // construct with all readonly properties
            internal GetFileVersionsResult(CLError Error, CLHttpRestStatus Status, JsonContracts.FileVersion[] Result)
                : base(Error, Status, Result) { }
        }

        /// <summary>
        /// Queries the server for all versions of a given file
        /// </summary>
        /// <param name="fileServerId">Unique id to the file on the server</param>
        /// <param name="timeoutMilliseconds">Milliseconds before HTTP timeout exception</param>
        /// <param name="status">(output) success/failure status of communication</param>
        /// <param name="response">(output) response object from communication</param>
        /// <param name="includeDeletedVersions">(optional) whether to include file versions which are deleted</param>
        /// <returns>Returns any error that occurred during communication, if any</returns>
        public CLError GetFileVersions(string fileServerId, int timeoutMilliseconds, out CLHttpRestStatus status, out JsonContracts.FileVersion[] response, bool includeDeletedVersions = false)
        {
            return GetFileVersions(fileServerId, timeoutMilliseconds, null, out status, out response, includeDeletedVersions);
        }

        /// <summary>
        /// Queries the server for all versions of a given file
        /// </summary>
        /// <param name="timeoutMilliseconds">Milliseconds before HTTP timeout exception</param>
        /// <param name="pathToFile">Full path to the file where it would be placed locally within the sync root</param>
        /// <param name="status">(output) success/failure status of communication</param>
        /// <param name="response">(output) response object from communication</param>
        /// <param name="includeDeletedVersions">(optional) whether to include file versions which are deleted</param>
        /// <returns>Returns any error that occurred during communication, if any</returns>
        public CLError GetFileVersions(int timeoutMilliseconds, FilePath pathToFile, out CLHttpRestStatus status, out JsonContracts.FileVersion[] response, bool includeDeletedVersions = false)
        {
            return GetFileVersions(null, timeoutMilliseconds, pathToFile, out status, out response, includeDeletedVersions);
        }

        /// <summary>
        /// Queries the server for all versions of a given file
        /// </summary>
        /// <param name="fileServerId">Unique id to the file on the server</param>
        /// <param name="timeoutMilliseconds">Milliseconds before HTTP timeout exception</param>
        /// <param name="pathToFile">Full path to the file where it would be placed locally within the sync root</param>
        /// <param name="status">(output) success/failure status of communication</param>
        /// <param name="response">(output) response object from communication</param>
        /// <param name="includeDeletedVersions">(optional) whether to include file versions which are deleted</param>
        /// <returns>Returns any error that occurred during communication, if any</returns>
        public CLError GetFileVersions(string fileServerId, int timeoutMilliseconds, FilePath pathToFile, out CLHttpRestStatus status, out JsonContracts.FileVersion[] response, bool includeDeletedVersions = false)
        {
            // start with bad request as default if an exception occurs but is not explicitly handled to change the status
            status = CLHttpRestStatus.BadRequest;
            // try/catch to process the undeletion, on catch return the error
            try
            {
                // check input parameters

                if (!(timeoutMilliseconds > 0))
                {
                    throw new ArgumentException("timeoutMilliseconds must be greater than zero");
                }
                if (pathToFile == null
                    && string.IsNullOrEmpty(fileServerId))
                {
                    throw new NullReferenceException("Either pathToFile must not be null or fileServerId must not be null or both must not be null");
                }
                if (_copiedSettings.SyncRoot == null)
                {
                    throw new NullReferenceException("settings SyncRoot cannot be null");
                }
                if (string.IsNullOrEmpty(_copiedSettings.DeviceId))
                {
                    throw new NullReferenceException("settings DeviceId cannot be null");
                }
                
                // build the location of the file versions retrieval method on the server dynamically
                string serverMethodPath =
                    CLDefinitions.MethodPathFileGetVersions + // get file versions
                    Helpers.QueryStringBuilder(new[]
                    {
                        // query string parameter for the device id
                        new KeyValuePair<string, string>(CLDefinitions.QueryStringDeviceId, Uri.EscapeDataString(_copiedSettings.DeviceId)),

                        // query string parameter for the server id for the file to check, only filled in if it's not null
                        (string.IsNullOrEmpty(fileServerId)
                            ? new KeyValuePair<string, string>()
                            : new KeyValuePair<string, string>(CLDefinitions.CLMetadataServerId, Uri.EscapeDataString(fileServerId))),

                        // query string parameter for the path to the file to check, only filled in if it's not null
                        (pathToFile == null
                            ? new KeyValuePair<string, string>()
                            : new KeyValuePair<string, string>(CLDefinitions.CLMetadataCloudPath, Uri.EscapeDataString(pathToFile.GetRelativePath(_copiedSettings.SyncRoot, true)))),

                        // query string parameter for whether to include delete versions in the check, but only set if it's not default (if it's false)
                        (includeDeletedVersions
                            ? new KeyValuePair<string, string>()
                            : new KeyValuePair<string, string>(CLDefinitions.QueryStringIncludeDeleted, "false")),

                        // query string parameter for the current sync box id, should not need escaping since it should be an integer in string format
                        new KeyValuePair<string, string>(CLDefinitions.QueryStringSyncBoxId, _syncBoxId.ToString())
                    });

                // run the HTTP communication and store the response object to the output parameter
                response = ProcessHttp<JsonContracts.FileVersion[]>(null, // get file versions has no request content
                    CLDefinitions.CLMetaDataServerURL, // base domain is the MDS server
                    serverMethodPath, // use a dynamic method path because it needs query string parameters
                    requestMethod.get, // get file versions is a get
                    timeoutMilliseconds, // time before communication timeout
                    null, // not an upload or download
                    okAccepted, // use the hashset for ok/accepted as successful HttpStatusCodes
                    ref status); // reference to update the output success/failure status for the communication
            }
            catch (Exception ex)
            {
                response = Helpers.DefaultForType<JsonContracts.FileVersion[]>();
                return ex;
            }
            return null;
        }
        #endregion

        #region GetUsedBytes
        /// <summary>
        /// Asynchronously grabs the bytes used by the sync box and the bytes which are pending for upload
        /// </summary>
        /// <param name="aCallback">Callback method to fire when operation completes</param>
        /// <param name="aState">Userstate to pass when firing async callback</param>
        /// <param name="timeoutMilliseconds">Milliseconds before HTTP timeout exception</param>
        /// <returns>Returns the asynchronous result which is used to retrieve the result</returns>
        public IAsyncResult BeginGetUsedBytes(AsyncCallback aCallback,
            object aState,
            int timeoutMilliseconds)
        {
            // create the asynchronous result to return
            GenericAsyncResult<GetUsedBytesResult> toReturn = new GenericAsyncResult<GetUsedBytesResult>(
                aCallback,
                aState);

            // create a parameters object to store all the input parameters to be used on another thread with the void (object) parameterized start
            Tuple<GenericAsyncResult<GetUsedBytesResult>, AsyncCallback, int> asyncParams =
                new Tuple<GenericAsyncResult<GetUsedBytesResult>, AsyncCallback, int>(
                    toReturn,
                    aCallback,
                    timeoutMilliseconds);

            // create the thread from a void (object) parameterized start which wraps the synchronous method call
            (new Thread(new ParameterizedThreadStart(state =>
            {
                // try cast the state as the object with all the input parameters
                Tuple<GenericAsyncResult<GetUsedBytesResult>, AsyncCallback, int> castState = state as Tuple<GenericAsyncResult<GetUsedBytesResult>, AsyncCallback, int>;
                // if the try cast failed, then show a message box for this unrecoverable error
                if (castState == null)
                {
                    MessageBox.Show("Cannot cast state as " + Helpers.GetTypeNameEvenForNulls(castState));
                }
                // else if the try cast did not fail, then start processing with the input parameters
                else
                {
                    // try/catch to process with the input parameters, on catch set the exception in the asyncronous result
                    try
                    {
                        // declare the output status for communication
                        CLHttpRestStatus status;
                        // declare the specific type of result for this operation
                        JsonContracts.UsedBytes result;
                        // run the download of the file with the passed parameters, storing any error that occurs
                        CLError processError = GetUsedBytes(
                            castState.Item3,
                            out status,
                            out result);

                        // if there was an asynchronous result in the parameters, then complete it with a new result object
                        if (castState.Item1 != null)
                        {
                            castState.Item1.Complete(
                                new GetUsedBytesResult(
                                    processError, // any error that may have occurred during processing
                                    status, // the output status of communication
                                    result), // the specific type of result for this operation
                                    sCompleted: false); // processing did not complete synchronously
                        }
                    }
                    catch (Exception ex)
                    {
                        // if there was an asynchronous result in the parameters, then pass through the exception to it
                        if (castState.Item1 != null)
                        {
                            castState.Item1.HandleException(
                                ex, // the exception which was not handled correctly by the CLError wrapping
                                sCompleted: false); // processing did not complete synchronously
                        }
                    }
                }
            }))).Start(asyncParams); // start the asynchronous processing thread with the input parameters object

            // return the asynchronous result
            return toReturn;
        }

        /// <summary>
        /// Finishes grabing the bytes used by the sync box and the bytes which are pending for upload if it has not already finished via its asynchronous result and outputs the result,
        /// returning any error that occurs in the process (which is different than any error which may have occurred in communication; check the result's Error)
        /// </summary>
        /// <param name="aResult">The asynchronous result provided upon starting grabbing the used bytes</param>
        /// <param name="result">(output) The result from grabbing the used bytes</param>
        /// <returns>Returns the error that occurred while finishing and/or outputing the result, if any</returns>
        public CLError EndGetUsedBytes(IAsyncResult aResult, out GetUsedBytesResult result)
        {
            // declare the specific type of asynchronous result for grabbing the used bytes
            GenericAsyncResult<GetUsedBytesResult> castAResult;

            // try/catch to try casting the asynchronous result as the type for grabbing the used bytes and pull the result (possibly incomplete), on catch default the output and return the error
            try
            {
                // try cast the asynchronous result as the type for grabbing the used bytes
                castAResult = aResult as GenericAsyncResult<GetUsedBytesResult>;

                // if trying to cast the asynchronous result failed, then throw an error
                if (castAResult == null)
                {
                    throw new NullReferenceException("aResult does not match expected internal type");
                }

                // pull the result for output (may not yet be complete)
                result = castAResult.Result;
            }
            catch (Exception ex)
            {
                result = Helpers.DefaultForType<GetUsedBytesResult>();
                return ex;
            }

            // try/catch to finish the asynchronous operation if necessary, re-pull the result for output, and rethrow any exception which may have occurred; on catch, return the error
            try
            {
                // This method assumes that only 1 thread calls EndInvoke 
                // for this object
                if (!castAResult.IsCompleted)
                {
                    // If the operation isn't done, wait for it
                    castAResult.AsyncWaitHandle.WaitOne();
                    castAResult.AsyncWaitHandle.Close();
                }

                // re-pull the result for output in case it was not completed when it was pulled before
                result = castAResult.Result;

                // Operation is done: if an exception occurred, return it
                if (castAResult.Exception != null)
                {
                    return castAResult.Exception;
                }
            }
            catch (Exception ex)
            {
                return ex;
            }
            return null;
        }

        /// <summary>
        /// Holds result properties
        /// </summary>
        public sealed class GetUsedBytesResult : BaseCLHttpRestResult<JsonContracts.UsedBytes>
        {
            // construct with all readonly properties
            internal GetUsedBytesResult(CLError Error, CLHttpRestStatus Status, JsonContracts.UsedBytes Result)
                : base(Error, Status, Result) { }
        }

        /// <summary>
        /// Grabs the bytes used by the sync box and the bytes which are pending for upload
        /// </summary>
        /// <param name="timeoutMilliseconds">Milliseconds before HTTP timeout exception</param>
        /// <param name="status">(output) success/failure status of communication</param>
        /// <param name="response">(output) response object from communication</param>
        /// <returns>Returns any error that occurred during communication, if any</returns>
        public CLError GetUsedBytes(int timeoutMilliseconds, out CLHttpRestStatus status, out JsonContracts.UsedBytes response)
        {
            // start with bad request as default if an exception occurs but is not explicitly handled to change the status
            status = CLHttpRestStatus.BadRequest;
            // try/catch to process the undeletion, on catch return the error
            try
            {
                // check input parameters

                if (!(timeoutMilliseconds > 0))
                {
                    throw new ArgumentException("timeoutMilliseconds must be greater than zero");
                }
                if (string.IsNullOrEmpty(_copiedSettings.DeviceId))
                {
                    throw new NullReferenceException("settings DeviceId cannot be null");
                }

                // run the HTTP communication and store the response object to the output parameter
                response = ProcessHttp<JsonContracts.UsedBytes>(null, // getting used bytes requires no request content
                    CLDefinitions.CLMetaDataServerURL, // base domain is the MDS server
                    CLDefinitions.MethodPathGetUsedBytes + // path to get used bytes
                        Helpers.QueryStringBuilder(new[]
                        {
                            new KeyValuePair<string, string>(CLDefinitions.QueryStringDeviceId, Uri.EscapeDataString(_copiedSettings.DeviceId)), // device id, escaped since it's a user-input
                            new KeyValuePair<string, string>(CLDefinitions.QueryStringSyncBoxId, _syncBoxId.ToString()) // sync box id, not escaped since it's from an integer
                        }),
                    requestMethod.get, // getting used bytes is a get
                    timeoutMilliseconds, // time before communication timeout
                    null, // not an upload or download
                    okAccepted, // use the hashset for ok/accepted as successful HttpStatusCodes
                    ref status); // reference to update the output success/failure status for the communication
            }
            catch (Exception ex)
            {
                response = Helpers.DefaultForType<JsonContracts.UsedBytes>();
                return ex;
            }
            return null;
        }
        #endregion

        #region CopyFile
        /// <summary>
        /// Asynchronously copies a file on the server to another location
        /// </summary>
        /// <param name="aCallback">Callback method to fire when operation completes</param>
        /// <param name="aState">Userstate to pass when firing async callback</param>
        /// <param name="fileServerId">Unique id to the file on the server</param>
        /// <param name="timeoutMilliseconds">Milliseconds before HTTP timeout exception</param>
        /// <param name="copyTargetPath">Location where file shoule be copied to</param>
        /// <returns>Returns the asynchronous result which is used to retrieve the result</returns>
        public IAsyncResult BeginCopyFile(AsyncCallback aCallback,
            object aState,
            string fileServerId,
            int timeoutMilliseconds,
            FilePath copyTargetPath)
        {
            return BeginCopyFile(aCallback,
                aState,
                fileServerId,
                timeoutMilliseconds,
                null,
                copyTargetPath);
        }

        /// <summary>
        /// Asynchronously copies a file on the server to another location
        /// </summary>
        /// <param name="aCallback">Callback method to fire when operation completes</param>
        /// <param name="aState">Userstate to pass when firing async callback</param>
        /// <param name="timeoutMilliseconds">Milliseconds before HTTP timeout exception</param>
        /// <param name="pathToFile">Location of existing file to copy from</param>
        /// <param name="copyTargetPath">Location where file shoule be copied to</param>
        /// <returns>Returns the asynchronous result which is used to retrieve the result</returns>
        public IAsyncResult BeginCopyFile(AsyncCallback aCallback,
            object aState,
            int timeoutMilliseconds,
            FilePath pathToFile,
            FilePath copyTargetPath)
        {
            return BeginCopyFile(aCallback,
                aState,
                null,
                timeoutMilliseconds,
                pathToFile,
                copyTargetPath);
        }

        /// <summary>
        /// Asynchronously copies a file on the server to another location
        /// </summary>
        /// <param name="aCallback">Callback method to fire when operation completes</param>
        /// <param name="aState">Userstate to pass when firing async callback</param>
        /// <param name="fileServerId">Unique id to the file on the server</param>
        /// <param name="timeoutMilliseconds">Milliseconds before HTTP timeout exception</param>
        /// <param name="pathToFile">Location of existing file to copy from</param>
        /// <param name="copyTargetPath">Location where file shoule be copied to</param>
        /// <returns>Returns the asynchronous result which is used to retrieve the result</returns>
        public IAsyncResult BeginCopyFile(AsyncCallback aCallback,
            object aState,
            string fileServerId,
            int timeoutMilliseconds,
            FilePath pathToFile,
            FilePath copyTargetPath)
        {
            // create the asynchronous result to return
            GenericAsyncResult<CopyFileResult> toReturn = new GenericAsyncResult<CopyFileResult>(
                aCallback,
                aState);

            // create a parameters object to store all the input parameters to be used on another thread with the void (object) parameterized start
            Tuple<GenericAsyncResult<CopyFileResult>, AsyncCallback, string, int, FilePath, FilePath> asyncParams =
                new Tuple<GenericAsyncResult<CopyFileResult>, AsyncCallback, string, int, FilePath, FilePath>(
                    toReturn,
                    aCallback,
                    fileServerId,
                    timeoutMilliseconds,
                    pathToFile,
                    copyTargetPath);

            // create the thread from a void (object) parameterized start which wraps the synchronous method call
            (new Thread(new ParameterizedThreadStart(state =>
            {
                // try cast the state as the object with all the input parameters
                Tuple<GenericAsyncResult<CopyFileResult>, AsyncCallback, string, int, FilePath, FilePath> castState = state as Tuple<GenericAsyncResult<CopyFileResult>, AsyncCallback, string, int, FilePath, FilePath>;
                // if the try cast failed, then show a message box for this unrecoverable error
                if (castState == null)
                {
                    MessageBox.Show("Cannot cast state as " + Helpers.GetTypeNameEvenForNulls(castState));
                }
                // else if the try cast did not fail, then start processing with the input parameters
                else
                {
                    // try/catch to process with the input parameters, on catch set the exception in the asyncronous result
                    try
                    {
                        // declare the output status for communication
                        CLHttpRestStatus status;
                        // declare the specific type of result for this operation
                        JsonContracts.Event result;
                        // run the download of the file with the passed parameters, storing any error that occurs
                        CLError processError = CopyFile(
                            castState.Item3,
                            castState.Item4,
                            castState.Item5,
                            out status,
                            out result);

                        // if there was an asynchronous result in the parameters, then complete it with a new result object
                        if (castState.Item1 != null)
                        {
                            castState.Item1.Complete(
                                new CopyFileResult(
                                    processError, // any error that may have occurred during processing
                                    status, // the output status of communication
                                    result), // the specific type of result for this operation
                                    sCompleted: false); // processing did not complete synchronously
                        }
                    }
                    catch (Exception ex)
                    {
                        // if there was an asynchronous result in the parameters, then pass through the exception to it
                        if (castState.Item1 != null)
                        {
                            castState.Item1.HandleException(
                                ex, // the exception which was not handled correctly by the CLError wrapping
                                sCompleted: false); // processing did not complete synchronously
                        }
                    }
                }
            }))).Start(asyncParams); // start the asynchronous processing thread with the input parameters object

            // return the asynchronous result
            return toReturn;
        }

        /// <summary>
        /// Finishes copying a file on the server to another location if it has not already finished via its asynchronous result and outputs the result,
        /// returning any error that occurs in the process (which is different than any error which may have occurred in communication; check the result's Error)
        /// </summary>
        /// <param name="aResult">The asynchronous result provided upon starting copying the file</param>
        /// <param name="result">(output) The result from copying the file</param>
        /// <returns>Returns the error that occurred while finishing and/or outputing the result, if any</returns>
        public CLError EndCopyFile(IAsyncResult aResult, out CopyFileResult result)
        {
            // declare the specific type of asynchronous result for copying the file
            GenericAsyncResult<CopyFileResult> castAResult;

            // try/catch to try casting the asynchronous result as the type for copying the file and pull the result (possibly incomplete), on catch default the output and return the error
            try
            {
                // try cast the asynchronous result as the type for copying the file
                castAResult = aResult as GenericAsyncResult<CopyFileResult>;

                // if trying to cast the asynchronous result failed, then throw an error
                if (castAResult == null)
                {
                    throw new NullReferenceException("aResult does not match expected internal type");
                }

                // pull the result for output (may not yet be complete)
                result = castAResult.Result;
            }
            catch (Exception ex)
            {
                result = Helpers.DefaultForType<CopyFileResult>();
                return ex;
            }

            // try/catch to finish the asynchronous operation if necessary, re-pull the result for output, and rethrow any exception which may have occurred; on catch, return the error
            try
            {
                // This method assumes that only 1 thread calls EndInvoke 
                // for this object
                if (!castAResult.IsCompleted)
                {
                    // If the operation isn't done, wait for it
                    castAResult.AsyncWaitHandle.WaitOne();
                    castAResult.AsyncWaitHandle.Close();
                }

                // re-pull the result for output in case it was not completed when it was pulled before
                result = castAResult.Result;

                // Operation is done: if an exception occurred, return it
                if (castAResult.Exception != null)
                {
                    return castAResult.Exception;
                }
            }
            catch (Exception ex)
            {
                return ex;
            }
            return null;
        }

        /// <summary>
        /// Holds result properties
        /// </summary>
        public sealed class CopyFileResult : BaseCLHttpRestResult<JsonContracts.Event>
        {
            // construct with all readonly properties
            internal CopyFileResult(CLError Error, CLHttpRestStatus Status, JsonContracts.Event Result)
                : base(Error, Status, Result) { }
        }

        /// <summary>
        /// Copies a file on the server to another location
        /// </summary>
        /// <param name="fileServerId">Unique id to the file on the server</param>
        /// <param name="timeoutMilliseconds">Milliseconds before HTTP timeout exception</param>
        /// <param name="copyTargetPath">Location where file shoule be copied to</param>
        /// <param name="status">(output) success/failure status of communication</param>
        /// <param name="response">(output) response object from communication</param>
        /// <returns>Returns any error that occurred during communication, if any</returns>
        public CLError CopyFile(string fileServerId, int timeoutMilliseconds, FilePath copyTargetPath, out CLHttpRestStatus status, out JsonContracts.Event response)
        {
            return CopyFile(fileServerId, timeoutMilliseconds, null, copyTargetPath, out status, out response);
        }

        /// <summary>
        /// Copies a file on the server to another location
        /// </summary>
        /// <param name="timeoutMilliseconds">Milliseconds before HTTP timeout exception</param>
        /// <param name="pathToFile">Location of existing file to copy from</param>
        /// <param name="copyTargetPath">Location where file shoule be copied to</param>
        /// <param name="status">(output) success/failure status of communication</param>
        /// <param name="response">(output) response object from communication</param>
        /// <returns>Returns any error that occurred during communication, if any</returns>
        public CLError CopyFile(int timeoutMilliseconds, FilePath pathToFile, FilePath copyTargetPath, out CLHttpRestStatus status, out JsonContracts.Event response)
        {
            return CopyFile(null, timeoutMilliseconds, pathToFile, copyTargetPath, out status, out response);
        }

        /// <summary>
        /// Copies a file on the server to another location
        /// </summary>
        /// <param name="fileServerId">Unique id to the file on the server</param>
        /// <param name="timeoutMilliseconds">Milliseconds before HTTP timeout exception</param>
        /// <param name="pathToFile">Location of existing file to copy from</param>
        /// <param name="copyTargetPath">Location where file shoule be copied to</param>
        /// <param name="status">(output) success/failure status of communication</param>
        /// <param name="response">(output) response object from communication</param>
        /// <returns>Returns any error that occurred during communication, if any</returns>
        public CLError CopyFile(string fileServerId, int timeoutMilliseconds, FilePath pathToFile, FilePath copyTargetPath, out CLHttpRestStatus status, out JsonContracts.Event response)
        {
            // start with bad request as default if an exception occurs but is not explicitly handled to change the status
            status = CLHttpRestStatus.BadRequest;
            // try/catch to process the undeletion, on catch return the error
            try
            {
                // check input parameters

                if (!(timeoutMilliseconds > 0))
                {
                    throw new ArgumentException("timeoutMilliseconds must be greater than zero");
                }
                if (_copiedSettings.SyncRoot == null)
                {
                    throw new NullReferenceException("settings SyncRoot cannot be null");
                }
                if (copyTargetPath == null)
                {
                    throw new NullReferenceException("copyTargetPath cannot be null");
                }
                if (pathToFile == null
                    && string.IsNullOrEmpty(fileServerId))
                {
                    throw new NullReferenceException("Either pathToFile must not be null or fileServerId must not be null or both must not be null");
                }
                if (string.IsNullOrEmpty(_copiedSettings.DeviceId))
                {
                    throw new NullReferenceException("settings DeviceId cannot be null");
                }

                // run the HTTP communication and store the response object to the output parameter
                response = ProcessHttp<JsonContracts.Event>(new JsonContracts.FileCopy() // object for file copy
                    {
                        DeviceId = _copiedSettings.DeviceId, // device id
                        ServerId = fileServerId, // unique id on server
                        RelativePath = (pathToFile == null
                            ? null
                            : pathToFile.GetRelativePath(_copiedSettings.SyncRoot, true)), // path of existing file to copy
                        RelativeToPath = copyTargetPath.GetRelativePath(_copiedSettings.SyncRoot, true), // location to copy file to
                        SyncBoxId = _syncBoxId // id of sync box
                    },
                    CLDefinitions.CLMetaDataServerURL, // base domain is the MDS server
                    CLDefinitions.MethodPathFileCopy, // path for file copy
                    requestMethod.post, // file copy is a post
                    timeoutMilliseconds, // time before communication timeout
                    null, // not an upload or download
                    okAccepted, // use the hashset for ok/accepted as successful HttpStatusCodes
                    ref status); // reference to update the output success/failure status for the communication
            }
            catch (Exception ex)
            {
                response = Helpers.DefaultForType<JsonContracts.Event>();
                return ex;
            }
            return null;
        }
        #endregion

        #region GetPictures
        /// <summary>
        /// Asynchronously starts querying the server for pictures
        /// </summary>
        /// <param name="aCallback">Callback method to fire when operation completes</param>
        /// <param name="aState">Userstate to pass when firing async callback</param>
        /// <param name="timeoutMilliseconds">Milliseconds before HTTP timeout exception</param>
        /// <returns>Returns the asynchronous result which is used to retrieve the result</returns>
        public IAsyncResult BeginGetPictures(AsyncCallback aCallback,
            object aState,
            int timeoutMilliseconds)
        {
            // create the asynchronous result to return
            GenericAsyncResult<GetPicturesResult> toReturn = new GenericAsyncResult<GetPicturesResult>(
                aCallback,
                aState);

            // create a parameters object to store all the input parameters to be used on another thread with the void (object) parameterized start
            Tuple<GenericAsyncResult<GetPicturesResult>, AsyncCallback, int> asyncParams =
                new Tuple<GenericAsyncResult<GetPicturesResult>, AsyncCallback, int>(
                    toReturn,
                    aCallback,
                    timeoutMilliseconds);

            // create the thread from a void (object) parameterized start which wraps the synchronous method call
            (new Thread(new ParameterizedThreadStart(state =>
            {
                // try cast the state as the object with all the input parameters
                Tuple<GenericAsyncResult<GetPicturesResult>, AsyncCallback, int> castState = state as Tuple<GenericAsyncResult<GetPicturesResult>, AsyncCallback, int>;
                // if the try cast failed, then show a message box for this unrecoverable error
                if (castState == null)
                {
                    MessageBox.Show("Cannot cast state as " + Helpers.GetTypeNameEvenForNulls(castState));
                }
                // else if the try cast did not fail, then start processing with the input parameters
                else
                {
                    // try/catch to process with the input parameters, on catch set the exception in the asyncronous result
                    try
                    {
                        // declare the output status for communication
                        CLHttpRestStatus status;
                        // declare the specific type of result for this operation
                        JsonContracts.Pictures result;
                        // run the download of the file with the passed parameters, storing any error that occurs
                        CLError processError = GetPictures(
                            castState.Item3,
                            out status,
                            out result);

                        // if there was an asynchronous result in the parameters, then complete it with a new result object
                        if (castState.Item1 != null)
                        {
                            castState.Item1.Complete(
                                new GetPicturesResult(
                                    processError, // any error that may have occurred during processing
                                    status, // the output status of communication
                                    result), // the specific type of result for this operation
                                    sCompleted: false); // processing did not complete synchronously
                        }
                    }
                    catch (Exception ex)
                    {
                        // if there was an asynchronous result in the parameters, then pass through the exception to it
                        if (castState.Item1 != null)
                        {
                            castState.Item1.HandleException(
                                ex, // the exception which was not handled correctly by the CLError wrapping
                                sCompleted: false); // processing did not complete synchronously
                        }
                    }
                }
            }))).Start(asyncParams); // start the asynchronous processing thread with the input parameters object

            // return the asynchronous result
            return toReturn;
        }

        /// <summary>
        /// Finishes querying for pictures if it has not already finished via its asynchronous result and outputs the result,
        /// returning any error that occurs in the process (which is different than any error which may have occurred in communication; check the result's Error)
        /// </summary>
        /// <param name="aResult">The asynchronous result provided upon starting the pictures query</param>
        /// <param name="result">(output) The result from the pictures query</param>
        /// <returns>Returns the error that occurred while finishing and/or outputing the result, if any</returns>
        public CLError EndGetPictures(IAsyncResult aResult, out GetPicturesResult result)
        {
            // declare the specific type of asynchronous result for pictures query
            GenericAsyncResult<GetPicturesResult> castAResult;

            // try/catch to try casting the asynchronous result as the type for pictures query and pull the result (possibly incomplete), on catch default the output and return the error
            try
            {
                // try cast the asynchronous result as the type for pictures query
                castAResult = aResult as GenericAsyncResult<GetPicturesResult>;

                // if trying to cast the asynchronous result failed, then throw an error
                if (castAResult == null)
                {
                    throw new NullReferenceException("aResult does not match expected internal type");
                }

                // pull the result for output (may not yet be complete)
                result = castAResult.Result;
            }
            catch (Exception ex)
            {
                result = Helpers.DefaultForType<GetPicturesResult>();
                return ex;
            }

            // try/catch to finish the asynchronous operation if necessary, re-pull the result for output, and rethrow any exception which may have occurred; on catch, return the error
            try
            {
                // This method assumes that only 1 thread calls EndInvoke 
                // for this object
                if (!castAResult.IsCompleted)
                {
                    // If the operation isn't done, wait for it
                    castAResult.AsyncWaitHandle.WaitOne();
                    castAResult.AsyncWaitHandle.Close();
                }

                // re-pull the result for output in case it was not completed when it was pulled before
                result = castAResult.Result;

                // Operation is done: if an exception occurred, return it
                if (castAResult.Exception != null)
                {
                    return castAResult.Exception;
                }
            }
            catch (Exception ex)
            {
                return ex;
            }
            return null;
        }

        /// <summary>
        /// Holds result properties
        /// </summary>
        public sealed class GetPicturesResult : BaseCLHttpRestResult<JsonContracts.Pictures>
        {
            // construct with all readonly properties
            internal GetPicturesResult(CLError Error, CLHttpRestStatus Status, JsonContracts.Pictures Result)
                : base(Error, Status, Result) { }
        }

        /// <summary>
        /// Queries the server for pictures
        /// </summary>
        /// <param name="timeoutMilliseconds">Milliseconds before HTTP timeout exception</param>
        /// <param name="status">(output) success/failure status of communication</param>
        /// <param name="response">(output) response object from communication</param>
        /// <returns>Returns any error that occurred during communication, if any</returns>
        public CLError GetPictures(int timeoutMilliseconds, out CLHttpRestStatus status, out JsonContracts.Pictures response)
        {
            // start with bad request as default if an exception occurs but is not explicitly handled to change the status
            status = CLHttpRestStatus.BadRequest;
            // try/catch to process the metadata query, on catch return the error
            try
            {
                // check input parameters

                if (!(timeoutMilliseconds > 0))
                {
                    throw new ArgumentException("timeoutMilliseconds must be greater than zero");
                }

                // build the location of the pictures retrieval method on the server dynamically
                string serverMethodPath =
                    CLDefinitions.MethodPathGetPictures + // path for getting pictures
                    Helpers.QueryStringBuilder(new[]
                    {
                        // query string parameter for the current sync box id, should not need escaping since it should be an integer in string format
                        new KeyValuePair<string, string>(CLDefinitions.QueryStringSyncBoxId, _syncBoxId.ToString())
                    });

                // run the HTTP communication and store the response object to the output parameter
                response = ProcessHttp<JsonContracts.Pictures>(
                    null, // HTTP Get method does not have content
                    CLDefinitions.CLMetaDataServerURL, // base domain is the MDS server
                    serverMethodPath, // path to query pictures (dynamic adding query string)
                    requestMethod.get, // query pictures is a get
                    timeoutMilliseconds, // time before communication timeout
                    null, // not an upload or download
                    okAccepted, // use the hashset for ok/accepted as successful HttpStatusCodes
                    ref status); // reference to update the output success/failure status for the communication
            }
            catch (Exception ex)
            {
                response = Helpers.DefaultForType<JsonContracts.Pictures>();
                return ex;
            }
            return null;
        }
        #endregion

        #region GetSyncBoxUsage
        /// <summary>
        /// Asynchronously starts getting sync box usage
        /// </summary>
        /// <param name="aCallback">Callback method to fire when operation completes</param>
        /// <param name="aState">Userstate to pass when firing async callback</param>
        /// <param name="timeoutMilliseconds">Milliseconds before HTTP timeout exception</param>
        /// <returns>Returns the asynchronous result which is used to retrieve the result</returns>
        public IAsyncResult BeginGetSyncBoxUsage(AsyncCallback aCallback,
            object aState,
            int timeoutMilliseconds)
        {
            // create the asynchronous result to return
            GenericAsyncResult<GetSyncBoxUsageResult> toReturn = new GenericAsyncResult<GetSyncBoxUsageResult>(
                aCallback,
                aState);

            // create a parameters object to store all the input parameters to be used on another thread with the void (object) parameterized start
            Tuple<GenericAsyncResult<GetSyncBoxUsageResult>, AsyncCallback, int> asyncParams =
                new Tuple<GenericAsyncResult<GetSyncBoxUsageResult>, AsyncCallback, int>(
                    toReturn,
                    aCallback,
                    timeoutMilliseconds);

            // create the thread from a void (object) parameterized start which wraps the synchronous method call
            (new Thread(new ParameterizedThreadStart(state =>
            {
                // try cast the state as the object with all the input parameters
                Tuple<GenericAsyncResult<GetSyncBoxUsageResult>, AsyncCallback, int> castState = state as Tuple<GenericAsyncResult<GetSyncBoxUsageResult>, AsyncCallback, int>;
                // if the try cast failed, then show a message box for this unrecoverable error
                if (castState == null)
                {
                    MessageBox.Show("Cannot cast state as " + Helpers.GetTypeNameEvenForNulls(castState));
                }
                // else if the try cast did not fail, then start processing with the input parameters
                else
                {
                    // try/catch to process with the input parameters, on catch set the exception in the asyncronous result
                    try
                    {
                        // declare the output status for communication
                        CLHttpRestStatus status;
                        // declare the specific type of result for this operation
                        JsonContracts.SyncBoxUsage result;
                        // run the download of the file with the passed parameters, storing any error that occurs
                        CLError processError = GetSyncBoxUsage(
                            castState.Item3,
                            out status,
                            out result);

                        // if there was an asynchronous result in the parameters, then complete it with a new result object
                        if (castState.Item1 != null)
                        {
                            castState.Item1.Complete(
                                new GetSyncBoxUsageResult(
                                    processError, // any error that may have occurred during processing
                                    status, // the output status of communication
                                    result), // the specific type of result for this operation
                                    sCompleted: false); // processing did not complete synchronously
                        }
                    }
                    catch (Exception ex)
                    {
                        // if there was an asynchronous result in the parameters, then pass through the exception to it
                        if (castState.Item1 != null)
                        {
                            castState.Item1.HandleException(
                                ex, // the exception which was not handled correctly by the CLError wrapping
                                sCompleted: false); // processing did not complete synchronously
                        }
                    }
                }
            }))).Start(asyncParams); // start the asynchronous processing thread with the input parameters object

            // return the asynchronous result
            return toReturn;
        }

        /// <summary>
        /// Finishes getting sync box usage if it has not already finished via its asynchronous result and outputs the result,
        /// returning any error that occurs in the process (which is different than any error which may have occurred in communication; check the result's Error)
        /// </summary>
        /// <param name="aResult">The asynchronous result provided upon starting getting sync box usage</param>
        /// <param name="result">(output) The result from getting sync box usage</param>
        /// <returns>Returns the error that occurred while finishing and/or outputing the result, if any</returns>
        public CLError EndGetSyncBoxUsage(IAsyncResult aResult, out GetSyncBoxUsageResult result)
        {
            // declare the specific type of asynchronous result for getting sync box usage
            GenericAsyncResult<GetSyncBoxUsageResult> castAResult;

            // try/catch to try casting the asynchronous result as the type for getting sync box usage and pull the result (possibly incomplete), on catch default the output and return the error
            try
            {
                // try cast the asynchronous result as the type for getting sync box usage
                castAResult = aResult as GenericAsyncResult<GetSyncBoxUsageResult>;

                // if trying to cast the asynchronous result failed, then throw an error
                if (castAResult == null)
                {
                    throw new NullReferenceException("aResult does not match expected internal type");
                }

                // pull the result for output (may not yet be complete)
                result = castAResult.Result;
            }
            catch (Exception ex)
            {
                result = Helpers.DefaultForType<GetSyncBoxUsageResult>();
                return ex;
            }

            // try/catch to finish the asynchronous operation if necessary, re-pull the result for output, and rethrow any exception which may have occurred; on catch, return the error
            try
            {
                // This method assumes that only 1 thread calls EndInvoke 
                // for this object
                if (!castAResult.IsCompleted)
                {
                    // If the operation isn't done, wait for it
                    castAResult.AsyncWaitHandle.WaitOne();
                    castAResult.AsyncWaitHandle.Close();
                }

                // re-pull the result for output in case it was not completed when it was pulled before
                result = castAResult.Result;

                // Operation is done: if an exception occurred, return it
                if (castAResult.Exception != null)
                {
                    return castAResult.Exception;
                }
            }
            catch (Exception ex)
            {
                return ex;
            }
            return null;
        }

        /// <summary>
        /// Holds result properties
        /// </summary>
        public sealed class GetSyncBoxUsageResult : BaseCLHttpRestResult<JsonContracts.SyncBoxUsage>
        {
            // construct with all readonly properties
            internal GetSyncBoxUsageResult(CLError Error, CLHttpRestStatus Status, JsonContracts.SyncBoxUsage Result)
                : base(Error, Status, Result) { }
        }

        /// <summary>
        /// Queries the server for sync box usage
        /// </summary>
        /// <param name="timeoutMilliseconds">Milliseconds before HTTP timeout exception</param>
        /// <param name="status">(output) success/failure status of communication</param>
        /// <param name="response">(output) response object from communication</param>
        /// <returns>Returns any error that occurred during communication, if any</returns>
        public CLError GetSyncBoxUsage(int timeoutMilliseconds, out CLHttpRestStatus status, out JsonContracts.SyncBoxUsage response)
        {
            // start with bad request as default if an exception occurs but is not explicitly handled to change the status
            status = CLHttpRestStatus.BadRequest;
            // try/catch to process the metadata query, on catch return the error
            try
            {
                // check input parameters

                if (!(timeoutMilliseconds > 0))
                {
                    throw new ArgumentException("timeoutMilliseconds must be greater than zero");
                }

                // build the location of the sync box usage retrieval method on the server dynamically
                string serverMethodPath =
                    CLDefinitions.MethodPathSyncBoxUsage + // path for getting sync box usage
                    Helpers.QueryStringBuilder(new[]
                    {
                        // query string parameter for the current sync box id, should not need escaping since it should be an integer in string format
                        new KeyValuePair<string, string>(CLDefinitions.QueryStringSyncBoxId, _syncBoxId.ToString())
                    });

                // run the HTTP communication and store the response object to the output parameter
                response = ProcessHttp<JsonContracts.SyncBoxUsage>(
                    null, // HTTP Get method does not have content
                    CLDefinitions.CLMetaDataServerURL, // base domain is the MDS server
                    serverMethodPath, // path to query synx box usage (dynamic adding query string)
                    requestMethod.get, // query sync box usage is a get
                    timeoutMilliseconds, // time before communication timeout
                    null, // not an upload or download
                    okAccepted, // use the hashset for ok/accepted as successful HttpStatusCodes
                    ref status); // reference to update the output success/failure status for the communication
            }
            catch (Exception ex)
            {
                response = Helpers.DefaultForType<JsonContracts.SyncBoxUsage>();
                return ex;
            }
            return null;
        }
        #endregion

        #region GetFolderHierarchy
        /// <summary>
        /// Asynchronously starts querying folder hierarchy with optional path
        /// </summary>
        /// <param name="aCallback">Callback method to fire when operation completes</param>
        /// <param name="aState">Userstate to pass when firing async callback</param>
        /// <param name="timeoutMilliseconds">Milliseconds before HTTP timeout exception</param>
        /// <param name="hierarchyRoot">(optional) root path of hierarchy query</param>
        /// <returns>Returns the asynchronous result which is used to retrieve the result</returns>
        public IAsyncResult BeginGetFolderHierarchy(AsyncCallback aCallback,
            object aState,
            int timeoutMilliseconds,
            FilePath hierarchyRoot = null)
        {
            // create the asynchronous result to return
            GenericAsyncResult<GetFolderHierarchyResult> toReturn = new GenericAsyncResult<GetFolderHierarchyResult>(
                aCallback,
                aState);

            // create a parameters object to store all the input parameters to be used on another thread with the void (object) parameterized start
            Tuple<GenericAsyncResult<GetFolderHierarchyResult>, AsyncCallback, int, FilePath> asyncParams =
                new Tuple<GenericAsyncResult<GetFolderHierarchyResult>, AsyncCallback, int, FilePath>(
                    toReturn,
                    aCallback,
                    timeoutMilliseconds,
                    hierarchyRoot);

            // create the thread from a void (object) parameterized start which wraps the synchronous method call
            (new Thread(new ParameterizedThreadStart(state =>
            {
                // try cast the state as the object with all the input parameters
                Tuple<GenericAsyncResult<GetFolderHierarchyResult>, AsyncCallback, int, FilePath> castState = state as Tuple<GenericAsyncResult<GetFolderHierarchyResult>, AsyncCallback, int, FilePath>;
                // if the try cast failed, then show a message box for this unrecoverable error
                if (castState == null)
                {
                    MessageBox.Show("Cannot cast state as " + Helpers.GetTypeNameEvenForNulls(castState));
                }
                // else if the try cast did not fail, then start processing with the input parameters
                else
                {
                    // try/catch to process with the input parameters, on catch set the exception in the asyncronous result
                    try
                    {
                        // declare the output status for communication
                        CLHttpRestStatus status;
                        // declare the specific type of result for this operation
                        JsonContracts.Folders result;
                        // run the download of the file with the passed parameters, storing any error that occurs
                        CLError processError = GetFolderHierarchy(
                            castState.Item3,
                            out status,
                            out result,
                            castState.Item4);

                        // if there was an asynchronous result in the parameters, then complete it with a new result object
                        if (castState.Item1 != null)
                        {
                            castState.Item1.Complete(
                                new GetFolderHierarchyResult(
                                    processError, // any error that may have occurred during processing
                                    status, // the output status of communication
                                    result), // the specific type of result for this operation
                                    sCompleted: false); // processing did not complete synchronously
                        }
                    }
                    catch (Exception ex)
                    {
                        // if there was an asynchronous result in the parameters, then pass through the exception to it
                        if (castState.Item1 != null)
                        {
                            castState.Item1.HandleException(
                                ex, // the exception which was not handled correctly by the CLError wrapping
                                sCompleted: false); // processing did not complete synchronously
                        }
                    }
                }
            }))).Start(asyncParams); // start the asynchronous processing thread with the input parameters object

            // return the asynchronous result
            return toReturn;
        }

        /// <summary>
        /// Finishes getting folder hierarchy if it has not already finished via its asynchronous result and outputs the result,
        /// returning any error that occurs in the process (which is different than any error which may have occurred in communication; check the result's Error)
        /// </summary>
        /// <param name="aResult">The asynchronous result provided upon starting getting folder hierarchy</param>
        /// <param name="result">(output) The result from folder hierarchy</param>
        /// <returns>Returns the error that occurred while finishing and/or outputing the result, if any</returns>
        public CLError EndGetFolderHierarchy(IAsyncResult aResult, out GetFolderHierarchyResult result)
        {
            // declare the specific type of asynchronous result for getting folder hierarchy
            GenericAsyncResult<GetFolderHierarchyResult> castAResult;

            // try/catch to try casting the asynchronous result as the type for getting folder hierarchy and pull the result (possibly incomplete), on catch default the output and return the error
            try
            {
                // try cast the asynchronous result as the type for getting folder hierarchy
                castAResult = aResult as GenericAsyncResult<GetFolderHierarchyResult>;

                // if trying to cast the asynchronous result failed, then throw an error
                if (castAResult == null)
                {
                    throw new NullReferenceException("aResult does not match expected internal type");
                }

                // pull the result for output (may not yet be complete)
                result = castAResult.Result;
            }
            catch (Exception ex)
            {
                result = Helpers.DefaultForType<GetFolderHierarchyResult>();
                return ex;
            }

            // try/catch to finish the asynchronous operation if necessary, re-pull the result for output, and rethrow any exception which may have occurred; on catch, return the error
            try
            {
                // This method assumes that only 1 thread calls EndInvoke 
                // for this object
                if (!castAResult.IsCompleted)
                {
                    // If the operation isn't done, wait for it
                    castAResult.AsyncWaitHandle.WaitOne();
                    castAResult.AsyncWaitHandle.Close();
                }

                // re-pull the result for output in case it was not completed when it was pulled before
                result = castAResult.Result;

                // Operation is done: if an exception occurred, return it
                if (castAResult.Exception != null)
                {
                    return castAResult.Exception;
                }
            }
            catch (Exception ex)
            {
                return ex;
            }
            return null;
        }

        /// <summary>
        /// Holds result properties
        /// </summary>
        public sealed class GetFolderHierarchyResult : BaseCLHttpRestResult<JsonContracts.Folders>
        {
            // construct with all readonly properties
            internal GetFolderHierarchyResult(CLError Error, CLHttpRestStatus Status, JsonContracts.Folders Result)
                : base(Error, Status, Result) { }
        }

        /// <summary>
        /// Queries server for folder hierarchy with an optional path
        /// </summary>
        /// <param name="timeoutMilliseconds">Milliseconds before HTTP timeout exception</param>
        /// <param name="status">(output) success/failure status of communication</param>
        /// <param name="response">(output) response object from communication</param>
        /// <param name="hierarchyRoot">(optional) root path of hierarchy query</param>
        /// <returns>Returns any error that occurred during communication, if any</returns>
        public CLError GetFolderHierarchy(int timeoutMilliseconds, out CLHttpRestStatus status, out JsonContracts.Folders response, FilePath hierarchyRoot = null)
        {
            // start with bad request as default if an exception occurs but is not explicitly handled to change the status
            status = CLHttpRestStatus.BadRequest;
            // try/catch to process the metadata query, on catch return the error
            try
            {
                // check input parameters

                if (!(timeoutMilliseconds > 0))
                {
                    throw new ArgumentException("timeoutMilliseconds must be greater than zero");
                }
                if (string.IsNullOrEmpty(_copiedSettings.SyncRoot))
                {
                    throw new NullReferenceException("settings SyncRoot cannot be null");
                }

                // build the location of the folder hierarchy retrieval method on the server dynamically
                string serverMethodPath =
                    CLDefinitions.MethodPathGetFolderHierarchy + // path for getting folder hierarchy
                    Helpers.QueryStringBuilder(new[]
                    {
                        // query string parameter for the current sync box id, should not need escaping since it should be an integer in string format
                        new KeyValuePair<string, string>(CLDefinitions.QueryStringSyncBoxId, _syncBoxId.ToString()),

                        (hierarchyRoot == null
                            ? new KeyValuePair<string, string>() // do not add extra query string parameter if path is not set
                            : new KeyValuePair<string, string>(CLDefinitions.CLMetadataCloudPath, Uri.EscapeDataString(hierarchyRoot.GetRelativePath(_copiedSettings.SyncRoot, true) + "/"))) // query string parameter for optional path with escaped value
                    });

                // run the HTTP communication and store the response object to the output parameter
                response = ProcessHttp<JsonContracts.Folders>(
                    null, // HTTP Get method does not have content
                    CLDefinitions.CLMetaDataServerURL, // base domain is the MDS server
                    serverMethodPath, // path to query folder hierarchy (dynamic adding query string)
                    requestMethod.get, // query folder hierarchy is a get
                    timeoutMilliseconds, // time before communication timeout
                    null, // not an upload or download
                    okAccepted, // use the hashset for ok/accepted as successful HttpStatusCodes
                    ref status); // reference to update the output success/failure status for the communication
            }
            catch (Exception ex)
            {
                response = Helpers.DefaultForType<JsonContracts.Folders>();
                return ex;
            }
            return null;
        }
        #endregion

        #region GetFolderContents
        /// <summary>
        /// Asynchronously starts querying folder contents with optional path and optional depth limit
        /// </summary>
        /// <param name="aCallback">Callback method to fire when operation completes</param>
        /// <param name="aState">Userstate to pass when firing async callback</param>
        /// <param name="timeoutMilliseconds">Milliseconds before HTTP timeout exception</param>
        /// <param name="contentsRoot">(optional) root path of contents query</param>
        /// <returns>Returns the asynchronous result which is used to retrieve the result</returns>
        public IAsyncResult BeginGetFolderContents(AsyncCallback aCallback,
            object aState,
            int timeoutMilliseconds,
            FilePath contentsRoot = null,
            Nullable<byte> depthLimit = null,
            bool includeDeleted = false,
            bool includeCount = false)
        {
            // create the asynchronous result to return
            GenericAsyncResult<GetFolderContentsResult> toReturn = new GenericAsyncResult<GetFolderContentsResult>(
                aCallback,
                aState);

            // create a parameters object to store all the input parameters to be used on another thread with the void (object) parameterized start
            Tuple<GenericAsyncResult<GetFolderContentsResult>, AsyncCallback, int, FilePath, Nullable<byte>, bool, bool> asyncParams =
                new Tuple<GenericAsyncResult<GetFolderContentsResult>, AsyncCallback, int, FilePath, Nullable<byte>, bool, bool>(
                    toReturn,
                    aCallback,
                    timeoutMilliseconds,
                    contentsRoot,
                    depthLimit,
                    includeDeleted,
                    includeCount);

            // create the thread from a void (object) parameterized start which wraps the synchronous method call
            (new Thread(new ParameterizedThreadStart(state =>
            {
                // try cast the state as the object with all the input parameters
                Tuple<GenericAsyncResult<GetFolderContentsResult>, AsyncCallback, int, FilePath, Nullable<byte>, bool, bool> castState = state as Tuple<GenericAsyncResult<GetFolderContentsResult>, AsyncCallback, int, FilePath, Nullable<byte>, bool, bool>;
                // if the try cast failed, then show a message box for this unrecoverable error
                if (castState == null)
                {
                    MessageBox.Show("Cannot cast state as " + Helpers.GetTypeNameEvenForNulls(castState));
                }
                // else if the try cast did not fail, then start processing with the input parameters
                else
                {
                    // try/catch to process with the input parameters, on catch set the exception in the asyncronous result
                    try
                    {
                        // declare the output status for communication
                        CLHttpRestStatus status;
                        // declare the specific type of result for this operation
                        JsonContracts.FolderContents result;
                        // run the download of the file with the passed parameters, storing any error that occurs
                        CLError processError = GetFolderContents(
                            castState.Item3,
                            out status,
                            out result,
                            castState.Item4,
                            castState.Item5,
                            castState.Item6,
                            castState.Item7);

                        // if there was an asynchronous result in the parameters, then complete it with a new result object
                        if (castState.Item1 != null)
                        {
                            castState.Item1.Complete(
                                new GetFolderContentsResult(
                                    processError, // any error that may have occurred during processing
                                    status, // the output status of communication
                                    result), // the specific type of result for this operation
                                    sCompleted: false); // processing did not complete synchronously
                        }
                    }
                    catch (Exception ex)
                    {
                        // if there was an asynchronous result in the parameters, then pass through the exception to it
                        if (castState.Item1 != null)
                        {
                            castState.Item1.HandleException(
                                ex, // the exception which was not handled correctly by the CLError wrapping
                                sCompleted: false); // processing did not complete synchronously
                        }
                    }
                }
            }))).Start(asyncParams); // start the asynchronous processing thread with the input parameters object

            // return the asynchronous result
            return toReturn;
        }

        /// <summary>
        /// Finishes getting folder contents if it has not already finished via its asynchronous result and outputs the result,
        /// returning any error that occurs in the process (which is different than any error which may have occurred in communication; check the result's Error)
        /// </summary>
        /// <param name="aResult">The asynchronous result provided upon starting getting folder contents</param>
        /// <param name="result">(output) The result from folder contents</param>
        /// <returns>Returns the error that occurred while finishing and/or outputing the result, if any</returns>
        public CLError EndGetFolderContents(IAsyncResult aResult, out GetFolderContentsResult result)
        {
            // declare the specific type of asynchronous result for getting folder contents
            GenericAsyncResult<GetFolderContentsResult> castAResult;

            // try/catch to try casting the asynchronous result as the type for getting folder contents and pull the result (possibly incomplete), on catch default the output and return the error
            try
            {
                // try cast the asynchronous result as the type for getting folder contents
                castAResult = aResult as GenericAsyncResult<GetFolderContentsResult>;

                // if trying to cast the asynchronous result failed, then throw an error
                if (castAResult == null)
                {
                    throw new NullReferenceException("aResult does not match expected internal type");
                }

                // pull the result for output (may not yet be complete)
                result = castAResult.Result;
            }
            catch (Exception ex)
            {
                result = Helpers.DefaultForType<GetFolderContentsResult>();
                return ex;
            }

            // try/catch to finish the asynchronous operation if necessary, re-pull the result for output, and rethrow any exception which may have occurred; on catch, return the error
            try
            {
                // This method assumes that only 1 thread calls EndInvoke 
                // for this object
                if (!castAResult.IsCompleted)
                {
                    // If the operation isn't done, wait for it
                    castAResult.AsyncWaitHandle.WaitOne();
                    castAResult.AsyncWaitHandle.Close();
                }

                // re-pull the result for output in case it was not completed when it was pulled before
                result = castAResult.Result;

                // Operation is done: if an exception occurred, return it
                if (castAResult.Exception != null)
                {
                    return castAResult.Exception;
                }
            }
            catch (Exception ex)
            {
                return ex;
            }
            return null;
        }

        /// <summary>
        /// Holds result properties
        /// </summary>
        public sealed class GetFolderContentsResult : BaseCLHttpRestResult<JsonContracts.FolderContents>
        {
            // construct with all readonly properties
            internal GetFolderContentsResult(CLError Error, CLHttpRestStatus Status, JsonContracts.FolderContents Result)
                : base(Error, Status, Result) { }
        }

        /// <summary>
        /// Queries server for folder contents with an optional path and an optional depth limit
        /// </summary>
        /// <param name="timeoutMilliseconds">Milliseconds before HTTP timeout exception</param>
        /// <param name="status">(output) success/failure status of communication</param>
        /// <param name="response">(output) response object from communication</param>
        /// <param name="contentsRoot">(optional) root path of hierarchy query</param>
        /// <param name="depthLimit">(optional) maximum levels deep to query under contents root, leave at default (null) to not limit depth</param>
        /// <param name="includeDeleted">(optional) whether to include deleted files or folders in the search contents</param>
        /// <param name="includeCount">(optional) whether to include counts of items and deleted items in each folder</param>
        /// <returns>Returns any error that occurred during communication, if any</returns>
        public CLError GetFolderContents(
            int timeoutMilliseconds,
            out CLHttpRestStatus status,
            out JsonContracts.FolderContents response,
            FilePath contentsRoot = null,
            Nullable<byte> depthLimit = null,
            bool includeDeleted = false,
            bool includeCount = false)
        {
            // start with bad request as default if an exception occurs but is not explicitly handled to change the status
            status = CLHttpRestStatus.BadRequest;
            // try/catch to process the metadata query, on catch return the error
            try
            {
                // check input parameters

                if (!(timeoutMilliseconds > 0))
                {
                    throw new ArgumentException("timeoutMilliseconds must be greater than zero");
                }
                if (string.IsNullOrEmpty(_copiedSettings.SyncRoot))
                {
                    throw new NullReferenceException("settings SyncRoot cannot be null");
                }

                // build the location of the folder contents retrieval method on the server dynamically
                string serverMethodPath =
                    CLDefinitions.MethodPathGetFolderContents + // path for getting folder contents
                    Helpers.QueryStringBuilder(new[]
                    {
                        // query string parameter for the current sync box id, should not need escaping since it should be an integer in string format
                        new KeyValuePair<string, string>(CLDefinitions.QueryStringSyncBoxId, _syncBoxId.ToString()),

                        (depthLimit == null
                            ? new KeyValuePair<string, string>() // do not add extra query string parameter if depth is not limited
                            : new KeyValuePair<string, string>(CLDefinitions.QueryStringDepth, ((byte)depthLimit).ToString())), // query string parameter for optional depth limit

                        (contentsRoot == null
                            ? new KeyValuePair<string, string>() // do not add extra query string parameter if path is not set
                            : new KeyValuePair<string, string>(CLDefinitions.CLMetadataCloudPath, Uri.EscapeDataString(contentsRoot.GetRelativePath(_copiedSettings.SyncRoot, true) + "/"))), // query string parameter for optional path with escaped value

                        (includeDeleted
                            ? new KeyValuePair<string, string>() // do not add extra query string parameter if parameter is already the default
                            : new KeyValuePair<string, string>(CLDefinitions.QueryStringIncludeDeleted, "false")), // query string parameter for not including deleted objects

                        (includeCount
                            ? new KeyValuePair<string, string>(CLDefinitions.QueryStringIncludeCount, "true") // query string parameter for including counts within each folder
                            : new KeyValuePair<string, string>()) // do not add extra query string parameter if parameter is already the default
                    });

                // run the HTTP communication and store the response object to the output parameter
                response = ProcessHttp<JsonContracts.FolderContents>(
                    null, // HTTP Get method does not have content
                    CLDefinitions.CLMetaDataServerURL, // base domain is the MDS server
                    serverMethodPath, // path to query folder contents (dynamic adding query string)
                    requestMethod.get, // query folder contents is a get
                    timeoutMilliseconds, // time before communication timeout
                    null, // not an upload or download
                    okAccepted, // use the hashset for ok/accepted as successful HttpStatusCodes
                    ref status); // reference to update the output success/failure status for the communication
            }
            catch (Exception ex)
            {
                response = Helpers.DefaultForType<JsonContracts.FolderContents>();
                return ex;
            }
            return null;
        }
        #endregion

        #region PurgePending
        /// <summary>
        /// Asynchronously purges any pending changes (pending file uploads) and outputs the files which were purged
        /// </summary>
        /// <param name="aCallback">Callback method to fire when operation completes</param>
        /// <param name="aState">Userstate to pass when firing async callback</param>
        /// <param name="timeoutMilliseconds">Milliseconds before HTTP timeout exception</param>
        /// <returns>Returns the asynchronous result which is used to retrieve the result</returns>
        public IAsyncResult BeginPurgePending(AsyncCallback aCallback,
            object aState,
            int timeoutMilliseconds)
        {
            // create the asynchronous result to return
            GenericAsyncResult<PurgePendingResult> toReturn = new GenericAsyncResult<PurgePendingResult>(
                aCallback,
                aState);

            // create a parameters object to store all the input parameters to be used on another thread with the void (object) parameterized start
            Tuple<GenericAsyncResult<PurgePendingResult>, AsyncCallback, int> asyncParams =
                new Tuple<GenericAsyncResult<PurgePendingResult>, AsyncCallback, int>(
                    toReturn,
                    aCallback,
                    timeoutMilliseconds);

            // create the thread from a void (object) parameterized start which wraps the synchronous method call
            (new Thread(new ParameterizedThreadStart(state =>
            {
                // try cast the state as the object with all the input parameters
                Tuple<GenericAsyncResult<PurgePendingResult>, AsyncCallback, int> castState = state as Tuple<GenericAsyncResult<PurgePendingResult>, AsyncCallback, int>;
                // if the try cast failed, then show a message box for this unrecoverable error
                if (castState == null)
                {
                    MessageBox.Show("Cannot cast state as " + Helpers.GetTypeNameEvenForNulls(castState));
                }
                // else if the try cast did not fail, then start processing with the input parameters
                else
                {
                    // try/catch to process with the input parameters, on catch set the exception in the asyncronous result
                    try
                    {
                        // declare the output status for communication
                        CLHttpRestStatus status;
                        // declare the specific type of result for this operation
                        JsonContracts.PendingResponse result;
                        // purge pending files with the passed parameters, storing any error that occurs
                        CLError processError = PurgePending(
                            castState.Item3,
                            out status,
                            out result);

                        // if there was an asynchronous result in the parameters, then complete it with a new result object
                        if (castState.Item1 != null)
                        {
                            castState.Item1.Complete(
                                new PurgePendingResult(
                                    processError, // any error that may have occurred during processing
                                    status, // the output status of communication
                                    result), // the specific type of result for this operation
                                    sCompleted: false); // processing did not complete synchronously
                        }
                    }
                    catch (Exception ex)
                    {
                        // if there was an asynchronous result in the parameters, then pass through the exception to it
                        if (castState.Item1 != null)
                        {
                            castState.Item1.HandleException(
                                ex, // the exception which was not handled correctly by the CLError wrapping
                                sCompleted: false); // processing did not complete synchronously
                        }
                    }
                }
            }))).Start(asyncParams); // start the asynchronous processing thread with the input parameters object

            // return the asynchronous result
            return toReturn;
        }

        /// <summary>
        /// Finishes purging pending changes if it has not already finished via its asynchronous result and outputs the result,
        /// returning any error that occurs in the process (which is different than any error which may have occurred in communication; check the result's Error)
        /// </summary>
        /// <param name="aResult">The asynchronous result provided upon starting purging pending</param>
        /// <param name="result">(output) The result from purging pending</param>
        /// <returns>Returns the error that occurred while finishing and/or outputing the result, if any</returns>
        public CLError EndPurgePending(IAsyncResult aResult, out PurgePendingResult result)
        {
            // declare the specific type of asynchronous result for purging pending
            GenericAsyncResult<PurgePendingResult> castAResult;

            // try/catch to try casting the asynchronous result as the type for purging pending and pull the result (possibly incomplete), on catch default the output and return the error
            try
            {
                // try cast the asynchronous result as the type for purging pending
                castAResult = aResult as GenericAsyncResult<PurgePendingResult>;

                // if trying to cast the asynchronous result failed, then throw an error
                if (castAResult == null)
                {
                    throw new NullReferenceException("aResult does not match expected internal type");
                }

                // pull the result for output (may not yet be complete)
                result = castAResult.Result;
            }
            catch (Exception ex)
            {
                result = Helpers.DefaultForType<PurgePendingResult>();
                return ex;
            }

            // try/catch to finish the asynchronous operation if necessary, re-pull the result for output, and rethrow any exception which may have occurred; on catch, return the error
            try
            {
                // This method assumes that only 1 thread calls EndInvoke 
                // for this object
                if (!castAResult.IsCompleted)
                {
                    // If the operation isn't done, wait for it
                    castAResult.AsyncWaitHandle.WaitOne();
                    castAResult.AsyncWaitHandle.Close();
                }

                // re-pull the result for output in case it was not completed when it was pulled before
                result = castAResult.Result;

                // Operation is done: if an exception occurred, return it
                if (castAResult.Exception != null)
                {
                    return castAResult.Exception;
                }
            }
            catch (Exception ex)
            {
                return ex;
            }
            return null;
        }

        /// <summary>
        /// Holds result properties
        /// </summary>
        public sealed class PurgePendingResult : BaseCLHttpRestResult<JsonContracts.PendingResponse>
        {
            // construct with all readonly properties
            internal PurgePendingResult(CLError Error, CLHttpRestStatus Status, JsonContracts.PendingResponse Result)
                : base(Error, Status, Result) { }
        }

        /// <summary>
        /// Purges any pending changes (pending file uploads) and outputs the files which were purged
        /// </summary>
        /// <param name="timeoutMilliseconds">Milliseconds before HTTP timeout exception</param>
        /// <param name="status">(output) success/failure status of communication</param>
        /// <param name="response">(output) response object from communication</param>
        /// <returns>Returns any error that occurred during communication, if any</returns>
        public CLError PurgePending(int timeoutMilliseconds, out CLHttpRestStatus status, out JsonContracts.PendingResponse response)
        {
            // start with bad request as default if an exception occurs but is not explicitly handled to change the status
            status = CLHttpRestStatus.BadRequest;
            // try/catch to process the metadata query, on catch return the error
            try
            {
                // check input parameters

                if (string.IsNullOrEmpty(_copiedSettings.DeviceId))
                {
                    throw new NullReferenceException("settings DeviceId cannot be null");
                }
                if (!(timeoutMilliseconds > 0))
                {
                    throw new ArgumentException("timeoutMilliseconds must be greater than zero");
                }

                response = ProcessHttp<JsonContracts.PendingResponse>(new JsonContracts.PurgePending() // json contract object for purge pending method
                {
                    DeviceId = _copiedSettings.DeviceId,
                    SyncBoxId = _syncBoxId
                },
                    CLDefinitions.CLMetaDataServerURL, CLDefinitions.MethodPathPurgePending, // purge pending address
                    requestMethod.post, // purge pending is a post operation
                    timeoutMilliseconds, // set the timeout for the operation
                    null, // not an upload or download
                    okAccepted, // purge pending should give OK or Accepted
                    ref status); // reference to update output status
            }
            catch (Exception ex)
            {
                response = Helpers.DefaultForType<JsonContracts.PendingResponse>();
                return ex;
            }
            return null;
        }
        #endregion
        #endregion

        #region internal API calls
        /// <summary>
        /// Sends a list of sync events to the server.  The events must be batched in groups of 1,000 or less.
        /// </summary>
        /// <param name="syncToRequest">The array of events to send to the server.</param>
        /// <param name="timeoutMilliseconds">Milliseconds before HTTP timeout exception</param>
        /// <param name="status">(output) success/failure status of communication</param>
        /// <param name="response">(output) response object from communication</param>
        /// <returns>Returns any error that occurred during communication, or null.</returns>
        internal CLError SyncToCloud(To syncToRequest, int timeoutMilliseconds, out CLHttpRestStatus status, out JsonContracts.To response)
        {
            // start with bad request as default if an exception occurs but is not explicitly handled to change the status
            status = CLHttpRestStatus.BadRequest;

            // try/catch to process the sync_to request, on catch return the error
            try
            {
                // check input parameters
                if (syncToRequest == null)
                {
                    throw new ArgumentException("syncToRequest must not be null");
                }
                if (!(timeoutMilliseconds > 0))
                {
                    throw new ArgumentException("timeoutMilliseconds must be greater than zero");
                }

                // run the HTTP communication and store the response object to the output parameter
                response = ProcessHttp<JsonContracts.To>(
                    syncToRequest, // object for request content
                    CLDefinitions.CLMetaDataServerURL, // base domain is the MDS server
                    CLDefinitions.MethodPathSyncTo, // path to sync to
                    requestMethod.post, // sync_to is a post
                    timeoutMilliseconds, // time before communication timeout
                    null, // not an upload or download
                    okAccepted, // use the hashset for ok/accepted as successful HttpStatusCodes
                    ref status); // reference to update the output success/failure status for the communication
            }
            catch (Exception ex)
            {
                response = Helpers.DefaultForType<JsonContracts.To>();
                return ex;
            }

            return null;
        }

        /// <summary>
        /// Sends a list of sync events to the server.  The events must be batched in groups of 1,000 or less.
        /// </summary>
        /// <param name="pushRequest">The parameters to send to the server.</param>
        /// <param name="timeoutMilliseconds">Milliseconds before HTTP timeout exception</param>
        /// <param name="status">(output) success/failure status of communication</param>
        /// <param name="response">(output) response object from communication</param>
        /// <returns>Returns any error that occurred during communication, or null.</returns>
        internal CLError SyncFromCloud(Push pushRequest, int timeoutMilliseconds, out CLHttpRestStatus status, out JsonContracts.PushResponse response)
        {
            // start with bad request as default if an exception occurs but is not explicitly handled to change the status
            status = CLHttpRestStatus.BadRequest;

            // try/catch to process the sync_to request, on catch return the error
            try
            {
                // check input parameters
                if (pushRequest == null)
                {
                    throw new ArgumentException("pushRequest must not be null");
                }
                if (!(timeoutMilliseconds > 0))
                {
                    throw new ArgumentException("timeoutMilliseconds must be greater than zero");
                }

                // run the HTTP communication and store the response object to the output parameter
                response = ProcessHttp<JsonContracts.PushResponse>(
                    pushRequest, // object to write as request content to the server
                    CLDefinitions.CLMetaDataServerURL, // base domain is the MDS server
                    CLDefinitions.MethodPathSyncFrom, // path to sync from
                    requestMethod.post, // sync_to is a post
                    timeoutMilliseconds, // time before communication timeout
                    null, // not an upload or download
                    okAccepted, // use the hashset for ok/accepted as successful HttpStatusCodes
                    ref status); // reference to update the output success/failure status for the communication
            }
            catch (Exception ex)
            {
                response = Helpers.DefaultForType<JsonContracts.PushResponse>();
                return ex;
            }

            return null;
        }
        #endregion

        #region private helpers
        // event handler fired upon transfer buffer clears for uploads/downloads to relay to the global event
        private void HandleUploadDownloadStatus(CLStatusFileTransferUpdateParameters status, FileChange eventSource)
        {
            // validate parameter which can throw an exception in this method

            if (eventSource == null)
            {
                throw new NullReferenceException("eventSource cannot be null");
            }

            // direction of communication determines which event to fire
            if (eventSource.Direction == SyncDirection.To)
            {
                MessageEvents.UpdateFileUpload(
                    sender: eventSource, // source of the event (the event itself)
                    eventId: eventSource.EventId, // the id for the event
                    parameters: status, // the event arguments describing the status change
                    SyncBoxId: this._syncBoxId,
                    DeviceId: this._copiedSettings.DeviceId);
            }
            else
            {
                MessageEvents.UpdateFileDownload(
                    sender: eventSource, // source of the event (the event itself)
                    eventId: eventSource.EventId, // the id for the event
                    parameters: status,  // the event arguments describing the status change
                    SyncBoxId: this._syncBoxId,
                    DeviceId: this._copiedSettings.DeviceId);
            }
        }

        // forwards to the main HTTP REST routine helper method which processes the actual communication, but only where the return type is object
        private object ProcessHttp(object requestContent, // JSON contract object to serialize and send up as the request content, if any
            string serverUrl, // the server URL
            string serverMethodPath, // the server method path
            requestMethod method, // type of HTTP method (get vs. put vs. post)
            int timeoutMilliseconds, // time before communication timeout (does not restrict time for the upload or download of files)
            uploadDownloadParams uploadDownload, // parameters if the method is for a file upload or download, or null otherwise
            HashSet<HttpStatusCode> validStatusCodes, // a HashSet with HttpStatusCodes which should be considered all possible successful return codes from the server
            ref CLHttpRestStatus status) // reference to the successful/failed state of communication
        {
            return ProcessHttp<object>(requestContent,
                serverUrl,
                serverMethodPath,
                method,
                timeoutMilliseconds,
                uploadDownload,
                validStatusCodes,
                ref status);
        }

        // main HTTP REST routine helper method which processes the actual communication
        // T should be the type of the JSON contract object which an be deserialized from the return response of the server if any, otherwise use string/object type which will be filled in as the entire string response
        private T ProcessHttp<T>(object requestContent, // JSON contract object to serialize and send up as the request content, if any
            string serverUrl, // the server URL
            string serverMethodPath, // the server method path
            requestMethod method, // type of HTTP method (get vs. put vs. post)
            int timeoutMilliseconds, // time before communication timeout (does not restrict time for the upload or download of files)
            uploadDownloadParams uploadDownload, // parameters if the method is for a file upload or download, or null otherwise
            HashSet<HttpStatusCode> validStatusCodes, // a HashSet with HttpStatusCodes which should be considered all possible successful return codes from the server
            ref CLHttpRestStatus status) // reference to the successful/failed state of communication
            where T : class // restrict T to an object type to allow default null return
        {
            // create the main request object for the provided uri location
            HttpWebRequest httpRequest = (HttpWebRequest)HttpWebRequest.Create(serverUrl + serverMethodPath);

            #region set request parameters
            // switch case to set the HTTP method (GET vs. POST vs. PUT); throw exception if not supported yet
            switch (method)
            {
                case requestMethod.get:
                    httpRequest.Method = CLDefinitions.HeaderAppendMethodGet;
                    break;
                case requestMethod.post:
                    httpRequest.Method = CLDefinitions.HeaderAppendMethodPost;
                    break;
                case requestMethod.put:
                    httpRequest.Method = CLDefinitions.HeaderAppendMethodPut;
                    break;

                default:
                    throw new ArgumentException("Unknown method: " + method.ToString());
            }

            // set more request parameters

            httpRequest.UserAgent = CLDefinitions.HeaderAppendCloudClient; // set client
            // Add the client type and version.  For the Windows client, it will be Wnn.  e.g., W01 for the 0.1 client.
            httpRequest.Headers[CLDefinitions.CLClientVersionHeaderName] = _copiedSettings.ClientVersion; // set client version
            httpRequest.Headers[CLDefinitions.HeaderKeyAuthorization] = CLDefinitions.HeaderAppendCWS0 +
                                CLDefinitions.HeaderAppendKey +
<<<<<<< HEAD
                                _credentials.Key + ", " +
                                CLDefinitions.HeaderAppendSignature +
                                        Helpers.GenerateAuthorizationHeaderToken(
                                            _credentials.Secret,
=======
                                _credential.Key + ", " +
                                CLDefinitions.HeaderAppendSignature +
                                        Helpers.GenerateAuthorizationHeaderToken(
                                            _credential.Secret,
>>>>>>> f957d5d7
                                            httpMethod: httpRequest.Method,
                                            pathAndQueryStringAndFragment: serverMethodPath);   // set the authentication token
            httpRequest.SendChunked = false; // do not send chunked
            httpRequest.Timeout = timeoutMilliseconds; // set timeout by input parameter, timeout does not apply to the amount of time it takes to perform uploading or downloading of a file

            // declare the bytes for the serialized request body content
            byte[] requestContentBytes;

            // for any communication which is not a file upload, determine the bytes which will be sent up in the request
            if (uploadDownload == null ||
                !(uploadDownload is uploadParams))
            {
                // if there is no content for the request (such as for an HTTP Get method call), then set the bytes as null
                if (requestContent == null)
                {
                    requestContentBytes = null;
                }
                // else if there is content for the request, then serialize the requestContent object and store the bytes to send up
                else
                {
                    // declare a string for the request body content
                    string requestString;
                    // create a stream for serializing the request object
                    using (MemoryStream requestMemory = new MemoryStream())
                    {
                        // serialize the request object into the stream with the appropriate serializer based on the input type, and if the type is not supported then throw an exception

                        Type requestType = requestContent.GetType();
                        DataContractJsonSerializer getRequestSerializer;
                        if (!SerializableRequestTypes.TryGetValue(requestType, out getRequestSerializer))
                        {
                            throw new ArgumentException("Unknown requestContent Type: " + requestType.FullName);
                        }

                        getRequestSerializer.WriteObject(requestMemory, requestContent);

                        // grab the string from the serialized data
                        requestString = Encoding.Default.GetString(requestMemory.ToArray());
                    }

                    // grab the bytes for the serialized request body content
                    requestContentBytes = Encoding.UTF8.GetBytes(requestString);

                    // configure request parameters based on a json request body content

                    httpRequest.ContentType = CLDefinitions.HeaderAppendContentTypeJson; // the request body content is json-formatted
                    httpRequest.ContentLength = requestContentBytes.LongLength; // set the size of the request content
                    httpRequest.Headers[CLDefinitions.HeaderKeyContentEncoding] = CLDefinitions.HeaderAppendContentEncoding; // the json content is utf8 encoded
                }
            }
            // else if communication is for a file upload, then set the appropriate request parameters
            else
            {
                httpRequest.ContentType = CLDefinitions.HeaderAppendContentTypeBinary; // content will be direct binary stream
                httpRequest.ContentLength = uploadDownload.ChangeToTransfer.Metadata.HashableProperties.Size ?? 0; // content length will be file size
                httpRequest.Headers[CLDefinitions.HeaderAppendStorageKey] = uploadDownload.ChangeToTransfer.Metadata.StorageKey; // add header for destination location of file
                httpRequest.Headers[CLDefinitions.HeaderAppendContentMD5] = ((uploadParams)uploadDownload).Hash; // set MD5 content hash for verification of upload stream
                httpRequest.KeepAlive = true; // do not close connection (is this needed?)
                requestContentBytes = null; // do not write content bytes since they will come from the Stream inside the upload object
            }
            #endregion

            #region trace request
            // if communication is supposed to be traced, then trace it
            if ((_copiedSettings.TraceType & TraceType.Communication) == TraceType.Communication)
            {
                // trace communication for the current request
                ComTrace.LogCommunication(_copiedSettings.TraceLocation, // location of trace file
                    _copiedSettings.DeviceId, // device id
                    _syncBoxId, // user id
                    CommunicationEntryDirection.Request, // direction is request
                    serverUrl + serverMethodPath, // location for the server method
                    true, // trace is enabled
                    httpRequest.Headers, // headers of request
                    ((uploadDownload != null && uploadDownload is uploadParams) // special condition for the request body content based on whether this is a file upload or not
                        ? "---File upload started---" // truncate the request body content to a predefined string so that the entire uploaded file is not written as content
                        : (requestContentBytes == null // condition on whether there were bytes to write in the request content body
                            ? null // if there were no bytes to write in the request content body, then log for none
                            : Encoding.UTF8.GetString(requestContentBytes))), // if there were no bytes to write in the request content body, then log them (in string form)
                    null, // no status code for requests
                    _copiedSettings.TraceExcludeAuthorization, // whether or not to exclude authorization information (like the authentication key)
                    httpRequest.Host, // host value which would be part of the headers (but cannot be pulled from headers directly)
                    ((requestContentBytes != null || (uploadDownload != null && uploadDownload is uploadParams))
                        ? httpRequest.ContentLength.ToString() // if the communication had bytes to upload from an input object or a stream to upload for a file, then set the content length value which would be part of the headers (but cannot be pulled from headers directly)
                        : null), // else if the communication would not have any request content, then log no content length header
                    (httpRequest.Expect == null ? "100-continue" : httpRequest.Expect), // expect value which would be part of the headers (but cannot be pulled from headers directly)
                    (httpRequest.KeepAlive ? "Keep-Alive" : "Close")); // keep-alive value which would be part of the headers (but cannot be pulled from headers directly)
            }
            #endregion

            // status setup is for file uploads and downloads which fire event callbacks to fire global status events
            #region status setup
            // define size to be used for status update event callbacks
            long storeSizeForStatus;
            // declare the time when the transfer started (inaccurate for file downloads since the time is set before the request for the download and not before the download actually starts)
            DateTime transferStartTime;

            // if this communiction is not for a file upload or download, then the status parameters won't be used and can be set as nothing
            if (uploadDownload == null)
            {
                storeSizeForStatus = 0;
                transferStartTime = DateTime.MinValue;
            }
            // else if this communication is for a file upload or download, then set the status event parameters
            else
            {
                // check to make sure this is in fact an upload or download
                if (!(uploadDownload is uploadParams)
                    && !(uploadDownload is downloadParams))
                {
                    throw new ArgumentException("uploadDownload must be either upload or download");
                }

                // set the status event parameters

                storeSizeForStatus = uploadDownload.ChangeToTransfer.Metadata.HashableProperties.Size ?? 0; // pull size from the change to transfer
                transferStartTime = DateTime.Now; // use the current local time as transfer start time
            }
            #endregion

            #region write request
            // if this communication is for a file upload or download, then process its request accordingly
            if (uploadDownload != null)
            {
                // get the request stream
                Stream httpRequestStream = null;

                // try/finally process the upload request (which actually uploads the file) or download request, finally dispose the request stream if it was set
                try
                {
                    // if the current communication is file upload, then upload the file
                    if (uploadDownload is uploadParams)
                    {
                        if (uploadDownload.StatusUpdate != null
                            && uploadDownload.StatusUpdateId != null)
                        {
                            try
                            {
                                uploadDownload.StatusUpdate((Guid)uploadDownload.StatusUpdateId,
                                    uploadDownload.ChangeToTransfer.EventId,
                                    uploadDownload.ChangeToTransfer.Direction,
                                    uploadDownload.RelativePathForStatus,
                                    0,
                                    (long)uploadDownload.ChangeToTransfer.Metadata.HashableProperties.Size,
                                    false);
                            }
                            catch
                            {
                            }
                        }

                        try
                        {
                            // grab the upload request stream asynchronously since it can take longer than the provided timeout milliseconds
                            httpRequestStream = AsyncGetUploadRequestStreamOrDownloadResponse(uploadDownload.ShutdownToken, httpRequest, upload: true) as Stream;
                        }
                        catch (WebException ex)
                        {
                            if (ex.Status == WebExceptionStatus.ConnectFailure)
                            {
                                status = CLHttpRestStatus.ConnectionFailed;
                            }

                            throw ex;
                        }

                        // if there was no request stream retrieved, then the request was cancelled so return cancelled
                        if (httpRequestStream == null)
                        {
                            status = CLHttpRestStatus.Cancelled;
                            return null;
                        }

                        // define a transfer buffer between the file and the upload stream
                        byte[] uploadBuffer = new byte[FileConstants.BufferSize];

                        // declare a count of the bytes read in each buffer read from the file
                        int bytesRead;
                        // define a count for the total amount of bytes uploaded so far
                        long totalBytesUploaded = 0;

                        if (uploadDownload.ProgressHolder != null)
                        {
                            lock (uploadDownload.ProgressHolder)
                            {
                                uploadDownload.ProgressHolder.Value = new TransferProgress(
                                    0,
                                    storeSizeForStatus);
                            }
                        }

                        if (uploadDownload.ACallback != null)
                        {
                            uploadDownload.ACallback(uploadDownload.AResult);
                        }

                        // loop till there are no more bytes to read, on the loop condition perform the buffer transfer from the file and store the read byte count
                        while ((bytesRead = ((uploadParams)uploadDownload).Stream.Read(uploadBuffer, 0, uploadBuffer.Length)) != 0)
                        {
                            // write the buffer from the file to the upload stream
                            httpRequestStream.Write(uploadBuffer, 0, bytesRead);
                            // add the number of bytes read on the current buffer transfer to the total bytes uploaded
                            totalBytesUploaded += bytesRead;

                            // check for sync shutdown
                            if (uploadDownload.ShutdownToken != null)
                            {
                                Monitor.Enter(uploadDownload.ShutdownToken);
                                try
                                {
                                    if (uploadDownload.ShutdownToken.Token.IsCancellationRequested)
                                    {
                                        status = CLHttpRestStatus.Cancelled;
                                        return null;
                                    }
                                }
                                finally
                                {
                                    Monitor.Exit(uploadDownload.ShutdownToken);
                                }
                            }

                            if (uploadDownload.ProgressHolder != null)
                            {
                                lock (uploadDownload.ProgressHolder)
                                {
                                    uploadDownload.ProgressHolder.Value = new TransferProgress(
                                        totalBytesUploaded,
                                        storeSizeForStatus);
                                }
                            }

                            if (uploadDownload.ACallback != null)
                            {
                                uploadDownload.ACallback(uploadDownload.AResult);
                            }

                            // fire event callbacks for status change on uploading
                            uploadDownload.StatusCallback(new CLStatusFileTransferUpdateParameters(
                                    transferStartTime, // time of upload start
                                    storeSizeForStatus, // total size of file
                                    uploadDownload.RelativePathForStatus, // relative path of file
                                    totalBytesUploaded), // bytes uploaded so far
                                uploadDownload.ChangeToTransfer); // the source of the event (the event itself)

                            if (uploadDownload.StatusUpdate != null
                                && uploadDownload.StatusUpdateId != null)
                            {
                                try
                                {
                                    uploadDownload.StatusUpdate((Guid)uploadDownload.StatusUpdateId,
                                        uploadDownload.ChangeToTransfer.EventId,
                                        uploadDownload.ChangeToTransfer.Direction,
                                        uploadDownload.RelativePathForStatus,
                                        totalBytesUploaded,
                                        (long)uploadDownload.ChangeToTransfer.Metadata.HashableProperties.Size,
                                        false);
                                }
                                catch
                                {
                                }
                            }
                        }

                        // upload is finished so stream can be disposed
                        ((uploadParams)uploadDownload).DisposeStream();
                    }
                    // else if the communication is a file download, write the request stream content from the serialized download request object
                    else
                    {
                        try
                        {
                            // grab the request stream for writing
                            httpRequestStream = httpRequest.GetRequestStream();
                        }
                        catch (WebException ex)
                        {
                            if (ex.Status == WebExceptionStatus.ConnectFailure)
                            {
                                status = CLHttpRestStatus.ConnectionFailed;
                            }

                            throw ex;
                        }

                        // write the request for the download
                        httpRequestStream.Write(requestContentBytes, 0, requestContentBytes.Length);
                    }
                }
                finally
                {
                    // dispose the request stream if it was set
                    if (httpRequestStream != null)
                    {
                        try
                        {
                            httpRequestStream.Dispose();
                        }
                        catch
                        {
                        }
                    }
                }
            }
            // else if the communication is neither an upload nor download and there is a serialized request object to write, then get the request stream and write to it
            else if (requestContentBytes != null)
            {
                // create a function to get the request Stream which can be used inline in a using statement which disposes the returned stream,
                // the additional functionality is to check for a specific error getting the request for connection failure
                Func<HttpWebRequest, GenericHolder<bool>, Stream> wrapGetRequest = (innerRequest, connectionFailedHolder) =>
                    {
                        if (innerRequest == null)
                        {
                            throw new NullReferenceException("innerRequest cannot be null");
                        }
                        if (connectionFailedHolder == null)
                        {
                            throw new NullReferenceException("connectionFailedHolder cannot be null");
                        }

                        try
                        {
                            return innerRequest.GetRequestStream();
                        }
                        catch (WebException ex)
                        {
                            if (ex.Status == WebExceptionStatus.ConnectFailure)
                            {
                                connectionFailedHolder.Value = true;
                            }

                            throw ex;
                        }
                    };

                // define a holder for whether the connection attempt failed
                GenericHolder<bool> connectionFailed = new GenericHolder<bool>(false);

                // try/finally to get the request stream and write the request content, finally check if it failed on connection attempt to mark the appropriate output status
                try
                {
                    using (Stream httpRequestStream = wrapGetRequest(httpRequest, connectionFailed))
                    {
                        httpRequestStream.Write(requestContentBytes, 0, requestContentBytes.Length);
                    }
                }
                finally
                {
                    if (connectionFailed.Value)
                    {
                        status = CLHttpRestStatus.ConnectionFailed;
                    }
                }
            }
            #endregion

            // define the web response outside the regions "get response" and "process response stream" so it can finally be closed (if it ever gets set); also for trace
            HttpWebResponse httpResponse = null; // communication response
            string responseBody = null; // string body content of response (for a string output is used instead of the response stream itself)
            Stream responseStream = null; // response stream (when the communication output is a deserialized object instead of a simple string representation)
            Stream serializationStream = null; // a possible copy of the response stream for when the stream has to be used both for trace and for deserializing a return object

            // try/catch/finally get the response and process its stream for output,
            // on error send a final status event if communication is for upload or download,
            // finally possibly trace if a string response was used and dispose any response/response streams
            try
            {
                #region get response
                // if the communication is a download, then grab the download response asynchronously so its time is not limited to the timeout milliseconds
                if (uploadDownload != null
                    && uploadDownload is downloadParams)
                {
                    // grab the download response asynchronously so its time is not limited to the timeout milliseconds
                    httpResponse = AsyncGetUploadRequestStreamOrDownloadResponse(uploadDownload.ShutdownToken, httpRequest, false) as HttpWebResponse;

                    // if there was no download response, then it was cancelled so return as such
                    if (httpRequest == null)
                    {
                        status = CLHttpRestStatus.Cancelled;
                        return null;
                    }
                }
                // else if the communication is not a download, then grab the response
                else
                {
                    // try/catch grab the communication response, on catch try to pull the response from the exception otherwise rethrow the exception
                    try
                    {
                        httpResponse = (HttpWebResponse)httpRequest.GetResponse();
                    }
                    catch (WebException ex)
                    {
                        if (ex.Response == null)
                        {
                            throw new NullReferenceException(String.Format("httpResponse GetResponse at URL {0}, MethodPath {1}",
                                        (serverUrl ?? "{missing serverUrl}"),
                                        (serverMethodPath ?? "{missing serverMethodPath}"))
                                        + " threw a WebException without a WebResponse");
                        }

                        httpResponse = (HttpWebResponse)ex.Response;
                    }
                }

                // if the status code of the response is not in the provided HashSet of those which represent success,
                // then try to provide a more specific return status and try to pull the content from the response as a string and throw an exception for invalid status code
                if (!validStatusCodes.Contains(httpResponse.StatusCode))
                {
                    // if response status code is a not found, then set the output status accordingly
                    if (httpResponse.StatusCode == HttpStatusCode.NotFound)
                    {
                        status = CLHttpRestStatus.NotFound;
                    }
                    // else if response status was not a not found and is a no content, then set the output status accordingly
                    else if (httpResponse.StatusCode == HttpStatusCode.NoContent)
                    {
                        status = CLHttpRestStatus.NoContent;
                    }
                    // else if the response status was neither a not found nor a no content and is an unauthorized, then set the output state accordingly
                    else if (httpResponse.StatusCode == HttpStatusCode.Unauthorized)
                    {
                        status = CLHttpRestStatus.NotAuthorized;
                    }
                    // else if response status was neither a not found nor a no content and is within the range of a server error (5XX), then set the output status accordingly
                    else
                    {
                        // define the cast int for the status code from the enumeration
                        int statusCodeInt = (int)httpResponse.StatusCode;

                        // if storage quota exceeded then use that status
                        if (statusCodeInt == 507 /* Storage quota exceeded code, not in the HttpStatusCode enumeration */)
                        {
                            status = CLHttpRestStatus.QuotaExceeded;
                        }
                        // else if storage quota not exceeded, perform the (5XX) code check for other server error
                        else if (((HttpStatusCode)(statusCodeInt - (statusCodeInt % 100))) == HttpStatusCode.InternalServerError)
                        {
                            status = CLHttpRestStatus.ServerError;
                        }
                    }

                    // try/catch to set the response body from the content of the response, on catch silence the error
                    try
                    {
                        // grab the response stream
                        using (Stream downloadResponseStream = httpResponse.GetResponseStream())
                        {
                            // read the response as UTF8 text
                            using (StreamReader downloadResponseStreamReader = new StreamReader(downloadResponseStream, Encoding.UTF8))
                            {
                                // set the response text
                                responseBody = downloadResponseStreamReader.ReadToEnd();
                            }
                        }
                    }
                    catch
                    {
                    }

                    // throw the exception for an invalid response
                    throw new Exception(String.Format("Invalid HTTP response status code at URL {0}, MethodPath {1}",
                        (serverUrl ?? "{missing serverUrl"),
                        (serverMethodPath ?? "{missing serverMethodPath")) +
                            ": " + ((int)httpResponse.StatusCode).ToString() +
                            (responseBody == null
                                ? string.Empty
                                : Environment.NewLine + "Response:" + Environment.NewLine +
                                    responseBody)); // either the default "incomplete" body or the body retrieved from the response content
                }
                #endregion

                #region process response stream
                // define an object for the communication return, defaulting to null
                T toReturn = null;

                // if the communication was an upload or a download, then process the response stream for a download (which is the download itself) or use a predefined return for an upload
                if (uploadDownload != null)
                {
                    // if communication is an upload, then use a predefined return
                    if (uploadDownload is uploadParams)
                    {
                        // set body as successful value
                        responseBody = "---File upload complete---";

                        // if we can use a string output for the return, then use it
                        if (typeof(T) == typeof(string)
                            || typeof(T) == typeof(object))
                        {
                            toReturn = (T)((object)responseBody);
                        }
                    }
                    // else if communication is a download, then process the actual download itself
                    else
                    {
                        // set the response body to a value that will be displayed if the actual response fails to process
                        responseBody = "---Incomplete file download---";

                        if (uploadDownload.StatusUpdate != null
                            && uploadDownload.StatusUpdateId != null)
                        {
                            try
                            {
                                uploadDownload.StatusUpdate((Guid)uploadDownload.StatusUpdateId,
                                    uploadDownload.ChangeToTransfer.EventId,
                                    uploadDownload.ChangeToTransfer.Direction,
                                    uploadDownload.RelativePathForStatus,
                                    0,
                                    (long)uploadDownload.ChangeToTransfer.Metadata.HashableProperties.Size,
                                    false);
                            }
                            catch
                            {
                            }
                        }

                        // create a new unique id for the download
                        Guid newTempFile = Guid.NewGuid();

                        // if a callback was provided to fire before a download starts, then fire it
                        if (((downloadParams)uploadDownload).BeforeDownloadCallback != null)
                        {
                            ((downloadParams)uploadDownload).BeforeDownloadCallback(newTempFile, ((downloadParams)uploadDownload).BeforeDownloadUserState);
                        }

                        // calculate location for downloading the file
                        string newTempFileString = ((downloadParams)uploadDownload).TempDownloadFolderPath + "\\" + ((Guid)newTempFile).ToString("N");

                        if (uploadDownload.ProgressHolder != null)
                        {
                            lock (uploadDownload.ProgressHolder)
                            {
                                uploadDownload.ProgressHolder.Value = new TransferProgress(
                                    0,
                                    storeSizeForStatus);
                            }
                        }

                        if (uploadDownload.ACallback != null)
                        {
                            uploadDownload.ACallback(uploadDownload.AResult);
                        }

                        // get the stream of the download
                        using (Stream downloadResponseStream = httpResponse.GetResponseStream())
                        {
                            // create a stream by creating a non-shared writable file at the file path
                            using (FileStream tempFileStream = new FileStream(newTempFileString, FileMode.Create, FileAccess.Write, FileShare.None))
                            {
                                // define a count for the total bytes downloaded
                                long totalBytesDownloaded = 0;
                                // create the buffer for transferring bytes from the download stream to the file stream
                                byte[] data = new byte[CLDefinitions.SyncConstantsResponseBufferSize];
                                // declare an int for the amount of bytes read in each buffer transfer
                                int read;

                                // loop till there are no more bytes to read, on the loop condition perform the buffer transfer from the download stream and store the read byte count
                                while ((read = downloadResponseStream.Read(data, 0, data.Length)) > 0)
                                {
                                    // write the current buffer to the file
                                    tempFileStream.Write(data, 0, read);
                                    // append the count of the read bytes on this buffer transfer to the total downloaded
                                    totalBytesDownloaded += read;

                                    // check for sync shutdown
                                    if (uploadDownload.ShutdownToken != null)
                                    {
                                        Monitor.Enter(uploadDownload.ShutdownToken);
                                        try
                                        {
                                            if (uploadDownload.ShutdownToken.Token.IsCancellationRequested)
                                            {
                                                status = CLHttpRestStatus.Cancelled;
                                                return null;
                                            }
                                        }
                                        finally
                                        {
                                            Monitor.Exit(uploadDownload.ShutdownToken);
                                        }
                                    }

                                    if (uploadDownload.ProgressHolder != null)
                                    {
                                        lock (uploadDownload.ProgressHolder)
                                        {
                                            uploadDownload.ProgressHolder.Value = new TransferProgress(
                                                totalBytesDownloaded,
                                                storeSizeForStatus);
                                        }
                                    }

                                    if (uploadDownload.ACallback != null)
                                    {
                                        uploadDownload.ACallback(uploadDownload.AResult);
                                    }

                                    if (uploadDownload.StatusUpdate != null
                                        && uploadDownload.StatusUpdateId != null)
                                    {
                                        try
                                        {
                                            uploadDownload.StatusUpdate((Guid)uploadDownload.StatusUpdateId,
                                                uploadDownload.ChangeToTransfer.EventId,
                                                uploadDownload.ChangeToTransfer.Direction,
                                                uploadDownload.RelativePathForStatus,
                                                totalBytesDownloaded,
                                                (long)uploadDownload.ChangeToTransfer.Metadata.HashableProperties.Size,
                                                false);
                                        }
                                        catch
                                        {
                                        }
                                    }

                                    // fire event callbacks for status change on uploading
                                    uploadDownload.StatusCallback(
                                        new CLStatusFileTransferUpdateParameters(
                                                transferStartTime, // start time for download
                                                storeSizeForStatus, // total file size
                                                uploadDownload.RelativePathForStatus, // relative path of file
                                                totalBytesDownloaded), // current count of completed download bytes
                                        uploadDownload.ChangeToTransfer); // the source of the event, the event itself
                                }
                                // flush file stream to finish the file
                                tempFileStream.Flush();
                            }
                        }

                        // set the file attributes so when the file move triggers a change in the event source its metadata should match the current event;
                        // also, perform each attribute change with up to 4 retries since it seems to throw errors under normal conditions (if it still fails then it rethrows the exception);
                        // attributes to set: creation time, last modified time, and last access time

                        Helpers.RunActionWithRetries(() => System.IO.File.SetCreationTimeUtc(newTempFileString, uploadDownload.ChangeToTransfer.Metadata.HashableProperties.CreationTime), true);
                        Helpers.RunActionWithRetries(() => System.IO.File.SetLastAccessTimeUtc(newTempFileString, uploadDownload.ChangeToTransfer.Metadata.HashableProperties.LastTime), true);
                        Helpers.RunActionWithRetries(() => System.IO.File.SetLastWriteTimeUtc(newTempFileString, uploadDownload.ChangeToTransfer.Metadata.HashableProperties.LastTime), true);


                        // fire callback to perform the actual move of the temp file to the final destination
                        ((downloadParams)uploadDownload).AfterDownloadCallback(newTempFileString, // location of temp file
                            uploadDownload.ChangeToTransfer,
                            ref responseBody, // reference to response string (sets to "---Completed file download---" on success)
                            ((downloadParams)uploadDownload).AfterDownloadUserState, // timer for failure queue
                            newTempFile); // id for the downloaded file

                        // if the after downloading callback set the response to null, then replace it saying it was null
                        if (responseBody == null)
                        {
                            responseBody = "---responseBody set to null---";
                        }

                        // if a string can be output as the return type, then return the response (which is not the actual download, but a simple string status representation)
                        if (typeof(T) == typeof(string)
                            || typeof(T) == typeof(object))
                        {
                            toReturn = (T)((object)responseBody);
                        }
                    }
                }
                // else if the communication was neither an upload nor a download, then process the response stream for return
                else
                {
                    // declare the serializer which will be used to deserialize the response content for output
                    DataContractJsonSerializer outSerializer;
                    // try to get the serializer for the output by the type of output from dictionary and if successful, process response content as stream to deserialize
                    if (SerializableResponseTypes.TryGetValue(typeof(T), out outSerializer))
                    {
                        // grab the stream for response content
                        responseStream = httpResponse.GetResponseStream();

                        // set the stream for processing the response by a copy of the communication stream (if trace enabled) or the communication stream itself (if trace is not enabled)
                        serializationStream = (((_copiedSettings.TraceType & TraceType.Communication) == TraceType.Communication)
                            ? Helpers.CopyHttpWebResponseStreamAndClose(responseStream) // if trace is enabled, then copy the communications stream to a memory stream
                            : responseStream); // if trace is not enabled, use the communication stream

                        // if tracing communication, then trace communication
                        if ((_copiedSettings.TraceType & TraceType.Communication) == TraceType.Communication)
                        {
                            // log communication for stream body
                            ComTrace.LogCommunication(_copiedSettings.TraceLocation, // trace file location
                                _copiedSettings.DeviceId, // device id
                                _syncBoxId, // user id
                                CommunicationEntryDirection.Response, // communication direction is response
                                serverUrl + serverMethodPath, // input parameter method path
                                true, // trace is enabled
                                httpResponse.Headers, // response headers
                                serializationStream, // copied response stream
                                (int)httpResponse.StatusCode, // status code of the response
                                _copiedSettings.TraceExcludeAuthorization); // whether to include authorization in the trace (such as the authentication key)
                        }

                        // deserialize the response content into the appropriate json contract object
                        toReturn = (T)outSerializer.ReadObject(serializationStream);
                    }
                    // else if the output type is not in the dictionary of those serializable and if the output type is either object or string,
                    // then process the response content as a string to output directly
                    else if (typeof(T) == typeof(string)
                        || (typeof(T) == typeof(object)))
                    {
                        // grab the stream from the response content
                        responseStream = httpResponse.GetResponseStream();

                        // create a reader for the response content
                        using (TextReader purgeResponseStreamReader = new StreamReader(responseStream, Encoding.UTF8))
                        {
                            // set the error string from the response
                            toReturn = (T)((object)purgeResponseStreamReader.ReadToEnd());
                        }
                    }
                    // else if the output type is not in the dictionary of those serializable and if the output type is also neither object nor string,
                    // then throw an argument exception
                    else
                    {
                        throw new ArgumentException("T is not a serializable output type nor object/string");
                    }
                }

                // if the code has not thrown an exception by now then it was successful so mark it so in the output
                status = CLHttpRestStatus.Success;
                // return any object set to return for the response, if any
                return toReturn;
                #endregion
            }
            catch
            {
                // if there was an event for the upload or download, then fire the event callback for a final transfer status
                if (uploadDownload != null
                    && (uploadDownload is uploadParams
                        || uploadDownload is downloadParams))
                {
                    // try/catch fire the event callback for final transfer status, silencing errors
                    try
                    {
                        uploadDownload.StatusCallback(
                            new CLStatusFileTransferUpdateParameters(
                                transferStartTime, // retrieve the upload start time

                                // need to send a file size which matches the total uploaded bytes so they are equal to cancel the status
                                uploadDownload.ChangeToTransfer.Metadata.HashableProperties.Size ?? 0,

                                // try to build the same relative path that would be used in the normal status, falling back first to the full path then to an empty string
                                uploadDownload.RelativePathForStatus,

                                // need to send a total uploaded bytes which matches the file size so they are equal to cancel the status
                                uploadDownload.ChangeToTransfer.Metadata.HashableProperties.Size ?? 0),
                            uploadDownload.ChangeToTransfer); // sender of event (the event itself)
                    }
                    catch
                    {
                    }

                    if (uploadDownload.StatusUpdate != null
                        && uploadDownload.StatusUpdateId != null)
                    {
                        try
                        {
                            uploadDownload.StatusUpdate((Guid)uploadDownload.StatusUpdateId,
                                uploadDownload.ChangeToTransfer.EventId,
                                uploadDownload.ChangeToTransfer.Direction,
                                uploadDownload.RelativePathForStatus,
                                uploadDownload.ChangeToTransfer.Metadata.HashableProperties.Size ?? 0,
                                uploadDownload.ChangeToTransfer.Metadata.HashableProperties.Size ?? 0,
                                false);
                        }
                        catch
                        {
                        }
                    }
                }

                // rethrow
                throw;
            }
            finally
            {
                // for communication logging, log communication if it hasn't already been logged in stream deserialization or dispose the serialization stream
                if ((_copiedSettings.TraceType & TraceType.Communication) == TraceType.Communication)
                {
                    // if there was no stream set for deserialization, then the response was handled as a string and needs to be logged here as such
                    if (serializationStream == null)
                    {
                        if (httpResponse != null)
                        {
                            // log communication for string body
                            ComTrace.LogCommunication(_copiedSettings.TraceLocation, // trace file location
                                _copiedSettings.DeviceId, // device id
                                _syncBoxId, // user id
                                CommunicationEntryDirection.Response, // communication direction is response
                                serverUrl + serverMethodPath, // input parameter method path
                                true, // trace is enabled
                                httpResponse.Headers, // response headers
                                responseBody, // response body (either an overridden string that says "complete" or "incomplete" or an error message from the actual response)
                                (int)httpResponse.StatusCode, // status code of the response
                                _copiedSettings.TraceExcludeAuthorization); // whether to include authorization in the trace (such as the authentication key)
                        }
                    }
                    // else if there was a stream set for deserialization then the response was already logged, but it still needs to be disposed here
                    else if (serializationStream != null)
                    {
                        try
                        {
                            serializationStream.Dispose();
                        }
                        catch
                        {
                        }
                    }
                }

                // if there was a response stream retrieved then try to dispose it
                if (responseStream != null)
                {
                    try
                    {
                        responseStream.Dispose();
                    }
                    catch
                    {
                    }
                }

                // if there was a response retrieved then try to close it
                if (httpResponse != null)
                {
                    try
                    {
                        httpResponse.Close();
                    }
                    catch
                    {
                    }
                }
            }
        }

        // a dual-function wrapper for making asynchronous calls for either retrieving an upload request stream or retrieving a download response
        private static object AsyncGetUploadRequestStreamOrDownloadResponse(CancellationTokenSource shutdownToken, HttpWebRequest httpRequest, bool upload)
        {
            // declare the output object which would be either a Stream for upload request or an HttpWebResponse for a download response
            object toReturn;

            // create new async holder used to make async http calls synchronous
            AsyncRequestHolder requestOrResponseHolder = new AsyncRequestHolder(shutdownToken);

            // declare result from async http call
            IAsyncResult requestOrResponseAsyncResult;

            // lock on async holder for modification
            lock (requestOrResponseHolder)
            {
                // create a callback which handles the IAsyncResult style used in wrapping an asyncronous method to make it synchronous
                AsyncCallback requestOrResponseCallback = new AsyncCallback(MakeAsyncRequestSynchronous);

                // if this helper was called for an upload, then the action is for the request stream
                if (upload)
                {
                    // begin getting the upload request stream asynchronously, using callback which will take the async holder and make the request synchronous again, storing the result
                    requestOrResponseAsyncResult = httpRequest.BeginGetRequestStream(requestOrResponseCallback, requestOrResponseHolder);
                }
                // else if this helper was called for a download, then the action is for the response
                else
                {
                    // begin getting the download response asynchronously, using callback which will take the async holder and make the request synchronous again, storing the result
                    requestOrResponseAsyncResult = httpRequest.BeginGetResponse(requestOrResponseCallback, requestOrResponseHolder);
                }

                // if the request was not already completed synchronously, wait on it to complete
                if (!requestOrResponseHolder.CompletedSynchronously)
                {
                    // wait on the request to become synchronous again
                    Monitor.Wait(requestOrResponseHolder);
                }
            }

            // if there was an error that occurred on the async http call, then rethrow the error
            if (requestOrResponseHolder.Error != null)
            {
                throw requestOrResponseHolder.Error;
            }

            // if the http call was cancelled, then return immediately with default
            if (requestOrResponseHolder.IsCanceled)
            {
                return null;
            }

            // if this helper was called for an upload, then the action is for the request stream
            if (upload)
            {
                toReturn = httpRequest.EndGetRequestStream(requestOrResponseAsyncResult);
            }
            // else if this helper was called for a download, then the action is for the response
            else
            {
                // try/catch to retrieve the response and on catch try to pull the response from the exception otherwise rethrow the exception
                try
                {
                    toReturn = httpRequest.EndGetResponse(requestOrResponseAsyncResult);
                }
                catch (WebException ex)
                {
                    if (ex.Response == null)
                    {
                        throw new NullReferenceException("Download httpRequest EndGetResponse threw a WebException without a WebResponse", ex);
                    }

                    toReturn = ex.Response;
                }
            }

            // output the retrieved request stream or the retrieved response
            return toReturn;
        }

        /// <summary>
        /// Async HTTP operation holder used to help make async calls synchronous
        /// </summary>
        private sealed class AsyncRequestHolder
        {
            /// <summary>
            /// Whether IAsyncResult was found to be CompletedSynchronously: if so, do not Monitor.Wait
            /// </summary>
            public bool CompletedSynchronously
            {
                get
                {
                    return _completedSynchronously;
                }
            }
            /// <summary>
            /// Mark this when IAsyncResult was found to be CompletedSynchronously
            /// </summary>
            public void MarkCompletedSynchronously()
            {
                _completedSynchronously = true;
            }
            // storage for CompletedSynchronously, only marked when true so default to false
            private bool _completedSynchronously = false;

            /// <summary>
            /// cancelation token to check between async calls to cancel out of the operation
            /// </summary>
            public CancellationTokenSource FullShutdownToken
            {
                get
                {
                    return _fullShutdownToken;
                }
            }
            private readonly CancellationTokenSource _fullShutdownToken;

            /// <summary>
            /// Constructor for the async HTTP operation holder
            /// </summary>
            /// <param name="FullShutdownToken">Token to check for cancelation upon async calls</param>
            public AsyncRequestHolder(CancellationTokenSource FullShutdownToken)
            {
                // store the cancellation token
                this._fullShutdownToken = FullShutdownToken;
            }

            /// <summary>
            /// Whether the current async HTTP operation holder detected cancellation
            /// </summary>
            public bool IsCanceled
            {
                get
                {
                    return _isCanceled;
                }
            }
            // storage for cancellation
            private bool _isCanceled = false;

            /// <summary>
            /// Marks the current async HTTP operation holder as cancelled
            /// </summary>
            public void Cancel()
            {
                _isCanceled = true;
            }

            /// <summary>
            /// Any error that happened during current async HTTP operation
            /// </summary>
            public Exception Error
            {
                get
                {
                    return _error;
                }
            }
            // storage for any error that occurs
            private Exception _error = null;

            /// <summary>
            /// Marks the current async HTTP operation holder with any error that occurs
            /// </summary>
            /// <param name="toMark"></param>
            public void MarkException(Exception toMark)
            {
                // null coallesce the exception with a new exception that the exception was null
                _error = toMark ?? new NullReferenceException("toMark is null");
                // lock on this current async HTTP operation holder for pulsing waiters
                lock (this)
                {
                    Monitor.Pulse(this);
                }
            }
        }

        // Method to make async HTTP operations synchronous which can be ; requires passing an AsyncRequestHolder as the userstate
        private static void MakeAsyncRequestSynchronous(IAsyncResult makeSynchronous)
        {
            // try cast userstate as AsyncRequestHolder
            AsyncRequestHolder castHolder = makeSynchronous.AsyncState as AsyncRequestHolder;

            // ensure the cast userstate was successful
            if (castHolder == null)
            {
                throw new NullReferenceException("makeSynchronous AsyncState must be castable as AsyncRequestHolder");
            }

            // try/catch check for completion or cancellation to pulse the AsyncRequestHolder, on catch mark the exception in the AsyncRequestHolder (which will also pulse out)
            try
            {
                // if marked as completed synchronously pass through to the userstate which is used within the callstack to prevent blocking on Monitor.Wait
                if (makeSynchronous.CompletedSynchronously)
                {
                    lock (castHolder)
                    {
                        castHolder.MarkCompletedSynchronously();
                    }
                }

                // if asynchronous task completed, then pulse the AsyncRequestHolder
                if (makeSynchronous.IsCompleted)
                {
                    if (!makeSynchronous.CompletedSynchronously)
                    {
                        lock (castHolder)
                        {
                            Monitor.Pulse(castHolder);
                        }
                    }
                }
                // else if asychronous task is not completed, then check for cancellation
                else if (castHolder.FullShutdownToken != null)
                {
                    // check for cancellation
                    Monitor.Enter(castHolder.FullShutdownToken);
                    try
                    {
                        // if cancelled, then mark the AsyncRequestHolder as cancelled and pulse out
                        if (castHolder.FullShutdownToken.Token.IsCancellationRequested)
                        {
                            castHolder.Cancel();

                            if (!makeSynchronous.CompletedSynchronously)
                            {
                                lock (castHolder)
                                {
                                    Monitor.Pulse(castHolder);
                                }
                            }
                        }
                    }
                    finally
                    {
                        Monitor.Exit(castHolder.FullShutdownToken);
                    }
                }
            }
            catch (Exception ex)
            {
                // mark AsyncRequestHolder with error (which will also pulse out)
                castHolder.MarkException(ex);
            }
        }

        // simple enumeration of currently supported HTTP methods
        private enum requestMethod : byte
        {
            put,
            get,
            post
        }

        // class which is inherited by both the class for storing upload parameters and the class for storing download parameters, with the common properties between them
        private abstract class uploadDownloadParams
        {
            /// <summary>
            /// Path for the file where it would look on disk after truncating the location of the sync directory from the beginning
            /// </summary>
            public string RelativePathForStatus
            {
                get
                {
                    return _relativePathForStatus;
                }
            }
            private readonly string _relativePathForStatus;

            /// <summary>
            /// A handler delegate to be fired whenever there is new status information for an upload or download (the progress of the upload/download or completion)
            /// </summary>
            public SendUploadDownloadStatus StatusCallback
            {
                get
                {
                    return _statusCallback;
                }
            }
            private readonly SendUploadDownloadStatus _statusCallback;

            /// <summary>
            /// UserState object which is required for calling the StatusCallback for sending status information events
            /// </summary>
            public FileChange ChangeToTransfer
            {
                get
                {
                    return _changeToTransfer;
                }
            }
            private readonly FileChange _changeToTransfer;

            /// <summary>
            /// A non-required (possibly null) user-provided token source which is checked through an upload or download in order to cancel it
            /// </summary>
            public CancellationTokenSource ShutdownToken
            {
                get
                {
                    return _shutdownToken;
                }
            }
            private readonly CancellationTokenSource _shutdownToken;

            /// <summary>
            /// Callback which may be provided by a user to fire for status updates
            /// </summary>
            public AsyncCallback ACallback
            {
                get
                {
                    return _aCallback;
                }
            }
            private readonly AsyncCallback _aCallback;

            /// <summary>
            /// Asynchronous result to be passed upon firing the asynchronous callback
            /// </summary>
            public IAsyncResult AResult
            {
                get
                {
                    return _aResult;
                }
            }
            private readonly IAsyncResult _aResult;

            /// <summary>
            /// Holder for the progress state which can be queried by the user
            /// </summary>
            public GenericHolder<TransferProgress> ProgressHolder
            {
                get
                {
                    return _progressHolder;
                }
            }
            private readonly GenericHolder<TransferProgress> _progressHolder;

            /// <summary>
            /// Callback to fire upon status updates, used internally for getting status from CLSync
            /// </summary>
            public FileTransferStatusUpdateDelegate StatusUpdate
            {
                get
                {
                    return _statusUpdate;
                }
            }
            private readonly FileTransferStatusUpdateDelegate _statusUpdate;

            public Nullable<Guid> StatusUpdateId
            {
                get
                {
                    return _statusUpdateId;
                }
            }
            private readonly Nullable<Guid> _statusUpdateId;

            /// <summary>
            /// The constructor for this abstract base object with all parameters corresponding to all properties
            /// </summary>
            /// <param name="StatusCallback">A handler delegate to be fired whenever there is new status information for an upload or download (the progress of the upload/download or completion)</param>
            /// <param name="ChangeToTransfer">UserState object which is required for calling the StatusCallback for sending status information events</param>
            /// <param name="ShutdownToken">A non-required (possibly null) user-provided token source which is checked through an upload or download in order to cancel it</param>
            /// <param name="SyncRootFullPath">Full path to the root directory being synced</param>
            /// <param name="ACallback">User-provided callback to fire upon asynchronous operation</param>
            /// <param name="AResult">Asynchronous result for firing async callbacks</param>
            /// <param name="ProgressHolder">Holder for a progress state which can be queried by the user</param>
            public uploadDownloadParams(SendUploadDownloadStatus StatusCallback, FileChange ChangeToTransfer, CancellationTokenSource ShutdownToken, string SyncRootFullPath, AsyncCallback ACallback, IAsyncResult AResult, GenericHolder<TransferProgress> ProgressHolder, FileTransferStatusUpdateDelegate StatusUpdate, Nullable<Guid> StatusUpdateId)
            {
                // check for required parameters and error out if not set

                if (ChangeToTransfer == null)
                {
                    throw new NullReferenceException("ChangeToTransfer cannot be null");
                }
                if (ChangeToTransfer.Metadata == null)
                {
                    throw new NullReferenceException("ChangeToTransfer Metadata cannot be null");
                }
                if (ChangeToTransfer.Metadata.HashableProperties.Size == null)
                {
                    throw new NullReferenceException("ChangeToTransfer Metadata HashableProperties Size cannot be null");
                }
                if (((long)ChangeToTransfer.Metadata.HashableProperties.Size) < 0)
                {
                    throw new ArgumentException("ChangeToTransfer Metadata HashableProperties Size must be greater than or equal to zero");
                }
                if (ChangeToTransfer.Metadata.StorageKey == null)
                {
                    throw new ArgumentException("ChangeToTransfer Metadata StorageKey cannot be null");
                }
                if (ChangeToTransfer.NewPath == null)
                {
                    throw new NullReferenceException("ChangeToTransfer NewPath cannot be null");
                }
                if (StatusCallback == null)
                {
                    throw new NullReferenceException("StatusCallback cannot be null");
                }

                // set the readonly properties for this instance from the construction parameters

                this._statusCallback = StatusCallback;
                this._changeToTransfer = ChangeToTransfer;
                this._relativePathForStatus = this.ChangeToTransfer.NewPath.GetRelativePath((SyncRootFullPath ?? string.Empty), false); // relative path is calculated from full path to file minus full path to sync directory
                this._shutdownToken = ShutdownToken;
                this._aCallback = ACallback;
                this._aResult = AResult;
                this._progressHolder = ProgressHolder;
                this._statusUpdate = StatusUpdate;
                this._statusUpdateId = StatusUpdateId;
            }
        }

        // class for storing download properties which inherits abstract base uploadDownloadParams which stores more necessary properties
        private sealed class downloadParams : uploadDownloadParams
        {
            /// <summary>
            /// A non-required (possibly null) event handler for before a download starts
            /// </summary>
            public BeforeDownloadToTempFile BeforeDownloadCallback
            {
                get
                {
                    return _beforeDownloadCallback;
                }
            }
            private readonly BeforeDownloadToTempFile _beforeDownloadCallback;

            /// <summary>
            /// UserState object passed through as-is when the BeforeDownloadCallback handler is fired
            /// </summary>
            public object BeforeDownloadUserState
            {
                get
                {
                    return _beforeDownloadUserState;
                }
            }
            private readonly object _beforeDownloadUserState;

            /// <summary>
            /// Event handler for after a download completes which needs to move the file from the temp location to its final location and set the response body to "---Completed file download---"
            /// </summary>
            public AfterDownloadToTempFile AfterDownloadCallback
            {
                get
                {
                    return _afterDownloadCallback;
                }
            }
            private readonly AfterDownloadToTempFile _afterDownloadCallback;

            /// <summary>
            /// UserState object passed through as-is when the AfterDownloadCallback handler is fired
            /// </summary>
            public object AfterDownloadUserState
            {
                get
                {
                    return _afterDownloadUserState;
                }
            }
            private readonly object _afterDownloadUserState;

            /// <summary>
            /// Full path location to the directory where temporary download files will be stored
            /// </summary>
            public string TempDownloadFolderPath
            {
                get
                {
                    return _tempDownloadFolderPath;
                }
            }
            private readonly string _tempDownloadFolderPath;

            /// <summary>
            /// The sole constructor for this class with all parameters corresponding to all properties in this class and within its base class uploadDownloadParams
            /// </summary>
            /// <param name="StatusCallback">A handler delegate to be fired whenever there is new status information for an upload or download (the progress of the upload/download or completion)</param>
            /// <param name="ChangeToTransfer">UserState object which is required for calling the StatusCallback for sending status information events</param>
            /// <param name="ShutdownToken">A non-required (possibly null) user-provided token source which is checked through an upload or download in order to cancel it</param>
            /// <param name="SyncRootFullPath">Full path to the root directory being synced</param>
            /// <param name="AfterDownloadCallback">Event handler for after a download completes which needs to move the file from the temp location to its final location and set the response body to "---Completed file download---"</param>
            /// <param name="AfterDownloadUserState">UserState object passed through as-is when the AfterDownloadCallback handler is fired</param>
            /// <param name="TempDownloadFolderPath">Full path location to the directory where temporary download files will be stored</param>
            /// <param name="ACallback">User-provided callback to fire upon asynchronous operation</param>
            /// <param name="AResult">Asynchronous result for firing async callbacks</param>
            /// <param name="ProgressHolder">Holder for a progress state which can be queried by the user</param>
            /// <param name="BeforeDownloadCallback">A non-required (possibly null) event handler for before a download starts</param>
            /// <param name="BeforeDownloadUserState">UserState object passed through as-is when the BeforeDownloadCallback handler is fired</param>
            public downloadParams(AfterDownloadToTempFile AfterDownloadCallback, object AfterDownloadUserState, string TempDownloadFolderPath, SendUploadDownloadStatus StatusCallback, FileChange ChangeToTransfer, CancellationTokenSource ShutdownToken, string SyncRootFullPath, AsyncCallback ACallback, IAsyncResult AResult, GenericHolder<TransferProgress> ProgressHolder, FileTransferStatusUpdateDelegate StatusUpdate, Nullable<Guid> StatusUpdateId, BeforeDownloadToTempFile BeforeDownloadCallback = null, object BeforeDownloadUserState = null)
                : base(StatusCallback, ChangeToTransfer, ShutdownToken, SyncRootFullPath, ACallback, AResult, ProgressHolder, StatusUpdate, StatusUpdateId)
            {
                // additional checks for parameters which were not already checked via the abstract base constructor

                if (base.ChangeToTransfer.Direction != SyncDirection.From)
                {
                    throw new ArgumentException("Invalid ChangeToTransfer Direction for a download: " + base.ChangeToTransfer.Direction.ToString());
                }
                //// I changed my mind about this one. We can allow the before download callback to be null.
                //// But, the after download callback is still required since that needs to perform the actual file move operation from temp directory to final location.
                //if (BeforeDownloadCallback == null)
                //{
                //    throw new NullReferenceException("BeforeDownloadCallback cannot be null");
                //}
                if (AfterDownloadCallback == null)
                {
                    throw new NullReferenceException("AfterDownloadCallback cannot be null");
                }

                // set all the readonly fields for public properties by all the parameters which were not passed to the abstract base class

                this._beforeDownloadCallback = BeforeDownloadCallback;
                this._beforeDownloadUserState = BeforeDownloadUserState;
                this._afterDownloadCallback = AfterDownloadCallback;
                this._afterDownloadUserState = AfterDownloadUserState;
                this._tempDownloadFolderPath = TempDownloadFolderPath;
            }
        }

        // class for storing download properties which inherits abstract base uploadDownloadParams which stores more necessary properties
        private sealed class uploadParams : uploadDownloadParams
        {
            /// <summary>
            /// Stream which will be read from to buffer to write into the upload stream, or null if already disposed
            /// </summary>
            public Stream Stream
            {
                get
                {
                    return (_streamDisposed
                        ? null
                        : _stream);
                }
            }
            private readonly Stream _stream;

            /// <summary>
            /// Disposes Stream for the upload if it was not already disposed and marks that it was disposed; not thread-safe disposal checking
            /// </summary>
            public void DisposeStream()
            {
                if (!_streamDisposed)
                {
                    try
                    {
                        _stream.Dispose();
                    }
                    catch
                    {
                    }
                    _streamDisposed = true;
                }
            }
            private bool _streamDisposed = false;

            /// <summary>
            /// MD5 hash lowercase hexadecimal string for the entire upload content
            /// </summary>
            public string Hash
            {
                get
                {
                    return _hash;
                }
            }
            private readonly string _hash;

            /// <summary>
            /// The sole constructor for this class with all parameters corresponding to all properties in this class and within its base class uploadDownloadParams
            /// </summary>
            /// <param name="StatusCallback">A handler delegate to be fired whenever there is new status information for an upload or download (the progress of the upload/download or completion)</param>
            /// <param name="ChangeToTransfer">UserState object which is required for calling the StatusCallback for sending status information events; also used to retrieve the StorageKey and MD5 hash for upload</param>
            /// <param name="ShutdownToken">A non-required (possibly null) user-provided token source which is checked through an upload or download in order to cancel it</param>
            /// <param name="SyncRootFullPath">Full path to the root directory being synced</param>
            /// <param name="Stream">Stream which will be read from to buffer to write into the upload stream, or null if already disposed</param>
            /// <param name="ACallback">User-provided callback to fire upon asynchronous operation</param>
            /// <param name="AResult">Asynchronous result for firing async callbacks</param>
            /// <param name="ProgressHolder">Holder for a progress state which can be queried by the user</param>
            public uploadParams(Stream Stream, SendUploadDownloadStatus StatusCallback, FileChange ChangeToTransfer, CancellationTokenSource ShutdownToken, string SyncRootFullPath, AsyncCallback ACallback, IAsyncResult AResult, GenericHolder<TransferProgress> ProgressHolder, FileTransferStatusUpdateDelegate StatusUpdate, Nullable<Guid> StatusUpdateId)
                : base(StatusCallback, ChangeToTransfer, ShutdownToken, SyncRootFullPath, ACallback, AResult, ProgressHolder, StatusUpdate, StatusUpdateId)
            {
                // additional checks for parameters which were not already checked via the abstract base constructor

                if (Stream == null)
                {
                    throw new Exception("Stream cannot be null");
                }
                if (base.ChangeToTransfer.Metadata.StorageKey == null)
                {
                    throw new Exception("ChangeToTransfer Metadata StorageKey cannot be null");
                }
                if (base.ChangeToTransfer.Direction != SyncDirection.To)
                {
                    throw new ArgumentException("Invalid ChangeToTransfer Direction for an upload: " + base.ChangeToTransfer.Direction.ToString());
                }

                // hash is used in http header for MD5 validation of content stream
                CLError retrieveHashError = this.ChangeToTransfer.GetMD5LowercaseString(out this._hash);
                if (retrieveHashError != null)
                {
                    throw new AggregateException("Unable to retrieve MD5 from ChangeToTransfer", retrieveHashError.GrabExceptions());
                }
                if (this._hash == null)
                {
                    throw new NullReferenceException("ChangeToTransfer must have an MD5 hash");
                }

                // set the readonly field for the public property by all the parameters which were not passed to the abstract base class

                this._stream = Stream;
            }
        }
        #endregion
    }

    /// <summary>
    /// Handler called whenever progress has been made uploading or downloading a file or if the file was cancelled or completed
    /// </summary>
    /// <param name="status">The parameters which describe the progress itself</param>
    /// <param name="eventSource">The FileChange describing the change to upload or download</param>
    internal delegate void SendUploadDownloadStatus(CLStatusFileTransferUpdateParameters status, FileChange eventSource);

    /// <summary>
    /// Handler called before a download starts with the temporary file id (used as filename for the download in the temp download folder) and passes through UserState
    /// </summary>
    /// <param name="tempId">Unique ID created for the file and used as the file's name in the temp download directory</param>
    /// <param name="UserState">Object passed through from the download method call specific to before download</param>
    public delegate void BeforeDownloadToTempFile(Guid tempId, object UserState);

    /// <summary>
    /// ¡¡ Action required: move the completed download file from the temp directory to the final destination !!
    /// Handler called after a file download completes with the id used as the file name in the originally provided temporary download folder,
    /// passes through UserState, passes the download change itself, gives a constructed full path where the downloaded file can be found in the temp folder,
    /// and references a string which should be set to something useful for communications trace to denote a completed file such as "---Completed file download---" (but only set after the file was succesfully moved)
    /// </summary>
    /// <param name="tempFileFullPath">Full path to where the downloaded file can be found in the temp folder (which needs to be moved)</param>
    /// <param name="downloadChange">The download change itself</param>
    /// <param name="responseBody">Reference to string used to trace communication, should be set to something useful to read in communications trace such as "---Completed file download---" (but only after the file was successfully moved)</param>
    /// <param name="UserState">Object passed through from the download method call specific to after download</param>
    /// <param name="tempId">Unique ID created for the file and used as the file's name in the temp download directory</param>
    public delegate void AfterDownloadToTempFile(string tempFileFullPath, FileChange downloadChange, ref string responseBody, object UserState, Guid tempId);

    /// <summary>
    /// Status from a call to one of the CLHttpRest communications methods
    /// </summary>
    public enum CLHttpRestStatus : byte
    {
        /// <summary>
        /// Method completed without error and has a normal response
        /// </summary>
        Success,
        /// <summary>
        /// Method invoked a not found (404) response from the server
        /// </summary>
        NotFound,
        /// <summary>
        /// Method invoked a server error (5xx) response from the server
        /// </summary>
        ServerError,
        /// <summary>
        /// Method had some other problem with parameters processed locally or parameters sent up to the server
        /// </summary>
        BadRequest,
        /// <summary>
        /// Method was cancelled via a provided cancellation token before completion
        /// </summary>
        Cancelled,
        /// <summary>
        /// Method completed without error but has no response; it means that no data exists for given parameter(s)
        /// </summary>
        NoContent,
        /// <summary>
        /// Method invoked an unauthorized (401) response from the server
        /// </summary>
        NotAuthorized,
        /// <summary>
        /// Method invoked a storage quota exceeded (507) response from the server
        /// </summary>
        QuotaExceeded,
        /// <summary>
        /// Unable to establish connection (possible local internet connection error or server is otherwise unreachable)
        /// </summary>
        ConnectionFailed
    }
}
<|MERGE_RESOLUTION|>--- conflicted
+++ resolved
@@ -1,5665 +1,5642 @@
-﻿//
-// CLHttpRest.cs
-// Cloud Windows
-//
-// Created By DavidBruck.
-// Copyright (c) Cloud.com. All rights reserved.
-
-using CloudApiPublic.Interfaces;
-using System;
-using System.Collections.Generic;
-using System.Linq;
-using System.Text;
-using CloudApiPublic.Sync;
-using System.IO;
-using System.Threading;
-using System.Net;
-using CloudApiPublic.Model;
-using CloudApiPublic.JsonContracts;
-using CloudApiPublic.Static;
-using System.Runtime.Serialization.Json;
-using System.Security.Cryptography;
-using CloudApiPublic.Support;
-using System.Linq.Expressions;
-using System.Windows;
-
-namespace CloudApiPublic.REST
-{
-    /// <summary>
-    /// Client for manual HTTP communication calls to the Cloud
-    /// </summary>
-    internal sealed class CLHttpRest
-    {
-        #region private static readonly fields
-        // hash set for http communication methods which are good when the status is ok, created, or not modified
-        private static readonly HashSet<HttpStatusCode> okCreatedNotModified = new HashSet<HttpStatusCode>(new[]
-            {
-                HttpStatusCode.OK,
-                HttpStatusCode.Created,
-                HttpStatusCode.NotModified,
-            });
-
-        // hash set for http communication methods which are good when the status is ok or accepted
-        private static readonly HashSet<HttpStatusCode> okAccepted = new HashSet<HttpStatusCode>(new[]
-            {
-                HttpStatusCode.OK,
-                HttpStatusCode.Accepted
-            });
-
-        private static readonly Dictionary<Type, DataContractJsonSerializer> SerializableRequestTypes = new Dictionary<Type, DataContractJsonSerializer>()
-        {
-            { typeof(JsonContracts.Download), JsonContractHelpers.DownloadSerializer },
-            { typeof(JsonContracts.PurgePending), JsonContractHelpers.PurgePendingSerializer },
-            { typeof(JsonContracts.Push), JsonContractHelpers.PushSerializer },
-            { typeof(JsonContracts.To), JsonContractHelpers.ToSerializer },
-            
-            #region one-offs
-            { typeof(JsonContracts.FolderAdd), JsonContractHelpers.FolderAddSerializer },
-
-            { typeof(JsonContracts.FileAdd), JsonContractHelpers.FileAddSerializer },
-            { typeof(JsonContracts.FileModify), JsonContractHelpers.FileModifySerializer },
-
-            { typeof(JsonContracts.FileOrFolderDelete), JsonContractHelpers.FileOrFolderDeleteSerializer },
-            { typeof(JsonContracts.FileOrFolderMove), JsonContractHelpers.FileOrFolderMoveSerializer },
-            { typeof(JsonContracts.FileOrFolderUndelete), JsonContractHelpers.FileOrFolderUndeleteSerializer },
-            #endregion
-
-            { typeof(JsonContracts.FileCopy), JsonContractHelpers.FileCopySerializer }
-        };
-
-        // dictionary to find which Json contract serializer to use given a provided input type
-        private static readonly Dictionary<Type, DataContractJsonSerializer> SerializableResponseTypes = new Dictionary<Type, DataContractJsonSerializer>()
-        {
-            { typeof(JsonContracts.Metadata), JsonContractHelpers.GetMetadataResponseSerializer },
-            { typeof(JsonContracts.NotificationResponse), JsonContractHelpers.NotificationResponseSerializer },
-            { typeof(JsonContracts.PendingResponse), JsonContractHelpers.PendingResponseSerializer },
-            { typeof(JsonContracts.PushResponse), JsonContractHelpers.PushResponseSerializer },
-            { typeof(JsonContracts.To), JsonContractHelpers.ToSerializer },
-            { typeof(JsonContracts.Event), JsonContractHelpers.EventSerializer },
-            { typeof(JsonContracts.FileVersion[]), JsonContractHelpers.FileVersionsSerializer },
-            { typeof(JsonContracts.UsedBytes), JsonContractHelpers.UsedBytesSerializer },
-            { typeof(JsonContracts.Pictures), JsonContractHelpers.PicturesSerializer },
-            { typeof(JsonContracts.SyncBoxUsage), JsonContractHelpers.SyncBoxUsageSerializer },
-            { typeof(JsonContracts.Folders), JsonContractHelpers.FoldersSerializer },
-            { typeof(JsonContracts.FolderContents), JsonContractHelpers.FolderContentsSerializer }
-        };
-        #endregion
-
-        #region construct with settings so they do not always need to be passed in
-        /// <summary>
-        /// Settings copied upon creation of this REST client
-        /// </summary>
-        public ICLSyncSettingsAdvanced CopiedSettings
-        {
-            get
-            {
-                return _copiedSettings;
-            }
-        }
-        // storage of settings, which should be a copy of settings passed in on construction so they do not change throughout communication
-        private readonly ICLSyncSettingsAdvanced _copiedSettings;
-
-        /// <summary>
-        /// Contains authentication information required for all communication and services
-        /// </summary>
-<<<<<<< HEAD
-        public CLCredential Credentials
-=======
-        public CLCredential Credential
->>>>>>> f957d5d7
-        {
-            get
-            {
-                return _credential;
-            }
-        }
-<<<<<<< HEAD
-        private readonly CLCredential _credentials;
-=======
-        private readonly CLCredential _credential;
->>>>>>> f957d5d7
-
-        /// <summary>
-        /// The unique ID of this SyncBox assigned by Cloud
-        /// </summary>
-        public long SyncBoxId
-        {
-            get
-            {
-                return _syncBoxId;
-            }
-        }
-        private readonly long _syncBoxId;
-
-        // private constructor requiring settings to copy and store for the life of this http client
-<<<<<<< HEAD
-        private CLHttpRest(CLCredential credentials, long syncBoxId, ICLSyncSettings settings)
-=======
-        private CLHttpRest(CLCredential credential, long syncBoxId, ICLSyncSettings settings)
->>>>>>> f957d5d7
-        {
-            if (credential == null)
-            {
-                throw new NullReferenceException("credential cannot be null");
-            }
-
-            this._credential = credential;
-            this._syncBoxId = syncBoxId;
-            if (settings == null)
-            {
-                this._copiedSettings = AdvancedSyncSettings.CreateDefaultSettings();
-            }
-            else
-            {
-                this._copiedSettings = settings.CopySettings();
-            }
-        }
-
-        /// <summary>
-        /// Creates a CLHttpRest client object for HTTP REST calls to the server
-        /// </summary>
-        /// <param name="credential">Contains authentication information required for communication</param>
-        /// <param name="syncBoxId">ID of sync box which can be manually synced</param>
-        /// <param name="client">(output) Created CLHttpRest client</param>
-        /// <param name="settings">(optional) Additional settings to override some defaulted parameters</param>
-        /// <returns>Returns any error creating the CLHttpRest client, if any</returns>
-<<<<<<< HEAD
-        public static CLError CreateAndInitialize(CLCredential credentials, long syncBoxId, out CLHttpRest client, ICLSyncSettings settings = null)
-=======
-        public static CLError CreateAndInitialize(CLCredential credential, long syncBoxId, out CLHttpRest client, ICLSyncSettings settings = null)
->>>>>>> f957d5d7
-        {
-            try
-            {
-                client = new CLHttpRest(credential, syncBoxId, settings);
-            }
-            catch (Exception ex)
-            {
-                client = Helpers.DefaultForType<CLHttpRest>();
-                return ex;
-            }
-            return null;
-        }
-        #endregion
-
-        #region base asynchronous result
-        /// <summary>
-        /// Exposes the result properties, must be inherited by a specific result implementation
-        /// </summary>
-        public abstract class BaseCLHttpRestResult
-        {
-            /// <summary>
-            /// Any error which may have occurred during communication
-            /// </summary>
-            public CLError Error
-            {
-                get
-                {
-                    return _error;
-                }
-            }
-            private readonly CLError _error;
-
-            /// <summary>
-            /// The status resulting from communication
-            /// </summary>
-            public CLHttpRestStatus Status
-            {
-                get
-                {
-                    return _status;
-                }
-            }
-            private readonly CLHttpRestStatus _status;
-
-            // construct with all readonly properties
-            protected internal BaseCLHttpRestResult(CLError Error, CLHttpRestStatus Status)
-            {
-                this._error = Error;
-                this._status = Status;
-            }
-        }
-
-        /// <summary>
-        /// Exposes the result properties, must be inherited by a specific result implementation
-        /// </summary>
-        public abstract class BaseCLHttpRestResult<T> : BaseCLHttpRestResult
-        {
-            /// <summary>
-            /// The result returned from the server
-            /// </summary>
-            public T Result
-            {
-                get
-                {
-                    return _result;
-                }
-            }
-            private readonly T _result;
-
-            // construct with all readonly properties
-            protected internal BaseCLHttpRestResult(CLError Error, CLHttpRestStatus Status, T Result)
-                : base(Error, Status)
-            {
-                this._result = Result;
-            }
-        }
-        #endregion
-
-        #region public API calls
-        #region DownloadFile
-        /// <summary>
-        /// Asynchronously starts downloading a file from a provided file download change
-        /// </summary>
-        /// <param name="aCallback">Callback method to fire upon progress changes in download, make sure it processes quickly if the IAsyncResult IsCompleted is false</param>
-        /// <param name="aState">Userstate to pass when firing async callback</param>
-        /// <param name="changeToDownload">File download change, requires Metadata.</param>
-        /// <param name="moveFileUponCompletion">¡¡ Action required: move the completed download file from the temp directory to the final destination !! Callback fired when download completes</param>
-        /// <param name="moveFileUponCompletionState">Userstate passed upon firing completed download callback</param>
-        /// <param name="timeoutMilliseconds">Milliseconds before HTTP timeout exception, does not restrict time for the actual file upload</param>
-        /// <param name="status">(output) success/failure status of communication</param>
-        /// <param name="beforeDownload">(optional) Callback fired before a download starts</param>
-        /// <param name="beforeDownloadState">Userstate passed upon firing before download callback</param>
-        /// <param name="shutdownToken">(optional) Token used to request cancellation of the upload</param>
-        /// <param name="customDownloadFolderFullPath">(optional) Full path to a folder where temporary downloads will be stored to override default</param>
-        /// <returns>Returns the asynchronous result which is used to retrieve progress and/or the result</returns>
-        public IAsyncResult BeginDownloadFile(AsyncCallback aCallback,
-            object aState,
-            FileChange changeToDownload,
-            AfterDownloadToTempFile moveFileUponCompletion,
-            object moveFileUponCompletionState,
-            int timeoutMilliseconds,
-            BeforeDownloadToTempFile beforeDownload = null,
-            object beforeDownloadState = null,
-            CancellationTokenSource shutdownToken = null,
-            string customDownloadFolderFullPath = null)
-        {
-            // create a holder for the changing progress of the transfer
-            GenericHolder<TransferProgress> progressHolder = new GenericHolder<TransferProgress>(null);
-
-            // create the asynchronous result to return
-            GenericAsyncResult<DownloadFileResult> toReturn = new GenericAsyncResult<DownloadFileResult>(
-                aCallback,
-                aState,
-                progressHolder);
-
-            // create a parameters object to store all the input parameters to be used on another thread with the void (object) parameterized start
-            Tuple<GenericAsyncResult<DownloadFileResult>, AsyncCallback, FileChange, AfterDownloadToTempFile, object, int, BeforeDownloadToTempFile, Tuple<object, CancellationTokenSource, string>> asyncParams =
-                new Tuple<GenericAsyncResult<DownloadFileResult>, AsyncCallback, FileChange, AfterDownloadToTempFile, object, int, BeforeDownloadToTempFile, Tuple<object, CancellationTokenSource, string>>(
-                    toReturn,
-                    aCallback,
-                    changeToDownload,
-                    moveFileUponCompletion,
-                    moveFileUponCompletionState,
-                    timeoutMilliseconds,
-                    beforeDownload,
-                    new Tuple<object, CancellationTokenSource, string>(
-                        beforeDownloadState,
-                        shutdownToken,
-                        customDownloadFolderFullPath));
-
-            // create the thread from a void (object) parameterized start which wraps the synchronous method call
-            (new Thread(new ParameterizedThreadStart(state =>
-            {
-                // try cast the state as the object with all the input parameters
-                Tuple<GenericAsyncResult<DownloadFileResult>, AsyncCallback, FileChange, AfterDownloadToTempFile, object, int, BeforeDownloadToTempFile, Tuple<object, CancellationTokenSource, string>> castState = state as Tuple<GenericAsyncResult<DownloadFileResult>, AsyncCallback, FileChange, AfterDownloadToTempFile, object, int, BeforeDownloadToTempFile, Tuple<object, CancellationTokenSource, string>>;
-                // if the try cast failed, then show a message box for this unrecoverable error
-                if (castState == null)
-                {
-                    MessageBox.Show("Cannot cast state as " + Helpers.GetTypeNameEvenForNulls(castState));
-                }
-                // else if the try cast did not fail, then start processing with the input parameters
-                else
-                {
-                    // try/catch to process with the input parameters, on catch set the exception in the asyncronous result
-                    try
-                    {
-                        // declare the holder for transfer progress changes
-                        GenericHolder<TransferProgress> progress;
-                        // if there was no asynchronous result in the parameters, then the progress holder cannot be grabbed so set it to null
-                        if (castState.Item1 == null)
-                        {
-                            progress = null;
-                        }
-                        // else if there was an asynchronous result in the parameters, then pull the progress holder by try casting the internal state
-                        else
-                        {
-                            progress = castState.Item1.InternalState as GenericHolder<TransferProgress>;
-                        }
-
-                        // declare the output status for communication
-                        CLHttpRestStatus status;
-                        // run the download of the file with the passed parameters, storing any error that occurs
-                        CLError processError = DownloadFile(
-                            castState.Item3,
-                            castState.Item4,
-                            castState.Item5,
-                            castState.Item6,
-                            out status,
-                            castState.Item7,
-                            castState.Rest.Item1,
-                            castState.Rest.Item2,
-                            castState.Rest.Item3,
-                            castState.Item2,
-                            castState.Item1,
-                            progress,
-                            null,
-                            null);
-
-                        // if there was an asynchronous result in the parameters, then complete it with a new result object
-                        if (castState.Item1 != null)
-                        {
-                            castState.Item1.Complete(
-                                new DownloadFileResult(
-                                    processError, // any error that may have occurred during processing
-                                    status), // the output status of communication
-                                    sCompleted: false); // processing did not complete synchronously
-                        }
-                    }
-                    catch (Exception ex)
-                    {
-                        // if there was an asynchronous result in the parameters, then pass through the exception to it
-                        if (castState.Item1 != null)
-                        {
-                            castState.Item1.HandleException(
-                                ex, // the exception which was not handled correctly by the CLError wrapping
-                                sCompleted: false); // processing did not complete synchronously
-                        }
-                    }
-                }
-            }))).Start(asyncParams); // start the asynchronous processing thread with the input parameters object
-
-            // return the asynchronous result
-            return toReturn;
-        }
-
-        /// <summary>
-        /// Outputs the latest progress from a file download, returning any error that occurs in the retrieval
-        /// </summary>
-        /// <param name="aResult">Asynchronous result originally returned by BeginDownloadFile</param>
-        /// <param name="progress">(output) Latest progress from a file download, may be null if the download file hasn't started</param>
-        /// <returns>Returns any error that occurred in retrieving the latest progress, if any</returns>
-        public CLError GetProgressDownloadFile(IAsyncResult aResult, out TransferProgress progress)
-        {
-            // try/catch to retrieve the latest progress, on catch default the output and return the error
-            try
-            {
-                // try cast the asynchronous result as the type of file downloads
-                GenericAsyncResult<DownloadFileResult> castAResult = aResult as GenericAsyncResult<DownloadFileResult>;
-
-                // if try casting the asynchronous result failed, throw an error
-                if (castAResult == null)
-                {
-                    throw new NullReferenceException("aResult does not match expected internal type");
-                }
-
-                // try to cast the asynchronous result internal state as the holder for the progress
-                GenericHolder<TransferProgress> iState = castAResult.InternalState as GenericHolder<TransferProgress>;
-
-                // if trying to cast the internal state as the holder for progress failed, then throw an error (non-descriptive since it's our error)
-                if (iState == null)
-                {
-                    throw new Exception("There was an internal error attempting to retrieve the progress, Error 1");
-                }
-
-                // lock on the holder and retrieve the progress for output
-                lock (iState)
-                {
-                    progress = iState.Value;
-                }
-            }
-            catch (Exception ex)
-            {
-                progress = Helpers.DefaultForType<TransferProgress>();
-                return ex;
-            }
-            return null;
-        }
-
-        /// <summary>
-        /// Finishes a file download if it has not already finished via its asynchronous result and outputs the result,
-        /// returning any error that occurs in the process (which is different than any error which may have occurred in communication; check the result's Error)
-        /// </summary>
-        /// <param name="aResult">The asynchronous result provided upon starting the file download</param>
-        /// <param name="result">(output) The result from the file download</param>
-        /// <returns>Returns the error that occurred while finishing and/or outputing the result, if any</returns>
-        public CLError EndDownloadFile(IAsyncResult aResult, out DownloadFileResult result)
-        {
-            // declare the specific type of asynchronous result for file downloads
-            GenericAsyncResult<DownloadFileResult> castAResult;
-
-            // try/catch to try casting the asynchronous result as the type for file downloads and pull the result (possibly incomplete), on catch default the output and return the error
-            try
-            {
-                // try cast the asynchronous result as the type for file downloads
-                castAResult = aResult as GenericAsyncResult<DownloadFileResult>;
-
-                // if trying to cast the asynchronous result failed, then throw an error
-                if (castAResult == null)
-                {
-                    throw new NullReferenceException("aResult does not match expected internal type");
-                }
-
-                // pull the result for output (may not yet be complete)
-                result = castAResult.Result;
-            }
-            catch (Exception ex)
-            {
-                result = Helpers.DefaultForType<DownloadFileResult>();
-                return ex;
-            }
-
-            // try/catch to finish the asynchronous operation if necessary, re-pull the result for output, and rethrow any exception which may have occurred; on catch, return the error
-            try
-            {
-                // This method assumes that only 1 thread calls EndInvoke 
-                // for this object
-                if (!castAResult.IsCompleted)
-                {
-                    // If the operation isn't done, wait for it
-                    castAResult.AsyncWaitHandle.WaitOne();
-                    castAResult.AsyncWaitHandle.Close();
-                }
-
-                // re-pull the result for output in case it was not completed when it was pulled before
-                result = castAResult.Result;
-
-                // Operation is done: if an exception occurred, return it
-                if (castAResult.Exception != null)
-                {
-                    return castAResult.Exception;
-                }
-            }
-            catch (Exception ex)
-            {
-                return ex;
-            }
-            return null;
-        }
-
-        /// <summary>
-        /// Holds result properties
-        /// </summary>
-        public sealed class DownloadFileResult : BaseCLHttpRestResult
-        {
-            // construct with all readonly properties
-            internal DownloadFileResult(CLError Error, CLHttpRestStatus Status)
-                : base(Error, Status) { }
-        }
-
-        /// <summary>
-        /// Downloads a file from a provided file download change
-        /// </summary>
-        /// <param name="changeToDownload">File download change, requires Metadata.</param>
-        /// <param name="moveFileUponCompletion">¡¡ Action required: move the completed download file from the temp directory to the final destination !! Callback fired when download completes</param>
-        /// <param name="moveFileUponCompletionState">Userstate passed upon firing completed download callback</param>
-        /// <param name="timeoutMilliseconds">Milliseconds before HTTP timeout exception, does not restrict time for the actual file upload</param>
-        /// <param name="status">(output) success/failure status of communication</param>
-        /// <param name="beforeDownload">(optional) Callback fired before a download starts</param>
-        /// <param name="beforeDownloadState">Userstate passed upon firing before download callback</param>
-        /// <param name="shutdownToken">(optional) Token used to request cancellation of the upload</param>
-        /// <param name="customDownloadFolderFullPath">(optional) Full path to a folder where temporary downloads will be stored to override default</param>
-        /// <returns>Returns any error that occurred during communication, if any</returns>
-        public CLError DownloadFile(FileChange changeToDownload,
-            AfterDownloadToTempFile moveFileUponCompletion,
-            object moveFileUponCompletionState,
-            int timeoutMilliseconds,
-            out CLHttpRestStatus status,
-            BeforeDownloadToTempFile beforeDownload = null,
-            object beforeDownloadState = null,
-            CancellationTokenSource shutdownToken = null,
-            string customDownloadFolderFullPath = null)
-        {
-            // pass through input parameters to the private call (which takes additional parameters we don't wish to expose)
-            return DownloadFile(changeToDownload,
-                moveFileUponCompletion,
-                moveFileUponCompletionState,
-                timeoutMilliseconds,
-                out status,
-                beforeDownload,
-                beforeDownloadState,
-                shutdownToken,
-                customDownloadFolderFullPath,
-                null,
-                null,
-                null,
-                null,
-                null);
-        }
-
-        // internal version with added action for status update
-        internal CLError DownloadFile(FileChange changeToDownload,
-            AfterDownloadToTempFile moveFileUponCompletion,
-            object moveFileUponCompletionState,
-            int timeoutMilliseconds,
-            out CLHttpRestStatus status,
-            BeforeDownloadToTempFile beforeDownload,
-            object beforeDownloadState,
-            CancellationTokenSource shutdownToken,
-            string customDownloadFolderFullPath,
-            FileTransferStatusUpdateDelegate statusUpdate,
-            Guid statusUpdateId)
-        {
-            return DownloadFile(changeToDownload,
-                moveFileUponCompletion,
-                moveFileUponCompletionState,
-                timeoutMilliseconds,
-                out status,
-                beforeDownload,
-                beforeDownloadState,
-                shutdownToken,
-                customDownloadFolderFullPath,
-                null,
-                null,
-                null,
-                statusUpdate,
-                statusUpdateId);
-        }
-
-        // private helper for DownloadFile which takes additional parameters we don't wish to expose; does the actual processing
-        private CLError DownloadFile(FileChange changeToDownload,
-            AfterDownloadToTempFile moveFileUponCompletion,
-            object moveFileUponCompletionState,
-            int timeoutMilliseconds,
-            out CLHttpRestStatus status,
-            BeforeDownloadToTempFile beforeDownload,
-            object beforeDownloadState,
-            CancellationTokenSource shutdownToken,
-            string customDownloadFolderFullPath,
-            AsyncCallback aCallback,
-            IAsyncResult aResult,
-            GenericHolder<TransferProgress> progress,
-            FileTransferStatusUpdateDelegate statusUpdate,
-            Nullable<Guid> statusUpdateId)
-        {
-            // start with bad request as default if an exception occurs but is not explicitly handled to change the status
-            status = CLHttpRestStatus.BadRequest;
-            // try/catch to process the file download, on catch return the error
-            try
-            {
-                // check input parameters (other checks are done on constructing the private download class upon ProcessHttp)
-
-                if (timeoutMilliseconds <= 0)
-                {
-                    throw new ArgumentException("timeoutMilliseconds must be greater than zero");
-                }
-
-                // declare the path for the folder which will store temp download files
-                string currentDownloadFolder;
-
-                // if a specific folder path was passed to use as an override, then store it as the one to use
-                if (customDownloadFolderFullPath != null)
-                {
-                    currentDownloadFolder = customDownloadFolderFullPath;
-                }
-                // else if a specified folder path was not passed and a path was specified in settings, then store the one from settings as the one to use
-                else if (_copiedSettings.TempDownloadFolderFullPath != null)
-                {
-                    currentDownloadFolder = _copiedSettings.TempDownloadFolderFullPath;
-                }
-                // else if a specified folder path was not passed and one did not exist in settings, then build one dynamically to use
-                else
-                {
-                    currentDownloadFolder = Helpers.GetTempFileDownloadPath(_copiedSettings, _syncBoxId);
-                }
-
-                // check if the folder for temp downloads represents a bad path
-                CLError badTempFolderError = Helpers.CheckForBadPath(currentDownloadFolder);
-
-                // if the temp download folder is a bad path rethrow the error
-                if (badTempFolderError != null)
-                {
-                    throw new AggregateException("The customDownloadFolderFullPath is bad", badTempFolderError.GrabExceptions());
-                }
-
-                // if the folder path for downloads is too long, then throw an exception
-                if (currentDownloadFolder.Length > 222) // 222 calculated by 259 max path length minus 1 character for a folder slash seperator plus 36 characters for (Guid).ToString("N")
-                {
-                    throw new ArgumentException("Folder path for temp download files is too long by " + (currentDownloadFolder.Length - 222).ToString());
-                }
-
-                // build the location of the metadata retrieval method on the server dynamically
-                string serverMethodPath =
-                    CLDefinitions.MethodPathDownload + // download method path
-                    Helpers.QueryStringBuilder(new[] // add SyncBoxId for file download
-                    {
-                        // query string parameter for the current sync box id, should not need escaping since it should be an integer in string format
-                        new KeyValuePair<string, string>(CLDefinitions.QueryStringSyncBoxId, _syncBoxId.ToString())
-                    });
-
-                // prepare the downloadParams before the ProcessHttp because it does additional parameter checks first
-                downloadParams currentDownload = new downloadParams( // this is a special communication method and requires passing download parameters
-                    moveFileUponCompletion, // callback which should move the file to final location
-                    moveFileUponCompletionState, // userstate for the move file callback
-                    customDownloadFolderFullPath ?? // first try to use a provided custom folder full path
-                        Helpers.GetTempFileDownloadPath(_copiedSettings, _syncBoxId), // if custom path not provided, null-coallesce to default
-                    HandleUploadDownloadStatus, // private event handler to relay status change events
-                    changeToDownload, // the FileChange describing the download
-                    shutdownToken, // a provided, possibly null CancellationTokenSource which can be cancelled to stop in the middle of communication
-                    _copiedSettings.SyncRoot, // pass in the full path to the sync root folder which is used to calculate a relative path for firing the status change event
-                    aCallback, // asynchronous callback to fire on progress changes if called via async wrapper
-                    aResult, // asynchronous result to pass when firing the asynchronous callback
-                    progress, // holder for progress data which can be queried by user if called via async wrapper
-                    statusUpdate, // callback to user to notify when a CLSyncEngine status has changed
-                    statusUpdateId, // userstate to pass to the statusUpdate callback
-                    beforeDownload, // optional callback fired before download starts
-                    beforeDownloadState); // userstate passed when firing download start callback
-
-                // run the actual communication
-                ProcessHttp(
-                    new Download() // JSON contract to serialize
-                    {
-                        StorageKey = changeToDownload.Metadata.StorageKey // storage key parameter
-                    },
-                    CLDefinitions.CLUploadDownloadServerURL, // server for download
-                    serverMethodPath, // dynamic method path to incorporate query string parameters
-                    requestMethod.post, // download is a post
-                    timeoutMilliseconds, // time before communication timeout (does not restrict time
-                    currentDownload, // download-specific parameters holder constructed directly above
-                    okAccepted, // use the hashset for ok/accepted as successful HttpStatusCodes
-                    ref status); // reference to update the output success/failure status for the communication
-            }
-            catch (Exception ex)
-            {
-                return ex;
-            }
-            return null;
-        }
-        #endregion
-
-        #region UploadFile
-        /// <summary>
-        /// Asynchronously starts uploading a file from a provided stream and file upload change
-        /// </summary>
-        /// <param name="aCallback">Callback method to fire upon progress changes in upload, make sure it processes quickly if the IAsyncResult IsCompleted is false</param>
-        /// <param name="aState">Userstate to pass when firing async callback</param>
-        /// <param name="uploadStream">Stream to upload, if it is a FileStream then make sure the file is locked to prevent simultaneous writes</param>
-        /// <param name="changeToUpload">File upload change, requires Metadata.HashableProperties.Size, NewPath, Metadata.StorageKey, and MD5 hash to be set</param>
-        /// <param name="timeoutMilliseconds">Milliseconds before HTTP timeout exception, does not restrict time for the actual file upload</param>
-        /// <param name="shutdownToken">(optional) Token used to request cancellation of the upload</param>
-        /// <returns>Returns the asynchronous result which is used to retrieve progress and/or the result</returns>
-        public IAsyncResult BeginUploadFile(AsyncCallback aCallback,
-            object aState,
-            Stream uploadStream,
-            FileChange changeToUpload,
-            int timeoutMilliseconds,
-            CancellationTokenSource shutdownToken = null)
-        {
-            // create a holder for the changing progress of the transfer
-            GenericHolder<TransferProgress> progressHolder = new GenericHolder<TransferProgress>(null);
-
-            // create the asynchronous result to return
-            GenericAsyncResult<UploadFileResult> toReturn = new GenericAsyncResult<UploadFileResult>(
-                aCallback,
-                aState,
-                progressHolder);
-
-            // create a parameters object to store all the input parameters to be used on another thread with the void (object) parameterized start
-            Tuple<GenericAsyncResult<UploadFileResult>, AsyncCallback, Stream, FileChange, int, CancellationTokenSource> asyncParams =
-                new Tuple<GenericAsyncResult<UploadFileResult>, AsyncCallback, Stream, FileChange, int, CancellationTokenSource>(
-                    toReturn,
-                    aCallback,
-                    uploadStream,
-                    changeToUpload,
-                    timeoutMilliseconds,
-                    shutdownToken);
-
-            // create the thread from a void (object) parameterized start which wraps the synchronous method call
-            (new Thread(new ParameterizedThreadStart(state =>
-            {
-                // try cast the state as the object with all the input parameters
-                Tuple<GenericAsyncResult<UploadFileResult>, AsyncCallback, Stream, FileChange, int, CancellationTokenSource> castState = state as Tuple<GenericAsyncResult<UploadFileResult>, AsyncCallback, Stream, FileChange, int, CancellationTokenSource>;
-                // if the try cast failed, then show a message box for this unrecoverable error
-                if (castState == null)
-                {
-                    MessageBox.Show("Cannot cast state as " + Helpers.GetTypeNameEvenForNulls(castState));
-                }
-                // else if the try cast did not fail, then start processing with the input parameters
-                else
-                {
-                    // try/catch to process with the input parameters, on catch set the exception in the asyncronous result
-                    try
-                    {
-                        // declare the holder for transfer progress changes
-                        GenericHolder<TransferProgress> progress;
-                        // if there was no asynchronous result in the parameters, then the progress holder cannot be grabbed so set it to null
-                        if (castState.Item1 == null)
-                        {
-                            progress = null;
-                        }
-                        // else if there was an asynchronous result in the parameters, then pull the progress holder by try casting the internal state
-                        else
-                        {
-                            progress = castState.Item1.InternalState as GenericHolder<TransferProgress>;
-                        }
-
-                        // declare the output status for communication
-                        CLHttpRestStatus status;
-                        // run the download of the file with the passed parameters, storing any error that occurs
-                        CLError processError = UploadFile(
-                            castState.Item3,
-                            castState.Item4,
-                            castState.Item5,
-                            out status,
-                            castState.Item6,
-                            castState.Item2,
-                            castState.Item1,
-                            progress,
-                            null,
-                            null);
-
-                        // if there was an asynchronous result in the parameters, then complete it with a new result object
-                        if (castState.Item1 != null)
-                        {
-                            castState.Item1.Complete(new UploadFileResult(processError,
-                                status),
-                                sCompleted: false);
-                        }
-                    }
-                    catch (Exception ex)
-                    {
-                        // if there was an asynchronous result in the parameters, then pass through the exception to it
-                        if (castState.Item1 != null)
-                        {
-                            castState.Item1.HandleException(
-                                ex, // the exception which was not handled correctly by the CLError wrapping
-                                false); // processing did not complete synchronously
-                        }
-                    }
-                }
-            }))).Start(asyncParams); // start the asynchronous processing thread with the input parameters object
-
-            // return the asynchronous result
-            return toReturn;
-        }
-
-        /// <summary>
-        /// Outputs the latest progress from a file upload, returning any error that occurs in the retrieval
-        /// </summary>
-        /// <param name="aResult">Asynchronous result originally returned by BeginUploadFile</param>
-        /// <param name="progress">(output) Latest progress from a file upload, may be null if the upload file hasn't started</param>
-        /// <returns>Returns any error that occurred in retrieving the latest progress, if any</returns>
-        public CLError GetProgressUploadFile(IAsyncResult aResult, out TransferProgress progress)
-        {
-            // try/catch to retrieve the latest progress, on catch default the output and return the error
-            try
-            {
-                // try cast the asynchronous result as the type of file uploads
-                GenericAsyncResult<UploadFileResult> castAResult = aResult as GenericAsyncResult<UploadFileResult>;
-
-                // if try casting the asynchronous result failed, throw an error
-                if (castAResult == null)
-                {
-                    throw new NullReferenceException("aResult does not match expected internal type");
-                }
-
-                // try to cast the asynchronous result internal state as the holder for the progress
-                GenericHolder<TransferProgress> iState = castAResult.InternalState as GenericHolder<TransferProgress>;
-
-                // if trying to cast the internal state as the holder for progress failed, then throw an error (non-descriptive since it's our error)
-                if (iState == null)
-                {
-                    throw new Exception("There was an internal error attempting to retrieve the progress, Error 2");
-                }
-
-                // lock on the holder and retrieve the progress for output
-                lock (iState)
-                {
-                    progress = iState.Value;
-                }
-            }
-            catch (Exception ex)
-            {
-                progress = Helpers.DefaultForType<TransferProgress>();
-                return ex;
-            }
-            return null;
-        }
-
-        /// <summary>
-        /// Finishes a file upload if it has not already finished via its asynchronous result and outputs the result,
-        /// returning any error that occurs in the process (which is different than any error which may have occurred in communication; check the result's Error)
-        /// </summary>
-        /// <param name="aResult">The asynchronous result provided upon starting the file upload</param>
-        /// <param name="result">(output) The result from the file upload</param>
-        /// <returns>Returns the error that occurred while finishing and/or outputing the result, if any</returns>
-        public CLError EndUploadFile(IAsyncResult aResult, out UploadFileResult result)
-        {
-            // declare the specific type of asynchronous result for file uploads
-            GenericAsyncResult<UploadFileResult> castAResult;
-
-            // try/catch to try casting the asynchronous result as the type for file uploads and pull the result (possibly incomplete), on catch default the output and return the error
-            try
-            {
-                // try cast the asynchronous result as the type for file uploads
-                castAResult = aResult as GenericAsyncResult<UploadFileResult>;
-
-                // if trying to cast the asynchronous result failed, then throw an error
-                if (castAResult == null)
-                {
-                    throw new NullReferenceException("aResult does not match expected internal type");
-                }
-
-                // pull the result for output (may not yet be complete)
-                result = castAResult.Result;
-            }
-            catch (Exception ex)
-            {
-                result = Helpers.DefaultForType<UploadFileResult>();
-                return ex;
-            }
-
-            // try/catch to finish the asynchronous operation if necessary, re-pull the result for output, and rethrow any exception which may have occurred; on catch, return the error
-            try
-            {
-                // This method assumes that only 1 thread calls EndInvoke 
-                // for this object
-                if (!castAResult.IsCompleted)
-                {
-                    // If the operation isn't done, wait for it
-                    castAResult.AsyncWaitHandle.WaitOne();
-                    castAResult.AsyncWaitHandle.Close();
-                }
-
-                // re-pull the result for output in case it was not completed when it was pulled before
-                result = castAResult.Result;
-
-                // Operation is done: if an exception occurred, return it
-                if (castAResult.Exception != null)
-                {
-                    return castAResult.Exception;
-                }
-            }
-            catch (Exception ex)
-            {
-                return ex;
-            }
-            return null;
-        }
-
-        /// <summary>
-        /// Holds result properties
-        /// </summary>
-        public sealed class UploadFileResult : BaseCLHttpRestResult
-        {
-            // construct with all readonly properties
-            internal UploadFileResult(CLError Error, CLHttpRestStatus Status)
-                : base(Error, Status) { }
-        }
-
-        /// <summary>
-        /// Uploads a file from a provided stream and file upload change
-        /// </summary>
-        /// <param name="uploadStream">Stream to upload, if it is a FileStream then make sure the file is locked to prevent simultaneous writes</param>
-        /// <param name="changeToUpload">File upload change, requires Metadata.HashableProperties.Size, NewPath, Metadata.StorageKey, and MD5 hash to be set</param>
-        /// <param name="timeoutMilliseconds">Milliseconds before HTTP timeout exception, does not restrict time for the actual file upload</param>
-        /// <param name="status">(output) success/failure status of communication</param>
-        /// <param name="shutdownToken">(optional) Token used to request cancellation of the upload</param>
-        /// <returns>Returns any error that occurred during communication, if any</returns>
-        public CLError UploadFile(Stream uploadStream,
-            FileChange changeToUpload,
-            int timeoutMilliseconds,
-            out CLHttpRestStatus status,
-            CancellationTokenSource shutdownToken = null)
-        {
-            return UploadFile(
-                uploadStream,
-                changeToUpload,
-                timeoutMilliseconds,
-                out status,
-                shutdownToken,
-                null,
-                null,
-                null,
-                null,
-                null);
-        }
-
-        // internal version with added action for status update
-        internal CLError UploadFile(Stream uploadStream,
-            FileChange changeToUpload,
-            int timeoutMilliseconds,
-            out CLHttpRestStatus status,
-            CancellationTokenSource shutdownToken,
-            FileTransferStatusUpdateDelegate statusUpdate,
-            Guid statusUpdateId)
-        {
-            return UploadFile(
-                uploadStream,
-                changeToUpload,
-                timeoutMilliseconds,
-                out status,
-                shutdownToken,
-                null,
-                null,
-                null,
-                statusUpdate,
-                statusUpdateId);
-        }
-
-        // private helper for UploadFile which takes additional parameters we don't wish to expose; does the actual processing
-        private CLError UploadFile(Stream uploadStream,
-            FileChange changeToUpload,
-            int timeoutMilliseconds,
-            out CLHttpRestStatus status,
-            CancellationTokenSource shutdownToken,
-            AsyncCallback aCallback,
-            IAsyncResult aResult,
-            GenericHolder<TransferProgress> progress,
-            FileTransferStatusUpdateDelegate statusUpdate,
-            Nullable<Guid> statusUpdateId)
-        {
-            // start with bad request as default if an exception occurs but is not explicitly handled to change the status
-            status = CLHttpRestStatus.BadRequest;
-            // try/catch to process the file upload, on catch return the error
-            try
-            {
-                // check input parameters (other checks are done on constructing the private upload class upon ProcessHttp)
-
-                if (timeoutMilliseconds <= 0)
-                {
-                    throw new ArgumentException("timeoutMilliseconds must be greater than zero");
-                }
-
-                // build the location of the metadata retrieval method on the server dynamically
-                string serverMethodPath =
-                    CLDefinitions.MethodPathUpload + // path to upload
-                    Helpers.QueryStringBuilder(new[] // add SyncBoxId and DeviceId for file upload
-                    {
-                        // query string parameter for the current sync box id, should not need escaping since it should be an integer in string format
-                        new KeyValuePair<string, string>(CLDefinitions.QueryStringSyncBoxId, _syncBoxId.ToString()),
-
-                        (string.IsNullOrEmpty(_copiedSettings.DeviceId)
-                            ? new KeyValuePair<string, string>()
-                            :
-                                // query string parameter for the device id, needs to be escaped since it's client-defined
-                                new KeyValuePair<string, string>(CLDefinitions.QueryStringDeviceId, Uri.EscapeDataString(_copiedSettings.DeviceId)))
-                    });
-
-                // run the HTTP communication
-                ProcessHttp(null, // the stream inside the upload parameter object is the request content, so no JSON contract object
-                    CLDefinitions.CLUploadDownloadServerURL,  // Server URL
-                    serverMethodPath, // dynamic upload path to add device id
-                    requestMethod.put, // upload is a put
-                    timeoutMilliseconds, // time before communication timeout (does not restrict time for the actual file upload)
-                    new uploadParams( // this is a special communication method and requires passing upload parameters
-                        uploadStream, // stream for file to upload
-                        HandleUploadDownloadStatus, // private event handler to relay status change events
-                        changeToUpload, // the FileChange describing the upload
-                        shutdownToken, // a provided, possibly null CancellationTokenSource which can be cancelled to stop in the middle of communication
-                        _copiedSettings.SyncRoot, // pass in the full path to the sync root folder which is used to calculate a relative path for firing the status change event
-                        aCallback, // asynchronous callback to fire on progress changes if called via async wrapper
-                        aResult, // asynchronous result to pass when firing the asynchronous callback
-                        progress, // holder for progress data which can be queried by user if called via async wrapper
-                        statusUpdate, // callback to user to notify when a CLSyncEngine status has changed
-                        statusUpdateId), // userstate to pass to the statusUpdate callback
-                    okCreatedNotModified, // use the hashset for ok/created/not modified as successful HttpStatusCodes
-                    ref status); // reference to update the output success/failure status for the communication
-            }
-            catch (Exception ex)
-            {
-                return ex;
-            }
-            return null;
-        }
-        #endregion
-
-        #region GetMetadataAtPath
-        /// <summary>
-        /// Asynchronously starts querying the server at a given file or folder path (must be specified) for existing metadata at that path
-        /// </summary>
-        /// <param name="aCallback">Callback method to fire when operation completes</param>
-        /// <param name="aState">Userstate to pass when firing async callback</param>
-        /// <param name="fullPath">Full path to where file or folder would exist locally on disk</param>
-        /// <param name="isFolder">Whether the query is for a folder (as opposed to a file/link)</param>
-        /// <param name="timeoutMilliseconds">Milliseconds before HTTP timeout exception</param>
-        /// <returns>Returns the asynchronous result which is used to retrieve the result</returns>
-        public IAsyncResult BeginGetMetadataAtPath(AsyncCallback aCallback,
-            object aState,
-            FilePath fullPath,
-            bool isFolder,
-            int timeoutMilliseconds)
-        {
-            // create the asynchronous result to return
-            GenericAsyncResult<GetMetadataAtPathResult> toReturn = new GenericAsyncResult<GetMetadataAtPathResult>(
-                aCallback,
-                aState);
-
-            // create a parameters object to store all the input parameters to be used on another thread with the void (object) parameterized start
-            Tuple<GenericAsyncResult<GetMetadataAtPathResult>, AsyncCallback, FilePath, bool, int> asyncParams =
-                new Tuple<GenericAsyncResult<GetMetadataAtPathResult>, AsyncCallback, FilePath, bool, int>(
-                    toReturn,
-                    aCallback,
-                    fullPath,
-                    isFolder,
-                    timeoutMilliseconds);
-
-            // create the thread from a void (object) parameterized start which wraps the synchronous method call
-            (new Thread(new ParameterizedThreadStart(state =>
-            {
-                // try cast the state as the object with all the input parameters
-                Tuple<GenericAsyncResult<GetMetadataAtPathResult>, AsyncCallback, FilePath, bool, int> castState = state as Tuple<GenericAsyncResult<GetMetadataAtPathResult>, AsyncCallback, FilePath, bool, int>;
-                // if the try cast failed, then show a message box for this unrecoverable error
-                if (castState == null)
-                {
-                    MessageBox.Show("Cannot cast state as " + Helpers.GetTypeNameEvenForNulls(castState));
-                }
-                // else if the try cast did not fail, then start processing with the input parameters
-                else
-                {
-                    // try/catch to process with the input parameters, on catch set the exception in the asyncronous result
-                    try
-                    {
-                        // declare the output status for communication
-                        CLHttpRestStatus status;
-                        // declare the specific type of result for this operation
-                        JsonContracts.Metadata result;
-                        // run the download of the file with the passed parameters, storing any error that occurs
-                        CLError processError = GetMetadataAtPath(
-                            castState.Item3,
-                            castState.Item4,
-                            castState.Item5,
-                            out status,
-                            out result);
-
-                        // if there was an asynchronous result in the parameters, then complete it with a new result object
-                        if (castState.Item1 != null)
-                        {
-                            castState.Item1.Complete(
-                                new GetMetadataAtPathResult(
-                                    processError, // any error that may have occurred during processing
-                                    status, // the output status of communication
-                                    result), // the specific type of result for this operation
-                                    sCompleted: false); // processing did not complete synchronously
-                        }
-                    }
-                    catch (Exception ex)
-                    {
-                        // if there was an asynchronous result in the parameters, then pass through the exception to it
-                        if (castState.Item1 != null)
-                        {
-                            castState.Item1.HandleException(
-                                ex, // the exception which was not handled correctly by the CLError wrapping
-                                sCompleted: false); // processing did not complete synchronously
-                        }
-                    }
-                }
-            }))).Start(asyncParams); // start the asynchronous processing thread with the input parameters object
-
-            // return the asynchronous result
-            return toReturn;
-        }
-
-        /// <summary>
-        /// Finishes a metadata query if it has not already finished via its asynchronous result and outputs the result,
-        /// returning any error that occurs in the process (which is different than any error which may have occurred in communication; check the result's Error)
-        /// </summary>
-        /// <param name="aResult">The asynchronous result provided upon starting the metadata query</param>
-        /// <param name="result">(output) The result from the metadata query</param>
-        /// <returns>Returns the error that occurred while finishing and/or outputing the result, if any</returns>
-        public CLError EndGetMetadataAtPath(IAsyncResult aResult, out GetMetadataAtPathResult result)
-        {
-            // declare the specific type of asynchronous result for metadata query
-            GenericAsyncResult<GetMetadataAtPathResult> castAResult;
-
-            // try/catch to try casting the asynchronous result as the type for metadata query and pull the result (possibly incomplete), on catch default the output and return the error
-            try
-            {
-                // try cast the asynchronous result as the type for metadata query
-                castAResult = aResult as GenericAsyncResult<GetMetadataAtPathResult>;
-
-                // if trying to cast the asynchronous result failed, then throw an error
-                if (castAResult == null)
-                {
-                    throw new NullReferenceException("aResult does not match expected internal type");
-                }
-
-                // pull the result for output (may not yet be complete)
-                result = castAResult.Result;
-            }
-            catch (Exception ex)
-            {
-                result = Helpers.DefaultForType<GetMetadataAtPathResult>();
-                return ex;
-            }
-
-            // try/catch to finish the asynchronous operation if necessary, re-pull the result for output, and rethrow any exception which may have occurred; on catch, return the error
-            try
-            {
-                // This method assumes that only 1 thread calls EndInvoke 
-                // for this object
-                if (!castAResult.IsCompleted)
-                {
-                    // If the operation isn't done, wait for it
-                    castAResult.AsyncWaitHandle.WaitOne();
-                    castAResult.AsyncWaitHandle.Close();
-                }
-
-                // re-pull the result for output in case it was not completed when it was pulled before
-                result = castAResult.Result;
-
-                // Operation is done: if an exception occurred, return it
-                if (castAResult.Exception != null)
-                {
-                    return castAResult.Exception;
-                }
-            }
-            catch (Exception ex)
-            {
-                return ex;
-            }
-            return null;
-        }
-
-        /// <summary>
-        /// Holds result properties
-        /// </summary>
-        public sealed class GetMetadataAtPathResult : BaseCLHttpRestResult<JsonContracts.Metadata>
-        {
-            // construct with all readonly properties
-            internal GetMetadataAtPathResult(CLError Error, CLHttpRestStatus Status, JsonContracts.Metadata Result)
-                : base(Error, Status, Result) { }
-        }
-
-        /// <summary>
-        /// Queries the server at a given file or folder path (must be specified) for existing metadata at that path; outputs CLHttpRestStatus.NoContent for status if not found on server
-        /// </summary>
-        /// <param name="fullPath">Full path to where file or folder would exist locally on disk</param>
-        /// <param name="isFolder">Whether the query is for a folder (as opposed to a file/link)</param>
-        /// <param name="timeoutMilliseconds">Milliseconds before HTTP timeout exception</param>
-        /// <param name="status">(output) success/failure status of communication</param>
-        /// <param name="response">(output) response object from communication</param>
-        /// <returns>Returns any error that occurred during communication, if any</returns>
-        public CLError GetMetadataAtPath(FilePath fullPath, bool isFolder, int timeoutMilliseconds, out CLHttpRestStatus status, out JsonContracts.Metadata response)
-        {
-            // start with bad request as default if an exception occurs but is not explicitly handled to change the status
-            status = CLHttpRestStatus.BadRequest;
-            // try/catch to process the metadata query, on catch return the error
-            try
-            {
-                // check input parameters
-
-                if (fullPath == null)
-                {
-                    throw new NullReferenceException("fullPath cannot be null");
-                }
-                CLError pathError = Helpers.CheckForBadPath(fullPath);
-                if (pathError != null)
-                {
-                    throw new AggregateException("fullPath is not in the proper format", pathError.GrabExceptions());
-                }
-                if (!(timeoutMilliseconds > 0))
-                {
-                    throw new ArgumentException("timeoutMilliseconds must be greater than zero");
-                }
-                if (string.IsNullOrEmpty(_copiedSettings.SyncRoot))
-                {
-                    throw new NullReferenceException("settings SyncRoot cannot be null");
-                }
-
-                // build the location of the metadata retrieval method on the server dynamically
-                string serverMethodPath =
-                    (isFolder
-                        ? CLDefinitions.MethodPathGetFolderMetadata // if the current metadata is for a folder, then retrieve it from the folder method
-                        : CLDefinitions.MethodPathGetFileMetadata) + // else if the current metadata is for a file, then retrieve it from the file method
-                    Helpers.QueryStringBuilder(new[] // both methods grab their parameters by query string (since this method is an HTTP GET)
-                    {
-                        // query string parameter for the path to query, built by turning the full path location into a relative path from the cloud root and then escaping the whole thing for a url
-                        new KeyValuePair<string, string>(CLDefinitions.CLMetadataCloudPath, Uri.EscapeDataString(fullPath.GetRelativePath((_copiedSettings.SyncRoot ?? string.Empty), true) + "/")),
-
-                        // query string parameter for the current sync box id, should not need escaping since it should be an integer in string format
-                        new KeyValuePair<string, string>(CLDefinitions.QueryStringSyncBoxId, _syncBoxId.ToString())
-                    });
-
-                // run the HTTP communication and store the response object to the output parameter
-                response = ProcessHttp<JsonContracts.Metadata>(
-                    null, // HTTP Get method does not have content
-                    CLDefinitions.CLMetaDataServerURL, // base domain is the MDS server
-                    serverMethodPath, // path to query metadata (dynamic based on file or folder)
-                    requestMethod.get, // query metadata is a get
-                    timeoutMilliseconds, // time before communication timeout
-                    null, // not an upload or download
-                    okAccepted, // use the hashset for ok/accepted as successful HttpStatusCodes
-                    ref status); // reference to update the output success/failure status for the communication
-            }
-            catch (Exception ex)
-            {
-                response = Helpers.DefaultForType<JsonContracts.Metadata>();
-                return ex;
-            }
-            return null;
-        }
-        #endregion
-
-        #region GetAllPending
-        /// <summary>
-        /// Asynchronously starts querying for all pending files
-        /// </summary>
-        /// <param name="aCallback">Callback method to fire when operation completes</param>
-        /// <param name="aState">Userstate to pass when firing async callback</param>
-        /// <param name="timeoutMilliseconds">Milliseconds before HTTP timeout exception</param>
-        /// <returns>Returns the asynchronous result which is used to retrieve the result</returns>
-        public IAsyncResult BeginGetAllPending(AsyncCallback aCallback,
-            object aState,
-            int timeoutMilliseconds)
-        {
-            // create the asynchronous result to return
-            GenericAsyncResult<GetAllPendingResult> toReturn = new GenericAsyncResult<GetAllPendingResult>(
-                aCallback,
-                aState);
-
-            // create a parameters object to store all the input parameters to be used on another thread with the void (object) parameterized start
-            Tuple<GenericAsyncResult<GetAllPendingResult>, AsyncCallback, int> asyncParams =
-                new Tuple<GenericAsyncResult<GetAllPendingResult>, AsyncCallback, int>(
-                    toReturn,
-                    aCallback,
-                    timeoutMilliseconds);
-
-            // create the thread from a void (object) parameterized start which wraps the synchronous method call
-            (new Thread(new ParameterizedThreadStart(state =>
-            {
-                // try cast the state as the object with all the input parameters
-                Tuple<GenericAsyncResult<GetAllPendingResult>, AsyncCallback, int> castState = state as Tuple<GenericAsyncResult<GetAllPendingResult>, AsyncCallback, int>;
-                // if the try cast failed, then show a message box for this unrecoverable error
-                if (castState == null)
-                {
-                    MessageBox.Show("Cannot cast state as " + Helpers.GetTypeNameEvenForNulls(castState));
-                }
-                // else if the try cast did not fail, then start processing with the input parameters
-                else
-                {
-                    // try/catch to process with the input parameters, on catch set the exception in the asyncronous result
-                    try
-                    {
-                        // declare the output status for communication
-                        CLHttpRestStatus status;
-                        // declare the specific type of result for this operation
-                        JsonContracts.PendingResponse result;
-                        // run the download of the file with the passed parameters, storing any error that occurs
-                        CLError processError = GetAllPending(
-                            castState.Item3,
-                            out status,
-                            out result);
-
-                        // if there was an asynchronous result in the parameters, then complete it with a new result object
-                        if (castState.Item1 != null)
-                        {
-                            castState.Item1.Complete(
-                                new GetAllPendingResult(
-                                    processError, // any error that may have occurred during processing
-                                    status, // the output status of communication
-                                    result), // the specific type of result for this operation
-                                    sCompleted: false); // processing did not complete synchronously
-                        }
-                    }
-                    catch (Exception ex)
-                    {
-                        // if there was an asynchronous result in the parameters, then pass through the exception to it
-                        if (castState.Item1 != null)
-                        {
-                            castState.Item1.HandleException(
-                                ex, // the exception which was not handled correctly by the CLError wrapping
-                                sCompleted: false); // processing did not complete synchronously
-                        }
-                    }
-                }
-            }))).Start(asyncParams); // start the asynchronous processing thread with the input parameters object
-
-            // return the asynchronous result
-            return toReturn;
-        }
-
-        /// <summary>
-        /// Finishes a query for all pending files if it has not already finished via its asynchronous result and outputs the result,
-        /// returning any error that occurs in the process (which is different than any error which may have occurred in communication; check the result's Error)
-        /// </summary>
-        /// <param name="aResult">The asynchronous result provided upon starting the pending query</param>
-        /// <param name="result">(output) The result from the pending query</param>
-        /// <returns>Returns the error that occurred while finishing and/or outputing the result, if any</returns>
-        public CLError EndGetAllPending(IAsyncResult aResult, out GetAllPendingResult result)
-        {
-            // declare the specific type of asynchronous result for pending query
-            GenericAsyncResult<GetAllPendingResult> castAResult;
-
-            // try/catch to try casting the asynchronous result as the type for pending query and pull the result (possibly incomplete), on catch default the output and return the error
-            try
-            {
-                // try cast the asynchronous result as the type for pending query
-                castAResult = aResult as GenericAsyncResult<GetAllPendingResult>;
-
-                // if trying to cast the asynchronous result failed, then throw an error
-                if (castAResult == null)
-                {
-                    throw new NullReferenceException("aResult does not match expected internal type");
-                }
-
-                // pull the result for output (may not yet be complete)
-                result = castAResult.Result;
-            }
-            catch (Exception ex)
-            {
-                result = Helpers.DefaultForType<GetAllPendingResult>();
-                return ex;
-            }
-
-            // try/catch to finish the asynchronous operation if necessary, re-pull the result for output, and rethrow any exception which may have occurred; on catch, return the error
-            try
-            {
-                // This method assumes that only 1 thread calls EndInvoke 
-                // for this object
-                if (!castAResult.IsCompleted)
-                {
-                    // If the operation isn't done, wait for it
-                    castAResult.AsyncWaitHandle.WaitOne();
-                    castAResult.AsyncWaitHandle.Close();
-                }
-
-                // re-pull the result for output in case it was not completed when it was pulled before
-                result = castAResult.Result;
-
-                // Operation is done: if an exception occurred, return it
-                if (castAResult.Exception != null)
-                {
-                    return castAResult.Exception;
-                }
-            }
-            catch (Exception ex)
-            {
-                return ex;
-            }
-            return null;
-        }
-
-        /// <summary>
-        /// Holds result properties
-        /// </summary>
-        public sealed class GetAllPendingResult : BaseCLHttpRestResult<JsonContracts.PendingResponse>
-        {
-            // construct with all readonly properties
-            internal GetAllPendingResult(CLError Error, CLHttpRestStatus Status, JsonContracts.PendingResponse Result)
-                : base(Error, Status, Result) { }
-        }
-
-        /// <summary>
-        /// Queries the server for a given sync box and device to get all files which are still pending upload
-        /// </summary>
-        /// <param name="timeoutMilliseconds">Milliseconds before HTTP timeout exception</param>
-        /// <param name="status">(output) success/failure status of communication</param>
-        /// <param name="response">(output) response object from communication</param>
-        /// <returns>Returns any error that occurred during communication, if any</returns>
-        public CLError GetAllPending(int timeoutMilliseconds, out CLHttpRestStatus status, out JsonContracts.PendingResponse response)
-        {
-            // start with bad request as default if an exception occurs but is not explicitly handled to change the status
-            status = CLHttpRestStatus.BadRequest;
-            // try/catch to process the pending query, on catch return the error
-            try
-            {
-                // check input parameters
-
-                if (!(timeoutMilliseconds > 0))
-                {
-                    throw new ArgumentException("timeoutMilliseconds must be greater than zero");
-                }
-                if (string.IsNullOrEmpty(_copiedSettings.DeviceId))
-                {
-                    throw new NullReferenceException("settings DeviceId cannot be null");
-                }
-
-                // build the location of the pending retrieval method on the server dynamically
-                string serverMethodPath =
-                    CLDefinitions.MethodPathGetPending + // get pending
-                    Helpers.QueryStringBuilder(new[] // grab parameters by query string (since this method is an HTTP GET)
-                    {
-                        // query string parameter for the id of the device, escaped as needed for the URI
-                        new KeyValuePair<string, string>(CLDefinitions.QueryStringDeviceId, Uri.EscapeDataString(_copiedSettings.DeviceId)),
-                        
-                        // query string parameter for the current sync box id, should not need escaping since it should be an integer in string format
-                        new KeyValuePair<string, string>(CLDefinitions.QueryStringSyncBoxId, _syncBoxId.ToString())
-                    });
-
-                // run the HTTP communication and store the response object to the output parameter
-                response = ProcessHttp<JsonContracts.PendingResponse>(
-                    null, // HTTP Get method does not have content
-                    CLDefinitions.CLMetaDataServerURL, // base domain is the MDS server
-                    serverMethodPath, // path to get pending
-                    requestMethod.get, // get pending is a get
-                    timeoutMilliseconds, // time before communication timeout
-                    null, // not an upload or download
-                    okAccepted, // use the hashset for ok/accepted as successful HttpStatusCodes
-                    ref status); // reference to update the output success/failure status for the communication
-            }
-            catch (Exception ex)
-            {
-                response = Helpers.DefaultForType<JsonContracts.PendingResponse>();
-                return ex;
-            }
-            return null;
-        }
-        #endregion
-
-        #region PostFileChange
-        /// <summary>
-        /// Asynchronously starts posting a single FileChange to the server
-        /// </summary>
-        /// <param name="aCallback">Callback method to fire when operation completes</param>
-        /// <param name="aState">Userstate to pass when firing async callback</param>
-        /// <param name="toCommunicate">Single FileChange to send</param>
-        /// <param name="timeoutMilliseconds">Milliseconds before HTTP timeout exception</param>
-        /// <returns>Returns the asynchronous result which is used to retrieve the result</returns>
-        public IAsyncResult BeginPostFileChange(AsyncCallback aCallback,
-            object aState,
-            FileChange toCommunicate,
-            int timeoutMilliseconds)
-        {
-            // create the asynchronous result to return
-            GenericAsyncResult<PostFileChangeResult> toReturn = new GenericAsyncResult<PostFileChangeResult>(
-                aCallback,
-                aState);
-
-            // create a parameters object to store all the input parameters to be used on another thread with the void (object) parameterized start
-            Tuple<GenericAsyncResult<PostFileChangeResult>, AsyncCallback, FileChange, int> asyncParams =
-                new Tuple<GenericAsyncResult<PostFileChangeResult>, AsyncCallback, FileChange, int>(
-                    toReturn,
-                    aCallback,
-                    toCommunicate,
-                    timeoutMilliseconds);
-
-            // create the thread from a void (object) parameterized start which wraps the synchronous method call
-            (new Thread(new ParameterizedThreadStart(state =>
-            {
-                // try cast the state as the object with all the input parameters
-                Tuple<GenericAsyncResult<PostFileChangeResult>, AsyncCallback, FileChange, int> castState = state as Tuple<GenericAsyncResult<PostFileChangeResult>, AsyncCallback, FileChange, int>;
-                // if the try cast failed, then show a message box for this unrecoverable error
-                if (castState == null)
-                {
-                    MessageBox.Show("Cannot cast state as " + Helpers.GetTypeNameEvenForNulls(castState));
-                }
-                // else if the try cast did not fail, then start processing with the input parameters
-                else
-                {
-                    // try/catch to process with the input parameters, on catch set the exception in the asyncronous result
-                    try
-                    {
-                        // declare the output status for communication
-                        CLHttpRestStatus status;
-                        // declare the specific type of result for this operation
-                        JsonContracts.Event result;
-                        // run the download of the file with the passed parameters, storing any error that occurs
-                        CLError processError = PostFileChange(
-                            castState.Item3,
-                            castState.Item4,
-                            out status,
-                            out result);
-
-                        // if there was an asynchronous result in the parameters, then complete it with a new result object
-                        if (castState.Item1 != null)
-                        {
-                            castState.Item1.Complete(
-                                new PostFileChangeResult(
-                                    processError, // any error that may have occurred during processing
-                                    status, // the output status of communication
-                                    result), // the specific type of result for this operation
-                                    sCompleted: false); // processing did not complete synchronously
-                        }
-                    }
-                    catch (Exception ex)
-                    {
-                        // if there was an asynchronous result in the parameters, then pass through the exception to it
-                        if (castState.Item1 != null)
-                        {
-                            castState.Item1.HandleException(
-                                ex, // the exception which was not handled correctly by the CLError wrapping
-                                sCompleted: false); // processing did not complete synchronously
-                        }
-                    }
-                }
-            }))).Start(asyncParams); // start the asynchronous processing thread with the input parameters object
-
-            // return the asynchronous result
-            return toReturn;
-        }
-
-        /// <summary>
-        /// Finishes posting a FileChange if it has not already finished via its asynchronous result and outputs the result,
-        /// returning any error that occurs in the process (which is different than any error which may have occurred in communication; check the result's Error)
-        /// </summary>
-        /// <param name="aResult">The asynchronous result provided upon starting the FileChange post</param>
-        /// <param name="result">(output) The result from the FileChange post</param>
-        /// <returns>Returns the error that occurred while finishing and/or outputing the result, if any</returns>
-        public CLError EndPostFileChange(IAsyncResult aResult, out PostFileChangeResult result)
-        {
-            // declare the specific type of asynchronous result for FileChange post
-            GenericAsyncResult<PostFileChangeResult> castAResult;
-
-            // try/catch to try casting the asynchronous result as the type for FileChange post and pull the result (possibly incomplete), on catch default the output and return the error
-            try
-            {
-                // try cast the asynchronous result as the type for FileChange post
-                castAResult = aResult as GenericAsyncResult<PostFileChangeResult>;
-
-                // if trying to cast the asynchronous result failed, then throw an error
-                if (castAResult == null)
-                {
-                    throw new NullReferenceException("aResult does not match expected internal type");
-                }
-
-                // pull the result for output (may not yet be complete)
-                result = castAResult.Result;
-            }
-            catch (Exception ex)
-            {
-                result = Helpers.DefaultForType<PostFileChangeResult>();
-                return ex;
-            }
-
-            // try/catch to finish the asynchronous operation if necessary, re-pull the result for output, and rethrow any exception which may have occurred; on catch, return the error
-            try
-            {
-                // This method assumes that only 1 thread calls EndInvoke 
-                // for this object
-                if (!castAResult.IsCompleted)
-                {
-                    // If the operation isn't done, wait for it
-                    castAResult.AsyncWaitHandle.WaitOne();
-                    castAResult.AsyncWaitHandle.Close();
-                }
-
-                // re-pull the result for output in case it was not completed when it was pulled before
-                result = castAResult.Result;
-
-                // Operation is done: if an exception occurred, return it
-                if (castAResult.Exception != null)
-                {
-                    return castAResult.Exception;
-                }
-            }
-            catch (Exception ex)
-            {
-                return ex;
-            }
-            return null;
-        }
-
-        /// <summary>
-        /// Holds result properties
-        /// </summary>
-        public sealed class PostFileChangeResult : BaseCLHttpRestResult<JsonContracts.Event>
-        {
-            // construct with all readonly properties
-            internal PostFileChangeResult(CLError Error, CLHttpRestStatus Status, JsonContracts.Event Result)
-                : base(Error, Status, Result) { }
-        }
-
-        /// <summary>
-        /// Posts a single FileChange to the server to update the sync box in the cloud.
-        /// May still require uploading a file with a returned storage key if the Header.Status property in response is "upload" or "uploading".
-        /// Check Header.Status property in response for errors or conflict.
-        /// </summary>
-        /// <param name="toCommunicate">Single FileChange to send</param>
-        /// <param name="timeoutMilliseconds">Milliseconds before HTTP timeout exception</param>
-        /// <param name="status">(output) success/failure status of communication</param>
-        /// <param name="response">(output) response object from communication</param>
-        /// <returns>Returns any error that occurred during communication, if any</returns>
-        public CLError PostFileChange(FileChange toCommunicate, int timeoutMilliseconds, out CLHttpRestStatus status, out JsonContracts.Event response)
-        {
-            // start with bad request as default if an exception occurs but is not explicitly handled to change the status
-            status = CLHttpRestStatus.BadRequest;
-            // try/catch to process the file change post, on catch return the error
-            try
-            {
-                // check input parameters
-
-                if (toCommunicate == null)
-                {
-                    throw new NullReferenceException("toCommunicate cannot be null");
-                }
-                if (toCommunicate.Direction == SyncDirection.From)
-                {
-                    throw new ArgumentException("toCommunicate Direction is not To the server");
-                }
-                if (toCommunicate.Metadata == null)
-                {
-                    throw new NullReferenceException("toCommunicate Metadata cannot be null");
-                }
-                if (toCommunicate.Type == FileChangeType.Modified
-                    && toCommunicate.Metadata.HashableProperties.IsFolder)
-                {
-                    throw new ArgumentException("toCommunicate cannot be both a folder and of type Modified");
-                }
-                if (_copiedSettings.DeviceId == null)
-                {
-                    throw new NullReferenceException("settings DeviceId cannot be null");
-                }
-                if (_copiedSettings.SyncRoot == null)
-                {
-                    throw new NullReferenceException("settings SyncRoot cannot be null");
-                }
-                if (!(timeoutMilliseconds > 0))
-                {
-                    throw new ArgumentException("timeoutMilliseconds must be greater than zero");
-                }
-
-                // build the location of the one-off method on the server dynamically
-                string serverMethodPath;
-                object requestContent;
-
-                // set server method path and the request content dynamically based on whether change is a file or folder and based on the type of change
-                switch (toCommunicate.Type)
-                {
-                    // file or folder created
-                    case FileChangeType.Created:
-
-                        // check additional parameters for file or folder creation
-
-                        if (toCommunicate.NewPath == null)
-                        {
-                            throw new NullReferenceException("toCommunicate NewPath cannot be null");
-                        }
-
-                        // if change is a folder, set path and create request content for folder creation
-                        if (toCommunicate.Metadata.HashableProperties.IsFolder)
-                        {
-                            serverMethodPath = CLDefinitions.MethodPathOneOffFolderCreate;
-
-                            requestContent = new JsonContracts.FolderAdd()
-                            {
-                                CreatedDate = toCommunicate.Metadata.HashableProperties.CreationTime,
-                                DeviceId = _copiedSettings.DeviceId,
-                                RelativePath = toCommunicate.NewPath.GetRelativePath(_copiedSettings.SyncRoot, true) + "/",
-                                SyncBoxId = _syncBoxId
-                            };
-                        }
-                        // else if change is a file, set path and create request content for file creation
-                        else
-                        {
-                            string addHashString;
-                            CLError addHashStringError = toCommunicate.GetMD5LowercaseString(out addHashString);
-                            if (addHashStringError != null)
-                            {
-                                throw new AggregateException("Error retrieving toCommunicate MD5 lowercase string", addHashStringError.GrabExceptions());
-                            }
-
-                            // check additional parameters for file creation
-
-                            if (string.IsNullOrEmpty(addHashString))
-                            {
-                                throw new NullReferenceException("MD5 lowercase string retrieved from toCommunicate cannot be null, set via toCommunicate.SetMD5");
-                            }
-                            if (toCommunicate.Metadata.HashableProperties.Size == null)
-                            {
-                                throw new NullReferenceException("toCommunicate Metadata HashableProperties Size cannot be null");
-                            }
-
-                            serverMethodPath = CLDefinitions.MethodPathOneOffFileCreate;
-
-                            requestContent = new JsonContracts.FileAdd()
-                            {
-                                CreatedDate = toCommunicate.Metadata.HashableProperties.CreationTime,
-                                DeviceId = _copiedSettings.DeviceId,
-                                Hash = addHashString,
-                                MimeType = toCommunicate.Metadata.MimeType,
-                                ModifiedDate = toCommunicate.Metadata.HashableProperties.LastTime,
-                                RelativePath = toCommunicate.NewPath.GetRelativePath(_copiedSettings.SyncRoot, true),
-                                Size = toCommunicate.Metadata.HashableProperties.Size,
-                                SyncBoxId = _syncBoxId
-                            };
-                        }
-                        break;
-
-                    case FileChangeType.Deleted:
-
-                        // check additional parameters for file or folder deletion
-
-                        if (toCommunicate.NewPath == null
-                            && string.IsNullOrEmpty(toCommunicate.Metadata.ServerId))
-                        {
-                            throw new NullReferenceException("Either toCommunicate NewPath must not be null or toCommunicate Metadata ServerId must not be null or both must not be null");
-                        }
-
-                        // file deletion and folder deletion share a json contract object for deletion
-                        requestContent = new JsonContracts.FileOrFolderDelete()
-                        {
-                            DeviceId = _copiedSettings.DeviceId,
-                            RelativePath = (toCommunicate.NewPath == null
-                                ? null
-                                : toCommunicate.NewPath.GetRelativePath(_copiedSettings.SyncRoot, true) +
-                                    (toCommunicate.Metadata.HashableProperties.IsFolder ? "/" : string.Empty)),
-                            ServerId = toCommunicate.Metadata.ServerId,
-                            SyncBoxId = _syncBoxId
-                        };
-
-                        // server method path switched from whether change is a folder or not
-                        serverMethodPath = (toCommunicate.Metadata.HashableProperties.IsFolder
-                            ? CLDefinitions.MethodPathOneOffFolderDelete
-                            : CLDefinitions.MethodPathOneOffFileDelete);
-                        break;
-
-                    case FileChangeType.Modified:
-
-                        // grab MD5 hash string and rethrow any error that occurs
-
-                        string modifyHashString;
-                        CLError modifyHashStringError = toCommunicate.GetMD5LowercaseString(out modifyHashString);
-                        if (modifyHashStringError != null)
-                        {
-                            throw new AggregateException("Error retrieving toCommunicate MD5 lowercase string", modifyHashStringError.GrabExceptions());
-                        }
-
-                        // check additional parameters for file modification
-
-                        if (string.IsNullOrEmpty(modifyHashString))
-                        {
-                            throw new NullReferenceException("MD5 lowercase string retrieved from toCommunicate cannot be null, set via toCommunicate.SetMD5");
-                        }
-                        if (toCommunicate.Metadata.HashableProperties.Size == null)
-                        {
-                            throw new NullReferenceException("toCommunicate Metadata HashableProperties Size cannot be null");
-                        }
-                        if (toCommunicate.NewPath == null
-                            && string.IsNullOrEmpty(toCommunicate.Metadata.ServerId))
-                        {
-                            throw new NullReferenceException("Either toCommunicate NewPath must not be null or toCommunicate Metadata ServerId must not be null or both must not be null");
-                        }
-                        if (string.IsNullOrEmpty(toCommunicate.Metadata.Revision))
-                        {
-                            throw new NullReferenceException("toCommunicate Metadata Revision cannot be null");
-                        }
-
-                        // there is no folder modify, so json contract object and server method path for modify are only for files
-
-                        requestContent = new JsonContracts.FileModify()
-                        {
-                            CreatedDate = toCommunicate.Metadata.HashableProperties.CreationTime,
-                            DeviceId = _copiedSettings.DeviceId,
-                            Hash = modifyHashString,
-                            MimeType = toCommunicate.Metadata.MimeType,
-                            ModifiedDate = toCommunicate.Metadata.HashableProperties.LastTime,
-                            RelativePath = (toCommunicate.NewPath == null
-                                ? null
-                                : toCommunicate.NewPath.GetRelativePath(_copiedSettings.SyncRoot, true)),
-                            Revision = toCommunicate.Metadata.Revision,
-                            ServerId = toCommunicate.Metadata.ServerId,
-                            Size = toCommunicate.Metadata.HashableProperties.Size,
-                            SyncBoxId = _syncBoxId
-                        };
-
-                        serverMethodPath = CLDefinitions.MethodPathOneOffFileModify;
-                        break;
-
-                    case FileChangeType.Renamed:
-
-                        // check additional parameters for file or folder move (rename)
-
-                        if (toCommunicate.NewPath == null
-                            && string.IsNullOrEmpty(toCommunicate.Metadata.ServerId))
-                        {
-                            throw new NullReferenceException("Either toCommunicate NewPath must not be null or toCommunicate Metadata ServerId must not be null or both must not be null");
-                        }
-                        if (toCommunicate.OldPath == null)
-                        {
-                            throw new NullReferenceException("toCommunicate OldPath cannot be null");
-                        }
-
-                        // file move (rename) and folder move (rename) share a json contract object for move (rename)
-                        requestContent = new JsonContracts.FileOrFolderMove()
-                        {
-                            DeviceId = _copiedSettings.DeviceId,
-                            RelativeFromPath = toCommunicate.OldPath.GetRelativePath(_copiedSettings.SyncRoot, true) +
-                                (toCommunicate.Metadata.HashableProperties.IsFolder ? "/" : string.Empty),
-                            RelativeToPath = (toCommunicate.NewPath == null
-                                ? null
-                                : toCommunicate.NewPath.GetRelativePath(_copiedSettings.SyncRoot, true)
-                                    + (toCommunicate.Metadata.HashableProperties.IsFolder ? "/" : string.Empty)),
-                            ServerId = toCommunicate.Metadata.ServerId,
-                            SyncBoxId = _syncBoxId
-                        };
-
-                        // server method path switched on whether change is a folder or not
-                        serverMethodPath = (toCommunicate.Metadata.HashableProperties.IsFolder
-                            ? CLDefinitions.MethodPathOneOffFolderMove
-                            : CLDefinitions.MethodPathOneOffFileMove);
-                        break;
-
-                    default:
-                        throw new ArgumentException("toCommunicate Type is an unknown FileChangeType: " + toCommunicate.Type.ToString());
-                }
-
-                // run the HTTP communication and store the response object to the output parameter
-                response = ProcessHttp<JsonContracts.Event>(requestContent, // dynamic type of request content based on method path
-                    CLDefinitions.CLMetaDataServerURL, // base domain is the MDS server
-                    serverMethodPath, // dynamic path to appropriate one-off method
-                    requestMethod.post, // one-off methods are all posts
-                    timeoutMilliseconds, // time before communication timeout
-                    null, // not an upload or download
-                    okAccepted, // use the hashset for ok/accepted as successful HttpStatusCodes
-                    ref status); // reference to update the output success/failure status for the communication
-            }
-            catch (Exception ex)
-            {
-                response = Helpers.DefaultForType<JsonContracts.Event>();
-                return ex;
-            }
-            return null;
-        }
-        #endregion
-
-        #region UndoDeletionFileChange
-        /// <summary>
-        /// Asynchronously starts posting a single FileChange to the server
-        /// </summary>
-        /// <param name="aCallback">Callback method to fire when operation completes</param>
-        /// <param name="aState">Userstate to pass when firing async callback</param>
-        /// <param name="deletionChange">Deletion change which needs to be undone</param>
-        /// <param name="timeoutMilliseconds">Milliseconds before HTTP timeout exception</param>
-        /// <returns>Returns the asynchronous result which is used to retrieve the result</returns>
-        public IAsyncResult BeginUndoDeletionFileChange(AsyncCallback aCallback,
-            object aState,
-            FileChange deletionChange,
-            int timeoutMilliseconds)
-        {
-            // create the asynchronous result to return
-            GenericAsyncResult<UndoDeletionFileChangeResult> toReturn = new GenericAsyncResult<UndoDeletionFileChangeResult>(
-                aCallback,
-                aState);
-
-            // create a parameters object to store all the input parameters to be used on another thread with the void (object) parameterized start
-            Tuple<GenericAsyncResult<UndoDeletionFileChangeResult>, AsyncCallback, FileChange, int> asyncParams =
-                new Tuple<GenericAsyncResult<UndoDeletionFileChangeResult>, AsyncCallback, FileChange, int>(
-                    toReturn,
-                    aCallback,
-                    deletionChange,
-                    timeoutMilliseconds);
-
-            // create the thread from a void (object) parameterized start which wraps the synchronous method call
-            (new Thread(new ParameterizedThreadStart(state =>
-            {
-                // try cast the state as the object with all the input parameters
-                Tuple<GenericAsyncResult<UndoDeletionFileChangeResult>, AsyncCallback, FileChange, int> castState = state as Tuple<GenericAsyncResult<UndoDeletionFileChangeResult>, AsyncCallback, FileChange, int>;
-                // if the try cast failed, then show a message box for this unrecoverable error
-                if (castState == null)
-                {
-                    MessageBox.Show("Cannot cast state as " + Helpers.GetTypeNameEvenForNulls(castState));
-                }
-                // else if the try cast did not fail, then start processing with the input parameters
-                else
-                {
-                    // try/catch to process with the input parameters, on catch set the exception in the asyncronous result
-                    try
-                    {
-                        // declare the output status for communication
-                        CLHttpRestStatus status;
-                        // declare the specific type of result for this operation
-                        JsonContracts.Event result;
-                        // run the download of the file with the passed parameters, storing any error that occurs
-                        CLError processError = UndoDeletionFileChange(
-                            castState.Item3,
-                            castState.Item4,
-                            out status,
-                            out result);
-
-                        // if there was an asynchronous result in the parameters, then complete it with a new result object
-                        if (castState.Item1 != null)
-                        {
-                            castState.Item1.Complete(
-                                new UndoDeletionFileChangeResult(
-                                    processError, // any error that may have occurred during processing
-                                    status, // the output status of communication
-                                    result), // the specific type of result for this operation
-                                    sCompleted: false); // processing did not complete synchronously
-                        }
-                    }
-                    catch (Exception ex)
-                    {
-                        // if there was an asynchronous result in the parameters, then pass through the exception to it
-                        if (castState.Item1 != null)
-                        {
-                            castState.Item1.HandleException(
-                                ex, // the exception which was not handled correctly by the CLError wrapping
-                                sCompleted: false); // processing did not complete synchronously
-                        }
-                    }
-                }
-            }))).Start(asyncParams); // start the asynchronous processing thread with the input parameters object
-
-            // return the asynchronous result
-            return toReturn;
-        }
-
-        /// <summary>
-        /// Finishes undoing a deletion FileChange if it has not already finished via its asynchronous result and outputs the result,
-        /// returning any error that occurs in the process (which is different than any error which may have occurred in communication; check the result's Error)
-        /// </summary>
-        /// <param name="aResult">The asynchronous result provided upon starting undoing the deletion</param>
-        /// <param name="result">(output) The result from undoing the deletion</param>
-        /// <returns>Returns the error that occurred while finishing and/or outputing the result, if any</returns>
-        public CLError EndUndoDeletionFileChange(IAsyncResult aResult, out UndoDeletionFileChangeResult result)
-        {
-            // declare the specific type of asynchronous result for undoing deletion
-            GenericAsyncResult<UndoDeletionFileChangeResult> castAResult;
-
-            // try/catch to try casting the asynchronous result as the type for undoing deletion and pull the result (possibly incomplete), on catch default the output and return the error
-            try
-            {
-                // try cast the asynchronous result as the type for undoing deletion
-                castAResult = aResult as GenericAsyncResult<UndoDeletionFileChangeResult>;
-
-                // if trying to cast the asynchronous result failed, then throw an error
-                if (castAResult == null)
-                {
-                    throw new NullReferenceException("aResult does not match expected internal type");
-                }
-
-                // pull the result for output (may not yet be complete)
-                result = castAResult.Result;
-            }
-            catch (Exception ex)
-            {
-                result = Helpers.DefaultForType<UndoDeletionFileChangeResult>();
-                return ex;
-            }
-
-            // try/catch to finish the asynchronous operation if necessary, re-pull the result for output, and rethrow any exception which may have occurred; on catch, return the error
-            try
-            {
-                // This method assumes that only 1 thread calls EndInvoke 
-                // for this object
-                if (!castAResult.IsCompleted)
-                {
-                    // If the operation isn't done, wait for it
-                    castAResult.AsyncWaitHandle.WaitOne();
-                    castAResult.AsyncWaitHandle.Close();
-                }
-
-                // re-pull the result for output in case it was not completed when it was pulled before
-                result = castAResult.Result;
-
-                // Operation is done: if an exception occurred, return it
-                if (castAResult.Exception != null)
-                {
-                    return castAResult.Exception;
-                }
-            }
-            catch (Exception ex)
-            {
-                return ex;
-            }
-            return null;
-        }
-
-        /// <summary>
-        /// Holds result properties
-        /// </summary>
-        public sealed class UndoDeletionFileChangeResult : BaseCLHttpRestResult<JsonContracts.Event>
-        {
-            // construct with all readonly properties
-            internal UndoDeletionFileChangeResult(CLError Error, CLHttpRestStatus Status, JsonContracts.Event Result)
-                : base(Error, Status, Result) { }
-        }
-
-        /// <summary>
-        /// Undoes a previously posted deletion change. Folder undeletion is non-recursive and will not undelete inner files or folders.
-        /// </summary>
-        /// <param name="deletionChange">Deletion change which needs to be undone</param>
-        /// <param name="timeoutMilliseconds">Milliseconds before HTTP timeout exception</param>
-        /// <param name="status">(output) success/failure status of communication</param>
-        /// <param name="response">(output) response object from communication</param>
-        /// <returns>Returns any error that occurred during communication, if any</returns>
-        public CLError UndoDeletionFileChange(FileChange deletionChange, int timeoutMilliseconds, out CLHttpRestStatus status, out JsonContracts.Event response)
-        {
-            // start with bad request as default if an exception occurs but is not explicitly handled to change the status
-            status = CLHttpRestStatus.BadRequest;
-            // try/catch to process the undeletion, on catch return the error
-            try
-            {
-                // check input parameters
-
-                if (!(timeoutMilliseconds > 0))
-                {
-                    throw new ArgumentException("timeoutMilliseconds must be greater than zero");
-                }
-                if (deletionChange == null)
-                {
-                    throw new NullReferenceException("deletionChange cannot be null");
-                }
-                if (deletionChange.Direction == SyncDirection.From)
-                {
-                    throw new ArgumentException("deletionChange Direction is not To the server");
-                }
-                if (deletionChange.Metadata == null)
-                {
-                    throw new NullReferenceException("deletionChange Metadata cannot be null");
-                }
-                if (deletionChange.Type != FileChangeType.Deleted)
-                {
-                    throw new ArgumentException("deletionChange is not of Type Deletion");
-                }
-                if (_copiedSettings.SyncRoot == null)
-                {
-                    throw new NullReferenceException("settings SyncRoot cannot be null");
-                }
-                if (string.IsNullOrEmpty(deletionChange.Metadata.ServerId))
-                {
-                    throw new NullReferenceException("deletionChange Metadata ServerId must not be null");
-                }
-                if (string.IsNullOrEmpty(_copiedSettings.DeviceId))
-                {
-                    throw new NullReferenceException("settings DeviceId cannot be null");
-                }
-
-                // run the HTTP communication and store the response object to the output parameter
-                response = ProcessHttp<JsonContracts.Event>(new JsonContracts.FileOrFolderUndelete() // files and folders share a request content object for undelete
-                    {
-                        DeviceId = _copiedSettings.DeviceId, // device id
-                        ServerId = deletionChange.Metadata.ServerId, // unique id on server
-                        SyncBoxId = _syncBoxId // id of sync box
-                    },
-                    CLDefinitions.CLMetaDataServerURL, // base domain is the MDS server
-                    (deletionChange.Metadata.HashableProperties.IsFolder // folder/file switch
-                        ? CLDefinitions.MethodPathFolderUndelete // path for folder undelete
-                        : CLDefinitions.MethodPathFileUndelete), // path for file undelete
-                    requestMethod.post, // undelete file or folder is a post
-                    timeoutMilliseconds, // time before communication timeout
-                    null, // not an upload or download
-                    okAccepted, // use the hashset for ok/accepted as successful HttpStatusCodes
-                    ref status); // reference to update the output success/failure status for the communication
-            }
-            catch (Exception ex)
-            {
-                response = Helpers.DefaultForType<JsonContracts.Event>();
-                return ex;
-            }
-            return null;
-        }
-        #endregion
-
-        #region GetFileVersions
-        /// <summary>
-        /// Asynchronously starts querying the server for all versions of a given file
-        /// </summary>
-        /// <param name="aCallback">Callback method to fire when operation completes</param>
-        /// <param name="aState">Userstate to pass when firing async callback</param>
-        /// <param name="fileServerId">Unique id to the file on the server</param>
-        /// <param name="timeoutMilliseconds">Milliseconds before HTTP timeout exception</param>
-        /// <param name="includeDeletedVersions">(optional) whether to include file versions which are deleted</param>
-        /// <returns>Returns the asynchronous result which is used to retrieve the result</returns>
-        public IAsyncResult BeginGetFileVersions(AsyncCallback aCallback,
-            object aState,
-            string fileServerId,
-            int timeoutMilliseconds,
-            bool includeDeletedVersions = false)
-        {
-            return BeginGetFileVersions(aCallback,
-                aState,
-                fileServerId,
-                timeoutMilliseconds,
-                null,
-                includeDeletedVersions);
-        }
-
-        /// <summary>
-        /// Asynchronously starts querying the server for all versions of a given file
-        /// </summary>
-        /// <param name="aCallback">Callback method to fire when operation completes</param>
-        /// <param name="aState">Userstate to pass when firing async callback</param>
-        /// <param name="fileServerId">Unique id to the file on the server</param>
-        /// <param name="timeoutMilliseconds">Milliseconds before HTTP timeout exception</param>
-        /// <param name="includeDeletedVersions">(optional) whether to include file versions which are deleted</param>
-        /// <param name="pathToFile">Full path to the file where it would be placed locally within the sync root</param>
-        /// <returns>Returns the asynchronous result which is used to retrieve the result</returns>
-        public IAsyncResult BeginGetFileVersions(AsyncCallback aCallback,
-            object aState,
-            int timeoutMilliseconds,
-            FilePath pathToFile,
-            bool includeDeletedVersions = false)
-        {
-            return BeginGetFileVersions(aCallback,
-                aState,
-                null,
-                timeoutMilliseconds,
-                pathToFile,
-                includeDeletedVersions);
-        }
-
-        /// <summary>
-        /// Asynchronously starts querying the server for all versions of a given file
-        /// </summary>
-        /// <param name="aCallback">Callback method to fire when operation completes</param>
-        /// <param name="aState">Userstate to pass when firing async callback</param>
-        /// <param name="fileServerId">Unique id to the file on the server</param>
-        /// <param name="timeoutMilliseconds">Milliseconds before HTTP timeout exception</param>
-        /// <param name="pathToFile">Full path to the file where it would be placed locally within the sync root</param>
-        /// <param name="includeDeletedVersions">(optional) whether to include file versions which are deleted</param>
-        /// <returns>Returns the asynchronous result which is used to retrieve the result</returns>
-        public IAsyncResult BeginGetFileVersions(AsyncCallback aCallback,
-            object aState,
-            string fileServerId,
-            int timeoutMilliseconds,
-            FilePath pathToFile,
-            bool includeDeletedVersions = false)
-        {
-            // create the asynchronous result to return
-            GenericAsyncResult<GetFileVersionsResult> toReturn = new GenericAsyncResult<GetFileVersionsResult>(
-                aCallback,
-                aState);
-
-            // create a parameters object to store all the input parameters to be used on another thread with the void (object) parameterized start
-            Tuple<GenericAsyncResult<GetFileVersionsResult>, AsyncCallback, string, int, FilePath, bool> asyncParams =
-                new Tuple<GenericAsyncResult<GetFileVersionsResult>, AsyncCallback, string, int, FilePath, bool>(
-                    toReturn,
-                    aCallback,
-                    fileServerId,
-                    timeoutMilliseconds,
-                    pathToFile,
-                    includeDeletedVersions);
-
-            // create the thread from a void (object) parameterized start which wraps the synchronous method call
-            (new Thread(new ParameterizedThreadStart(state =>
-            {
-                // try cast the state as the object with all the input parameters
-                Tuple<GenericAsyncResult<GetFileVersionsResult>, AsyncCallback, string, int, FilePath, bool> castState = state as Tuple<GenericAsyncResult<GetFileVersionsResult>, AsyncCallback, string, int, FilePath, bool>;
-                // if the try cast failed, then show a message box for this unrecoverable error
-                if (castState == null)
-                {
-                    MessageBox.Show("Cannot cast state as " + Helpers.GetTypeNameEvenForNulls(castState));
-                }
-                // else if the try cast did not fail, then start processing with the input parameters
-                else
-                {
-                    // try/catch to process with the input parameters, on catch set the exception in the asyncronous result
-                    try
-                    {
-                        // declare the output status for communication
-                        CLHttpRestStatus status;
-                        // declare the specific type of result for this operation
-                        JsonContracts.FileVersion[] result;
-                        // run the download of the file with the passed parameters, storing any error that occurs
-                        CLError processError = GetFileVersions(
-                            castState.Item3,
-                            castState.Item4,
-                            castState.Item5,
-                            out status,
-                            out result);
-
-                        // if there was an asynchronous result in the parameters, then complete it with a new result object
-                        if (castState.Item1 != null)
-                        {
-                            castState.Item1.Complete(
-                                new GetFileVersionsResult(
-                                    processError, // any error that may have occurred during processing
-                                    status, // the output status of communication
-                                    result), // the specific type of result for this operation
-                                    sCompleted: false); // processing did not complete synchronously
-                        }
-                    }
-                    catch (Exception ex)
-                    {
-                        // if there was an asynchronous result in the parameters, then pass through the exception to it
-                        if (castState.Item1 != null)
-                        {
-                            castState.Item1.HandleException(
-                                ex, // the exception which was not handled correctly by the CLError wrapping
-                                sCompleted: false); // processing did not complete synchronously
-                        }
-                    }
-                }
-            }))).Start(asyncParams); // start the asynchronous processing thread with the input parameters object
-
-            // return the asynchronous result
-            return toReturn;
-        }
-
-        /// <summary>
-        /// Finishes querying for all versions of a given file if it has not already finished via its asynchronous result and outputs the result,
-        /// returning any error that occurs in the process (which is different than any error which may have occurred in communication; check the result's Error)
-        /// </summary>
-        /// <param name="aResult">The asynchronous result provided upon starting undoing the deletion</param>
-        /// <param name="result">(output) The result from undoing the deletion</param>
-        /// <returns>Returns the error that occurred while finishing and/or outputing the result, if any</returns>
-        public CLError EndGetFileVersions(IAsyncResult aResult, out GetFileVersionsResult result)
-        {
-            // declare the specific type of asynchronous result for querying file versions
-            GenericAsyncResult<GetFileVersionsResult> castAResult;
-
-            // try/catch to try casting the asynchronous result as the type for querying file versions and pull the result (possibly incomplete), on catch default the output and return the error
-            try
-            {
-                // try cast the asynchronous result as the type for querying file versions
-                castAResult = aResult as GenericAsyncResult<GetFileVersionsResult>;
-
-                // if trying to cast the asynchronous result failed, then throw an error
-                if (castAResult == null)
-                {
-                    throw new NullReferenceException("aResult does not match expected internal type");
-                }
-
-                // pull the result for output (may not yet be complete)
-                result = castAResult.Result;
-            }
-            catch (Exception ex)
-            {
-                result = Helpers.DefaultForType<GetFileVersionsResult>();
-                return ex;
-            }
-
-            // try/catch to finish the asynchronous operation if necessary, re-pull the result for output, and rethrow any exception which may have occurred; on catch, return the error
-            try
-            {
-                // This method assumes that only 1 thread calls EndInvoke 
-                // for this object
-                if (!castAResult.IsCompleted)
-                {
-                    // If the operation isn't done, wait for it
-                    castAResult.AsyncWaitHandle.WaitOne();
-                    castAResult.AsyncWaitHandle.Close();
-                }
-
-                // re-pull the result for output in case it was not completed when it was pulled before
-                result = castAResult.Result;
-
-                // Operation is done: if an exception occurred, return it
-                if (castAResult.Exception != null)
-                {
-                    return castAResult.Exception;
-                }
-            }
-            catch (Exception ex)
-            {
-                return ex;
-            }
-            return null;
-        }
-
-        /// <summary>
-        /// Holds result properties
-        /// </summary>
-        public sealed class GetFileVersionsResult : BaseCLHttpRestResult<JsonContracts.FileVersion[]>
-        {
-            // construct with all readonly properties
-            internal GetFileVersionsResult(CLError Error, CLHttpRestStatus Status, JsonContracts.FileVersion[] Result)
-                : base(Error, Status, Result) { }
-        }
-
-        /// <summary>
-        /// Queries the server for all versions of a given file
-        /// </summary>
-        /// <param name="fileServerId">Unique id to the file on the server</param>
-        /// <param name="timeoutMilliseconds">Milliseconds before HTTP timeout exception</param>
-        /// <param name="status">(output) success/failure status of communication</param>
-        /// <param name="response">(output) response object from communication</param>
-        /// <param name="includeDeletedVersions">(optional) whether to include file versions which are deleted</param>
-        /// <returns>Returns any error that occurred during communication, if any</returns>
-        public CLError GetFileVersions(string fileServerId, int timeoutMilliseconds, out CLHttpRestStatus status, out JsonContracts.FileVersion[] response, bool includeDeletedVersions = false)
-        {
-            return GetFileVersions(fileServerId, timeoutMilliseconds, null, out status, out response, includeDeletedVersions);
-        }
-
-        /// <summary>
-        /// Queries the server for all versions of a given file
-        /// </summary>
-        /// <param name="timeoutMilliseconds">Milliseconds before HTTP timeout exception</param>
-        /// <param name="pathToFile">Full path to the file where it would be placed locally within the sync root</param>
-        /// <param name="status">(output) success/failure status of communication</param>
-        /// <param name="response">(output) response object from communication</param>
-        /// <param name="includeDeletedVersions">(optional) whether to include file versions which are deleted</param>
-        /// <returns>Returns any error that occurred during communication, if any</returns>
-        public CLError GetFileVersions(int timeoutMilliseconds, FilePath pathToFile, out CLHttpRestStatus status, out JsonContracts.FileVersion[] response, bool includeDeletedVersions = false)
-        {
-            return GetFileVersions(null, timeoutMilliseconds, pathToFile, out status, out response, includeDeletedVersions);
-        }
-
-        /// <summary>
-        /// Queries the server for all versions of a given file
-        /// </summary>
-        /// <param name="fileServerId">Unique id to the file on the server</param>
-        /// <param name="timeoutMilliseconds">Milliseconds before HTTP timeout exception</param>
-        /// <param name="pathToFile">Full path to the file where it would be placed locally within the sync root</param>
-        /// <param name="status">(output) success/failure status of communication</param>
-        /// <param name="response">(output) response object from communication</param>
-        /// <param name="includeDeletedVersions">(optional) whether to include file versions which are deleted</param>
-        /// <returns>Returns any error that occurred during communication, if any</returns>
-        public CLError GetFileVersions(string fileServerId, int timeoutMilliseconds, FilePath pathToFile, out CLHttpRestStatus status, out JsonContracts.FileVersion[] response, bool includeDeletedVersions = false)
-        {
-            // start with bad request as default if an exception occurs but is not explicitly handled to change the status
-            status = CLHttpRestStatus.BadRequest;
-            // try/catch to process the undeletion, on catch return the error
-            try
-            {
-                // check input parameters
-
-                if (!(timeoutMilliseconds > 0))
-                {
-                    throw new ArgumentException("timeoutMilliseconds must be greater than zero");
-                }
-                if (pathToFile == null
-                    && string.IsNullOrEmpty(fileServerId))
-                {
-                    throw new NullReferenceException("Either pathToFile must not be null or fileServerId must not be null or both must not be null");
-                }
-                if (_copiedSettings.SyncRoot == null)
-                {
-                    throw new NullReferenceException("settings SyncRoot cannot be null");
-                }
-                if (string.IsNullOrEmpty(_copiedSettings.DeviceId))
-                {
-                    throw new NullReferenceException("settings DeviceId cannot be null");
-                }
-                
-                // build the location of the file versions retrieval method on the server dynamically
-                string serverMethodPath =
-                    CLDefinitions.MethodPathFileGetVersions + // get file versions
-                    Helpers.QueryStringBuilder(new[]
-                    {
-                        // query string parameter for the device id
-                        new KeyValuePair<string, string>(CLDefinitions.QueryStringDeviceId, Uri.EscapeDataString(_copiedSettings.DeviceId)),
-
-                        // query string parameter for the server id for the file to check, only filled in if it's not null
-                        (string.IsNullOrEmpty(fileServerId)
-                            ? new KeyValuePair<string, string>()
-                            : new KeyValuePair<string, string>(CLDefinitions.CLMetadataServerId, Uri.EscapeDataString(fileServerId))),
-
-                        // query string parameter for the path to the file to check, only filled in if it's not null
-                        (pathToFile == null
-                            ? new KeyValuePair<string, string>()
-                            : new KeyValuePair<string, string>(CLDefinitions.CLMetadataCloudPath, Uri.EscapeDataString(pathToFile.GetRelativePath(_copiedSettings.SyncRoot, true)))),
-
-                        // query string parameter for whether to include delete versions in the check, but only set if it's not default (if it's false)
-                        (includeDeletedVersions
-                            ? new KeyValuePair<string, string>()
-                            : new KeyValuePair<string, string>(CLDefinitions.QueryStringIncludeDeleted, "false")),
-
-                        // query string parameter for the current sync box id, should not need escaping since it should be an integer in string format
-                        new KeyValuePair<string, string>(CLDefinitions.QueryStringSyncBoxId, _syncBoxId.ToString())
-                    });
-
-                // run the HTTP communication and store the response object to the output parameter
-                response = ProcessHttp<JsonContracts.FileVersion[]>(null, // get file versions has no request content
-                    CLDefinitions.CLMetaDataServerURL, // base domain is the MDS server
-                    serverMethodPath, // use a dynamic method path because it needs query string parameters
-                    requestMethod.get, // get file versions is a get
-                    timeoutMilliseconds, // time before communication timeout
-                    null, // not an upload or download
-                    okAccepted, // use the hashset for ok/accepted as successful HttpStatusCodes
-                    ref status); // reference to update the output success/failure status for the communication
-            }
-            catch (Exception ex)
-            {
-                response = Helpers.DefaultForType<JsonContracts.FileVersion[]>();
-                return ex;
-            }
-            return null;
-        }
-        #endregion
-
-        #region GetUsedBytes
-        /// <summary>
-        /// Asynchronously grabs the bytes used by the sync box and the bytes which are pending for upload
-        /// </summary>
-        /// <param name="aCallback">Callback method to fire when operation completes</param>
-        /// <param name="aState">Userstate to pass when firing async callback</param>
-        /// <param name="timeoutMilliseconds">Milliseconds before HTTP timeout exception</param>
-        /// <returns>Returns the asynchronous result which is used to retrieve the result</returns>
-        public IAsyncResult BeginGetUsedBytes(AsyncCallback aCallback,
-            object aState,
-            int timeoutMilliseconds)
-        {
-            // create the asynchronous result to return
-            GenericAsyncResult<GetUsedBytesResult> toReturn = new GenericAsyncResult<GetUsedBytesResult>(
-                aCallback,
-                aState);
-
-            // create a parameters object to store all the input parameters to be used on another thread with the void (object) parameterized start
-            Tuple<GenericAsyncResult<GetUsedBytesResult>, AsyncCallback, int> asyncParams =
-                new Tuple<GenericAsyncResult<GetUsedBytesResult>, AsyncCallback, int>(
-                    toReturn,
-                    aCallback,
-                    timeoutMilliseconds);
-
-            // create the thread from a void (object) parameterized start which wraps the synchronous method call
-            (new Thread(new ParameterizedThreadStart(state =>
-            {
-                // try cast the state as the object with all the input parameters
-                Tuple<GenericAsyncResult<GetUsedBytesResult>, AsyncCallback, int> castState = state as Tuple<GenericAsyncResult<GetUsedBytesResult>, AsyncCallback, int>;
-                // if the try cast failed, then show a message box for this unrecoverable error
-                if (castState == null)
-                {
-                    MessageBox.Show("Cannot cast state as " + Helpers.GetTypeNameEvenForNulls(castState));
-                }
-                // else if the try cast did not fail, then start processing with the input parameters
-                else
-                {
-                    // try/catch to process with the input parameters, on catch set the exception in the asyncronous result
-                    try
-                    {
-                        // declare the output status for communication
-                        CLHttpRestStatus status;
-                        // declare the specific type of result for this operation
-                        JsonContracts.UsedBytes result;
-                        // run the download of the file with the passed parameters, storing any error that occurs
-                        CLError processError = GetUsedBytes(
-                            castState.Item3,
-                            out status,
-                            out result);
-
-                        // if there was an asynchronous result in the parameters, then complete it with a new result object
-                        if (castState.Item1 != null)
-                        {
-                            castState.Item1.Complete(
-                                new GetUsedBytesResult(
-                                    processError, // any error that may have occurred during processing
-                                    status, // the output status of communication
-                                    result), // the specific type of result for this operation
-                                    sCompleted: false); // processing did not complete synchronously
-                        }
-                    }
-                    catch (Exception ex)
-                    {
-                        // if there was an asynchronous result in the parameters, then pass through the exception to it
-                        if (castState.Item1 != null)
-                        {
-                            castState.Item1.HandleException(
-                                ex, // the exception which was not handled correctly by the CLError wrapping
-                                sCompleted: false); // processing did not complete synchronously
-                        }
-                    }
-                }
-            }))).Start(asyncParams); // start the asynchronous processing thread with the input parameters object
-
-            // return the asynchronous result
-            return toReturn;
-        }
-
-        /// <summary>
-        /// Finishes grabing the bytes used by the sync box and the bytes which are pending for upload if it has not already finished via its asynchronous result and outputs the result,
-        /// returning any error that occurs in the process (which is different than any error which may have occurred in communication; check the result's Error)
-        /// </summary>
-        /// <param name="aResult">The asynchronous result provided upon starting grabbing the used bytes</param>
-        /// <param name="result">(output) The result from grabbing the used bytes</param>
-        /// <returns>Returns the error that occurred while finishing and/or outputing the result, if any</returns>
-        public CLError EndGetUsedBytes(IAsyncResult aResult, out GetUsedBytesResult result)
-        {
-            // declare the specific type of asynchronous result for grabbing the used bytes
-            GenericAsyncResult<GetUsedBytesResult> castAResult;
-
-            // try/catch to try casting the asynchronous result as the type for grabbing the used bytes and pull the result (possibly incomplete), on catch default the output and return the error
-            try
-            {
-                // try cast the asynchronous result as the type for grabbing the used bytes
-                castAResult = aResult as GenericAsyncResult<GetUsedBytesResult>;
-
-                // if trying to cast the asynchronous result failed, then throw an error
-                if (castAResult == null)
-                {
-                    throw new NullReferenceException("aResult does not match expected internal type");
-                }
-
-                // pull the result for output (may not yet be complete)
-                result = castAResult.Result;
-            }
-            catch (Exception ex)
-            {
-                result = Helpers.DefaultForType<GetUsedBytesResult>();
-                return ex;
-            }
-
-            // try/catch to finish the asynchronous operation if necessary, re-pull the result for output, and rethrow any exception which may have occurred; on catch, return the error
-            try
-            {
-                // This method assumes that only 1 thread calls EndInvoke 
-                // for this object
-                if (!castAResult.IsCompleted)
-                {
-                    // If the operation isn't done, wait for it
-                    castAResult.AsyncWaitHandle.WaitOne();
-                    castAResult.AsyncWaitHandle.Close();
-                }
-
-                // re-pull the result for output in case it was not completed when it was pulled before
-                result = castAResult.Result;
-
-                // Operation is done: if an exception occurred, return it
-                if (castAResult.Exception != null)
-                {
-                    return castAResult.Exception;
-                }
-            }
-            catch (Exception ex)
-            {
-                return ex;
-            }
-            return null;
-        }
-
-        /// <summary>
-        /// Holds result properties
-        /// </summary>
-        public sealed class GetUsedBytesResult : BaseCLHttpRestResult<JsonContracts.UsedBytes>
-        {
-            // construct with all readonly properties
-            internal GetUsedBytesResult(CLError Error, CLHttpRestStatus Status, JsonContracts.UsedBytes Result)
-                : base(Error, Status, Result) { }
-        }
-
-        /// <summary>
-        /// Grabs the bytes used by the sync box and the bytes which are pending for upload
-        /// </summary>
-        /// <param name="timeoutMilliseconds">Milliseconds before HTTP timeout exception</param>
-        /// <param name="status">(output) success/failure status of communication</param>
-        /// <param name="response">(output) response object from communication</param>
-        /// <returns>Returns any error that occurred during communication, if any</returns>
-        public CLError GetUsedBytes(int timeoutMilliseconds, out CLHttpRestStatus status, out JsonContracts.UsedBytes response)
-        {
-            // start with bad request as default if an exception occurs but is not explicitly handled to change the status
-            status = CLHttpRestStatus.BadRequest;
-            // try/catch to process the undeletion, on catch return the error
-            try
-            {
-                // check input parameters
-
-                if (!(timeoutMilliseconds > 0))
-                {
-                    throw new ArgumentException("timeoutMilliseconds must be greater than zero");
-                }
-                if (string.IsNullOrEmpty(_copiedSettings.DeviceId))
-                {
-                    throw new NullReferenceException("settings DeviceId cannot be null");
-                }
-
-                // run the HTTP communication and store the response object to the output parameter
-                response = ProcessHttp<JsonContracts.UsedBytes>(null, // getting used bytes requires no request content
-                    CLDefinitions.CLMetaDataServerURL, // base domain is the MDS server
-                    CLDefinitions.MethodPathGetUsedBytes + // path to get used bytes
-                        Helpers.QueryStringBuilder(new[]
-                        {
-                            new KeyValuePair<string, string>(CLDefinitions.QueryStringDeviceId, Uri.EscapeDataString(_copiedSettings.DeviceId)), // device id, escaped since it's a user-input
-                            new KeyValuePair<string, string>(CLDefinitions.QueryStringSyncBoxId, _syncBoxId.ToString()) // sync box id, not escaped since it's from an integer
-                        }),
-                    requestMethod.get, // getting used bytes is a get
-                    timeoutMilliseconds, // time before communication timeout
-                    null, // not an upload or download
-                    okAccepted, // use the hashset for ok/accepted as successful HttpStatusCodes
-                    ref status); // reference to update the output success/failure status for the communication
-            }
-            catch (Exception ex)
-            {
-                response = Helpers.DefaultForType<JsonContracts.UsedBytes>();
-                return ex;
-            }
-            return null;
-        }
-        #endregion
-
-        #region CopyFile
-        /// <summary>
-        /// Asynchronously copies a file on the server to another location
-        /// </summary>
-        /// <param name="aCallback">Callback method to fire when operation completes</param>
-        /// <param name="aState">Userstate to pass when firing async callback</param>
-        /// <param name="fileServerId">Unique id to the file on the server</param>
-        /// <param name="timeoutMilliseconds">Milliseconds before HTTP timeout exception</param>
-        /// <param name="copyTargetPath">Location where file shoule be copied to</param>
-        /// <returns>Returns the asynchronous result which is used to retrieve the result</returns>
-        public IAsyncResult BeginCopyFile(AsyncCallback aCallback,
-            object aState,
-            string fileServerId,
-            int timeoutMilliseconds,
-            FilePath copyTargetPath)
-        {
-            return BeginCopyFile(aCallback,
-                aState,
-                fileServerId,
-                timeoutMilliseconds,
-                null,
-                copyTargetPath);
-        }
-
-        /// <summary>
-        /// Asynchronously copies a file on the server to another location
-        /// </summary>
-        /// <param name="aCallback">Callback method to fire when operation completes</param>
-        /// <param name="aState">Userstate to pass when firing async callback</param>
-        /// <param name="timeoutMilliseconds">Milliseconds before HTTP timeout exception</param>
-        /// <param name="pathToFile">Location of existing file to copy from</param>
-        /// <param name="copyTargetPath">Location where file shoule be copied to</param>
-        /// <returns>Returns the asynchronous result which is used to retrieve the result</returns>
-        public IAsyncResult BeginCopyFile(AsyncCallback aCallback,
-            object aState,
-            int timeoutMilliseconds,
-            FilePath pathToFile,
-            FilePath copyTargetPath)
-        {
-            return BeginCopyFile(aCallback,
-                aState,
-                null,
-                timeoutMilliseconds,
-                pathToFile,
-                copyTargetPath);
-        }
-
-        /// <summary>
-        /// Asynchronously copies a file on the server to another location
-        /// </summary>
-        /// <param name="aCallback">Callback method to fire when operation completes</param>
-        /// <param name="aState">Userstate to pass when firing async callback</param>
-        /// <param name="fileServerId">Unique id to the file on the server</param>
-        /// <param name="timeoutMilliseconds">Milliseconds before HTTP timeout exception</param>
-        /// <param name="pathToFile">Location of existing file to copy from</param>
-        /// <param name="copyTargetPath">Location where file shoule be copied to</param>
-        /// <returns>Returns the asynchronous result which is used to retrieve the result</returns>
-        public IAsyncResult BeginCopyFile(AsyncCallback aCallback,
-            object aState,
-            string fileServerId,
-            int timeoutMilliseconds,
-            FilePath pathToFile,
-            FilePath copyTargetPath)
-        {
-            // create the asynchronous result to return
-            GenericAsyncResult<CopyFileResult> toReturn = new GenericAsyncResult<CopyFileResult>(
-                aCallback,
-                aState);
-
-            // create a parameters object to store all the input parameters to be used on another thread with the void (object) parameterized start
-            Tuple<GenericAsyncResult<CopyFileResult>, AsyncCallback, string, int, FilePath, FilePath> asyncParams =
-                new Tuple<GenericAsyncResult<CopyFileResult>, AsyncCallback, string, int, FilePath, FilePath>(
-                    toReturn,
-                    aCallback,
-                    fileServerId,
-                    timeoutMilliseconds,
-                    pathToFile,
-                    copyTargetPath);
-
-            // create the thread from a void (object) parameterized start which wraps the synchronous method call
-            (new Thread(new ParameterizedThreadStart(state =>
-            {
-                // try cast the state as the object with all the input parameters
-                Tuple<GenericAsyncResult<CopyFileResult>, AsyncCallback, string, int, FilePath, FilePath> castState = state as Tuple<GenericAsyncResult<CopyFileResult>, AsyncCallback, string, int, FilePath, FilePath>;
-                // if the try cast failed, then show a message box for this unrecoverable error
-                if (castState == null)
-                {
-                    MessageBox.Show("Cannot cast state as " + Helpers.GetTypeNameEvenForNulls(castState));
-                }
-                // else if the try cast did not fail, then start processing with the input parameters
-                else
-                {
-                    // try/catch to process with the input parameters, on catch set the exception in the asyncronous result
-                    try
-                    {
-                        // declare the output status for communication
-                        CLHttpRestStatus status;
-                        // declare the specific type of result for this operation
-                        JsonContracts.Event result;
-                        // run the download of the file with the passed parameters, storing any error that occurs
-                        CLError processError = CopyFile(
-                            castState.Item3,
-                            castState.Item4,
-                            castState.Item5,
-                            out status,
-                            out result);
-
-                        // if there was an asynchronous result in the parameters, then complete it with a new result object
-                        if (castState.Item1 != null)
-                        {
-                            castState.Item1.Complete(
-                                new CopyFileResult(
-                                    processError, // any error that may have occurred during processing
-                                    status, // the output status of communication
-                                    result), // the specific type of result for this operation
-                                    sCompleted: false); // processing did not complete synchronously
-                        }
-                    }
-                    catch (Exception ex)
-                    {
-                        // if there was an asynchronous result in the parameters, then pass through the exception to it
-                        if (castState.Item1 != null)
-                        {
-                            castState.Item1.HandleException(
-                                ex, // the exception which was not handled correctly by the CLError wrapping
-                                sCompleted: false); // processing did not complete synchronously
-                        }
-                    }
-                }
-            }))).Start(asyncParams); // start the asynchronous processing thread with the input parameters object
-
-            // return the asynchronous result
-            return toReturn;
-        }
-
-        /// <summary>
-        /// Finishes copying a file on the server to another location if it has not already finished via its asynchronous result and outputs the result,
-        /// returning any error that occurs in the process (which is different than any error which may have occurred in communication; check the result's Error)
-        /// </summary>
-        /// <param name="aResult">The asynchronous result provided upon starting copying the file</param>
-        /// <param name="result">(output) The result from copying the file</param>
-        /// <returns>Returns the error that occurred while finishing and/or outputing the result, if any</returns>
-        public CLError EndCopyFile(IAsyncResult aResult, out CopyFileResult result)
-        {
-            // declare the specific type of asynchronous result for copying the file
-            GenericAsyncResult<CopyFileResult> castAResult;
-
-            // try/catch to try casting the asynchronous result as the type for copying the file and pull the result (possibly incomplete), on catch default the output and return the error
-            try
-            {
-                // try cast the asynchronous result as the type for copying the file
-                castAResult = aResult as GenericAsyncResult<CopyFileResult>;
-
-                // if trying to cast the asynchronous result failed, then throw an error
-                if (castAResult == null)
-                {
-                    throw new NullReferenceException("aResult does not match expected internal type");
-                }
-
-                // pull the result for output (may not yet be complete)
-                result = castAResult.Result;
-            }
-            catch (Exception ex)
-            {
-                result = Helpers.DefaultForType<CopyFileResult>();
-                return ex;
-            }
-
-            // try/catch to finish the asynchronous operation if necessary, re-pull the result for output, and rethrow any exception which may have occurred; on catch, return the error
-            try
-            {
-                // This method assumes that only 1 thread calls EndInvoke 
-                // for this object
-                if (!castAResult.IsCompleted)
-                {
-                    // If the operation isn't done, wait for it
-                    castAResult.AsyncWaitHandle.WaitOne();
-                    castAResult.AsyncWaitHandle.Close();
-                }
-
-                // re-pull the result for output in case it was not completed when it was pulled before
-                result = castAResult.Result;
-
-                // Operation is done: if an exception occurred, return it
-                if (castAResult.Exception != null)
-                {
-                    return castAResult.Exception;
-                }
-            }
-            catch (Exception ex)
-            {
-                return ex;
-            }
-            return null;
-        }
-
-        /// <summary>
-        /// Holds result properties
-        /// </summary>
-        public sealed class CopyFileResult : BaseCLHttpRestResult<JsonContracts.Event>
-        {
-            // construct with all readonly properties
-            internal CopyFileResult(CLError Error, CLHttpRestStatus Status, JsonContracts.Event Result)
-                : base(Error, Status, Result) { }
-        }
-
-        /// <summary>
-        /// Copies a file on the server to another location
-        /// </summary>
-        /// <param name="fileServerId">Unique id to the file on the server</param>
-        /// <param name="timeoutMilliseconds">Milliseconds before HTTP timeout exception</param>
-        /// <param name="copyTargetPath">Location where file shoule be copied to</param>
-        /// <param name="status">(output) success/failure status of communication</param>
-        /// <param name="response">(output) response object from communication</param>
-        /// <returns>Returns any error that occurred during communication, if any</returns>
-        public CLError CopyFile(string fileServerId, int timeoutMilliseconds, FilePath copyTargetPath, out CLHttpRestStatus status, out JsonContracts.Event response)
-        {
-            return CopyFile(fileServerId, timeoutMilliseconds, null, copyTargetPath, out status, out response);
-        }
-
-        /// <summary>
-        /// Copies a file on the server to another location
-        /// </summary>
-        /// <param name="timeoutMilliseconds">Milliseconds before HTTP timeout exception</param>
-        /// <param name="pathToFile">Location of existing file to copy from</param>
-        /// <param name="copyTargetPath">Location where file shoule be copied to</param>
-        /// <param name="status">(output) success/failure status of communication</param>
-        /// <param name="response">(output) response object from communication</param>
-        /// <returns>Returns any error that occurred during communication, if any</returns>
-        public CLError CopyFile(int timeoutMilliseconds, FilePath pathToFile, FilePath copyTargetPath, out CLHttpRestStatus status, out JsonContracts.Event response)
-        {
-            return CopyFile(null, timeoutMilliseconds, pathToFile, copyTargetPath, out status, out response);
-        }
-
-        /// <summary>
-        /// Copies a file on the server to another location
-        /// </summary>
-        /// <param name="fileServerId">Unique id to the file on the server</param>
-        /// <param name="timeoutMilliseconds">Milliseconds before HTTP timeout exception</param>
-        /// <param name="pathToFile">Location of existing file to copy from</param>
-        /// <param name="copyTargetPath">Location where file shoule be copied to</param>
-        /// <param name="status">(output) success/failure status of communication</param>
-        /// <param name="response">(output) response object from communication</param>
-        /// <returns>Returns any error that occurred during communication, if any</returns>
-        public CLError CopyFile(string fileServerId, int timeoutMilliseconds, FilePath pathToFile, FilePath copyTargetPath, out CLHttpRestStatus status, out JsonContracts.Event response)
-        {
-            // start with bad request as default if an exception occurs but is not explicitly handled to change the status
-            status = CLHttpRestStatus.BadRequest;
-            // try/catch to process the undeletion, on catch return the error
-            try
-            {
-                // check input parameters
-
-                if (!(timeoutMilliseconds > 0))
-                {
-                    throw new ArgumentException("timeoutMilliseconds must be greater than zero");
-                }
-                if (_copiedSettings.SyncRoot == null)
-                {
-                    throw new NullReferenceException("settings SyncRoot cannot be null");
-                }
-                if (copyTargetPath == null)
-                {
-                    throw new NullReferenceException("copyTargetPath cannot be null");
-                }
-                if (pathToFile == null
-                    && string.IsNullOrEmpty(fileServerId))
-                {
-                    throw new NullReferenceException("Either pathToFile must not be null or fileServerId must not be null or both must not be null");
-                }
-                if (string.IsNullOrEmpty(_copiedSettings.DeviceId))
-                {
-                    throw new NullReferenceException("settings DeviceId cannot be null");
-                }
-
-                // run the HTTP communication and store the response object to the output parameter
-                response = ProcessHttp<JsonContracts.Event>(new JsonContracts.FileCopy() // object for file copy
-                    {
-                        DeviceId = _copiedSettings.DeviceId, // device id
-                        ServerId = fileServerId, // unique id on server
-                        RelativePath = (pathToFile == null
-                            ? null
-                            : pathToFile.GetRelativePath(_copiedSettings.SyncRoot, true)), // path of existing file to copy
-                        RelativeToPath = copyTargetPath.GetRelativePath(_copiedSettings.SyncRoot, true), // location to copy file to
-                        SyncBoxId = _syncBoxId // id of sync box
-                    },
-                    CLDefinitions.CLMetaDataServerURL, // base domain is the MDS server
-                    CLDefinitions.MethodPathFileCopy, // path for file copy
-                    requestMethod.post, // file copy is a post
-                    timeoutMilliseconds, // time before communication timeout
-                    null, // not an upload or download
-                    okAccepted, // use the hashset for ok/accepted as successful HttpStatusCodes
-                    ref status); // reference to update the output success/failure status for the communication
-            }
-            catch (Exception ex)
-            {
-                response = Helpers.DefaultForType<JsonContracts.Event>();
-                return ex;
-            }
-            return null;
-        }
-        #endregion
-
-        #region GetPictures
-        /// <summary>
-        /// Asynchronously starts querying the server for pictures
-        /// </summary>
-        /// <param name="aCallback">Callback method to fire when operation completes</param>
-        /// <param name="aState">Userstate to pass when firing async callback</param>
-        /// <param name="timeoutMilliseconds">Milliseconds before HTTP timeout exception</param>
-        /// <returns>Returns the asynchronous result which is used to retrieve the result</returns>
-        public IAsyncResult BeginGetPictures(AsyncCallback aCallback,
-            object aState,
-            int timeoutMilliseconds)
-        {
-            // create the asynchronous result to return
-            GenericAsyncResult<GetPicturesResult> toReturn = new GenericAsyncResult<GetPicturesResult>(
-                aCallback,
-                aState);
-
-            // create a parameters object to store all the input parameters to be used on another thread with the void (object) parameterized start
-            Tuple<GenericAsyncResult<GetPicturesResult>, AsyncCallback, int> asyncParams =
-                new Tuple<GenericAsyncResult<GetPicturesResult>, AsyncCallback, int>(
-                    toReturn,
-                    aCallback,
-                    timeoutMilliseconds);
-
-            // create the thread from a void (object) parameterized start which wraps the synchronous method call
-            (new Thread(new ParameterizedThreadStart(state =>
-            {
-                // try cast the state as the object with all the input parameters
-                Tuple<GenericAsyncResult<GetPicturesResult>, AsyncCallback, int> castState = state as Tuple<GenericAsyncResult<GetPicturesResult>, AsyncCallback, int>;
-                // if the try cast failed, then show a message box for this unrecoverable error
-                if (castState == null)
-                {
-                    MessageBox.Show("Cannot cast state as " + Helpers.GetTypeNameEvenForNulls(castState));
-                }
-                // else if the try cast did not fail, then start processing with the input parameters
-                else
-                {
-                    // try/catch to process with the input parameters, on catch set the exception in the asyncronous result
-                    try
-                    {
-                        // declare the output status for communication
-                        CLHttpRestStatus status;
-                        // declare the specific type of result for this operation
-                        JsonContracts.Pictures result;
-                        // run the download of the file with the passed parameters, storing any error that occurs
-                        CLError processError = GetPictures(
-                            castState.Item3,
-                            out status,
-                            out result);
-
-                        // if there was an asynchronous result in the parameters, then complete it with a new result object
-                        if (castState.Item1 != null)
-                        {
-                            castState.Item1.Complete(
-                                new GetPicturesResult(
-                                    processError, // any error that may have occurred during processing
-                                    status, // the output status of communication
-                                    result), // the specific type of result for this operation
-                                    sCompleted: false); // processing did not complete synchronously
-                        }
-                    }
-                    catch (Exception ex)
-                    {
-                        // if there was an asynchronous result in the parameters, then pass through the exception to it
-                        if (castState.Item1 != null)
-                        {
-                            castState.Item1.HandleException(
-                                ex, // the exception which was not handled correctly by the CLError wrapping
-                                sCompleted: false); // processing did not complete synchronously
-                        }
-                    }
-                }
-            }))).Start(asyncParams); // start the asynchronous processing thread with the input parameters object
-
-            // return the asynchronous result
-            return toReturn;
-        }
-
-        /// <summary>
-        /// Finishes querying for pictures if it has not already finished via its asynchronous result and outputs the result,
-        /// returning any error that occurs in the process (which is different than any error which may have occurred in communication; check the result's Error)
-        /// </summary>
-        /// <param name="aResult">The asynchronous result provided upon starting the pictures query</param>
-        /// <param name="result">(output) The result from the pictures query</param>
-        /// <returns>Returns the error that occurred while finishing and/or outputing the result, if any</returns>
-        public CLError EndGetPictures(IAsyncResult aResult, out GetPicturesResult result)
-        {
-            // declare the specific type of asynchronous result for pictures query
-            GenericAsyncResult<GetPicturesResult> castAResult;
-
-            // try/catch to try casting the asynchronous result as the type for pictures query and pull the result (possibly incomplete), on catch default the output and return the error
-            try
-            {
-                // try cast the asynchronous result as the type for pictures query
-                castAResult = aResult as GenericAsyncResult<GetPicturesResult>;
-
-                // if trying to cast the asynchronous result failed, then throw an error
-                if (castAResult == null)
-                {
-                    throw new NullReferenceException("aResult does not match expected internal type");
-                }
-
-                // pull the result for output (may not yet be complete)
-                result = castAResult.Result;
-            }
-            catch (Exception ex)
-            {
-                result = Helpers.DefaultForType<GetPicturesResult>();
-                return ex;
-            }
-
-            // try/catch to finish the asynchronous operation if necessary, re-pull the result for output, and rethrow any exception which may have occurred; on catch, return the error
-            try
-            {
-                // This method assumes that only 1 thread calls EndInvoke 
-                // for this object
-                if (!castAResult.IsCompleted)
-                {
-                    // If the operation isn't done, wait for it
-                    castAResult.AsyncWaitHandle.WaitOne();
-                    castAResult.AsyncWaitHandle.Close();
-                }
-
-                // re-pull the result for output in case it was not completed when it was pulled before
-                result = castAResult.Result;
-
-                // Operation is done: if an exception occurred, return it
-                if (castAResult.Exception != null)
-                {
-                    return castAResult.Exception;
-                }
-            }
-            catch (Exception ex)
-            {
-                return ex;
-            }
-            return null;
-        }
-
-        /// <summary>
-        /// Holds result properties
-        /// </summary>
-        public sealed class GetPicturesResult : BaseCLHttpRestResult<JsonContracts.Pictures>
-        {
-            // construct with all readonly properties
-            internal GetPicturesResult(CLError Error, CLHttpRestStatus Status, JsonContracts.Pictures Result)
-                : base(Error, Status, Result) { }
-        }
-
-        /// <summary>
-        /// Queries the server for pictures
-        /// </summary>
-        /// <param name="timeoutMilliseconds">Milliseconds before HTTP timeout exception</param>
-        /// <param name="status">(output) success/failure status of communication</param>
-        /// <param name="response">(output) response object from communication</param>
-        /// <returns>Returns any error that occurred during communication, if any</returns>
-        public CLError GetPictures(int timeoutMilliseconds, out CLHttpRestStatus status, out JsonContracts.Pictures response)
-        {
-            // start with bad request as default if an exception occurs but is not explicitly handled to change the status
-            status = CLHttpRestStatus.BadRequest;
-            // try/catch to process the metadata query, on catch return the error
-            try
-            {
-                // check input parameters
-
-                if (!(timeoutMilliseconds > 0))
-                {
-                    throw new ArgumentException("timeoutMilliseconds must be greater than zero");
-                }
-
-                // build the location of the pictures retrieval method on the server dynamically
-                string serverMethodPath =
-                    CLDefinitions.MethodPathGetPictures + // path for getting pictures
-                    Helpers.QueryStringBuilder(new[]
-                    {
-                        // query string parameter for the current sync box id, should not need escaping since it should be an integer in string format
-                        new KeyValuePair<string, string>(CLDefinitions.QueryStringSyncBoxId, _syncBoxId.ToString())
-                    });
-
-                // run the HTTP communication and store the response object to the output parameter
-                response = ProcessHttp<JsonContracts.Pictures>(
-                    null, // HTTP Get method does not have content
-                    CLDefinitions.CLMetaDataServerURL, // base domain is the MDS server
-                    serverMethodPath, // path to query pictures (dynamic adding query string)
-                    requestMethod.get, // query pictures is a get
-                    timeoutMilliseconds, // time before communication timeout
-                    null, // not an upload or download
-                    okAccepted, // use the hashset for ok/accepted as successful HttpStatusCodes
-                    ref status); // reference to update the output success/failure status for the communication
-            }
-            catch (Exception ex)
-            {
-                response = Helpers.DefaultForType<JsonContracts.Pictures>();
-                return ex;
-            }
-            return null;
-        }
-        #endregion
-
-        #region GetSyncBoxUsage
-        /// <summary>
-        /// Asynchronously starts getting sync box usage
-        /// </summary>
-        /// <param name="aCallback">Callback method to fire when operation completes</param>
-        /// <param name="aState">Userstate to pass when firing async callback</param>
-        /// <param name="timeoutMilliseconds">Milliseconds before HTTP timeout exception</param>
-        /// <returns>Returns the asynchronous result which is used to retrieve the result</returns>
-        public IAsyncResult BeginGetSyncBoxUsage(AsyncCallback aCallback,
-            object aState,
-            int timeoutMilliseconds)
-        {
-            // create the asynchronous result to return
-            GenericAsyncResult<GetSyncBoxUsageResult> toReturn = new GenericAsyncResult<GetSyncBoxUsageResult>(
-                aCallback,
-                aState);
-
-            // create a parameters object to store all the input parameters to be used on another thread with the void (object) parameterized start
-            Tuple<GenericAsyncResult<GetSyncBoxUsageResult>, AsyncCallback, int> asyncParams =
-                new Tuple<GenericAsyncResult<GetSyncBoxUsageResult>, AsyncCallback, int>(
-                    toReturn,
-                    aCallback,
-                    timeoutMilliseconds);
-
-            // create the thread from a void (object) parameterized start which wraps the synchronous method call
-            (new Thread(new ParameterizedThreadStart(state =>
-            {
-                // try cast the state as the object with all the input parameters
-                Tuple<GenericAsyncResult<GetSyncBoxUsageResult>, AsyncCallback, int> castState = state as Tuple<GenericAsyncResult<GetSyncBoxUsageResult>, AsyncCallback, int>;
-                // if the try cast failed, then show a message box for this unrecoverable error
-                if (castState == null)
-                {
-                    MessageBox.Show("Cannot cast state as " + Helpers.GetTypeNameEvenForNulls(castState));
-                }
-                // else if the try cast did not fail, then start processing with the input parameters
-                else
-                {
-                    // try/catch to process with the input parameters, on catch set the exception in the asyncronous result
-                    try
-                    {
-                        // declare the output status for communication
-                        CLHttpRestStatus status;
-                        // declare the specific type of result for this operation
-                        JsonContracts.SyncBoxUsage result;
-                        // run the download of the file with the passed parameters, storing any error that occurs
-                        CLError processError = GetSyncBoxUsage(
-                            castState.Item3,
-                            out status,
-                            out result);
-
-                        // if there was an asynchronous result in the parameters, then complete it with a new result object
-                        if (castState.Item1 != null)
-                        {
-                            castState.Item1.Complete(
-                                new GetSyncBoxUsageResult(
-                                    processError, // any error that may have occurred during processing
-                                    status, // the output status of communication
-                                    result), // the specific type of result for this operation
-                                    sCompleted: false); // processing did not complete synchronously
-                        }
-                    }
-                    catch (Exception ex)
-                    {
-                        // if there was an asynchronous result in the parameters, then pass through the exception to it
-                        if (castState.Item1 != null)
-                        {
-                            castState.Item1.HandleException(
-                                ex, // the exception which was not handled correctly by the CLError wrapping
-                                sCompleted: false); // processing did not complete synchronously
-                        }
-                    }
-                }
-            }))).Start(asyncParams); // start the asynchronous processing thread with the input parameters object
-
-            // return the asynchronous result
-            return toReturn;
-        }
-
-        /// <summary>
-        /// Finishes getting sync box usage if it has not already finished via its asynchronous result and outputs the result,
-        /// returning any error that occurs in the process (which is different than any error which may have occurred in communication; check the result's Error)
-        /// </summary>
-        /// <param name="aResult">The asynchronous result provided upon starting getting sync box usage</param>
-        /// <param name="result">(output) The result from getting sync box usage</param>
-        /// <returns>Returns the error that occurred while finishing and/or outputing the result, if any</returns>
-        public CLError EndGetSyncBoxUsage(IAsyncResult aResult, out GetSyncBoxUsageResult result)
-        {
-            // declare the specific type of asynchronous result for getting sync box usage
-            GenericAsyncResult<GetSyncBoxUsageResult> castAResult;
-
-            // try/catch to try casting the asynchronous result as the type for getting sync box usage and pull the result (possibly incomplete), on catch default the output and return the error
-            try
-            {
-                // try cast the asynchronous result as the type for getting sync box usage
-                castAResult = aResult as GenericAsyncResult<GetSyncBoxUsageResult>;
-
-                // if trying to cast the asynchronous result failed, then throw an error
-                if (castAResult == null)
-                {
-                    throw new NullReferenceException("aResult does not match expected internal type");
-                }
-
-                // pull the result for output (may not yet be complete)
-                result = castAResult.Result;
-            }
-            catch (Exception ex)
-            {
-                result = Helpers.DefaultForType<GetSyncBoxUsageResult>();
-                return ex;
-            }
-
-            // try/catch to finish the asynchronous operation if necessary, re-pull the result for output, and rethrow any exception which may have occurred; on catch, return the error
-            try
-            {
-                // This method assumes that only 1 thread calls EndInvoke 
-                // for this object
-                if (!castAResult.IsCompleted)
-                {
-                    // If the operation isn't done, wait for it
-                    castAResult.AsyncWaitHandle.WaitOne();
-                    castAResult.AsyncWaitHandle.Close();
-                }
-
-                // re-pull the result for output in case it was not completed when it was pulled before
-                result = castAResult.Result;
-
-                // Operation is done: if an exception occurred, return it
-                if (castAResult.Exception != null)
-                {
-                    return castAResult.Exception;
-                }
-            }
-            catch (Exception ex)
-            {
-                return ex;
-            }
-            return null;
-        }
-
-        /// <summary>
-        /// Holds result properties
-        /// </summary>
-        public sealed class GetSyncBoxUsageResult : BaseCLHttpRestResult<JsonContracts.SyncBoxUsage>
-        {
-            // construct with all readonly properties
-            internal GetSyncBoxUsageResult(CLError Error, CLHttpRestStatus Status, JsonContracts.SyncBoxUsage Result)
-                : base(Error, Status, Result) { }
-        }
-
-        /// <summary>
-        /// Queries the server for sync box usage
-        /// </summary>
-        /// <param name="timeoutMilliseconds">Milliseconds before HTTP timeout exception</param>
-        /// <param name="status">(output) success/failure status of communication</param>
-        /// <param name="response">(output) response object from communication</param>
-        /// <returns>Returns any error that occurred during communication, if any</returns>
-        public CLError GetSyncBoxUsage(int timeoutMilliseconds, out CLHttpRestStatus status, out JsonContracts.SyncBoxUsage response)
-        {
-            // start with bad request as default if an exception occurs but is not explicitly handled to change the status
-            status = CLHttpRestStatus.BadRequest;
-            // try/catch to process the metadata query, on catch return the error
-            try
-            {
-                // check input parameters
-
-                if (!(timeoutMilliseconds > 0))
-                {
-                    throw new ArgumentException("timeoutMilliseconds must be greater than zero");
-                }
-
-                // build the location of the sync box usage retrieval method on the server dynamically
-                string serverMethodPath =
-                    CLDefinitions.MethodPathSyncBoxUsage + // path for getting sync box usage
-                    Helpers.QueryStringBuilder(new[]
-                    {
-                        // query string parameter for the current sync box id, should not need escaping since it should be an integer in string format
-                        new KeyValuePair<string, string>(CLDefinitions.QueryStringSyncBoxId, _syncBoxId.ToString())
-                    });
-
-                // run the HTTP communication and store the response object to the output parameter
-                response = ProcessHttp<JsonContracts.SyncBoxUsage>(
-                    null, // HTTP Get method does not have content
-                    CLDefinitions.CLMetaDataServerURL, // base domain is the MDS server
-                    serverMethodPath, // path to query synx box usage (dynamic adding query string)
-                    requestMethod.get, // query sync box usage is a get
-                    timeoutMilliseconds, // time before communication timeout
-                    null, // not an upload or download
-                    okAccepted, // use the hashset for ok/accepted as successful HttpStatusCodes
-                    ref status); // reference to update the output success/failure status for the communication
-            }
-            catch (Exception ex)
-            {
-                response = Helpers.DefaultForType<JsonContracts.SyncBoxUsage>();
-                return ex;
-            }
-            return null;
-        }
-        #endregion
-
-        #region GetFolderHierarchy
-        /// <summary>
-        /// Asynchronously starts querying folder hierarchy with optional path
-        /// </summary>
-        /// <param name="aCallback">Callback method to fire when operation completes</param>
-        /// <param name="aState">Userstate to pass when firing async callback</param>
-        /// <param name="timeoutMilliseconds">Milliseconds before HTTP timeout exception</param>
-        /// <param name="hierarchyRoot">(optional) root path of hierarchy query</param>
-        /// <returns>Returns the asynchronous result which is used to retrieve the result</returns>
-        public IAsyncResult BeginGetFolderHierarchy(AsyncCallback aCallback,
-            object aState,
-            int timeoutMilliseconds,
-            FilePath hierarchyRoot = null)
-        {
-            // create the asynchronous result to return
-            GenericAsyncResult<GetFolderHierarchyResult> toReturn = new GenericAsyncResult<GetFolderHierarchyResult>(
-                aCallback,
-                aState);
-
-            // create a parameters object to store all the input parameters to be used on another thread with the void (object) parameterized start
-            Tuple<GenericAsyncResult<GetFolderHierarchyResult>, AsyncCallback, int, FilePath> asyncParams =
-                new Tuple<GenericAsyncResult<GetFolderHierarchyResult>, AsyncCallback, int, FilePath>(
-                    toReturn,
-                    aCallback,
-                    timeoutMilliseconds,
-                    hierarchyRoot);
-
-            // create the thread from a void (object) parameterized start which wraps the synchronous method call
-            (new Thread(new ParameterizedThreadStart(state =>
-            {
-                // try cast the state as the object with all the input parameters
-                Tuple<GenericAsyncResult<GetFolderHierarchyResult>, AsyncCallback, int, FilePath> castState = state as Tuple<GenericAsyncResult<GetFolderHierarchyResult>, AsyncCallback, int, FilePath>;
-                // if the try cast failed, then show a message box for this unrecoverable error
-                if (castState == null)
-                {
-                    MessageBox.Show("Cannot cast state as " + Helpers.GetTypeNameEvenForNulls(castState));
-                }
-                // else if the try cast did not fail, then start processing with the input parameters
-                else
-                {
-                    // try/catch to process with the input parameters, on catch set the exception in the asyncronous result
-                    try
-                    {
-                        // declare the output status for communication
-                        CLHttpRestStatus status;
-                        // declare the specific type of result for this operation
-                        JsonContracts.Folders result;
-                        // run the download of the file with the passed parameters, storing any error that occurs
-                        CLError processError = GetFolderHierarchy(
-                            castState.Item3,
-                            out status,
-                            out result,
-                            castState.Item4);
-
-                        // if there was an asynchronous result in the parameters, then complete it with a new result object
-                        if (castState.Item1 != null)
-                        {
-                            castState.Item1.Complete(
-                                new GetFolderHierarchyResult(
-                                    processError, // any error that may have occurred during processing
-                                    status, // the output status of communication
-                                    result), // the specific type of result for this operation
-                                    sCompleted: false); // processing did not complete synchronously
-                        }
-                    }
-                    catch (Exception ex)
-                    {
-                        // if there was an asynchronous result in the parameters, then pass through the exception to it
-                        if (castState.Item1 != null)
-                        {
-                            castState.Item1.HandleException(
-                                ex, // the exception which was not handled correctly by the CLError wrapping
-                                sCompleted: false); // processing did not complete synchronously
-                        }
-                    }
-                }
-            }))).Start(asyncParams); // start the asynchronous processing thread with the input parameters object
-
-            // return the asynchronous result
-            return toReturn;
-        }
-
-        /// <summary>
-        /// Finishes getting folder hierarchy if it has not already finished via its asynchronous result and outputs the result,
-        /// returning any error that occurs in the process (which is different than any error which may have occurred in communication; check the result's Error)
-        /// </summary>
-        /// <param name="aResult">The asynchronous result provided upon starting getting folder hierarchy</param>
-        /// <param name="result">(output) The result from folder hierarchy</param>
-        /// <returns>Returns the error that occurred while finishing and/or outputing the result, if any</returns>
-        public CLError EndGetFolderHierarchy(IAsyncResult aResult, out GetFolderHierarchyResult result)
-        {
-            // declare the specific type of asynchronous result for getting folder hierarchy
-            GenericAsyncResult<GetFolderHierarchyResult> castAResult;
-
-            // try/catch to try casting the asynchronous result as the type for getting folder hierarchy and pull the result (possibly incomplete), on catch default the output and return the error
-            try
-            {
-                // try cast the asynchronous result as the type for getting folder hierarchy
-                castAResult = aResult as GenericAsyncResult<GetFolderHierarchyResult>;
-
-                // if trying to cast the asynchronous result failed, then throw an error
-                if (castAResult == null)
-                {
-                    throw new NullReferenceException("aResult does not match expected internal type");
-                }
-
-                // pull the result for output (may not yet be complete)
-                result = castAResult.Result;
-            }
-            catch (Exception ex)
-            {
-                result = Helpers.DefaultForType<GetFolderHierarchyResult>();
-                return ex;
-            }
-
-            // try/catch to finish the asynchronous operation if necessary, re-pull the result for output, and rethrow any exception which may have occurred; on catch, return the error
-            try
-            {
-                // This method assumes that only 1 thread calls EndInvoke 
-                // for this object
-                if (!castAResult.IsCompleted)
-                {
-                    // If the operation isn't done, wait for it
-                    castAResult.AsyncWaitHandle.WaitOne();
-                    castAResult.AsyncWaitHandle.Close();
-                }
-
-                // re-pull the result for output in case it was not completed when it was pulled before
-                result = castAResult.Result;
-
-                // Operation is done: if an exception occurred, return it
-                if (castAResult.Exception != null)
-                {
-                    return castAResult.Exception;
-                }
-            }
-            catch (Exception ex)
-            {
-                return ex;
-            }
-            return null;
-        }
-
-        /// <summary>
-        /// Holds result properties
-        /// </summary>
-        public sealed class GetFolderHierarchyResult : BaseCLHttpRestResult<JsonContracts.Folders>
-        {
-            // construct with all readonly properties
-            internal GetFolderHierarchyResult(CLError Error, CLHttpRestStatus Status, JsonContracts.Folders Result)
-                : base(Error, Status, Result) { }
-        }
-
-        /// <summary>
-        /// Queries server for folder hierarchy with an optional path
-        /// </summary>
-        /// <param name="timeoutMilliseconds">Milliseconds before HTTP timeout exception</param>
-        /// <param name="status">(output) success/failure status of communication</param>
-        /// <param name="response">(output) response object from communication</param>
-        /// <param name="hierarchyRoot">(optional) root path of hierarchy query</param>
-        /// <returns>Returns any error that occurred during communication, if any</returns>
-        public CLError GetFolderHierarchy(int timeoutMilliseconds, out CLHttpRestStatus status, out JsonContracts.Folders response, FilePath hierarchyRoot = null)
-        {
-            // start with bad request as default if an exception occurs but is not explicitly handled to change the status
-            status = CLHttpRestStatus.BadRequest;
-            // try/catch to process the metadata query, on catch return the error
-            try
-            {
-                // check input parameters
-
-                if (!(timeoutMilliseconds > 0))
-                {
-                    throw new ArgumentException("timeoutMilliseconds must be greater than zero");
-                }
-                if (string.IsNullOrEmpty(_copiedSettings.SyncRoot))
-                {
-                    throw new NullReferenceException("settings SyncRoot cannot be null");
-                }
-
-                // build the location of the folder hierarchy retrieval method on the server dynamically
-                string serverMethodPath =
-                    CLDefinitions.MethodPathGetFolderHierarchy + // path for getting folder hierarchy
-                    Helpers.QueryStringBuilder(new[]
-                    {
-                        // query string parameter for the current sync box id, should not need escaping since it should be an integer in string format
-                        new KeyValuePair<string, string>(CLDefinitions.QueryStringSyncBoxId, _syncBoxId.ToString()),
-
-                        (hierarchyRoot == null
-                            ? new KeyValuePair<string, string>() // do not add extra query string parameter if path is not set
-                            : new KeyValuePair<string, string>(CLDefinitions.CLMetadataCloudPath, Uri.EscapeDataString(hierarchyRoot.GetRelativePath(_copiedSettings.SyncRoot, true) + "/"))) // query string parameter for optional path with escaped value
-                    });
-
-                // run the HTTP communication and store the response object to the output parameter
-                response = ProcessHttp<JsonContracts.Folders>(
-                    null, // HTTP Get method does not have content
-                    CLDefinitions.CLMetaDataServerURL, // base domain is the MDS server
-                    serverMethodPath, // path to query folder hierarchy (dynamic adding query string)
-                    requestMethod.get, // query folder hierarchy is a get
-                    timeoutMilliseconds, // time before communication timeout
-                    null, // not an upload or download
-                    okAccepted, // use the hashset for ok/accepted as successful HttpStatusCodes
-                    ref status); // reference to update the output success/failure status for the communication
-            }
-            catch (Exception ex)
-            {
-                response = Helpers.DefaultForType<JsonContracts.Folders>();
-                return ex;
-            }
-            return null;
-        }
-        #endregion
-
-        #region GetFolderContents
-        /// <summary>
-        /// Asynchronously starts querying folder contents with optional path and optional depth limit
-        /// </summary>
-        /// <param name="aCallback">Callback method to fire when operation completes</param>
-        /// <param name="aState">Userstate to pass when firing async callback</param>
-        /// <param name="timeoutMilliseconds">Milliseconds before HTTP timeout exception</param>
-        /// <param name="contentsRoot">(optional) root path of contents query</param>
-        /// <returns>Returns the asynchronous result which is used to retrieve the result</returns>
-        public IAsyncResult BeginGetFolderContents(AsyncCallback aCallback,
-            object aState,
-            int timeoutMilliseconds,
-            FilePath contentsRoot = null,
-            Nullable<byte> depthLimit = null,
-            bool includeDeleted = false,
-            bool includeCount = false)
-        {
-            // create the asynchronous result to return
-            GenericAsyncResult<GetFolderContentsResult> toReturn = new GenericAsyncResult<GetFolderContentsResult>(
-                aCallback,
-                aState);
-
-            // create a parameters object to store all the input parameters to be used on another thread with the void (object) parameterized start
-            Tuple<GenericAsyncResult<GetFolderContentsResult>, AsyncCallback, int, FilePath, Nullable<byte>, bool, bool> asyncParams =
-                new Tuple<GenericAsyncResult<GetFolderContentsResult>, AsyncCallback, int, FilePath, Nullable<byte>, bool, bool>(
-                    toReturn,
-                    aCallback,
-                    timeoutMilliseconds,
-                    contentsRoot,
-                    depthLimit,
-                    includeDeleted,
-                    includeCount);
-
-            // create the thread from a void (object) parameterized start which wraps the synchronous method call
-            (new Thread(new ParameterizedThreadStart(state =>
-            {
-                // try cast the state as the object with all the input parameters
-                Tuple<GenericAsyncResult<GetFolderContentsResult>, AsyncCallback, int, FilePath, Nullable<byte>, bool, bool> castState = state as Tuple<GenericAsyncResult<GetFolderContentsResult>, AsyncCallback, int, FilePath, Nullable<byte>, bool, bool>;
-                // if the try cast failed, then show a message box for this unrecoverable error
-                if (castState == null)
-                {
-                    MessageBox.Show("Cannot cast state as " + Helpers.GetTypeNameEvenForNulls(castState));
-                }
-                // else if the try cast did not fail, then start processing with the input parameters
-                else
-                {
-                    // try/catch to process with the input parameters, on catch set the exception in the asyncronous result
-                    try
-                    {
-                        // declare the output status for communication
-                        CLHttpRestStatus status;
-                        // declare the specific type of result for this operation
-                        JsonContracts.FolderContents result;
-                        // run the download of the file with the passed parameters, storing any error that occurs
-                        CLError processError = GetFolderContents(
-                            castState.Item3,
-                            out status,
-                            out result,
-                            castState.Item4,
-                            castState.Item5,
-                            castState.Item6,
-                            castState.Item7);
-
-                        // if there was an asynchronous result in the parameters, then complete it with a new result object
-                        if (castState.Item1 != null)
-                        {
-                            castState.Item1.Complete(
-                                new GetFolderContentsResult(
-                                    processError, // any error that may have occurred during processing
-                                    status, // the output status of communication
-                                    result), // the specific type of result for this operation
-                                    sCompleted: false); // processing did not complete synchronously
-                        }
-                    }
-                    catch (Exception ex)
-                    {
-                        // if there was an asynchronous result in the parameters, then pass through the exception to it
-                        if (castState.Item1 != null)
-                        {
-                            castState.Item1.HandleException(
-                                ex, // the exception which was not handled correctly by the CLError wrapping
-                                sCompleted: false); // processing did not complete synchronously
-                        }
-                    }
-                }
-            }))).Start(asyncParams); // start the asynchronous processing thread with the input parameters object
-
-            // return the asynchronous result
-            return toReturn;
-        }
-
-        /// <summary>
-        /// Finishes getting folder contents if it has not already finished via its asynchronous result and outputs the result,
-        /// returning any error that occurs in the process (which is different than any error which may have occurred in communication; check the result's Error)
-        /// </summary>
-        /// <param name="aResult">The asynchronous result provided upon starting getting folder contents</param>
-        /// <param name="result">(output) The result from folder contents</param>
-        /// <returns>Returns the error that occurred while finishing and/or outputing the result, if any</returns>
-        public CLError EndGetFolderContents(IAsyncResult aResult, out GetFolderContentsResult result)
-        {
-            // declare the specific type of asynchronous result for getting folder contents
-            GenericAsyncResult<GetFolderContentsResult> castAResult;
-
-            // try/catch to try casting the asynchronous result as the type for getting folder contents and pull the result (possibly incomplete), on catch default the output and return the error
-            try
-            {
-                // try cast the asynchronous result as the type for getting folder contents
-                castAResult = aResult as GenericAsyncResult<GetFolderContentsResult>;
-
-                // if trying to cast the asynchronous result failed, then throw an error
-                if (castAResult == null)
-                {
-                    throw new NullReferenceException("aResult does not match expected internal type");
-                }
-
-                // pull the result for output (may not yet be complete)
-                result = castAResult.Result;
-            }
-            catch (Exception ex)
-            {
-                result = Helpers.DefaultForType<GetFolderContentsResult>();
-                return ex;
-            }
-
-            // try/catch to finish the asynchronous operation if necessary, re-pull the result for output, and rethrow any exception which may have occurred; on catch, return the error
-            try
-            {
-                // This method assumes that only 1 thread calls EndInvoke 
-                // for this object
-                if (!castAResult.IsCompleted)
-                {
-                    // If the operation isn't done, wait for it
-                    castAResult.AsyncWaitHandle.WaitOne();
-                    castAResult.AsyncWaitHandle.Close();
-                }
-
-                // re-pull the result for output in case it was not completed when it was pulled before
-                result = castAResult.Result;
-
-                // Operation is done: if an exception occurred, return it
-                if (castAResult.Exception != null)
-                {
-                    return castAResult.Exception;
-                }
-            }
-            catch (Exception ex)
-            {
-                return ex;
-            }
-            return null;
-        }
-
-        /// <summary>
-        /// Holds result properties
-        /// </summary>
-        public sealed class GetFolderContentsResult : BaseCLHttpRestResult<JsonContracts.FolderContents>
-        {
-            // construct with all readonly properties
-            internal GetFolderContentsResult(CLError Error, CLHttpRestStatus Status, JsonContracts.FolderContents Result)
-                : base(Error, Status, Result) { }
-        }
-
-        /// <summary>
-        /// Queries server for folder contents with an optional path and an optional depth limit
-        /// </summary>
-        /// <param name="timeoutMilliseconds">Milliseconds before HTTP timeout exception</param>
-        /// <param name="status">(output) success/failure status of communication</param>
-        /// <param name="response">(output) response object from communication</param>
-        /// <param name="contentsRoot">(optional) root path of hierarchy query</param>
-        /// <param name="depthLimit">(optional) maximum levels deep to query under contents root, leave at default (null) to not limit depth</param>
-        /// <param name="includeDeleted">(optional) whether to include deleted files or folders in the search contents</param>
-        /// <param name="includeCount">(optional) whether to include counts of items and deleted items in each folder</param>
-        /// <returns>Returns any error that occurred during communication, if any</returns>
-        public CLError GetFolderContents(
-            int timeoutMilliseconds,
-            out CLHttpRestStatus status,
-            out JsonContracts.FolderContents response,
-            FilePath contentsRoot = null,
-            Nullable<byte> depthLimit = null,
-            bool includeDeleted = false,
-            bool includeCount = false)
-        {
-            // start with bad request as default if an exception occurs but is not explicitly handled to change the status
-            status = CLHttpRestStatus.BadRequest;
-            // try/catch to process the metadata query, on catch return the error
-            try
-            {
-                // check input parameters
-
-                if (!(timeoutMilliseconds > 0))
-                {
-                    throw new ArgumentException("timeoutMilliseconds must be greater than zero");
-                }
-                if (string.IsNullOrEmpty(_copiedSettings.SyncRoot))
-                {
-                    throw new NullReferenceException("settings SyncRoot cannot be null");
-                }
-
-                // build the location of the folder contents retrieval method on the server dynamically
-                string serverMethodPath =
-                    CLDefinitions.MethodPathGetFolderContents + // path for getting folder contents
-                    Helpers.QueryStringBuilder(new[]
-                    {
-                        // query string parameter for the current sync box id, should not need escaping since it should be an integer in string format
-                        new KeyValuePair<string, string>(CLDefinitions.QueryStringSyncBoxId, _syncBoxId.ToString()),
-
-                        (depthLimit == null
-                            ? new KeyValuePair<string, string>() // do not add extra query string parameter if depth is not limited
-                            : new KeyValuePair<string, string>(CLDefinitions.QueryStringDepth, ((byte)depthLimit).ToString())), // query string parameter for optional depth limit
-
-                        (contentsRoot == null
-                            ? new KeyValuePair<string, string>() // do not add extra query string parameter if path is not set
-                            : new KeyValuePair<string, string>(CLDefinitions.CLMetadataCloudPath, Uri.EscapeDataString(contentsRoot.GetRelativePath(_copiedSettings.SyncRoot, true) + "/"))), // query string parameter for optional path with escaped value
-
-                        (includeDeleted
-                            ? new KeyValuePair<string, string>() // do not add extra query string parameter if parameter is already the default
-                            : new KeyValuePair<string, string>(CLDefinitions.QueryStringIncludeDeleted, "false")), // query string parameter for not including deleted objects
-
-                        (includeCount
-                            ? new KeyValuePair<string, string>(CLDefinitions.QueryStringIncludeCount, "true") // query string parameter for including counts within each folder
-                            : new KeyValuePair<string, string>()) // do not add extra query string parameter if parameter is already the default
-                    });
-
-                // run the HTTP communication and store the response object to the output parameter
-                response = ProcessHttp<JsonContracts.FolderContents>(
-                    null, // HTTP Get method does not have content
-                    CLDefinitions.CLMetaDataServerURL, // base domain is the MDS server
-                    serverMethodPath, // path to query folder contents (dynamic adding query string)
-                    requestMethod.get, // query folder contents is a get
-                    timeoutMilliseconds, // time before communication timeout
-                    null, // not an upload or download
-                    okAccepted, // use the hashset for ok/accepted as successful HttpStatusCodes
-                    ref status); // reference to update the output success/failure status for the communication
-            }
-            catch (Exception ex)
-            {
-                response = Helpers.DefaultForType<JsonContracts.FolderContents>();
-                return ex;
-            }
-            return null;
-        }
-        #endregion
-
-        #region PurgePending
-        /// <summary>
-        /// Asynchronously purges any pending changes (pending file uploads) and outputs the files which were purged
-        /// </summary>
-        /// <param name="aCallback">Callback method to fire when operation completes</param>
-        /// <param name="aState">Userstate to pass when firing async callback</param>
-        /// <param name="timeoutMilliseconds">Milliseconds before HTTP timeout exception</param>
-        /// <returns>Returns the asynchronous result which is used to retrieve the result</returns>
-        public IAsyncResult BeginPurgePending(AsyncCallback aCallback,
-            object aState,
-            int timeoutMilliseconds)
-        {
-            // create the asynchronous result to return
-            GenericAsyncResult<PurgePendingResult> toReturn = new GenericAsyncResult<PurgePendingResult>(
-                aCallback,
-                aState);
-
-            // create a parameters object to store all the input parameters to be used on another thread with the void (object) parameterized start
-            Tuple<GenericAsyncResult<PurgePendingResult>, AsyncCallback, int> asyncParams =
-                new Tuple<GenericAsyncResult<PurgePendingResult>, AsyncCallback, int>(
-                    toReturn,
-                    aCallback,
-                    timeoutMilliseconds);
-
-            // create the thread from a void (object) parameterized start which wraps the synchronous method call
-            (new Thread(new ParameterizedThreadStart(state =>
-            {
-                // try cast the state as the object with all the input parameters
-                Tuple<GenericAsyncResult<PurgePendingResult>, AsyncCallback, int> castState = state as Tuple<GenericAsyncResult<PurgePendingResult>, AsyncCallback, int>;
-                // if the try cast failed, then show a message box for this unrecoverable error
-                if (castState == null)
-                {
-                    MessageBox.Show("Cannot cast state as " + Helpers.GetTypeNameEvenForNulls(castState));
-                }
-                // else if the try cast did not fail, then start processing with the input parameters
-                else
-                {
-                    // try/catch to process with the input parameters, on catch set the exception in the asyncronous result
-                    try
-                    {
-                        // declare the output status for communication
-                        CLHttpRestStatus status;
-                        // declare the specific type of result for this operation
-                        JsonContracts.PendingResponse result;
-                        // purge pending files with the passed parameters, storing any error that occurs
-                        CLError processError = PurgePending(
-                            castState.Item3,
-                            out status,
-                            out result);
-
-                        // if there was an asynchronous result in the parameters, then complete it with a new result object
-                        if (castState.Item1 != null)
-                        {
-                            castState.Item1.Complete(
-                                new PurgePendingResult(
-                                    processError, // any error that may have occurred during processing
-                                    status, // the output status of communication
-                                    result), // the specific type of result for this operation
-                                    sCompleted: false); // processing did not complete synchronously
-                        }
-                    }
-                    catch (Exception ex)
-                    {
-                        // if there was an asynchronous result in the parameters, then pass through the exception to it
-                        if (castState.Item1 != null)
-                        {
-                            castState.Item1.HandleException(
-                                ex, // the exception which was not handled correctly by the CLError wrapping
-                                sCompleted: false); // processing did not complete synchronously
-                        }
-                    }
-                }
-            }))).Start(asyncParams); // start the asynchronous processing thread with the input parameters object
-
-            // return the asynchronous result
-            return toReturn;
-        }
-
-        /// <summary>
-        /// Finishes purging pending changes if it has not already finished via its asynchronous result and outputs the result,
-        /// returning any error that occurs in the process (which is different than any error which may have occurred in communication; check the result's Error)
-        /// </summary>
-        /// <param name="aResult">The asynchronous result provided upon starting purging pending</param>
-        /// <param name="result">(output) The result from purging pending</param>
-        /// <returns>Returns the error that occurred while finishing and/or outputing the result, if any</returns>
-        public CLError EndPurgePending(IAsyncResult aResult, out PurgePendingResult result)
-        {
-            // declare the specific type of asynchronous result for purging pending
-            GenericAsyncResult<PurgePendingResult> castAResult;
-
-            // try/catch to try casting the asynchronous result as the type for purging pending and pull the result (possibly incomplete), on catch default the output and return the error
-            try
-            {
-                // try cast the asynchronous result as the type for purging pending
-                castAResult = aResult as GenericAsyncResult<PurgePendingResult>;
-
-                // if trying to cast the asynchronous result failed, then throw an error
-                if (castAResult == null)
-                {
-                    throw new NullReferenceException("aResult does not match expected internal type");
-                }
-
-                // pull the result for output (may not yet be complete)
-                result = castAResult.Result;
-            }
-            catch (Exception ex)
-            {
-                result = Helpers.DefaultForType<PurgePendingResult>();
-                return ex;
-            }
-
-            // try/catch to finish the asynchronous operation if necessary, re-pull the result for output, and rethrow any exception which may have occurred; on catch, return the error
-            try
-            {
-                // This method assumes that only 1 thread calls EndInvoke 
-                // for this object
-                if (!castAResult.IsCompleted)
-                {
-                    // If the operation isn't done, wait for it
-                    castAResult.AsyncWaitHandle.WaitOne();
-                    castAResult.AsyncWaitHandle.Close();
-                }
-
-                // re-pull the result for output in case it was not completed when it was pulled before
-                result = castAResult.Result;
-
-                // Operation is done: if an exception occurred, return it
-                if (castAResult.Exception != null)
-                {
-                    return castAResult.Exception;
-                }
-            }
-            catch (Exception ex)
-            {
-                return ex;
-            }
-            return null;
-        }
-
-        /// <summary>
-        /// Holds result properties
-        /// </summary>
-        public sealed class PurgePendingResult : BaseCLHttpRestResult<JsonContracts.PendingResponse>
-        {
-            // construct with all readonly properties
-            internal PurgePendingResult(CLError Error, CLHttpRestStatus Status, JsonContracts.PendingResponse Result)
-                : base(Error, Status, Result) { }
-        }
-
-        /// <summary>
-        /// Purges any pending changes (pending file uploads) and outputs the files which were purged
-        /// </summary>
-        /// <param name="timeoutMilliseconds">Milliseconds before HTTP timeout exception</param>
-        /// <param name="status">(output) success/failure status of communication</param>
-        /// <param name="response">(output) response object from communication</param>
-        /// <returns>Returns any error that occurred during communication, if any</returns>
-        public CLError PurgePending(int timeoutMilliseconds, out CLHttpRestStatus status, out JsonContracts.PendingResponse response)
-        {
-            // start with bad request as default if an exception occurs but is not explicitly handled to change the status
-            status = CLHttpRestStatus.BadRequest;
-            // try/catch to process the metadata query, on catch return the error
-            try
-            {
-                // check input parameters
-
-                if (string.IsNullOrEmpty(_copiedSettings.DeviceId))
-                {
-                    throw new NullReferenceException("settings DeviceId cannot be null");
-                }
-                if (!(timeoutMilliseconds > 0))
-                {
-                    throw new ArgumentException("timeoutMilliseconds must be greater than zero");
-                }
-
-                response = ProcessHttp<JsonContracts.PendingResponse>(new JsonContracts.PurgePending() // json contract object for purge pending method
-                {
-                    DeviceId = _copiedSettings.DeviceId,
-                    SyncBoxId = _syncBoxId
-                },
-                    CLDefinitions.CLMetaDataServerURL, CLDefinitions.MethodPathPurgePending, // purge pending address
-                    requestMethod.post, // purge pending is a post operation
-                    timeoutMilliseconds, // set the timeout for the operation
-                    null, // not an upload or download
-                    okAccepted, // purge pending should give OK or Accepted
-                    ref status); // reference to update output status
-            }
-            catch (Exception ex)
-            {
-                response = Helpers.DefaultForType<JsonContracts.PendingResponse>();
-                return ex;
-            }
-            return null;
-        }
-        #endregion
-        #endregion
-
-        #region internal API calls
-        /// <summary>
-        /// Sends a list of sync events to the server.  The events must be batched in groups of 1,000 or less.
-        /// </summary>
-        /// <param name="syncToRequest">The array of events to send to the server.</param>
-        /// <param name="timeoutMilliseconds">Milliseconds before HTTP timeout exception</param>
-        /// <param name="status">(output) success/failure status of communication</param>
-        /// <param name="response">(output) response object from communication</param>
-        /// <returns>Returns any error that occurred during communication, or null.</returns>
-        internal CLError SyncToCloud(To syncToRequest, int timeoutMilliseconds, out CLHttpRestStatus status, out JsonContracts.To response)
-        {
-            // start with bad request as default if an exception occurs but is not explicitly handled to change the status
-            status = CLHttpRestStatus.BadRequest;
-
-            // try/catch to process the sync_to request, on catch return the error
-            try
-            {
-                // check input parameters
-                if (syncToRequest == null)
-                {
-                    throw new ArgumentException("syncToRequest must not be null");
-                }
-                if (!(timeoutMilliseconds > 0))
-                {
-                    throw new ArgumentException("timeoutMilliseconds must be greater than zero");
-                }
-
-                // run the HTTP communication and store the response object to the output parameter
-                response = ProcessHttp<JsonContracts.To>(
-                    syncToRequest, // object for request content
-                    CLDefinitions.CLMetaDataServerURL, // base domain is the MDS server
-                    CLDefinitions.MethodPathSyncTo, // path to sync to
-                    requestMethod.post, // sync_to is a post
-                    timeoutMilliseconds, // time before communication timeout
-                    null, // not an upload or download
-                    okAccepted, // use the hashset for ok/accepted as successful HttpStatusCodes
-                    ref status); // reference to update the output success/failure status for the communication
-            }
-            catch (Exception ex)
-            {
-                response = Helpers.DefaultForType<JsonContracts.To>();
-                return ex;
-            }
-
-            return null;
-        }
-
-        /// <summary>
-        /// Sends a list of sync events to the server.  The events must be batched in groups of 1,000 or less.
-        /// </summary>
-        /// <param name="pushRequest">The parameters to send to the server.</param>
-        /// <param name="timeoutMilliseconds">Milliseconds before HTTP timeout exception</param>
-        /// <param name="status">(output) success/failure status of communication</param>
-        /// <param name="response">(output) response object from communication</param>
-        /// <returns>Returns any error that occurred during communication, or null.</returns>
-        internal CLError SyncFromCloud(Push pushRequest, int timeoutMilliseconds, out CLHttpRestStatus status, out JsonContracts.PushResponse response)
-        {
-            // start with bad request as default if an exception occurs but is not explicitly handled to change the status
-            status = CLHttpRestStatus.BadRequest;
-
-            // try/catch to process the sync_to request, on catch return the error
-            try
-            {
-                // check input parameters
-                if (pushRequest == null)
-                {
-                    throw new ArgumentException("pushRequest must not be null");
-                }
-                if (!(timeoutMilliseconds > 0))
-                {
-                    throw new ArgumentException("timeoutMilliseconds must be greater than zero");
-                }
-
-                // run the HTTP communication and store the response object to the output parameter
-                response = ProcessHttp<JsonContracts.PushResponse>(
-                    pushRequest, // object to write as request content to the server
-                    CLDefinitions.CLMetaDataServerURL, // base domain is the MDS server
-                    CLDefinitions.MethodPathSyncFrom, // path to sync from
-                    requestMethod.post, // sync_to is a post
-                    timeoutMilliseconds, // time before communication timeout
-                    null, // not an upload or download
-                    okAccepted, // use the hashset for ok/accepted as successful HttpStatusCodes
-                    ref status); // reference to update the output success/failure status for the communication
-            }
-            catch (Exception ex)
-            {
-                response = Helpers.DefaultForType<JsonContracts.PushResponse>();
-                return ex;
-            }
-
-            return null;
-        }
-        #endregion
-
-        #region private helpers
-        // event handler fired upon transfer buffer clears for uploads/downloads to relay to the global event
-        private void HandleUploadDownloadStatus(CLStatusFileTransferUpdateParameters status, FileChange eventSource)
-        {
-            // validate parameter which can throw an exception in this method
-
-            if (eventSource == null)
-            {
-                throw new NullReferenceException("eventSource cannot be null");
-            }
-
-            // direction of communication determines which event to fire
-            if (eventSource.Direction == SyncDirection.To)
-            {
-                MessageEvents.UpdateFileUpload(
-                    sender: eventSource, // source of the event (the event itself)
-                    eventId: eventSource.EventId, // the id for the event
-                    parameters: status, // the event arguments describing the status change
-                    SyncBoxId: this._syncBoxId,
-                    DeviceId: this._copiedSettings.DeviceId);
-            }
-            else
-            {
-                MessageEvents.UpdateFileDownload(
-                    sender: eventSource, // source of the event (the event itself)
-                    eventId: eventSource.EventId, // the id for the event
-                    parameters: status,  // the event arguments describing the status change
-                    SyncBoxId: this._syncBoxId,
-                    DeviceId: this._copiedSettings.DeviceId);
-            }
-        }
-
-        // forwards to the main HTTP REST routine helper method which processes the actual communication, but only where the return type is object
-        private object ProcessHttp(object requestContent, // JSON contract object to serialize and send up as the request content, if any
-            string serverUrl, // the server URL
-            string serverMethodPath, // the server method path
-            requestMethod method, // type of HTTP method (get vs. put vs. post)
-            int timeoutMilliseconds, // time before communication timeout (does not restrict time for the upload or download of files)
-            uploadDownloadParams uploadDownload, // parameters if the method is for a file upload or download, or null otherwise
-            HashSet<HttpStatusCode> validStatusCodes, // a HashSet with HttpStatusCodes which should be considered all possible successful return codes from the server
-            ref CLHttpRestStatus status) // reference to the successful/failed state of communication
-        {
-            return ProcessHttp<object>(requestContent,
-                serverUrl,
-                serverMethodPath,
-                method,
-                timeoutMilliseconds,
-                uploadDownload,
-                validStatusCodes,
-                ref status);
-        }
-
-        // main HTTP REST routine helper method which processes the actual communication
-        // T should be the type of the JSON contract object which an be deserialized from the return response of the server if any, otherwise use string/object type which will be filled in as the entire string response
-        private T ProcessHttp<T>(object requestContent, // JSON contract object to serialize and send up as the request content, if any
-            string serverUrl, // the server URL
-            string serverMethodPath, // the server method path
-            requestMethod method, // type of HTTP method (get vs. put vs. post)
-            int timeoutMilliseconds, // time before communication timeout (does not restrict time for the upload or download of files)
-            uploadDownloadParams uploadDownload, // parameters if the method is for a file upload or download, or null otherwise
-            HashSet<HttpStatusCode> validStatusCodes, // a HashSet with HttpStatusCodes which should be considered all possible successful return codes from the server
-            ref CLHttpRestStatus status) // reference to the successful/failed state of communication
-            where T : class // restrict T to an object type to allow default null return
-        {
-            // create the main request object for the provided uri location
-            HttpWebRequest httpRequest = (HttpWebRequest)HttpWebRequest.Create(serverUrl + serverMethodPath);
-
-            #region set request parameters
-            // switch case to set the HTTP method (GET vs. POST vs. PUT); throw exception if not supported yet
-            switch (method)
-            {
-                case requestMethod.get:
-                    httpRequest.Method = CLDefinitions.HeaderAppendMethodGet;
-                    break;
-                case requestMethod.post:
-                    httpRequest.Method = CLDefinitions.HeaderAppendMethodPost;
-                    break;
-                case requestMethod.put:
-                    httpRequest.Method = CLDefinitions.HeaderAppendMethodPut;
-                    break;
-
-                default:
-                    throw new ArgumentException("Unknown method: " + method.ToString());
-            }
-
-            // set more request parameters
-
-            httpRequest.UserAgent = CLDefinitions.HeaderAppendCloudClient; // set client
-            // Add the client type and version.  For the Windows client, it will be Wnn.  e.g., W01 for the 0.1 client.
-            httpRequest.Headers[CLDefinitions.CLClientVersionHeaderName] = _copiedSettings.ClientVersion; // set client version
-            httpRequest.Headers[CLDefinitions.HeaderKeyAuthorization] = CLDefinitions.HeaderAppendCWS0 +
-                                CLDefinitions.HeaderAppendKey +
-<<<<<<< HEAD
-                                _credentials.Key + ", " +
-                                CLDefinitions.HeaderAppendSignature +
-                                        Helpers.GenerateAuthorizationHeaderToken(
-                                            _credentials.Secret,
-=======
-                                _credential.Key + ", " +
-                                CLDefinitions.HeaderAppendSignature +
-                                        Helpers.GenerateAuthorizationHeaderToken(
-                                            _credential.Secret,
->>>>>>> f957d5d7
-                                            httpMethod: httpRequest.Method,
-                                            pathAndQueryStringAndFragment: serverMethodPath);   // set the authentication token
-            httpRequest.SendChunked = false; // do not send chunked
-            httpRequest.Timeout = timeoutMilliseconds; // set timeout by input parameter, timeout does not apply to the amount of time it takes to perform uploading or downloading of a file
-
-            // declare the bytes for the serialized request body content
-            byte[] requestContentBytes;
-
-            // for any communication which is not a file upload, determine the bytes which will be sent up in the request
-            if (uploadDownload == null ||
-                !(uploadDownload is uploadParams))
-            {
-                // if there is no content for the request (such as for an HTTP Get method call), then set the bytes as null
-                if (requestContent == null)
-                {
-                    requestContentBytes = null;
-                }
-                // else if there is content for the request, then serialize the requestContent object and store the bytes to send up
-                else
-                {
-                    // declare a string for the request body content
-                    string requestString;
-                    // create a stream for serializing the request object
-                    using (MemoryStream requestMemory = new MemoryStream())
-                    {
-                        // serialize the request object into the stream with the appropriate serializer based on the input type, and if the type is not supported then throw an exception
-
-                        Type requestType = requestContent.GetType();
-                        DataContractJsonSerializer getRequestSerializer;
-                        if (!SerializableRequestTypes.TryGetValue(requestType, out getRequestSerializer))
-                        {
-                            throw new ArgumentException("Unknown requestContent Type: " + requestType.FullName);
-                        }
-
-                        getRequestSerializer.WriteObject(requestMemory, requestContent);
-
-                        // grab the string from the serialized data
-                        requestString = Encoding.Default.GetString(requestMemory.ToArray());
-                    }
-
-                    // grab the bytes for the serialized request body content
-                    requestContentBytes = Encoding.UTF8.GetBytes(requestString);
-
-                    // configure request parameters based on a json request body content
-
-                    httpRequest.ContentType = CLDefinitions.HeaderAppendContentTypeJson; // the request body content is json-formatted
-                    httpRequest.ContentLength = requestContentBytes.LongLength; // set the size of the request content
-                    httpRequest.Headers[CLDefinitions.HeaderKeyContentEncoding] = CLDefinitions.HeaderAppendContentEncoding; // the json content is utf8 encoded
-                }
-            }
-            // else if communication is for a file upload, then set the appropriate request parameters
-            else
-            {
-                httpRequest.ContentType = CLDefinitions.HeaderAppendContentTypeBinary; // content will be direct binary stream
-                httpRequest.ContentLength = uploadDownload.ChangeToTransfer.Metadata.HashableProperties.Size ?? 0; // content length will be file size
-                httpRequest.Headers[CLDefinitions.HeaderAppendStorageKey] = uploadDownload.ChangeToTransfer.Metadata.StorageKey; // add header for destination location of file
-                httpRequest.Headers[CLDefinitions.HeaderAppendContentMD5] = ((uploadParams)uploadDownload).Hash; // set MD5 content hash for verification of upload stream
-                httpRequest.KeepAlive = true; // do not close connection (is this needed?)
-                requestContentBytes = null; // do not write content bytes since they will come from the Stream inside the upload object
-            }
-            #endregion
-
-            #region trace request
-            // if communication is supposed to be traced, then trace it
-            if ((_copiedSettings.TraceType & TraceType.Communication) == TraceType.Communication)
-            {
-                // trace communication for the current request
-                ComTrace.LogCommunication(_copiedSettings.TraceLocation, // location of trace file
-                    _copiedSettings.DeviceId, // device id
-                    _syncBoxId, // user id
-                    CommunicationEntryDirection.Request, // direction is request
-                    serverUrl + serverMethodPath, // location for the server method
-                    true, // trace is enabled
-                    httpRequest.Headers, // headers of request
-                    ((uploadDownload != null && uploadDownload is uploadParams) // special condition for the request body content based on whether this is a file upload or not
-                        ? "---File upload started---" // truncate the request body content to a predefined string so that the entire uploaded file is not written as content
-                        : (requestContentBytes == null // condition on whether there were bytes to write in the request content body
-                            ? null // if there were no bytes to write in the request content body, then log for none
-                            : Encoding.UTF8.GetString(requestContentBytes))), // if there were no bytes to write in the request content body, then log them (in string form)
-                    null, // no status code for requests
-                    _copiedSettings.TraceExcludeAuthorization, // whether or not to exclude authorization information (like the authentication key)
-                    httpRequest.Host, // host value which would be part of the headers (but cannot be pulled from headers directly)
-                    ((requestContentBytes != null || (uploadDownload != null && uploadDownload is uploadParams))
-                        ? httpRequest.ContentLength.ToString() // if the communication had bytes to upload from an input object or a stream to upload for a file, then set the content length value which would be part of the headers (but cannot be pulled from headers directly)
-                        : null), // else if the communication would not have any request content, then log no content length header
-                    (httpRequest.Expect == null ? "100-continue" : httpRequest.Expect), // expect value which would be part of the headers (but cannot be pulled from headers directly)
-                    (httpRequest.KeepAlive ? "Keep-Alive" : "Close")); // keep-alive value which would be part of the headers (but cannot be pulled from headers directly)
-            }
-            #endregion
-
-            // status setup is for file uploads and downloads which fire event callbacks to fire global status events
-            #region status setup
-            // define size to be used for status update event callbacks
-            long storeSizeForStatus;
-            // declare the time when the transfer started (inaccurate for file downloads since the time is set before the request for the download and not before the download actually starts)
-            DateTime transferStartTime;
-
-            // if this communiction is not for a file upload or download, then the status parameters won't be used and can be set as nothing
-            if (uploadDownload == null)
-            {
-                storeSizeForStatus = 0;
-                transferStartTime = DateTime.MinValue;
-            }
-            // else if this communication is for a file upload or download, then set the status event parameters
-            else
-            {
-                // check to make sure this is in fact an upload or download
-                if (!(uploadDownload is uploadParams)
-                    && !(uploadDownload is downloadParams))
-                {
-                    throw new ArgumentException("uploadDownload must be either upload or download");
-                }
-
-                // set the status event parameters
-
-                storeSizeForStatus = uploadDownload.ChangeToTransfer.Metadata.HashableProperties.Size ?? 0; // pull size from the change to transfer
-                transferStartTime = DateTime.Now; // use the current local time as transfer start time
-            }
-            #endregion
-
-            #region write request
-            // if this communication is for a file upload or download, then process its request accordingly
-            if (uploadDownload != null)
-            {
-                // get the request stream
-                Stream httpRequestStream = null;
-
-                // try/finally process the upload request (which actually uploads the file) or download request, finally dispose the request stream if it was set
-                try
-                {
-                    // if the current communication is file upload, then upload the file
-                    if (uploadDownload is uploadParams)
-                    {
-                        if (uploadDownload.StatusUpdate != null
-                            && uploadDownload.StatusUpdateId != null)
-                        {
-                            try
-                            {
-                                uploadDownload.StatusUpdate((Guid)uploadDownload.StatusUpdateId,
-                                    uploadDownload.ChangeToTransfer.EventId,
-                                    uploadDownload.ChangeToTransfer.Direction,
-                                    uploadDownload.RelativePathForStatus,
-                                    0,
-                                    (long)uploadDownload.ChangeToTransfer.Metadata.HashableProperties.Size,
-                                    false);
-                            }
-                            catch
-                            {
-                            }
-                        }
-
-                        try
-                        {
-                            // grab the upload request stream asynchronously since it can take longer than the provided timeout milliseconds
-                            httpRequestStream = AsyncGetUploadRequestStreamOrDownloadResponse(uploadDownload.ShutdownToken, httpRequest, upload: true) as Stream;
-                        }
-                        catch (WebException ex)
-                        {
-                            if (ex.Status == WebExceptionStatus.ConnectFailure)
-                            {
-                                status = CLHttpRestStatus.ConnectionFailed;
-                            }
-
-                            throw ex;
-                        }
-
-                        // if there was no request stream retrieved, then the request was cancelled so return cancelled
-                        if (httpRequestStream == null)
-                        {
-                            status = CLHttpRestStatus.Cancelled;
-                            return null;
-                        }
-
-                        // define a transfer buffer between the file and the upload stream
-                        byte[] uploadBuffer = new byte[FileConstants.BufferSize];
-
-                        // declare a count of the bytes read in each buffer read from the file
-                        int bytesRead;
-                        // define a count for the total amount of bytes uploaded so far
-                        long totalBytesUploaded = 0;
-
-                        if (uploadDownload.ProgressHolder != null)
-                        {
-                            lock (uploadDownload.ProgressHolder)
-                            {
-                                uploadDownload.ProgressHolder.Value = new TransferProgress(
-                                    0,
-                                    storeSizeForStatus);
-                            }
-                        }
-
-                        if (uploadDownload.ACallback != null)
-                        {
-                            uploadDownload.ACallback(uploadDownload.AResult);
-                        }
-
-                        // loop till there are no more bytes to read, on the loop condition perform the buffer transfer from the file and store the read byte count
-                        while ((bytesRead = ((uploadParams)uploadDownload).Stream.Read(uploadBuffer, 0, uploadBuffer.Length)) != 0)
-                        {
-                            // write the buffer from the file to the upload stream
-                            httpRequestStream.Write(uploadBuffer, 0, bytesRead);
-                            // add the number of bytes read on the current buffer transfer to the total bytes uploaded
-                            totalBytesUploaded += bytesRead;
-
-                            // check for sync shutdown
-                            if (uploadDownload.ShutdownToken != null)
-                            {
-                                Monitor.Enter(uploadDownload.ShutdownToken);
-                                try
-                                {
-                                    if (uploadDownload.ShutdownToken.Token.IsCancellationRequested)
-                                    {
-                                        status = CLHttpRestStatus.Cancelled;
-                                        return null;
-                                    }
-                                }
-                                finally
-                                {
-                                    Monitor.Exit(uploadDownload.ShutdownToken);
-                                }
-                            }
-
-                            if (uploadDownload.ProgressHolder != null)
-                            {
-                                lock (uploadDownload.ProgressHolder)
-                                {
-                                    uploadDownload.ProgressHolder.Value = new TransferProgress(
-                                        totalBytesUploaded,
-                                        storeSizeForStatus);
-                                }
-                            }
-
-                            if (uploadDownload.ACallback != null)
-                            {
-                                uploadDownload.ACallback(uploadDownload.AResult);
-                            }
-
-                            // fire event callbacks for status change on uploading
-                            uploadDownload.StatusCallback(new CLStatusFileTransferUpdateParameters(
-                                    transferStartTime, // time of upload start
-                                    storeSizeForStatus, // total size of file
-                                    uploadDownload.RelativePathForStatus, // relative path of file
-                                    totalBytesUploaded), // bytes uploaded so far
-                                uploadDownload.ChangeToTransfer); // the source of the event (the event itself)
-
-                            if (uploadDownload.StatusUpdate != null
-                                && uploadDownload.StatusUpdateId != null)
-                            {
-                                try
-                                {
-                                    uploadDownload.StatusUpdate((Guid)uploadDownload.StatusUpdateId,
-                                        uploadDownload.ChangeToTransfer.EventId,
-                                        uploadDownload.ChangeToTransfer.Direction,
-                                        uploadDownload.RelativePathForStatus,
-                                        totalBytesUploaded,
-                                        (long)uploadDownload.ChangeToTransfer.Metadata.HashableProperties.Size,
-                                        false);
-                                }
-                                catch
-                                {
-                                }
-                            }
-                        }
-
-                        // upload is finished so stream can be disposed
-                        ((uploadParams)uploadDownload).DisposeStream();
-                    }
-                    // else if the communication is a file download, write the request stream content from the serialized download request object
-                    else
-                    {
-                        try
-                        {
-                            // grab the request stream for writing
-                            httpRequestStream = httpRequest.GetRequestStream();
-                        }
-                        catch (WebException ex)
-                        {
-                            if (ex.Status == WebExceptionStatus.ConnectFailure)
-                            {
-                                status = CLHttpRestStatus.ConnectionFailed;
-                            }
-
-                            throw ex;
-                        }
-
-                        // write the request for the download
-                        httpRequestStream.Write(requestContentBytes, 0, requestContentBytes.Length);
-                    }
-                }
-                finally
-                {
-                    // dispose the request stream if it was set
-                    if (httpRequestStream != null)
-                    {
-                        try
-                        {
-                            httpRequestStream.Dispose();
-                        }
-                        catch
-                        {
-                        }
-                    }
-                }
-            }
-            // else if the communication is neither an upload nor download and there is a serialized request object to write, then get the request stream and write to it
-            else if (requestContentBytes != null)
-            {
-                // create a function to get the request Stream which can be used inline in a using statement which disposes the returned stream,
-                // the additional functionality is to check for a specific error getting the request for connection failure
-                Func<HttpWebRequest, GenericHolder<bool>, Stream> wrapGetRequest = (innerRequest, connectionFailedHolder) =>
-                    {
-                        if (innerRequest == null)
-                        {
-                            throw new NullReferenceException("innerRequest cannot be null");
-                        }
-                        if (connectionFailedHolder == null)
-                        {
-                            throw new NullReferenceException("connectionFailedHolder cannot be null");
-                        }
-
-                        try
-                        {
-                            return innerRequest.GetRequestStream();
-                        }
-                        catch (WebException ex)
-                        {
-                            if (ex.Status == WebExceptionStatus.ConnectFailure)
-                            {
-                                connectionFailedHolder.Value = true;
-                            }
-
-                            throw ex;
-                        }
-                    };
-
-                // define a holder for whether the connection attempt failed
-                GenericHolder<bool> connectionFailed = new GenericHolder<bool>(false);
-
-                // try/finally to get the request stream and write the request content, finally check if it failed on connection attempt to mark the appropriate output status
-                try
-                {
-                    using (Stream httpRequestStream = wrapGetRequest(httpRequest, connectionFailed))
-                    {
-                        httpRequestStream.Write(requestContentBytes, 0, requestContentBytes.Length);
-                    }
-                }
-                finally
-                {
-                    if (connectionFailed.Value)
-                    {
-                        status = CLHttpRestStatus.ConnectionFailed;
-                    }
-                }
-            }
-            #endregion
-
-            // define the web response outside the regions "get response" and "process response stream" so it can finally be closed (if it ever gets set); also for trace
-            HttpWebResponse httpResponse = null; // communication response
-            string responseBody = null; // string body content of response (for a string output is used instead of the response stream itself)
-            Stream responseStream = null; // response stream (when the communication output is a deserialized object instead of a simple string representation)
-            Stream serializationStream = null; // a possible copy of the response stream for when the stream has to be used both for trace and for deserializing a return object
-
-            // try/catch/finally get the response and process its stream for output,
-            // on error send a final status event if communication is for upload or download,
-            // finally possibly trace if a string response was used and dispose any response/response streams
-            try
-            {
-                #region get response
-                // if the communication is a download, then grab the download response asynchronously so its time is not limited to the timeout milliseconds
-                if (uploadDownload != null
-                    && uploadDownload is downloadParams)
-                {
-                    // grab the download response asynchronously so its time is not limited to the timeout milliseconds
-                    httpResponse = AsyncGetUploadRequestStreamOrDownloadResponse(uploadDownload.ShutdownToken, httpRequest, false) as HttpWebResponse;
-
-                    // if there was no download response, then it was cancelled so return as such
-                    if (httpRequest == null)
-                    {
-                        status = CLHttpRestStatus.Cancelled;
-                        return null;
-                    }
-                }
-                // else if the communication is not a download, then grab the response
-                else
-                {
-                    // try/catch grab the communication response, on catch try to pull the response from the exception otherwise rethrow the exception
-                    try
-                    {
-                        httpResponse = (HttpWebResponse)httpRequest.GetResponse();
-                    }
-                    catch (WebException ex)
-                    {
-                        if (ex.Response == null)
-                        {
-                            throw new NullReferenceException(String.Format("httpResponse GetResponse at URL {0}, MethodPath {1}",
-                                        (serverUrl ?? "{missing serverUrl}"),
-                                        (serverMethodPath ?? "{missing serverMethodPath}"))
-                                        + " threw a WebException without a WebResponse");
-                        }
-
-                        httpResponse = (HttpWebResponse)ex.Response;
-                    }
-                }
-
-                // if the status code of the response is not in the provided HashSet of those which represent success,
-                // then try to provide a more specific return status and try to pull the content from the response as a string and throw an exception for invalid status code
-                if (!validStatusCodes.Contains(httpResponse.StatusCode))
-                {
-                    // if response status code is a not found, then set the output status accordingly
-                    if (httpResponse.StatusCode == HttpStatusCode.NotFound)
-                    {
-                        status = CLHttpRestStatus.NotFound;
-                    }
-                    // else if response status was not a not found and is a no content, then set the output status accordingly
-                    else if (httpResponse.StatusCode == HttpStatusCode.NoContent)
-                    {
-                        status = CLHttpRestStatus.NoContent;
-                    }
-                    // else if the response status was neither a not found nor a no content and is an unauthorized, then set the output state accordingly
-                    else if (httpResponse.StatusCode == HttpStatusCode.Unauthorized)
-                    {
-                        status = CLHttpRestStatus.NotAuthorized;
-                    }
-                    // else if response status was neither a not found nor a no content and is within the range of a server error (5XX), then set the output status accordingly
-                    else
-                    {
-                        // define the cast int for the status code from the enumeration
-                        int statusCodeInt = (int)httpResponse.StatusCode;
-
-                        // if storage quota exceeded then use that status
-                        if (statusCodeInt == 507 /* Storage quota exceeded code, not in the HttpStatusCode enumeration */)
-                        {
-                            status = CLHttpRestStatus.QuotaExceeded;
-                        }
-                        // else if storage quota not exceeded, perform the (5XX) code check for other server error
-                        else if (((HttpStatusCode)(statusCodeInt - (statusCodeInt % 100))) == HttpStatusCode.InternalServerError)
-                        {
-                            status = CLHttpRestStatus.ServerError;
-                        }
-                    }
-
-                    // try/catch to set the response body from the content of the response, on catch silence the error
-                    try
-                    {
-                        // grab the response stream
-                        using (Stream downloadResponseStream = httpResponse.GetResponseStream())
-                        {
-                            // read the response as UTF8 text
-                            using (StreamReader downloadResponseStreamReader = new StreamReader(downloadResponseStream, Encoding.UTF8))
-                            {
-                                // set the response text
-                                responseBody = downloadResponseStreamReader.ReadToEnd();
-                            }
-                        }
-                    }
-                    catch
-                    {
-                    }
-
-                    // throw the exception for an invalid response
-                    throw new Exception(String.Format("Invalid HTTP response status code at URL {0}, MethodPath {1}",
-                        (serverUrl ?? "{missing serverUrl"),
-                        (serverMethodPath ?? "{missing serverMethodPath")) +
-                            ": " + ((int)httpResponse.StatusCode).ToString() +
-                            (responseBody == null
-                                ? string.Empty
-                                : Environment.NewLine + "Response:" + Environment.NewLine +
-                                    responseBody)); // either the default "incomplete" body or the body retrieved from the response content
-                }
-                #endregion
-
-                #region process response stream
-                // define an object for the communication return, defaulting to null
-                T toReturn = null;
-
-                // if the communication was an upload or a download, then process the response stream for a download (which is the download itself) or use a predefined return for an upload
-                if (uploadDownload != null)
-                {
-                    // if communication is an upload, then use a predefined return
-                    if (uploadDownload is uploadParams)
-                    {
-                        // set body as successful value
-                        responseBody = "---File upload complete---";
-
-                        // if we can use a string output for the return, then use it
-                        if (typeof(T) == typeof(string)
-                            || typeof(T) == typeof(object))
-                        {
-                            toReturn = (T)((object)responseBody);
-                        }
-                    }
-                    // else if communication is a download, then process the actual download itself
-                    else
-                    {
-                        // set the response body to a value that will be displayed if the actual response fails to process
-                        responseBody = "---Incomplete file download---";
-
-                        if (uploadDownload.StatusUpdate != null
-                            && uploadDownload.StatusUpdateId != null)
-                        {
-                            try
-                            {
-                                uploadDownload.StatusUpdate((Guid)uploadDownload.StatusUpdateId,
-                                    uploadDownload.ChangeToTransfer.EventId,
-                                    uploadDownload.ChangeToTransfer.Direction,
-                                    uploadDownload.RelativePathForStatus,
-                                    0,
-                                    (long)uploadDownload.ChangeToTransfer.Metadata.HashableProperties.Size,
-                                    false);
-                            }
-                            catch
-                            {
-                            }
-                        }
-
-                        // create a new unique id for the download
-                        Guid newTempFile = Guid.NewGuid();
-
-                        // if a callback was provided to fire before a download starts, then fire it
-                        if (((downloadParams)uploadDownload).BeforeDownloadCallback != null)
-                        {
-                            ((downloadParams)uploadDownload).BeforeDownloadCallback(newTempFile, ((downloadParams)uploadDownload).BeforeDownloadUserState);
-                        }
-
-                        // calculate location for downloading the file
-                        string newTempFileString = ((downloadParams)uploadDownload).TempDownloadFolderPath + "\\" + ((Guid)newTempFile).ToString("N");
-
-                        if (uploadDownload.ProgressHolder != null)
-                        {
-                            lock (uploadDownload.ProgressHolder)
-                            {
-                                uploadDownload.ProgressHolder.Value = new TransferProgress(
-                                    0,
-                                    storeSizeForStatus);
-                            }
-                        }
-
-                        if (uploadDownload.ACallback != null)
-                        {
-                            uploadDownload.ACallback(uploadDownload.AResult);
-                        }
-
-                        // get the stream of the download
-                        using (Stream downloadResponseStream = httpResponse.GetResponseStream())
-                        {
-                            // create a stream by creating a non-shared writable file at the file path
-                            using (FileStream tempFileStream = new FileStream(newTempFileString, FileMode.Create, FileAccess.Write, FileShare.None))
-                            {
-                                // define a count for the total bytes downloaded
-                                long totalBytesDownloaded = 0;
-                                // create the buffer for transferring bytes from the download stream to the file stream
-                                byte[] data = new byte[CLDefinitions.SyncConstantsResponseBufferSize];
-                                // declare an int for the amount of bytes read in each buffer transfer
-                                int read;
-
-                                // loop till there are no more bytes to read, on the loop condition perform the buffer transfer from the download stream and store the read byte count
-                                while ((read = downloadResponseStream.Read(data, 0, data.Length)) > 0)
-                                {
-                                    // write the current buffer to the file
-                                    tempFileStream.Write(data, 0, read);
-                                    // append the count of the read bytes on this buffer transfer to the total downloaded
-                                    totalBytesDownloaded += read;
-
-                                    // check for sync shutdown
-                                    if (uploadDownload.ShutdownToken != null)
-                                    {
-                                        Monitor.Enter(uploadDownload.ShutdownToken);
-                                        try
-                                        {
-                                            if (uploadDownload.ShutdownToken.Token.IsCancellationRequested)
-                                            {
-                                                status = CLHttpRestStatus.Cancelled;
-                                                return null;
-                                            }
-                                        }
-                                        finally
-                                        {
-                                            Monitor.Exit(uploadDownload.ShutdownToken);
-                                        }
-                                    }
-
-                                    if (uploadDownload.ProgressHolder != null)
-                                    {
-                                        lock (uploadDownload.ProgressHolder)
-                                        {
-                                            uploadDownload.ProgressHolder.Value = new TransferProgress(
-                                                totalBytesDownloaded,
-                                                storeSizeForStatus);
-                                        }
-                                    }
-
-                                    if (uploadDownload.ACallback != null)
-                                    {
-                                        uploadDownload.ACallback(uploadDownload.AResult);
-                                    }
-
-                                    if (uploadDownload.StatusUpdate != null
-                                        && uploadDownload.StatusUpdateId != null)
-                                    {
-                                        try
-                                        {
-                                            uploadDownload.StatusUpdate((Guid)uploadDownload.StatusUpdateId,
-                                                uploadDownload.ChangeToTransfer.EventId,
-                                                uploadDownload.ChangeToTransfer.Direction,
-                                                uploadDownload.RelativePathForStatus,
-                                                totalBytesDownloaded,
-                                                (long)uploadDownload.ChangeToTransfer.Metadata.HashableProperties.Size,
-                                                false);
-                                        }
-                                        catch
-                                        {
-                                        }
-                                    }
-
-                                    // fire event callbacks for status change on uploading
-                                    uploadDownload.StatusCallback(
-                                        new CLStatusFileTransferUpdateParameters(
-                                                transferStartTime, // start time for download
-                                                storeSizeForStatus, // total file size
-                                                uploadDownload.RelativePathForStatus, // relative path of file
-                                                totalBytesDownloaded), // current count of completed download bytes
-                                        uploadDownload.ChangeToTransfer); // the source of the event, the event itself
-                                }
-                                // flush file stream to finish the file
-                                tempFileStream.Flush();
-                            }
-                        }
-
-                        // set the file attributes so when the file move triggers a change in the event source its metadata should match the current event;
-                        // also, perform each attribute change with up to 4 retries since it seems to throw errors under normal conditions (if it still fails then it rethrows the exception);
-                        // attributes to set: creation time, last modified time, and last access time
-
-                        Helpers.RunActionWithRetries(() => System.IO.File.SetCreationTimeUtc(newTempFileString, uploadDownload.ChangeToTransfer.Metadata.HashableProperties.CreationTime), true);
-                        Helpers.RunActionWithRetries(() => System.IO.File.SetLastAccessTimeUtc(newTempFileString, uploadDownload.ChangeToTransfer.Metadata.HashableProperties.LastTime), true);
-                        Helpers.RunActionWithRetries(() => System.IO.File.SetLastWriteTimeUtc(newTempFileString, uploadDownload.ChangeToTransfer.Metadata.HashableProperties.LastTime), true);
-
-
-                        // fire callback to perform the actual move of the temp file to the final destination
-                        ((downloadParams)uploadDownload).AfterDownloadCallback(newTempFileString, // location of temp file
-                            uploadDownload.ChangeToTransfer,
-                            ref responseBody, // reference to response string (sets to "---Completed file download---" on success)
-                            ((downloadParams)uploadDownload).AfterDownloadUserState, // timer for failure queue
-                            newTempFile); // id for the downloaded file
-
-                        // if the after downloading callback set the response to null, then replace it saying it was null
-                        if (responseBody == null)
-                        {
-                            responseBody = "---responseBody set to null---";
-                        }
-
-                        // if a string can be output as the return type, then return the response (which is not the actual download, but a simple string status representation)
-                        if (typeof(T) == typeof(string)
-                            || typeof(T) == typeof(object))
-                        {
-                            toReturn = (T)((object)responseBody);
-                        }
-                    }
-                }
-                // else if the communication was neither an upload nor a download, then process the response stream for return
-                else
-                {
-                    // declare the serializer which will be used to deserialize the response content for output
-                    DataContractJsonSerializer outSerializer;
-                    // try to get the serializer for the output by the type of output from dictionary and if successful, process response content as stream to deserialize
-                    if (SerializableResponseTypes.TryGetValue(typeof(T), out outSerializer))
-                    {
-                        // grab the stream for response content
-                        responseStream = httpResponse.GetResponseStream();
-
-                        // set the stream for processing the response by a copy of the communication stream (if trace enabled) or the communication stream itself (if trace is not enabled)
-                        serializationStream = (((_copiedSettings.TraceType & TraceType.Communication) == TraceType.Communication)
-                            ? Helpers.CopyHttpWebResponseStreamAndClose(responseStream) // if trace is enabled, then copy the communications stream to a memory stream
-                            : responseStream); // if trace is not enabled, use the communication stream
-
-                        // if tracing communication, then trace communication
-                        if ((_copiedSettings.TraceType & TraceType.Communication) == TraceType.Communication)
-                        {
-                            // log communication for stream body
-                            ComTrace.LogCommunication(_copiedSettings.TraceLocation, // trace file location
-                                _copiedSettings.DeviceId, // device id
-                                _syncBoxId, // user id
-                                CommunicationEntryDirection.Response, // communication direction is response
-                                serverUrl + serverMethodPath, // input parameter method path
-                                true, // trace is enabled
-                                httpResponse.Headers, // response headers
-                                serializationStream, // copied response stream
-                                (int)httpResponse.StatusCode, // status code of the response
-                                _copiedSettings.TraceExcludeAuthorization); // whether to include authorization in the trace (such as the authentication key)
-                        }
-
-                        // deserialize the response content into the appropriate json contract object
-                        toReturn = (T)outSerializer.ReadObject(serializationStream);
-                    }
-                    // else if the output type is not in the dictionary of those serializable and if the output type is either object or string,
-                    // then process the response content as a string to output directly
-                    else if (typeof(T) == typeof(string)
-                        || (typeof(T) == typeof(object)))
-                    {
-                        // grab the stream from the response content
-                        responseStream = httpResponse.GetResponseStream();
-
-                        // create a reader for the response content
-                        using (TextReader purgeResponseStreamReader = new StreamReader(responseStream, Encoding.UTF8))
-                        {
-                            // set the error string from the response
-                            toReturn = (T)((object)purgeResponseStreamReader.ReadToEnd());
-                        }
-                    }
-                    // else if the output type is not in the dictionary of those serializable and if the output type is also neither object nor string,
-                    // then throw an argument exception
-                    else
-                    {
-                        throw new ArgumentException("T is not a serializable output type nor object/string");
-                    }
-                }
-
-                // if the code has not thrown an exception by now then it was successful so mark it so in the output
-                status = CLHttpRestStatus.Success;
-                // return any object set to return for the response, if any
-                return toReturn;
-                #endregion
-            }
-            catch
-            {
-                // if there was an event for the upload or download, then fire the event callback for a final transfer status
-                if (uploadDownload != null
-                    && (uploadDownload is uploadParams
-                        || uploadDownload is downloadParams))
-                {
-                    // try/catch fire the event callback for final transfer status, silencing errors
-                    try
-                    {
-                        uploadDownload.StatusCallback(
-                            new CLStatusFileTransferUpdateParameters(
-                                transferStartTime, // retrieve the upload start time
-
-                                // need to send a file size which matches the total uploaded bytes so they are equal to cancel the status
-                                uploadDownload.ChangeToTransfer.Metadata.HashableProperties.Size ?? 0,
-
-                                // try to build the same relative path that would be used in the normal status, falling back first to the full path then to an empty string
-                                uploadDownload.RelativePathForStatus,
-
-                                // need to send a total uploaded bytes which matches the file size so they are equal to cancel the status
-                                uploadDownload.ChangeToTransfer.Metadata.HashableProperties.Size ?? 0),
-                            uploadDownload.ChangeToTransfer); // sender of event (the event itself)
-                    }
-                    catch
-                    {
-                    }
-
-                    if (uploadDownload.StatusUpdate != null
-                        && uploadDownload.StatusUpdateId != null)
-                    {
-                        try
-                        {
-                            uploadDownload.StatusUpdate((Guid)uploadDownload.StatusUpdateId,
-                                uploadDownload.ChangeToTransfer.EventId,
-                                uploadDownload.ChangeToTransfer.Direction,
-                                uploadDownload.RelativePathForStatus,
-                                uploadDownload.ChangeToTransfer.Metadata.HashableProperties.Size ?? 0,
-                                uploadDownload.ChangeToTransfer.Metadata.HashableProperties.Size ?? 0,
-                                false);
-                        }
-                        catch
-                        {
-                        }
-                    }
-                }
-
-                // rethrow
-                throw;
-            }
-            finally
-            {
-                // for communication logging, log communication if it hasn't already been logged in stream deserialization or dispose the serialization stream
-                if ((_copiedSettings.TraceType & TraceType.Communication) == TraceType.Communication)
-                {
-                    // if there was no stream set for deserialization, then the response was handled as a string and needs to be logged here as such
-                    if (serializationStream == null)
-                    {
-                        if (httpResponse != null)
-                        {
-                            // log communication for string body
-                            ComTrace.LogCommunication(_copiedSettings.TraceLocation, // trace file location
-                                _copiedSettings.DeviceId, // device id
-                                _syncBoxId, // user id
-                                CommunicationEntryDirection.Response, // communication direction is response
-                                serverUrl + serverMethodPath, // input parameter method path
-                                true, // trace is enabled
-                                httpResponse.Headers, // response headers
-                                responseBody, // response body (either an overridden string that says "complete" or "incomplete" or an error message from the actual response)
-                                (int)httpResponse.StatusCode, // status code of the response
-                                _copiedSettings.TraceExcludeAuthorization); // whether to include authorization in the trace (such as the authentication key)
-                        }
-                    }
-                    // else if there was a stream set for deserialization then the response was already logged, but it still needs to be disposed here
-                    else if (serializationStream != null)
-                    {
-                        try
-                        {
-                            serializationStream.Dispose();
-                        }
-                        catch
-                        {
-                        }
-                    }
-                }
-
-                // if there was a response stream retrieved then try to dispose it
-                if (responseStream != null)
-                {
-                    try
-                    {
-                        responseStream.Dispose();
-                    }
-                    catch
-                    {
-                    }
-                }
-
-                // if there was a response retrieved then try to close it
-                if (httpResponse != null)
-                {
-                    try
-                    {
-                        httpResponse.Close();
-                    }
-                    catch
-                    {
-                    }
-                }
-            }
-        }
-
-        // a dual-function wrapper for making asynchronous calls for either retrieving an upload request stream or retrieving a download response
-        private static object AsyncGetUploadRequestStreamOrDownloadResponse(CancellationTokenSource shutdownToken, HttpWebRequest httpRequest, bool upload)
-        {
-            // declare the output object which would be either a Stream for upload request or an HttpWebResponse for a download response
-            object toReturn;
-
-            // create new async holder used to make async http calls synchronous
-            AsyncRequestHolder requestOrResponseHolder = new AsyncRequestHolder(shutdownToken);
-
-            // declare result from async http call
-            IAsyncResult requestOrResponseAsyncResult;
-
-            // lock on async holder for modification
-            lock (requestOrResponseHolder)
-            {
-                // create a callback which handles the IAsyncResult style used in wrapping an asyncronous method to make it synchronous
-                AsyncCallback requestOrResponseCallback = new AsyncCallback(MakeAsyncRequestSynchronous);
-
-                // if this helper was called for an upload, then the action is for the request stream
-                if (upload)
-                {
-                    // begin getting the upload request stream asynchronously, using callback which will take the async holder and make the request synchronous again, storing the result
-                    requestOrResponseAsyncResult = httpRequest.BeginGetRequestStream(requestOrResponseCallback, requestOrResponseHolder);
-                }
-                // else if this helper was called for a download, then the action is for the response
-                else
-                {
-                    // begin getting the download response asynchronously, using callback which will take the async holder and make the request synchronous again, storing the result
-                    requestOrResponseAsyncResult = httpRequest.BeginGetResponse(requestOrResponseCallback, requestOrResponseHolder);
-                }
-
-                // if the request was not already completed synchronously, wait on it to complete
-                if (!requestOrResponseHolder.CompletedSynchronously)
-                {
-                    // wait on the request to become synchronous again
-                    Monitor.Wait(requestOrResponseHolder);
-                }
-            }
-
-            // if there was an error that occurred on the async http call, then rethrow the error
-            if (requestOrResponseHolder.Error != null)
-            {
-                throw requestOrResponseHolder.Error;
-            }
-
-            // if the http call was cancelled, then return immediately with default
-            if (requestOrResponseHolder.IsCanceled)
-            {
-                return null;
-            }
-
-            // if this helper was called for an upload, then the action is for the request stream
-            if (upload)
-            {
-                toReturn = httpRequest.EndGetRequestStream(requestOrResponseAsyncResult);
-            }
-            // else if this helper was called for a download, then the action is for the response
-            else
-            {
-                // try/catch to retrieve the response and on catch try to pull the response from the exception otherwise rethrow the exception
-                try
-                {
-                    toReturn = httpRequest.EndGetResponse(requestOrResponseAsyncResult);
-                }
-                catch (WebException ex)
-                {
-                    if (ex.Response == null)
-                    {
-                        throw new NullReferenceException("Download httpRequest EndGetResponse threw a WebException without a WebResponse", ex);
-                    }
-
-                    toReturn = ex.Response;
-                }
-            }
-
-            // output the retrieved request stream or the retrieved response
-            return toReturn;
-        }
-
-        /// <summary>
-        /// Async HTTP operation holder used to help make async calls synchronous
-        /// </summary>
-        private sealed class AsyncRequestHolder
-        {
-            /// <summary>
-            /// Whether IAsyncResult was found to be CompletedSynchronously: if so, do not Monitor.Wait
-            /// </summary>
-            public bool CompletedSynchronously
-            {
-                get
-                {
-                    return _completedSynchronously;
-                }
-            }
-            /// <summary>
-            /// Mark this when IAsyncResult was found to be CompletedSynchronously
-            /// </summary>
-            public void MarkCompletedSynchronously()
-            {
-                _completedSynchronously = true;
-            }
-            // storage for CompletedSynchronously, only marked when true so default to false
-            private bool _completedSynchronously = false;
-
-            /// <summary>
-            /// cancelation token to check between async calls to cancel out of the operation
-            /// </summary>
-            public CancellationTokenSource FullShutdownToken
-            {
-                get
-                {
-                    return _fullShutdownToken;
-                }
-            }
-            private readonly CancellationTokenSource _fullShutdownToken;
-
-            /// <summary>
-            /// Constructor for the async HTTP operation holder
-            /// </summary>
-            /// <param name="FullShutdownToken">Token to check for cancelation upon async calls</param>
-            public AsyncRequestHolder(CancellationTokenSource FullShutdownToken)
-            {
-                // store the cancellation token
-                this._fullShutdownToken = FullShutdownToken;
-            }
-
-            /// <summary>
-            /// Whether the current async HTTP operation holder detected cancellation
-            /// </summary>
-            public bool IsCanceled
-            {
-                get
-                {
-                    return _isCanceled;
-                }
-            }
-            // storage for cancellation
-            private bool _isCanceled = false;
-
-            /// <summary>
-            /// Marks the current async HTTP operation holder as cancelled
-            /// </summary>
-            public void Cancel()
-            {
-                _isCanceled = true;
-            }
-
-            /// <summary>
-            /// Any error that happened during current async HTTP operation
-            /// </summary>
-            public Exception Error
-            {
-                get
-                {
-                    return _error;
-                }
-            }
-            // storage for any error that occurs
-            private Exception _error = null;
-
-            /// <summary>
-            /// Marks the current async HTTP operation holder with any error that occurs
-            /// </summary>
-            /// <param name="toMark"></param>
-            public void MarkException(Exception toMark)
-            {
-                // null coallesce the exception with a new exception that the exception was null
-                _error = toMark ?? new NullReferenceException("toMark is null");
-                // lock on this current async HTTP operation holder for pulsing waiters
-                lock (this)
-                {
-                    Monitor.Pulse(this);
-                }
-            }
-        }
-
-        // Method to make async HTTP operations synchronous which can be ; requires passing an AsyncRequestHolder as the userstate
-        private static void MakeAsyncRequestSynchronous(IAsyncResult makeSynchronous)
-        {
-            // try cast userstate as AsyncRequestHolder
-            AsyncRequestHolder castHolder = makeSynchronous.AsyncState as AsyncRequestHolder;
-
-            // ensure the cast userstate was successful
-            if (castHolder == null)
-            {
-                throw new NullReferenceException("makeSynchronous AsyncState must be castable as AsyncRequestHolder");
-            }
-
-            // try/catch check for completion or cancellation to pulse the AsyncRequestHolder, on catch mark the exception in the AsyncRequestHolder (which will also pulse out)
-            try
-            {
-                // if marked as completed synchronously pass through to the userstate which is used within the callstack to prevent blocking on Monitor.Wait
-                if (makeSynchronous.CompletedSynchronously)
-                {
-                    lock (castHolder)
-                    {
-                        castHolder.MarkCompletedSynchronously();
-                    }
-                }
-
-                // if asynchronous task completed, then pulse the AsyncRequestHolder
-                if (makeSynchronous.IsCompleted)
-                {
-                    if (!makeSynchronous.CompletedSynchronously)
-                    {
-                        lock (castHolder)
-                        {
-                            Monitor.Pulse(castHolder);
-                        }
-                    }
-                }
-                // else if asychronous task is not completed, then check for cancellation
-                else if (castHolder.FullShutdownToken != null)
-                {
-                    // check for cancellation
-                    Monitor.Enter(castHolder.FullShutdownToken);
-                    try
-                    {
-                        // if cancelled, then mark the AsyncRequestHolder as cancelled and pulse out
-                        if (castHolder.FullShutdownToken.Token.IsCancellationRequested)
-                        {
-                            castHolder.Cancel();
-
-                            if (!makeSynchronous.CompletedSynchronously)
-                            {
-                                lock (castHolder)
-                                {
-                                    Monitor.Pulse(castHolder);
-                                }
-                            }
-                        }
-                    }
-                    finally
-                    {
-                        Monitor.Exit(castHolder.FullShutdownToken);
-                    }
-                }
-            }
-            catch (Exception ex)
-            {
-                // mark AsyncRequestHolder with error (which will also pulse out)
-                castHolder.MarkException(ex);
-            }
-        }
-
-        // simple enumeration of currently supported HTTP methods
-        private enum requestMethod : byte
-        {
-            put,
-            get,
-            post
-        }
-
-        // class which is inherited by both the class for storing upload parameters and the class for storing download parameters, with the common properties between them
-        private abstract class uploadDownloadParams
-        {
-            /// <summary>
-            /// Path for the file where it would look on disk after truncating the location of the sync directory from the beginning
-            /// </summary>
-            public string RelativePathForStatus
-            {
-                get
-                {
-                    return _relativePathForStatus;
-                }
-            }
-            private readonly string _relativePathForStatus;
-
-            /// <summary>
-            /// A handler delegate to be fired whenever there is new status information for an upload or download (the progress of the upload/download or completion)
-            /// </summary>
-            public SendUploadDownloadStatus StatusCallback
-            {
-                get
-                {
-                    return _statusCallback;
-                }
-            }
-            private readonly SendUploadDownloadStatus _statusCallback;
-
-            /// <summary>
-            /// UserState object which is required for calling the StatusCallback for sending status information events
-            /// </summary>
-            public FileChange ChangeToTransfer
-            {
-                get
-                {
-                    return _changeToTransfer;
-                }
-            }
-            private readonly FileChange _changeToTransfer;
-
-            /// <summary>
-            /// A non-required (possibly null) user-provided token source which is checked through an upload or download in order to cancel it
-            /// </summary>
-            public CancellationTokenSource ShutdownToken
-            {
-                get
-                {
-                    return _shutdownToken;
-                }
-            }
-            private readonly CancellationTokenSource _shutdownToken;
-
-            /// <summary>
-            /// Callback which may be provided by a user to fire for status updates
-            /// </summary>
-            public AsyncCallback ACallback
-            {
-                get
-                {
-                    return _aCallback;
-                }
-            }
-            private readonly AsyncCallback _aCallback;
-
-            /// <summary>
-            /// Asynchronous result to be passed upon firing the asynchronous callback
-            /// </summary>
-            public IAsyncResult AResult
-            {
-                get
-                {
-                    return _aResult;
-                }
-            }
-            private readonly IAsyncResult _aResult;
-
-            /// <summary>
-            /// Holder for the progress state which can be queried by the user
-            /// </summary>
-            public GenericHolder<TransferProgress> ProgressHolder
-            {
-                get
-                {
-                    return _progressHolder;
-                }
-            }
-            private readonly GenericHolder<TransferProgress> _progressHolder;
-
-            /// <summary>
-            /// Callback to fire upon status updates, used internally for getting status from CLSync
-            /// </summary>
-            public FileTransferStatusUpdateDelegate StatusUpdate
-            {
-                get
-                {
-                    return _statusUpdate;
-                }
-            }
-            private readonly FileTransferStatusUpdateDelegate _statusUpdate;
-
-            public Nullable<Guid> StatusUpdateId
-            {
-                get
-                {
-                    return _statusUpdateId;
-                }
-            }
-            private readonly Nullable<Guid> _statusUpdateId;
-
-            /// <summary>
-            /// The constructor for this abstract base object with all parameters corresponding to all properties
-            /// </summary>
-            /// <param name="StatusCallback">A handler delegate to be fired whenever there is new status information for an upload or download (the progress of the upload/download or completion)</param>
-            /// <param name="ChangeToTransfer">UserState object which is required for calling the StatusCallback for sending status information events</param>
-            /// <param name="ShutdownToken">A non-required (possibly null) user-provided token source which is checked through an upload or download in order to cancel it</param>
-            /// <param name="SyncRootFullPath">Full path to the root directory being synced</param>
-            /// <param name="ACallback">User-provided callback to fire upon asynchronous operation</param>
-            /// <param name="AResult">Asynchronous result for firing async callbacks</param>
-            /// <param name="ProgressHolder">Holder for a progress state which can be queried by the user</param>
-            public uploadDownloadParams(SendUploadDownloadStatus StatusCallback, FileChange ChangeToTransfer, CancellationTokenSource ShutdownToken, string SyncRootFullPath, AsyncCallback ACallback, IAsyncResult AResult, GenericHolder<TransferProgress> ProgressHolder, FileTransferStatusUpdateDelegate StatusUpdate, Nullable<Guid> StatusUpdateId)
-            {
-                // check for required parameters and error out if not set
-
-                if (ChangeToTransfer == null)
-                {
-                    throw new NullReferenceException("ChangeToTransfer cannot be null");
-                }
-                if (ChangeToTransfer.Metadata == null)
-                {
-                    throw new NullReferenceException("ChangeToTransfer Metadata cannot be null");
-                }
-                if (ChangeToTransfer.Metadata.HashableProperties.Size == null)
-                {
-                    throw new NullReferenceException("ChangeToTransfer Metadata HashableProperties Size cannot be null");
-                }
-                if (((long)ChangeToTransfer.Metadata.HashableProperties.Size) < 0)
-                {
-                    throw new ArgumentException("ChangeToTransfer Metadata HashableProperties Size must be greater than or equal to zero");
-                }
-                if (ChangeToTransfer.Metadata.StorageKey == null)
-                {
-                    throw new ArgumentException("ChangeToTransfer Metadata StorageKey cannot be null");
-                }
-                if (ChangeToTransfer.NewPath == null)
-                {
-                    throw new NullReferenceException("ChangeToTransfer NewPath cannot be null");
-                }
-                if (StatusCallback == null)
-                {
-                    throw new NullReferenceException("StatusCallback cannot be null");
-                }
-
-                // set the readonly properties for this instance from the construction parameters
-
-                this._statusCallback = StatusCallback;
-                this._changeToTransfer = ChangeToTransfer;
-                this._relativePathForStatus = this.ChangeToTransfer.NewPath.GetRelativePath((SyncRootFullPath ?? string.Empty), false); // relative path is calculated from full path to file minus full path to sync directory
-                this._shutdownToken = ShutdownToken;
-                this._aCallback = ACallback;
-                this._aResult = AResult;
-                this._progressHolder = ProgressHolder;
-                this._statusUpdate = StatusUpdate;
-                this._statusUpdateId = StatusUpdateId;
-            }
-        }
-
-        // class for storing download properties which inherits abstract base uploadDownloadParams which stores more necessary properties
-        private sealed class downloadParams : uploadDownloadParams
-        {
-            /// <summary>
-            /// A non-required (possibly null) event handler for before a download starts
-            /// </summary>
-            public BeforeDownloadToTempFile BeforeDownloadCallback
-            {
-                get
-                {
-                    return _beforeDownloadCallback;
-                }
-            }
-            private readonly BeforeDownloadToTempFile _beforeDownloadCallback;
-
-            /// <summary>
-            /// UserState object passed through as-is when the BeforeDownloadCallback handler is fired
-            /// </summary>
-            public object BeforeDownloadUserState
-            {
-                get
-                {
-                    return _beforeDownloadUserState;
-                }
-            }
-            private readonly object _beforeDownloadUserState;
-
-            /// <summary>
-            /// Event handler for after a download completes which needs to move the file from the temp location to its final location and set the response body to "---Completed file download---"
-            /// </summary>
-            public AfterDownloadToTempFile AfterDownloadCallback
-            {
-                get
-                {
-                    return _afterDownloadCallback;
-                }
-            }
-            private readonly AfterDownloadToTempFile _afterDownloadCallback;
-
-            /// <summary>
-            /// UserState object passed through as-is when the AfterDownloadCallback handler is fired
-            /// </summary>
-            public object AfterDownloadUserState
-            {
-                get
-                {
-                    return _afterDownloadUserState;
-                }
-            }
-            private readonly object _afterDownloadUserState;
-
-            /// <summary>
-            /// Full path location to the directory where temporary download files will be stored
-            /// </summary>
-            public string TempDownloadFolderPath
-            {
-                get
-                {
-                    return _tempDownloadFolderPath;
-                }
-            }
-            private readonly string _tempDownloadFolderPath;
-
-            /// <summary>
-            /// The sole constructor for this class with all parameters corresponding to all properties in this class and within its base class uploadDownloadParams
-            /// </summary>
-            /// <param name="StatusCallback">A handler delegate to be fired whenever there is new status information for an upload or download (the progress of the upload/download or completion)</param>
-            /// <param name="ChangeToTransfer">UserState object which is required for calling the StatusCallback for sending status information events</param>
-            /// <param name="ShutdownToken">A non-required (possibly null) user-provided token source which is checked through an upload or download in order to cancel it</param>
-            /// <param name="SyncRootFullPath">Full path to the root directory being synced</param>
-            /// <param name="AfterDownloadCallback">Event handler for after a download completes which needs to move the file from the temp location to its final location and set the response body to "---Completed file download---"</param>
-            /// <param name="AfterDownloadUserState">UserState object passed through as-is when the AfterDownloadCallback handler is fired</param>
-            /// <param name="TempDownloadFolderPath">Full path location to the directory where temporary download files will be stored</param>
-            /// <param name="ACallback">User-provided callback to fire upon asynchronous operation</param>
-            /// <param name="AResult">Asynchronous result for firing async callbacks</param>
-            /// <param name="ProgressHolder">Holder for a progress state which can be queried by the user</param>
-            /// <param name="BeforeDownloadCallback">A non-required (possibly null) event handler for before a download starts</param>
-            /// <param name="BeforeDownloadUserState">UserState object passed through as-is when the BeforeDownloadCallback handler is fired</param>
-            public downloadParams(AfterDownloadToTempFile AfterDownloadCallback, object AfterDownloadUserState, string TempDownloadFolderPath, SendUploadDownloadStatus StatusCallback, FileChange ChangeToTransfer, CancellationTokenSource ShutdownToken, string SyncRootFullPath, AsyncCallback ACallback, IAsyncResult AResult, GenericHolder<TransferProgress> ProgressHolder, FileTransferStatusUpdateDelegate StatusUpdate, Nullable<Guid> StatusUpdateId, BeforeDownloadToTempFile BeforeDownloadCallback = null, object BeforeDownloadUserState = null)
-                : base(StatusCallback, ChangeToTransfer, ShutdownToken, SyncRootFullPath, ACallback, AResult, ProgressHolder, StatusUpdate, StatusUpdateId)
-            {
-                // additional checks for parameters which were not already checked via the abstract base constructor
-
-                if (base.ChangeToTransfer.Direction != SyncDirection.From)
-                {
-                    throw new ArgumentException("Invalid ChangeToTransfer Direction for a download: " + base.ChangeToTransfer.Direction.ToString());
-                }
-                //// I changed my mind about this one. We can allow the before download callback to be null.
-                //// But, the after download callback is still required since that needs to perform the actual file move operation from temp directory to final location.
-                //if (BeforeDownloadCallback == null)
-                //{
-                //    throw new NullReferenceException("BeforeDownloadCallback cannot be null");
-                //}
-                if (AfterDownloadCallback == null)
-                {
-                    throw new NullReferenceException("AfterDownloadCallback cannot be null");
-                }
-
-                // set all the readonly fields for public properties by all the parameters which were not passed to the abstract base class
-
-                this._beforeDownloadCallback = BeforeDownloadCallback;
-                this._beforeDownloadUserState = BeforeDownloadUserState;
-                this._afterDownloadCallback = AfterDownloadCallback;
-                this._afterDownloadUserState = AfterDownloadUserState;
-                this._tempDownloadFolderPath = TempDownloadFolderPath;
-            }
-        }
-
-        // class for storing download properties which inherits abstract base uploadDownloadParams which stores more necessary properties
-        private sealed class uploadParams : uploadDownloadParams
-        {
-            /// <summary>
-            /// Stream which will be read from to buffer to write into the upload stream, or null if already disposed
-            /// </summary>
-            public Stream Stream
-            {
-                get
-                {
-                    return (_streamDisposed
-                        ? null
-                        : _stream);
-                }
-            }
-            private readonly Stream _stream;
-
-            /// <summary>
-            /// Disposes Stream for the upload if it was not already disposed and marks that it was disposed; not thread-safe disposal checking
-            /// </summary>
-            public void DisposeStream()
-            {
-                if (!_streamDisposed)
-                {
-                    try
-                    {
-                        _stream.Dispose();
-                    }
-                    catch
-                    {
-                    }
-                    _streamDisposed = true;
-                }
-            }
-            private bool _streamDisposed = false;
-
-            /// <summary>
-            /// MD5 hash lowercase hexadecimal string for the entire upload content
-            /// </summary>
-            public string Hash
-            {
-                get
-                {
-                    return _hash;
-                }
-            }
-            private readonly string _hash;
-
-            /// <summary>
-            /// The sole constructor for this class with all parameters corresponding to all properties in this class and within its base class uploadDownloadParams
-            /// </summary>
-            /// <param name="StatusCallback">A handler delegate to be fired whenever there is new status information for an upload or download (the progress of the upload/download or completion)</param>
-            /// <param name="ChangeToTransfer">UserState object which is required for calling the StatusCallback for sending status information events; also used to retrieve the StorageKey and MD5 hash for upload</param>
-            /// <param name="ShutdownToken">A non-required (possibly null) user-provided token source which is checked through an upload or download in order to cancel it</param>
-            /// <param name="SyncRootFullPath">Full path to the root directory being synced</param>
-            /// <param name="Stream">Stream which will be read from to buffer to write into the upload stream, or null if already disposed</param>
-            /// <param name="ACallback">User-provided callback to fire upon asynchronous operation</param>
-            /// <param name="AResult">Asynchronous result for firing async callbacks</param>
-            /// <param name="ProgressHolder">Holder for a progress state which can be queried by the user</param>
-            public uploadParams(Stream Stream, SendUploadDownloadStatus StatusCallback, FileChange ChangeToTransfer, CancellationTokenSource ShutdownToken, string SyncRootFullPath, AsyncCallback ACallback, IAsyncResult AResult, GenericHolder<TransferProgress> ProgressHolder, FileTransferStatusUpdateDelegate StatusUpdate, Nullable<Guid> StatusUpdateId)
-                : base(StatusCallback, ChangeToTransfer, ShutdownToken, SyncRootFullPath, ACallback, AResult, ProgressHolder, StatusUpdate, StatusUpdateId)
-            {
-                // additional checks for parameters which were not already checked via the abstract base constructor
-
-                if (Stream == null)
-                {
-                    throw new Exception("Stream cannot be null");
-                }
-                if (base.ChangeToTransfer.Metadata.StorageKey == null)
-                {
-                    throw new Exception("ChangeToTransfer Metadata StorageKey cannot be null");
-                }
-                if (base.ChangeToTransfer.Direction != SyncDirection.To)
-                {
-                    throw new ArgumentException("Invalid ChangeToTransfer Direction for an upload: " + base.ChangeToTransfer.Direction.ToString());
-                }
-
-                // hash is used in http header for MD5 validation of content stream
-                CLError retrieveHashError = this.ChangeToTransfer.GetMD5LowercaseString(out this._hash);
-                if (retrieveHashError != null)
-                {
-                    throw new AggregateException("Unable to retrieve MD5 from ChangeToTransfer", retrieveHashError.GrabExceptions());
-                }
-                if (this._hash == null)
-                {
-                    throw new NullReferenceException("ChangeToTransfer must have an MD5 hash");
-                }
-
-                // set the readonly field for the public property by all the parameters which were not passed to the abstract base class
-
-                this._stream = Stream;
-            }
-        }
-        #endregion
-    }
-
-    /// <summary>
-    /// Handler called whenever progress has been made uploading or downloading a file or if the file was cancelled or completed
-    /// </summary>
-    /// <param name="status">The parameters which describe the progress itself</param>
-    /// <param name="eventSource">The FileChange describing the change to upload or download</param>
-    internal delegate void SendUploadDownloadStatus(CLStatusFileTransferUpdateParameters status, FileChange eventSource);
-
-    /// <summary>
-    /// Handler called before a download starts with the temporary file id (used as filename for the download in the temp download folder) and passes through UserState
-    /// </summary>
-    /// <param name="tempId">Unique ID created for the file and used as the file's name in the temp download directory</param>
-    /// <param name="UserState">Object passed through from the download method call specific to before download</param>
-    public delegate void BeforeDownloadToTempFile(Guid tempId, object UserState);
-
-    /// <summary>
-    /// ¡¡ Action required: move the completed download file from the temp directory to the final destination !!
-    /// Handler called after a file download completes with the id used as the file name in the originally provided temporary download folder,
-    /// passes through UserState, passes the download change itself, gives a constructed full path where the downloaded file can be found in the temp folder,
-    /// and references a string which should be set to something useful for communications trace to denote a completed file such as "---Completed file download---" (but only set after the file was succesfully moved)
-    /// </summary>
-    /// <param name="tempFileFullPath">Full path to where the downloaded file can be found in the temp folder (which needs to be moved)</param>
-    /// <param name="downloadChange">The download change itself</param>
-    /// <param name="responseBody">Reference to string used to trace communication, should be set to something useful to read in communications trace such as "---Completed file download---" (but only after the file was successfully moved)</param>
-    /// <param name="UserState">Object passed through from the download method call specific to after download</param>
-    /// <param name="tempId">Unique ID created for the file and used as the file's name in the temp download directory</param>
-    public delegate void AfterDownloadToTempFile(string tempFileFullPath, FileChange downloadChange, ref string responseBody, object UserState, Guid tempId);
-
-    /// <summary>
-    /// Status from a call to one of the CLHttpRest communications methods
-    /// </summary>
-    public enum CLHttpRestStatus : byte
-    {
-        /// <summary>
-        /// Method completed without error and has a normal response
-        /// </summary>
-        Success,
-        /// <summary>
-        /// Method invoked a not found (404) response from the server
-        /// </summary>
-        NotFound,
-        /// <summary>
-        /// Method invoked a server error (5xx) response from the server
-        /// </summary>
-        ServerError,
-        /// <summary>
-        /// Method had some other problem with parameters processed locally or parameters sent up to the server
-        /// </summary>
-        BadRequest,
-        /// <summary>
-        /// Method was cancelled via a provided cancellation token before completion
-        /// </summary>
-        Cancelled,
-        /// <summary>
-        /// Method completed without error but has no response; it means that no data exists for given parameter(s)
-        /// </summary>
-        NoContent,
-        /// <summary>
-        /// Method invoked an unauthorized (401) response from the server
-        /// </summary>
-        NotAuthorized,
-        /// <summary>
-        /// Method invoked a storage quota exceeded (507) response from the server
-        /// </summary>
-        QuotaExceeded,
-        /// <summary>
-        /// Unable to establish connection (possible local internet connection error or server is otherwise unreachable)
-        /// </summary>
-        ConnectionFailed
-    }
-}
+﻿//
+// CLHttpRest.cs
+// Cloud Windows
+//
+// Created By DavidBruck.
+// Copyright (c) Cloud.com. All rights reserved.
+
+using CloudApiPublic.Interfaces;
+using System;
+using System.Collections.Generic;
+using System.Linq;
+using System.Text;
+using CloudApiPublic.Sync;
+using System.IO;
+using System.Threading;
+using System.Net;
+using CloudApiPublic.Model;
+using CloudApiPublic.JsonContracts;
+using CloudApiPublic.Static;
+using System.Runtime.Serialization.Json;
+using System.Security.Cryptography;
+using CloudApiPublic.Support;
+using System.Linq.Expressions;
+using System.Windows;
+
+namespace CloudApiPublic.REST
+{
+    /// <summary>
+    /// Client for manual HTTP communication calls to the Cloud
+    /// </summary>
+    internal sealed class CLHttpRest
+    {
+        #region private static readonly fields
+        // hash set for http communication methods which are good when the status is ok, created, or not modified
+        private static readonly HashSet<HttpStatusCode> okCreatedNotModified = new HashSet<HttpStatusCode>(new[]
+            {
+                HttpStatusCode.OK,
+                HttpStatusCode.Created,
+                HttpStatusCode.NotModified,
+            });
+
+        // hash set for http communication methods which are good when the status is ok or accepted
+        private static readonly HashSet<HttpStatusCode> okAccepted = new HashSet<HttpStatusCode>(new[]
+            {
+                HttpStatusCode.OK,
+                HttpStatusCode.Accepted
+            });
+
+        private static readonly Dictionary<Type, DataContractJsonSerializer> SerializableRequestTypes = new Dictionary<Type, DataContractJsonSerializer>()
+        {
+            { typeof(JsonContracts.Download), JsonContractHelpers.DownloadSerializer },
+            { typeof(JsonContracts.PurgePending), JsonContractHelpers.PurgePendingSerializer },
+            { typeof(JsonContracts.Push), JsonContractHelpers.PushSerializer },
+            { typeof(JsonContracts.To), JsonContractHelpers.ToSerializer },
+            
+            #region one-offs
+            { typeof(JsonContracts.FolderAdd), JsonContractHelpers.FolderAddSerializer },
+
+            { typeof(JsonContracts.FileAdd), JsonContractHelpers.FileAddSerializer },
+            { typeof(JsonContracts.FileModify), JsonContractHelpers.FileModifySerializer },
+
+            { typeof(JsonContracts.FileOrFolderDelete), JsonContractHelpers.FileOrFolderDeleteSerializer },
+            { typeof(JsonContracts.FileOrFolderMove), JsonContractHelpers.FileOrFolderMoveSerializer },
+            { typeof(JsonContracts.FileOrFolderUndelete), JsonContractHelpers.FileOrFolderUndeleteSerializer },
+            #endregion
+
+            { typeof(JsonContracts.FileCopy), JsonContractHelpers.FileCopySerializer }
+        };
+
+        // dictionary to find which Json contract serializer to use given a provided input type
+        private static readonly Dictionary<Type, DataContractJsonSerializer> SerializableResponseTypes = new Dictionary<Type, DataContractJsonSerializer>()
+        {
+            { typeof(JsonContracts.Metadata), JsonContractHelpers.GetMetadataResponseSerializer },
+            { typeof(JsonContracts.NotificationResponse), JsonContractHelpers.NotificationResponseSerializer },
+            { typeof(JsonContracts.PendingResponse), JsonContractHelpers.PendingResponseSerializer },
+            { typeof(JsonContracts.PushResponse), JsonContractHelpers.PushResponseSerializer },
+            { typeof(JsonContracts.To), JsonContractHelpers.ToSerializer },
+            { typeof(JsonContracts.Event), JsonContractHelpers.EventSerializer },
+            { typeof(JsonContracts.FileVersion[]), JsonContractHelpers.FileVersionsSerializer },
+            { typeof(JsonContracts.UsedBytes), JsonContractHelpers.UsedBytesSerializer },
+            { typeof(JsonContracts.Pictures), JsonContractHelpers.PicturesSerializer },
+            { typeof(JsonContracts.SyncBoxUsage), JsonContractHelpers.SyncBoxUsageSerializer },
+            { typeof(JsonContracts.Folders), JsonContractHelpers.FoldersSerializer },
+            { typeof(JsonContracts.FolderContents), JsonContractHelpers.FolderContentsSerializer }
+        };
+        #endregion
+
+        #region construct with settings so they do not always need to be passed in
+        /// <summary>
+        /// Settings copied upon creation of this REST client
+        /// </summary>
+        public ICLSyncSettingsAdvanced CopiedSettings
+        {
+            get
+            {
+                return _copiedSettings;
+            }
+        }
+        // storage of settings, which should be a copy of settings passed in on construction so they do not change throughout communication
+        private readonly ICLSyncSettingsAdvanced _copiedSettings;
+
+        /// <summary>
+        /// Contains authentication information required for all communication and services
+        /// </summary>
+        public CLCredential Credential
+        {
+            get
+            {
+                return _credential;
+            }
+        }
+        private readonly CLCredential _credential;
+
+        /// <summary>
+        /// The unique ID of this SyncBox assigned by Cloud
+        /// </summary>
+        public long SyncBoxId
+        {
+            get
+            {
+                return _syncBoxId;
+            }
+        }
+        private readonly long _syncBoxId;
+
+        // private constructor requiring settings to copy and store for the life of this http client
+        private CLHttpRest(CLCredential credential, long syncBoxId, ICLSyncSettings settings)
+        {
+            if (credential == null)
+            {
+                throw new NullReferenceException("credential cannot be null");
+            }
+
+            this._credential = credential;
+            this._syncBoxId = syncBoxId;
+            if (settings == null)
+            {
+                this._copiedSettings = AdvancedSyncSettings.CreateDefaultSettings();
+            }
+            else
+            {
+                this._copiedSettings = settings.CopySettings();
+            }
+        }
+
+        /// <summary>
+        /// Creates a CLHttpRest client object for HTTP REST calls to the server
+        /// </summary>
+        /// <param name="credential">Contains authentication information required for communication</param>
+        /// <param name="syncBoxId">ID of sync box which can be manually synced</param>
+        /// <param name="client">(output) Created CLHttpRest client</param>
+        /// <param name="settings">(optional) Additional settings to override some defaulted parameters</param>
+        /// <returns>Returns any error creating the CLHttpRest client, if any</returns>
+        public static CLError CreateAndInitialize(CLCredential credential, long syncBoxId, out CLHttpRest client, ICLSyncSettings settings = null)
+        {
+            try
+            {
+                client = new CLHttpRest(credential, syncBoxId, settings);
+            }
+            catch (Exception ex)
+            {
+                client = Helpers.DefaultForType<CLHttpRest>();
+                return ex;
+            }
+            return null;
+        }
+        #endregion
+
+        #region base asynchronous result
+        /// <summary>
+        /// Exposes the result properties, must be inherited by a specific result implementation
+        /// </summary>
+        public abstract class BaseCLHttpRestResult
+        {
+            /// <summary>
+            /// Any error which may have occurred during communication
+            /// </summary>
+            public CLError Error
+            {
+                get
+                {
+                    return _error;
+                }
+            }
+            private readonly CLError _error;
+
+            /// <summary>
+            /// The status resulting from communication
+            /// </summary>
+            public CLHttpRestStatus Status
+            {
+                get
+                {
+                    return _status;
+                }
+            }
+            private readonly CLHttpRestStatus _status;
+
+            // construct with all readonly properties
+            protected internal BaseCLHttpRestResult(CLError Error, CLHttpRestStatus Status)
+            {
+                this._error = Error;
+                this._status = Status;
+            }
+        }
+
+        /// <summary>
+        /// Exposes the result properties, must be inherited by a specific result implementation
+        /// </summary>
+        public abstract class BaseCLHttpRestResult<T> : BaseCLHttpRestResult
+        {
+            /// <summary>
+            /// The result returned from the server
+            /// </summary>
+            public T Result
+            {
+                get
+                {
+                    return _result;
+                }
+            }
+            private readonly T _result;
+
+            // construct with all readonly properties
+            protected internal BaseCLHttpRestResult(CLError Error, CLHttpRestStatus Status, T Result)
+                : base(Error, Status)
+            {
+                this._result = Result;
+            }
+        }
+        #endregion
+
+        #region public API calls
+        #region DownloadFile
+        /// <summary>
+        /// Asynchronously starts downloading a file from a provided file download change
+        /// </summary>
+        /// <param name="aCallback">Callback method to fire upon progress changes in download, make sure it processes quickly if the IAsyncResult IsCompleted is false</param>
+        /// <param name="aState">Userstate to pass when firing async callback</param>
+        /// <param name="changeToDownload">File download change, requires Metadata.</param>
+        /// <param name="moveFileUponCompletion">¡¡ Action required: move the completed download file from the temp directory to the final destination !! Callback fired when download completes</param>
+        /// <param name="moveFileUponCompletionState">Userstate passed upon firing completed download callback</param>
+        /// <param name="timeoutMilliseconds">Milliseconds before HTTP timeout exception, does not restrict time for the actual file upload</param>
+        /// <param name="status">(output) success/failure status of communication</param>
+        /// <param name="beforeDownload">(optional) Callback fired before a download starts</param>
+        /// <param name="beforeDownloadState">Userstate passed upon firing before download callback</param>
+        /// <param name="shutdownToken">(optional) Token used to request cancellation of the upload</param>
+        /// <param name="customDownloadFolderFullPath">(optional) Full path to a folder where temporary downloads will be stored to override default</param>
+        /// <returns>Returns the asynchronous result which is used to retrieve progress and/or the result</returns>
+        public IAsyncResult BeginDownloadFile(AsyncCallback aCallback,
+            object aState,
+            FileChange changeToDownload,
+            AfterDownloadToTempFile moveFileUponCompletion,
+            object moveFileUponCompletionState,
+            int timeoutMilliseconds,
+            BeforeDownloadToTempFile beforeDownload = null,
+            object beforeDownloadState = null,
+            CancellationTokenSource shutdownToken = null,
+            string customDownloadFolderFullPath = null)
+        {
+            // create a holder for the changing progress of the transfer
+            GenericHolder<TransferProgress> progressHolder = new GenericHolder<TransferProgress>(null);
+
+            // create the asynchronous result to return
+            GenericAsyncResult<DownloadFileResult> toReturn = new GenericAsyncResult<DownloadFileResult>(
+                aCallback,
+                aState,
+                progressHolder);
+
+            // create a parameters object to store all the input parameters to be used on another thread with the void (object) parameterized start
+            Tuple<GenericAsyncResult<DownloadFileResult>, AsyncCallback, FileChange, AfterDownloadToTempFile, object, int, BeforeDownloadToTempFile, Tuple<object, CancellationTokenSource, string>> asyncParams =
+                new Tuple<GenericAsyncResult<DownloadFileResult>, AsyncCallback, FileChange, AfterDownloadToTempFile, object, int, BeforeDownloadToTempFile, Tuple<object, CancellationTokenSource, string>>(
+                    toReturn,
+                    aCallback,
+                    changeToDownload,
+                    moveFileUponCompletion,
+                    moveFileUponCompletionState,
+                    timeoutMilliseconds,
+                    beforeDownload,
+                    new Tuple<object, CancellationTokenSource, string>(
+                        beforeDownloadState,
+                        shutdownToken,
+                        customDownloadFolderFullPath));
+
+            // create the thread from a void (object) parameterized start which wraps the synchronous method call
+            (new Thread(new ParameterizedThreadStart(state =>
+            {
+                // try cast the state as the object with all the input parameters
+                Tuple<GenericAsyncResult<DownloadFileResult>, AsyncCallback, FileChange, AfterDownloadToTempFile, object, int, BeforeDownloadToTempFile, Tuple<object, CancellationTokenSource, string>> castState = state as Tuple<GenericAsyncResult<DownloadFileResult>, AsyncCallback, FileChange, AfterDownloadToTempFile, object, int, BeforeDownloadToTempFile, Tuple<object, CancellationTokenSource, string>>;
+                // if the try cast failed, then show a message box for this unrecoverable error
+                if (castState == null)
+                {
+                    MessageBox.Show("Cannot cast state as " + Helpers.GetTypeNameEvenForNulls(castState));
+                }
+                // else if the try cast did not fail, then start processing with the input parameters
+                else
+                {
+                    // try/catch to process with the input parameters, on catch set the exception in the asyncronous result
+                    try
+                    {
+                        // declare the holder for transfer progress changes
+                        GenericHolder<TransferProgress> progress;
+                        // if there was no asynchronous result in the parameters, then the progress holder cannot be grabbed so set it to null
+                        if (castState.Item1 == null)
+                        {
+                            progress = null;
+                        }
+                        // else if there was an asynchronous result in the parameters, then pull the progress holder by try casting the internal state
+                        else
+                        {
+                            progress = castState.Item1.InternalState as GenericHolder<TransferProgress>;
+                        }
+
+                        // declare the output status for communication
+                        CLHttpRestStatus status;
+                        // run the download of the file with the passed parameters, storing any error that occurs
+                        CLError processError = DownloadFile(
+                            castState.Item3,
+                            castState.Item4,
+                            castState.Item5,
+                            castState.Item6,
+                            out status,
+                            castState.Item7,
+                            castState.Rest.Item1,
+                            castState.Rest.Item2,
+                            castState.Rest.Item3,
+                            castState.Item2,
+                            castState.Item1,
+                            progress,
+                            null,
+                            null);
+
+                        // if there was an asynchronous result in the parameters, then complete it with a new result object
+                        if (castState.Item1 != null)
+                        {
+                            castState.Item1.Complete(
+                                new DownloadFileResult(
+                                    processError, // any error that may have occurred during processing
+                                    status), // the output status of communication
+                                    sCompleted: false); // processing did not complete synchronously
+                        }
+                    }
+                    catch (Exception ex)
+                    {
+                        // if there was an asynchronous result in the parameters, then pass through the exception to it
+                        if (castState.Item1 != null)
+                        {
+                            castState.Item1.HandleException(
+                                ex, // the exception which was not handled correctly by the CLError wrapping
+                                sCompleted: false); // processing did not complete synchronously
+                        }
+                    }
+                }
+            }))).Start(asyncParams); // start the asynchronous processing thread with the input parameters object
+
+            // return the asynchronous result
+            return toReturn;
+        }
+
+        /// <summary>
+        /// Outputs the latest progress from a file download, returning any error that occurs in the retrieval
+        /// </summary>
+        /// <param name="aResult">Asynchronous result originally returned by BeginDownloadFile</param>
+        /// <param name="progress">(output) Latest progress from a file download, may be null if the download file hasn't started</param>
+        /// <returns>Returns any error that occurred in retrieving the latest progress, if any</returns>
+        public CLError GetProgressDownloadFile(IAsyncResult aResult, out TransferProgress progress)
+        {
+            // try/catch to retrieve the latest progress, on catch default the output and return the error
+            try
+            {
+                // try cast the asynchronous result as the type of file downloads
+                GenericAsyncResult<DownloadFileResult> castAResult = aResult as GenericAsyncResult<DownloadFileResult>;
+
+                // if try casting the asynchronous result failed, throw an error
+                if (castAResult == null)
+                {
+                    throw new NullReferenceException("aResult does not match expected internal type");
+                }
+
+                // try to cast the asynchronous result internal state as the holder for the progress
+                GenericHolder<TransferProgress> iState = castAResult.InternalState as GenericHolder<TransferProgress>;
+
+                // if trying to cast the internal state as the holder for progress failed, then throw an error (non-descriptive since it's our error)
+                if (iState == null)
+                {
+                    throw new Exception("There was an internal error attempting to retrieve the progress, Error 1");
+                }
+
+                // lock on the holder and retrieve the progress for output
+                lock (iState)
+                {
+                    progress = iState.Value;
+                }
+            }
+            catch (Exception ex)
+            {
+                progress = Helpers.DefaultForType<TransferProgress>();
+                return ex;
+            }
+            return null;
+        }
+
+        /// <summary>
+        /// Finishes a file download if it has not already finished via its asynchronous result and outputs the result,
+        /// returning any error that occurs in the process (which is different than any error which may have occurred in communication; check the result's Error)
+        /// </summary>
+        /// <param name="aResult">The asynchronous result provided upon starting the file download</param>
+        /// <param name="result">(output) The result from the file download</param>
+        /// <returns>Returns the error that occurred while finishing and/or outputing the result, if any</returns>
+        public CLError EndDownloadFile(IAsyncResult aResult, out DownloadFileResult result)
+        {
+            // declare the specific type of asynchronous result for file downloads
+            GenericAsyncResult<DownloadFileResult> castAResult;
+
+            // try/catch to try casting the asynchronous result as the type for file downloads and pull the result (possibly incomplete), on catch default the output and return the error
+            try
+            {
+                // try cast the asynchronous result as the type for file downloads
+                castAResult = aResult as GenericAsyncResult<DownloadFileResult>;
+
+                // if trying to cast the asynchronous result failed, then throw an error
+                if (castAResult == null)
+                {
+                    throw new NullReferenceException("aResult does not match expected internal type");
+                }
+
+                // pull the result for output (may not yet be complete)
+                result = castAResult.Result;
+            }
+            catch (Exception ex)
+            {
+                result = Helpers.DefaultForType<DownloadFileResult>();
+                return ex;
+            }
+
+            // try/catch to finish the asynchronous operation if necessary, re-pull the result for output, and rethrow any exception which may have occurred; on catch, return the error
+            try
+            {
+                // This method assumes that only 1 thread calls EndInvoke 
+                // for this object
+                if (!castAResult.IsCompleted)
+                {
+                    // If the operation isn't done, wait for it
+                    castAResult.AsyncWaitHandle.WaitOne();
+                    castAResult.AsyncWaitHandle.Close();
+                }
+
+                // re-pull the result for output in case it was not completed when it was pulled before
+                result = castAResult.Result;
+
+                // Operation is done: if an exception occurred, return it
+                if (castAResult.Exception != null)
+                {
+                    return castAResult.Exception;
+                }
+            }
+            catch (Exception ex)
+            {
+                return ex;
+            }
+            return null;
+        }
+
+        /// <summary>
+        /// Holds result properties
+        /// </summary>
+        public sealed class DownloadFileResult : BaseCLHttpRestResult
+        {
+            // construct with all readonly properties
+            internal DownloadFileResult(CLError Error, CLHttpRestStatus Status)
+                : base(Error, Status) { }
+        }
+
+        /// <summary>
+        /// Downloads a file from a provided file download change
+        /// </summary>
+        /// <param name="changeToDownload">File download change, requires Metadata.</param>
+        /// <param name="moveFileUponCompletion">¡¡ Action required: move the completed download file from the temp directory to the final destination !! Callback fired when download completes</param>
+        /// <param name="moveFileUponCompletionState">Userstate passed upon firing completed download callback</param>
+        /// <param name="timeoutMilliseconds">Milliseconds before HTTP timeout exception, does not restrict time for the actual file upload</param>
+        /// <param name="status">(output) success/failure status of communication</param>
+        /// <param name="beforeDownload">(optional) Callback fired before a download starts</param>
+        /// <param name="beforeDownloadState">Userstate passed upon firing before download callback</param>
+        /// <param name="shutdownToken">(optional) Token used to request cancellation of the upload</param>
+        /// <param name="customDownloadFolderFullPath">(optional) Full path to a folder where temporary downloads will be stored to override default</param>
+        /// <returns>Returns any error that occurred during communication, if any</returns>
+        public CLError DownloadFile(FileChange changeToDownload,
+            AfterDownloadToTempFile moveFileUponCompletion,
+            object moveFileUponCompletionState,
+            int timeoutMilliseconds,
+            out CLHttpRestStatus status,
+            BeforeDownloadToTempFile beforeDownload = null,
+            object beforeDownloadState = null,
+            CancellationTokenSource shutdownToken = null,
+            string customDownloadFolderFullPath = null)
+        {
+            // pass through input parameters to the private call (which takes additional parameters we don't wish to expose)
+            return DownloadFile(changeToDownload,
+                moveFileUponCompletion,
+                moveFileUponCompletionState,
+                timeoutMilliseconds,
+                out status,
+                beforeDownload,
+                beforeDownloadState,
+                shutdownToken,
+                customDownloadFolderFullPath,
+                null,
+                null,
+                null,
+                null,
+                null);
+        }
+
+        // internal version with added action for status update
+        internal CLError DownloadFile(FileChange changeToDownload,
+            AfterDownloadToTempFile moveFileUponCompletion,
+            object moveFileUponCompletionState,
+            int timeoutMilliseconds,
+            out CLHttpRestStatus status,
+            BeforeDownloadToTempFile beforeDownload,
+            object beforeDownloadState,
+            CancellationTokenSource shutdownToken,
+            string customDownloadFolderFullPath,
+            FileTransferStatusUpdateDelegate statusUpdate,
+            Guid statusUpdateId)
+        {
+            return DownloadFile(changeToDownload,
+                moveFileUponCompletion,
+                moveFileUponCompletionState,
+                timeoutMilliseconds,
+                out status,
+                beforeDownload,
+                beforeDownloadState,
+                shutdownToken,
+                customDownloadFolderFullPath,
+                null,
+                null,
+                null,
+                statusUpdate,
+                statusUpdateId);
+        }
+
+        // private helper for DownloadFile which takes additional parameters we don't wish to expose; does the actual processing
+        private CLError DownloadFile(FileChange changeToDownload,
+            AfterDownloadToTempFile moveFileUponCompletion,
+            object moveFileUponCompletionState,
+            int timeoutMilliseconds,
+            out CLHttpRestStatus status,
+            BeforeDownloadToTempFile beforeDownload,
+            object beforeDownloadState,
+            CancellationTokenSource shutdownToken,
+            string customDownloadFolderFullPath,
+            AsyncCallback aCallback,
+            IAsyncResult aResult,
+            GenericHolder<TransferProgress> progress,
+            FileTransferStatusUpdateDelegate statusUpdate,
+            Nullable<Guid> statusUpdateId)
+        {
+            // start with bad request as default if an exception occurs but is not explicitly handled to change the status
+            status = CLHttpRestStatus.BadRequest;
+            // try/catch to process the file download, on catch return the error
+            try
+            {
+                // check input parameters (other checks are done on constructing the private download class upon ProcessHttp)
+
+                if (timeoutMilliseconds <= 0)
+                {
+                    throw new ArgumentException("timeoutMilliseconds must be greater than zero");
+                }
+
+                // declare the path for the folder which will store temp download files
+                string currentDownloadFolder;
+
+                // if a specific folder path was passed to use as an override, then store it as the one to use
+                if (customDownloadFolderFullPath != null)
+                {
+                    currentDownloadFolder = customDownloadFolderFullPath;
+                }
+                // else if a specified folder path was not passed and a path was specified in settings, then store the one from settings as the one to use
+                else if (_copiedSettings.TempDownloadFolderFullPath != null)
+                {
+                    currentDownloadFolder = _copiedSettings.TempDownloadFolderFullPath;
+                }
+                // else if a specified folder path was not passed and one did not exist in settings, then build one dynamically to use
+                else
+                {
+                    currentDownloadFolder = Helpers.GetTempFileDownloadPath(_copiedSettings, _syncBoxId);
+                }
+
+                // check if the folder for temp downloads represents a bad path
+                CLError badTempFolderError = Helpers.CheckForBadPath(currentDownloadFolder);
+
+                // if the temp download folder is a bad path rethrow the error
+                if (badTempFolderError != null)
+                {
+                    throw new AggregateException("The customDownloadFolderFullPath is bad", badTempFolderError.GrabExceptions());
+                }
+
+                // if the folder path for downloads is too long, then throw an exception
+                if (currentDownloadFolder.Length > 222) // 222 calculated by 259 max path length minus 1 character for a folder slash seperator plus 36 characters for (Guid).ToString("N")
+                {
+                    throw new ArgumentException("Folder path for temp download files is too long by " + (currentDownloadFolder.Length - 222).ToString());
+                }
+
+                // build the location of the metadata retrieval method on the server dynamically
+                string serverMethodPath =
+                    CLDefinitions.MethodPathDownload + // download method path
+                    Helpers.QueryStringBuilder(new[] // add SyncBoxId for file download
+                    {
+                        // query string parameter for the current sync box id, should not need escaping since it should be an integer in string format
+                        new KeyValuePair<string, string>(CLDefinitions.QueryStringSyncBoxId, _syncBoxId.ToString())
+                    });
+
+                // prepare the downloadParams before the ProcessHttp because it does additional parameter checks first
+                downloadParams currentDownload = new downloadParams( // this is a special communication method and requires passing download parameters
+                    moveFileUponCompletion, // callback which should move the file to final location
+                    moveFileUponCompletionState, // userstate for the move file callback
+                    customDownloadFolderFullPath ?? // first try to use a provided custom folder full path
+                        Helpers.GetTempFileDownloadPath(_copiedSettings, _syncBoxId), // if custom path not provided, null-coallesce to default
+                    HandleUploadDownloadStatus, // private event handler to relay status change events
+                    changeToDownload, // the FileChange describing the download
+                    shutdownToken, // a provided, possibly null CancellationTokenSource which can be cancelled to stop in the middle of communication
+                    _copiedSettings.SyncRoot, // pass in the full path to the sync root folder which is used to calculate a relative path for firing the status change event
+                    aCallback, // asynchronous callback to fire on progress changes if called via async wrapper
+                    aResult, // asynchronous result to pass when firing the asynchronous callback
+                    progress, // holder for progress data which can be queried by user if called via async wrapper
+                    statusUpdate, // callback to user to notify when a CLSyncEngine status has changed
+                    statusUpdateId, // userstate to pass to the statusUpdate callback
+                    beforeDownload, // optional callback fired before download starts
+                    beforeDownloadState); // userstate passed when firing download start callback
+
+                // run the actual communication
+                ProcessHttp(
+                    new Download() // JSON contract to serialize
+                    {
+                        StorageKey = changeToDownload.Metadata.StorageKey // storage key parameter
+                    },
+                    CLDefinitions.CLUploadDownloadServerURL, // server for download
+                    serverMethodPath, // dynamic method path to incorporate query string parameters
+                    requestMethod.post, // download is a post
+                    timeoutMilliseconds, // time before communication timeout (does not restrict time
+                    currentDownload, // download-specific parameters holder constructed directly above
+                    okAccepted, // use the hashset for ok/accepted as successful HttpStatusCodes
+                    ref status); // reference to update the output success/failure status for the communication
+            }
+            catch (Exception ex)
+            {
+                return ex;
+            }
+            return null;
+        }
+        #endregion
+
+        #region UploadFile
+        /// <summary>
+        /// Asynchronously starts uploading a file from a provided stream and file upload change
+        /// </summary>
+        /// <param name="aCallback">Callback method to fire upon progress changes in upload, make sure it processes quickly if the IAsyncResult IsCompleted is false</param>
+        /// <param name="aState">Userstate to pass when firing async callback</param>
+        /// <param name="uploadStream">Stream to upload, if it is a FileStream then make sure the file is locked to prevent simultaneous writes</param>
+        /// <param name="changeToUpload">File upload change, requires Metadata.HashableProperties.Size, NewPath, Metadata.StorageKey, and MD5 hash to be set</param>
+        /// <param name="timeoutMilliseconds">Milliseconds before HTTP timeout exception, does not restrict time for the actual file upload</param>
+        /// <param name="shutdownToken">(optional) Token used to request cancellation of the upload</param>
+        /// <returns>Returns the asynchronous result which is used to retrieve progress and/or the result</returns>
+        public IAsyncResult BeginUploadFile(AsyncCallback aCallback,
+            object aState,
+            Stream uploadStream,
+            FileChange changeToUpload,
+            int timeoutMilliseconds,
+            CancellationTokenSource shutdownToken = null)
+        {
+            // create a holder for the changing progress of the transfer
+            GenericHolder<TransferProgress> progressHolder = new GenericHolder<TransferProgress>(null);
+
+            // create the asynchronous result to return
+            GenericAsyncResult<UploadFileResult> toReturn = new GenericAsyncResult<UploadFileResult>(
+                aCallback,
+                aState,
+                progressHolder);
+
+            // create a parameters object to store all the input parameters to be used on another thread with the void (object) parameterized start
+            Tuple<GenericAsyncResult<UploadFileResult>, AsyncCallback, Stream, FileChange, int, CancellationTokenSource> asyncParams =
+                new Tuple<GenericAsyncResult<UploadFileResult>, AsyncCallback, Stream, FileChange, int, CancellationTokenSource>(
+                    toReturn,
+                    aCallback,
+                    uploadStream,
+                    changeToUpload,
+                    timeoutMilliseconds,
+                    shutdownToken);
+
+            // create the thread from a void (object) parameterized start which wraps the synchronous method call
+            (new Thread(new ParameterizedThreadStart(state =>
+            {
+                // try cast the state as the object with all the input parameters
+                Tuple<GenericAsyncResult<UploadFileResult>, AsyncCallback, Stream, FileChange, int, CancellationTokenSource> castState = state as Tuple<GenericAsyncResult<UploadFileResult>, AsyncCallback, Stream, FileChange, int, CancellationTokenSource>;
+                // if the try cast failed, then show a message box for this unrecoverable error
+                if (castState == null)
+                {
+                    MessageBox.Show("Cannot cast state as " + Helpers.GetTypeNameEvenForNulls(castState));
+                }
+                // else if the try cast did not fail, then start processing with the input parameters
+                else
+                {
+                    // try/catch to process with the input parameters, on catch set the exception in the asyncronous result
+                    try
+                    {
+                        // declare the holder for transfer progress changes
+                        GenericHolder<TransferProgress> progress;
+                        // if there was no asynchronous result in the parameters, then the progress holder cannot be grabbed so set it to null
+                        if (castState.Item1 == null)
+                        {
+                            progress = null;
+                        }
+                        // else if there was an asynchronous result in the parameters, then pull the progress holder by try casting the internal state
+                        else
+                        {
+                            progress = castState.Item1.InternalState as GenericHolder<TransferProgress>;
+                        }
+
+                        // declare the output status for communication
+                        CLHttpRestStatus status;
+                        // run the download of the file with the passed parameters, storing any error that occurs
+                        CLError processError = UploadFile(
+                            castState.Item3,
+                            castState.Item4,
+                            castState.Item5,
+                            out status,
+                            castState.Item6,
+                            castState.Item2,
+                            castState.Item1,
+                            progress,
+                            null,
+                            null);
+
+                        // if there was an asynchronous result in the parameters, then complete it with a new result object
+                        if (castState.Item1 != null)
+                        {
+                            castState.Item1.Complete(new UploadFileResult(processError,
+                                status),
+                                sCompleted: false);
+                        }
+                    }
+                    catch (Exception ex)
+                    {
+                        // if there was an asynchronous result in the parameters, then pass through the exception to it
+                        if (castState.Item1 != null)
+                        {
+                            castState.Item1.HandleException(
+                                ex, // the exception which was not handled correctly by the CLError wrapping
+                                false); // processing did not complete synchronously
+                        }
+                    }
+                }
+            }))).Start(asyncParams); // start the asynchronous processing thread with the input parameters object
+
+            // return the asynchronous result
+            return toReturn;
+        }
+
+        /// <summary>
+        /// Outputs the latest progress from a file upload, returning any error that occurs in the retrieval
+        /// </summary>
+        /// <param name="aResult">Asynchronous result originally returned by BeginUploadFile</param>
+        /// <param name="progress">(output) Latest progress from a file upload, may be null if the upload file hasn't started</param>
+        /// <returns>Returns any error that occurred in retrieving the latest progress, if any</returns>
+        public CLError GetProgressUploadFile(IAsyncResult aResult, out TransferProgress progress)
+        {
+            // try/catch to retrieve the latest progress, on catch default the output and return the error
+            try
+            {
+                // try cast the asynchronous result as the type of file uploads
+                GenericAsyncResult<UploadFileResult> castAResult = aResult as GenericAsyncResult<UploadFileResult>;
+
+                // if try casting the asynchronous result failed, throw an error
+                if (castAResult == null)
+                {
+                    throw new NullReferenceException("aResult does not match expected internal type");
+                }
+
+                // try to cast the asynchronous result internal state as the holder for the progress
+                GenericHolder<TransferProgress> iState = castAResult.InternalState as GenericHolder<TransferProgress>;
+
+                // if trying to cast the internal state as the holder for progress failed, then throw an error (non-descriptive since it's our error)
+                if (iState == null)
+                {
+                    throw new Exception("There was an internal error attempting to retrieve the progress, Error 2");
+                }
+
+                // lock on the holder and retrieve the progress for output
+                lock (iState)
+                {
+                    progress = iState.Value;
+                }
+            }
+            catch (Exception ex)
+            {
+                progress = Helpers.DefaultForType<TransferProgress>();
+                return ex;
+            }
+            return null;
+        }
+
+        /// <summary>
+        /// Finishes a file upload if it has not already finished via its asynchronous result and outputs the result,
+        /// returning any error that occurs in the process (which is different than any error which may have occurred in communication; check the result's Error)
+        /// </summary>
+        /// <param name="aResult">The asynchronous result provided upon starting the file upload</param>
+        /// <param name="result">(output) The result from the file upload</param>
+        /// <returns>Returns the error that occurred while finishing and/or outputing the result, if any</returns>
+        public CLError EndUploadFile(IAsyncResult aResult, out UploadFileResult result)
+        {
+            // declare the specific type of asynchronous result for file uploads
+            GenericAsyncResult<UploadFileResult> castAResult;
+
+            // try/catch to try casting the asynchronous result as the type for file uploads and pull the result (possibly incomplete), on catch default the output and return the error
+            try
+            {
+                // try cast the asynchronous result as the type for file uploads
+                castAResult = aResult as GenericAsyncResult<UploadFileResult>;
+
+                // if trying to cast the asynchronous result failed, then throw an error
+                if (castAResult == null)
+                {
+                    throw new NullReferenceException("aResult does not match expected internal type");
+                }
+
+                // pull the result for output (may not yet be complete)
+                result = castAResult.Result;
+            }
+            catch (Exception ex)
+            {
+                result = Helpers.DefaultForType<UploadFileResult>();
+                return ex;
+            }
+
+            // try/catch to finish the asynchronous operation if necessary, re-pull the result for output, and rethrow any exception which may have occurred; on catch, return the error
+            try
+            {
+                // This method assumes that only 1 thread calls EndInvoke 
+                // for this object
+                if (!castAResult.IsCompleted)
+                {
+                    // If the operation isn't done, wait for it
+                    castAResult.AsyncWaitHandle.WaitOne();
+                    castAResult.AsyncWaitHandle.Close();
+                }
+
+                // re-pull the result for output in case it was not completed when it was pulled before
+                result = castAResult.Result;
+
+                // Operation is done: if an exception occurred, return it
+                if (castAResult.Exception != null)
+                {
+                    return castAResult.Exception;
+                }
+            }
+            catch (Exception ex)
+            {
+                return ex;
+            }
+            return null;
+        }
+
+        /// <summary>
+        /// Holds result properties
+        /// </summary>
+        public sealed class UploadFileResult : BaseCLHttpRestResult
+        {
+            // construct with all readonly properties
+            internal UploadFileResult(CLError Error, CLHttpRestStatus Status)
+                : base(Error, Status) { }
+        }
+
+        /// <summary>
+        /// Uploads a file from a provided stream and file upload change
+        /// </summary>
+        /// <param name="uploadStream">Stream to upload, if it is a FileStream then make sure the file is locked to prevent simultaneous writes</param>
+        /// <param name="changeToUpload">File upload change, requires Metadata.HashableProperties.Size, NewPath, Metadata.StorageKey, and MD5 hash to be set</param>
+        /// <param name="timeoutMilliseconds">Milliseconds before HTTP timeout exception, does not restrict time for the actual file upload</param>
+        /// <param name="status">(output) success/failure status of communication</param>
+        /// <param name="shutdownToken">(optional) Token used to request cancellation of the upload</param>
+        /// <returns>Returns any error that occurred during communication, if any</returns>
+        public CLError UploadFile(Stream uploadStream,
+            FileChange changeToUpload,
+            int timeoutMilliseconds,
+            out CLHttpRestStatus status,
+            CancellationTokenSource shutdownToken = null)
+        {
+            return UploadFile(
+                uploadStream,
+                changeToUpload,
+                timeoutMilliseconds,
+                out status,
+                shutdownToken,
+                null,
+                null,
+                null,
+                null,
+                null);
+        }
+
+        // internal version with added action for status update
+        internal CLError UploadFile(Stream uploadStream,
+            FileChange changeToUpload,
+            int timeoutMilliseconds,
+            out CLHttpRestStatus status,
+            CancellationTokenSource shutdownToken,
+            FileTransferStatusUpdateDelegate statusUpdate,
+            Guid statusUpdateId)
+        {
+            return UploadFile(
+                uploadStream,
+                changeToUpload,
+                timeoutMilliseconds,
+                out status,
+                shutdownToken,
+                null,
+                null,
+                null,
+                statusUpdate,
+                statusUpdateId);
+        }
+
+        // private helper for UploadFile which takes additional parameters we don't wish to expose; does the actual processing
+        private CLError UploadFile(Stream uploadStream,
+            FileChange changeToUpload,
+            int timeoutMilliseconds,
+            out CLHttpRestStatus status,
+            CancellationTokenSource shutdownToken,
+            AsyncCallback aCallback,
+            IAsyncResult aResult,
+            GenericHolder<TransferProgress> progress,
+            FileTransferStatusUpdateDelegate statusUpdate,
+            Nullable<Guid> statusUpdateId)
+        {
+            // start with bad request as default if an exception occurs but is not explicitly handled to change the status
+            status = CLHttpRestStatus.BadRequest;
+            // try/catch to process the file upload, on catch return the error
+            try
+            {
+                // check input parameters (other checks are done on constructing the private upload class upon ProcessHttp)
+
+                if (timeoutMilliseconds <= 0)
+                {
+                    throw new ArgumentException("timeoutMilliseconds must be greater than zero");
+                }
+
+                // build the location of the metadata retrieval method on the server dynamically
+                string serverMethodPath =
+                    CLDefinitions.MethodPathUpload + // path to upload
+                    Helpers.QueryStringBuilder(new[] // add SyncBoxId and DeviceId for file upload
+                    {
+                        // query string parameter for the current sync box id, should not need escaping since it should be an integer in string format
+                        new KeyValuePair<string, string>(CLDefinitions.QueryStringSyncBoxId, _syncBoxId.ToString()),
+
+                        (string.IsNullOrEmpty(_copiedSettings.DeviceId)
+                            ? new KeyValuePair<string, string>()
+                            :
+                                // query string parameter for the device id, needs to be escaped since it's client-defined
+                                new KeyValuePair<string, string>(CLDefinitions.QueryStringDeviceId, Uri.EscapeDataString(_copiedSettings.DeviceId)))
+                    });
+
+                // run the HTTP communication
+                ProcessHttp(null, // the stream inside the upload parameter object is the request content, so no JSON contract object
+                    CLDefinitions.CLUploadDownloadServerURL,  // Server URL
+                    serverMethodPath, // dynamic upload path to add device id
+                    requestMethod.put, // upload is a put
+                    timeoutMilliseconds, // time before communication timeout (does not restrict time for the actual file upload)
+                    new uploadParams( // this is a special communication method and requires passing upload parameters
+                        uploadStream, // stream for file to upload
+                        HandleUploadDownloadStatus, // private event handler to relay status change events
+                        changeToUpload, // the FileChange describing the upload
+                        shutdownToken, // a provided, possibly null CancellationTokenSource which can be cancelled to stop in the middle of communication
+                        _copiedSettings.SyncRoot, // pass in the full path to the sync root folder which is used to calculate a relative path for firing the status change event
+                        aCallback, // asynchronous callback to fire on progress changes if called via async wrapper
+                        aResult, // asynchronous result to pass when firing the asynchronous callback
+                        progress, // holder for progress data which can be queried by user if called via async wrapper
+                        statusUpdate, // callback to user to notify when a CLSyncEngine status has changed
+                        statusUpdateId), // userstate to pass to the statusUpdate callback
+                    okCreatedNotModified, // use the hashset for ok/created/not modified as successful HttpStatusCodes
+                    ref status); // reference to update the output success/failure status for the communication
+            }
+            catch (Exception ex)
+            {
+                return ex;
+            }
+            return null;
+        }
+        #endregion
+
+        #region GetMetadataAtPath
+        /// <summary>
+        /// Asynchronously starts querying the server at a given file or folder path (must be specified) for existing metadata at that path
+        /// </summary>
+        /// <param name="aCallback">Callback method to fire when operation completes</param>
+        /// <param name="aState">Userstate to pass when firing async callback</param>
+        /// <param name="fullPath">Full path to where file or folder would exist locally on disk</param>
+        /// <param name="isFolder">Whether the query is for a folder (as opposed to a file/link)</param>
+        /// <param name="timeoutMilliseconds">Milliseconds before HTTP timeout exception</param>
+        /// <returns>Returns the asynchronous result which is used to retrieve the result</returns>
+        public IAsyncResult BeginGetMetadataAtPath(AsyncCallback aCallback,
+            object aState,
+            FilePath fullPath,
+            bool isFolder,
+            int timeoutMilliseconds)
+        {
+            // create the asynchronous result to return
+            GenericAsyncResult<GetMetadataAtPathResult> toReturn = new GenericAsyncResult<GetMetadataAtPathResult>(
+                aCallback,
+                aState);
+
+            // create a parameters object to store all the input parameters to be used on another thread with the void (object) parameterized start
+            Tuple<GenericAsyncResult<GetMetadataAtPathResult>, AsyncCallback, FilePath, bool, int> asyncParams =
+                new Tuple<GenericAsyncResult<GetMetadataAtPathResult>, AsyncCallback, FilePath, bool, int>(
+                    toReturn,
+                    aCallback,
+                    fullPath,
+                    isFolder,
+                    timeoutMilliseconds);
+
+            // create the thread from a void (object) parameterized start which wraps the synchronous method call
+            (new Thread(new ParameterizedThreadStart(state =>
+            {
+                // try cast the state as the object with all the input parameters
+                Tuple<GenericAsyncResult<GetMetadataAtPathResult>, AsyncCallback, FilePath, bool, int> castState = state as Tuple<GenericAsyncResult<GetMetadataAtPathResult>, AsyncCallback, FilePath, bool, int>;
+                // if the try cast failed, then show a message box for this unrecoverable error
+                if (castState == null)
+                {
+                    MessageBox.Show("Cannot cast state as " + Helpers.GetTypeNameEvenForNulls(castState));
+                }
+                // else if the try cast did not fail, then start processing with the input parameters
+                else
+                {
+                    // try/catch to process with the input parameters, on catch set the exception in the asyncronous result
+                    try
+                    {
+                        // declare the output status for communication
+                        CLHttpRestStatus status;
+                        // declare the specific type of result for this operation
+                        JsonContracts.Metadata result;
+                        // run the download of the file with the passed parameters, storing any error that occurs
+                        CLError processError = GetMetadataAtPath(
+                            castState.Item3,
+                            castState.Item4,
+                            castState.Item5,
+                            out status,
+                            out result);
+
+                        // if there was an asynchronous result in the parameters, then complete it with a new result object
+                        if (castState.Item1 != null)
+                        {
+                            castState.Item1.Complete(
+                                new GetMetadataAtPathResult(
+                                    processError, // any error that may have occurred during processing
+                                    status, // the output status of communication
+                                    result), // the specific type of result for this operation
+                                    sCompleted: false); // processing did not complete synchronously
+                        }
+                    }
+                    catch (Exception ex)
+                    {
+                        // if there was an asynchronous result in the parameters, then pass through the exception to it
+                        if (castState.Item1 != null)
+                        {
+                            castState.Item1.HandleException(
+                                ex, // the exception which was not handled correctly by the CLError wrapping
+                                sCompleted: false); // processing did not complete synchronously
+                        }
+                    }
+                }
+            }))).Start(asyncParams); // start the asynchronous processing thread with the input parameters object
+
+            // return the asynchronous result
+            return toReturn;
+        }
+
+        /// <summary>
+        /// Finishes a metadata query if it has not already finished via its asynchronous result and outputs the result,
+        /// returning any error that occurs in the process (which is different than any error which may have occurred in communication; check the result's Error)
+        /// </summary>
+        /// <param name="aResult">The asynchronous result provided upon starting the metadata query</param>
+        /// <param name="result">(output) The result from the metadata query</param>
+        /// <returns>Returns the error that occurred while finishing and/or outputing the result, if any</returns>
+        public CLError EndGetMetadataAtPath(IAsyncResult aResult, out GetMetadataAtPathResult result)
+        {
+            // declare the specific type of asynchronous result for metadata query
+            GenericAsyncResult<GetMetadataAtPathResult> castAResult;
+
+            // try/catch to try casting the asynchronous result as the type for metadata query and pull the result (possibly incomplete), on catch default the output and return the error
+            try
+            {
+                // try cast the asynchronous result as the type for metadata query
+                castAResult = aResult as GenericAsyncResult<GetMetadataAtPathResult>;
+
+                // if trying to cast the asynchronous result failed, then throw an error
+                if (castAResult == null)
+                {
+                    throw new NullReferenceException("aResult does not match expected internal type");
+                }
+
+                // pull the result for output (may not yet be complete)
+                result = castAResult.Result;
+            }
+            catch (Exception ex)
+            {
+                result = Helpers.DefaultForType<GetMetadataAtPathResult>();
+                return ex;
+            }
+
+            // try/catch to finish the asynchronous operation if necessary, re-pull the result for output, and rethrow any exception which may have occurred; on catch, return the error
+            try
+            {
+                // This method assumes that only 1 thread calls EndInvoke 
+                // for this object
+                if (!castAResult.IsCompleted)
+                {
+                    // If the operation isn't done, wait for it
+                    castAResult.AsyncWaitHandle.WaitOne();
+                    castAResult.AsyncWaitHandle.Close();
+                }
+
+                // re-pull the result for output in case it was not completed when it was pulled before
+                result = castAResult.Result;
+
+                // Operation is done: if an exception occurred, return it
+                if (castAResult.Exception != null)
+                {
+                    return castAResult.Exception;
+                }
+            }
+            catch (Exception ex)
+            {
+                return ex;
+            }
+            return null;
+        }
+
+        /// <summary>
+        /// Holds result properties
+        /// </summary>
+        public sealed class GetMetadataAtPathResult : BaseCLHttpRestResult<JsonContracts.Metadata>
+        {
+            // construct with all readonly properties
+            internal GetMetadataAtPathResult(CLError Error, CLHttpRestStatus Status, JsonContracts.Metadata Result)
+                : base(Error, Status, Result) { }
+        }
+
+        /// <summary>
+        /// Queries the server at a given file or folder path (must be specified) for existing metadata at that path; outputs CLHttpRestStatus.NoContent for status if not found on server
+        /// </summary>
+        /// <param name="fullPath">Full path to where file or folder would exist locally on disk</param>
+        /// <param name="isFolder">Whether the query is for a folder (as opposed to a file/link)</param>
+        /// <param name="timeoutMilliseconds">Milliseconds before HTTP timeout exception</param>
+        /// <param name="status">(output) success/failure status of communication</param>
+        /// <param name="response">(output) response object from communication</param>
+        /// <returns>Returns any error that occurred during communication, if any</returns>
+        public CLError GetMetadataAtPath(FilePath fullPath, bool isFolder, int timeoutMilliseconds, out CLHttpRestStatus status, out JsonContracts.Metadata response)
+        {
+            // start with bad request as default if an exception occurs but is not explicitly handled to change the status
+            status = CLHttpRestStatus.BadRequest;
+            // try/catch to process the metadata query, on catch return the error
+            try
+            {
+                // check input parameters
+
+                if (fullPath == null)
+                {
+                    throw new NullReferenceException("fullPath cannot be null");
+                }
+                CLError pathError = Helpers.CheckForBadPath(fullPath);
+                if (pathError != null)
+                {
+                    throw new AggregateException("fullPath is not in the proper format", pathError.GrabExceptions());
+                }
+                if (!(timeoutMilliseconds > 0))
+                {
+                    throw new ArgumentException("timeoutMilliseconds must be greater than zero");
+                }
+                if (string.IsNullOrEmpty(_copiedSettings.SyncRoot))
+                {
+                    throw new NullReferenceException("settings SyncRoot cannot be null");
+                }
+
+                // build the location of the metadata retrieval method on the server dynamically
+                string serverMethodPath =
+                    (isFolder
+                        ? CLDefinitions.MethodPathGetFolderMetadata // if the current metadata is for a folder, then retrieve it from the folder method
+                        : CLDefinitions.MethodPathGetFileMetadata) + // else if the current metadata is for a file, then retrieve it from the file method
+                    Helpers.QueryStringBuilder(new[] // both methods grab their parameters by query string (since this method is an HTTP GET)
+                    {
+                        // query string parameter for the path to query, built by turning the full path location into a relative path from the cloud root and then escaping the whole thing for a url
+                        new KeyValuePair<string, string>(CLDefinitions.CLMetadataCloudPath, Uri.EscapeDataString(fullPath.GetRelativePath((_copiedSettings.SyncRoot ?? string.Empty), true) + "/")),
+
+                        // query string parameter for the current sync box id, should not need escaping since it should be an integer in string format
+                        new KeyValuePair<string, string>(CLDefinitions.QueryStringSyncBoxId, _syncBoxId.ToString())
+                    });
+
+                // run the HTTP communication and store the response object to the output parameter
+                response = ProcessHttp<JsonContracts.Metadata>(
+                    null, // HTTP Get method does not have content
+                    CLDefinitions.CLMetaDataServerURL, // base domain is the MDS server
+                    serverMethodPath, // path to query metadata (dynamic based on file or folder)
+                    requestMethod.get, // query metadata is a get
+                    timeoutMilliseconds, // time before communication timeout
+                    null, // not an upload or download
+                    okAccepted, // use the hashset for ok/accepted as successful HttpStatusCodes
+                    ref status); // reference to update the output success/failure status for the communication
+            }
+            catch (Exception ex)
+            {
+                response = Helpers.DefaultForType<JsonContracts.Metadata>();
+                return ex;
+            }
+            return null;
+        }
+        #endregion
+
+        #region GetAllPending
+        /// <summary>
+        /// Asynchronously starts querying for all pending files
+        /// </summary>
+        /// <param name="aCallback">Callback method to fire when operation completes</param>
+        /// <param name="aState">Userstate to pass when firing async callback</param>
+        /// <param name="timeoutMilliseconds">Milliseconds before HTTP timeout exception</param>
+        /// <returns>Returns the asynchronous result which is used to retrieve the result</returns>
+        public IAsyncResult BeginGetAllPending(AsyncCallback aCallback,
+            object aState,
+            int timeoutMilliseconds)
+        {
+            // create the asynchronous result to return
+            GenericAsyncResult<GetAllPendingResult> toReturn = new GenericAsyncResult<GetAllPendingResult>(
+                aCallback,
+                aState);
+
+            // create a parameters object to store all the input parameters to be used on another thread with the void (object) parameterized start
+            Tuple<GenericAsyncResult<GetAllPendingResult>, AsyncCallback, int> asyncParams =
+                new Tuple<GenericAsyncResult<GetAllPendingResult>, AsyncCallback, int>(
+                    toReturn,
+                    aCallback,
+                    timeoutMilliseconds);
+
+            // create the thread from a void (object) parameterized start which wraps the synchronous method call
+            (new Thread(new ParameterizedThreadStart(state =>
+            {
+                // try cast the state as the object with all the input parameters
+                Tuple<GenericAsyncResult<GetAllPendingResult>, AsyncCallback, int> castState = state as Tuple<GenericAsyncResult<GetAllPendingResult>, AsyncCallback, int>;
+                // if the try cast failed, then show a message box for this unrecoverable error
+                if (castState == null)
+                {
+                    MessageBox.Show("Cannot cast state as " + Helpers.GetTypeNameEvenForNulls(castState));
+                }
+                // else if the try cast did not fail, then start processing with the input parameters
+                else
+                {
+                    // try/catch to process with the input parameters, on catch set the exception in the asyncronous result
+                    try
+                    {
+                        // declare the output status for communication
+                        CLHttpRestStatus status;
+                        // declare the specific type of result for this operation
+                        JsonContracts.PendingResponse result;
+                        // run the download of the file with the passed parameters, storing any error that occurs
+                        CLError processError = GetAllPending(
+                            castState.Item3,
+                            out status,
+                            out result);
+
+                        // if there was an asynchronous result in the parameters, then complete it with a new result object
+                        if (castState.Item1 != null)
+                        {
+                            castState.Item1.Complete(
+                                new GetAllPendingResult(
+                                    processError, // any error that may have occurred during processing
+                                    status, // the output status of communication
+                                    result), // the specific type of result for this operation
+                                    sCompleted: false); // processing did not complete synchronously
+                        }
+                    }
+                    catch (Exception ex)
+                    {
+                        // if there was an asynchronous result in the parameters, then pass through the exception to it
+                        if (castState.Item1 != null)
+                        {
+                            castState.Item1.HandleException(
+                                ex, // the exception which was not handled correctly by the CLError wrapping
+                                sCompleted: false); // processing did not complete synchronously
+                        }
+                    }
+                }
+            }))).Start(asyncParams); // start the asynchronous processing thread with the input parameters object
+
+            // return the asynchronous result
+            return toReturn;
+        }
+
+        /// <summary>
+        /// Finishes a query for all pending files if it has not already finished via its asynchronous result and outputs the result,
+        /// returning any error that occurs in the process (which is different than any error which may have occurred in communication; check the result's Error)
+        /// </summary>
+        /// <param name="aResult">The asynchronous result provided upon starting the pending query</param>
+        /// <param name="result">(output) The result from the pending query</param>
+        /// <returns>Returns the error that occurred while finishing and/or outputing the result, if any</returns>
+        public CLError EndGetAllPending(IAsyncResult aResult, out GetAllPendingResult result)
+        {
+            // declare the specific type of asynchronous result for pending query
+            GenericAsyncResult<GetAllPendingResult> castAResult;
+
+            // try/catch to try casting the asynchronous result as the type for pending query and pull the result (possibly incomplete), on catch default the output and return the error
+            try
+            {
+                // try cast the asynchronous result as the type for pending query
+                castAResult = aResult as GenericAsyncResult<GetAllPendingResult>;
+
+                // if trying to cast the asynchronous result failed, then throw an error
+                if (castAResult == null)
+                {
+                    throw new NullReferenceException("aResult does not match expected internal type");
+                }
+
+                // pull the result for output (may not yet be complete)
+                result = castAResult.Result;
+            }
+            catch (Exception ex)
+            {
+                result = Helpers.DefaultForType<GetAllPendingResult>();
+                return ex;
+            }
+
+            // try/catch to finish the asynchronous operation if necessary, re-pull the result for output, and rethrow any exception which may have occurred; on catch, return the error
+            try
+            {
+                // This method assumes that only 1 thread calls EndInvoke 
+                // for this object
+                if (!castAResult.IsCompleted)
+                {
+                    // If the operation isn't done, wait for it
+                    castAResult.AsyncWaitHandle.WaitOne();
+                    castAResult.AsyncWaitHandle.Close();
+                }
+
+                // re-pull the result for output in case it was not completed when it was pulled before
+                result = castAResult.Result;
+
+                // Operation is done: if an exception occurred, return it
+                if (castAResult.Exception != null)
+                {
+                    return castAResult.Exception;
+                }
+            }
+            catch (Exception ex)
+            {
+                return ex;
+            }
+            return null;
+        }
+
+        /// <summary>
+        /// Holds result properties
+        /// </summary>
+        public sealed class GetAllPendingResult : BaseCLHttpRestResult<JsonContracts.PendingResponse>
+        {
+            // construct with all readonly properties
+            internal GetAllPendingResult(CLError Error, CLHttpRestStatus Status, JsonContracts.PendingResponse Result)
+                : base(Error, Status, Result) { }
+        }
+
+        /// <summary>
+        /// Queries the server for a given sync box and device to get all files which are still pending upload
+        /// </summary>
+        /// <param name="timeoutMilliseconds">Milliseconds before HTTP timeout exception</param>
+        /// <param name="status">(output) success/failure status of communication</param>
+        /// <param name="response">(output) response object from communication</param>
+        /// <returns>Returns any error that occurred during communication, if any</returns>
+        public CLError GetAllPending(int timeoutMilliseconds, out CLHttpRestStatus status, out JsonContracts.PendingResponse response)
+        {
+            // start with bad request as default if an exception occurs but is not explicitly handled to change the status
+            status = CLHttpRestStatus.BadRequest;
+            // try/catch to process the pending query, on catch return the error
+            try
+            {
+                // check input parameters
+
+                if (!(timeoutMilliseconds > 0))
+                {
+                    throw new ArgumentException("timeoutMilliseconds must be greater than zero");
+                }
+                if (string.IsNullOrEmpty(_copiedSettings.DeviceId))
+                {
+                    throw new NullReferenceException("settings DeviceId cannot be null");
+                }
+
+                // build the location of the pending retrieval method on the server dynamically
+                string serverMethodPath =
+                    CLDefinitions.MethodPathGetPending + // get pending
+                    Helpers.QueryStringBuilder(new[] // grab parameters by query string (since this method is an HTTP GET)
+                    {
+                        // query string parameter for the id of the device, escaped as needed for the URI
+                        new KeyValuePair<string, string>(CLDefinitions.QueryStringDeviceId, Uri.EscapeDataString(_copiedSettings.DeviceId)),
+                        
+                        // query string parameter for the current sync box id, should not need escaping since it should be an integer in string format
+                        new KeyValuePair<string, string>(CLDefinitions.QueryStringSyncBoxId, _syncBoxId.ToString())
+                    });
+
+                // run the HTTP communication and store the response object to the output parameter
+                response = ProcessHttp<JsonContracts.PendingResponse>(
+                    null, // HTTP Get method does not have content
+                    CLDefinitions.CLMetaDataServerURL, // base domain is the MDS server
+                    serverMethodPath, // path to get pending
+                    requestMethod.get, // get pending is a get
+                    timeoutMilliseconds, // time before communication timeout
+                    null, // not an upload or download
+                    okAccepted, // use the hashset for ok/accepted as successful HttpStatusCodes
+                    ref status); // reference to update the output success/failure status for the communication
+            }
+            catch (Exception ex)
+            {
+                response = Helpers.DefaultForType<JsonContracts.PendingResponse>();
+                return ex;
+            }
+            return null;
+        }
+        #endregion
+
+        #region PostFileChange
+        /// <summary>
+        /// Asynchronously starts posting a single FileChange to the server
+        /// </summary>
+        /// <param name="aCallback">Callback method to fire when operation completes</param>
+        /// <param name="aState">Userstate to pass when firing async callback</param>
+        /// <param name="toCommunicate">Single FileChange to send</param>
+        /// <param name="timeoutMilliseconds">Milliseconds before HTTP timeout exception</param>
+        /// <returns>Returns the asynchronous result which is used to retrieve the result</returns>
+        public IAsyncResult BeginPostFileChange(AsyncCallback aCallback,
+            object aState,
+            FileChange toCommunicate,
+            int timeoutMilliseconds)
+        {
+            // create the asynchronous result to return
+            GenericAsyncResult<PostFileChangeResult> toReturn = new GenericAsyncResult<PostFileChangeResult>(
+                aCallback,
+                aState);
+
+            // create a parameters object to store all the input parameters to be used on another thread with the void (object) parameterized start
+            Tuple<GenericAsyncResult<PostFileChangeResult>, AsyncCallback, FileChange, int> asyncParams =
+                new Tuple<GenericAsyncResult<PostFileChangeResult>, AsyncCallback, FileChange, int>(
+                    toReturn,
+                    aCallback,
+                    toCommunicate,
+                    timeoutMilliseconds);
+
+            // create the thread from a void (object) parameterized start which wraps the synchronous method call
+            (new Thread(new ParameterizedThreadStart(state =>
+            {
+                // try cast the state as the object with all the input parameters
+                Tuple<GenericAsyncResult<PostFileChangeResult>, AsyncCallback, FileChange, int> castState = state as Tuple<GenericAsyncResult<PostFileChangeResult>, AsyncCallback, FileChange, int>;
+                // if the try cast failed, then show a message box for this unrecoverable error
+                if (castState == null)
+                {
+                    MessageBox.Show("Cannot cast state as " + Helpers.GetTypeNameEvenForNulls(castState));
+                }
+                // else if the try cast did not fail, then start processing with the input parameters
+                else
+                {
+                    // try/catch to process with the input parameters, on catch set the exception in the asyncronous result
+                    try
+                    {
+                        // declare the output status for communication
+                        CLHttpRestStatus status;
+                        // declare the specific type of result for this operation
+                        JsonContracts.Event result;
+                        // run the download of the file with the passed parameters, storing any error that occurs
+                        CLError processError = PostFileChange(
+                            castState.Item3,
+                            castState.Item4,
+                            out status,
+                            out result);
+
+                        // if there was an asynchronous result in the parameters, then complete it with a new result object
+                        if (castState.Item1 != null)
+                        {
+                            castState.Item1.Complete(
+                                new PostFileChangeResult(
+                                    processError, // any error that may have occurred during processing
+                                    status, // the output status of communication
+                                    result), // the specific type of result for this operation
+                                    sCompleted: false); // processing did not complete synchronously
+                        }
+                    }
+                    catch (Exception ex)
+                    {
+                        // if there was an asynchronous result in the parameters, then pass through the exception to it
+                        if (castState.Item1 != null)
+                        {
+                            castState.Item1.HandleException(
+                                ex, // the exception which was not handled correctly by the CLError wrapping
+                                sCompleted: false); // processing did not complete synchronously
+                        }
+                    }
+                }
+            }))).Start(asyncParams); // start the asynchronous processing thread with the input parameters object
+
+            // return the asynchronous result
+            return toReturn;
+        }
+
+        /// <summary>
+        /// Finishes posting a FileChange if it has not already finished via its asynchronous result and outputs the result,
+        /// returning any error that occurs in the process (which is different than any error which may have occurred in communication; check the result's Error)
+        /// </summary>
+        /// <param name="aResult">The asynchronous result provided upon starting the FileChange post</param>
+        /// <param name="result">(output) The result from the FileChange post</param>
+        /// <returns>Returns the error that occurred while finishing and/or outputing the result, if any</returns>
+        public CLError EndPostFileChange(IAsyncResult aResult, out PostFileChangeResult result)
+        {
+            // declare the specific type of asynchronous result for FileChange post
+            GenericAsyncResult<PostFileChangeResult> castAResult;
+
+            // try/catch to try casting the asynchronous result as the type for FileChange post and pull the result (possibly incomplete), on catch default the output and return the error
+            try
+            {
+                // try cast the asynchronous result as the type for FileChange post
+                castAResult = aResult as GenericAsyncResult<PostFileChangeResult>;
+
+                // if trying to cast the asynchronous result failed, then throw an error
+                if (castAResult == null)
+                {
+                    throw new NullReferenceException("aResult does not match expected internal type");
+                }
+
+                // pull the result for output (may not yet be complete)
+                result = castAResult.Result;
+            }
+            catch (Exception ex)
+            {
+                result = Helpers.DefaultForType<PostFileChangeResult>();
+                return ex;
+            }
+
+            // try/catch to finish the asynchronous operation if necessary, re-pull the result for output, and rethrow any exception which may have occurred; on catch, return the error
+            try
+            {
+                // This method assumes that only 1 thread calls EndInvoke 
+                // for this object
+                if (!castAResult.IsCompleted)
+                {
+                    // If the operation isn't done, wait for it
+                    castAResult.AsyncWaitHandle.WaitOne();
+                    castAResult.AsyncWaitHandle.Close();
+                }
+
+                // re-pull the result for output in case it was not completed when it was pulled before
+                result = castAResult.Result;
+
+                // Operation is done: if an exception occurred, return it
+                if (castAResult.Exception != null)
+                {
+                    return castAResult.Exception;
+                }
+            }
+            catch (Exception ex)
+            {
+                return ex;
+            }
+            return null;
+        }
+
+        /// <summary>
+        /// Holds result properties
+        /// </summary>
+        public sealed class PostFileChangeResult : BaseCLHttpRestResult<JsonContracts.Event>
+        {
+            // construct with all readonly properties
+            internal PostFileChangeResult(CLError Error, CLHttpRestStatus Status, JsonContracts.Event Result)
+                : base(Error, Status, Result) { }
+        }
+
+        /// <summary>
+        /// Posts a single FileChange to the server to update the sync box in the cloud.
+        /// May still require uploading a file with a returned storage key if the Header.Status property in response is "upload" or "uploading".
+        /// Check Header.Status property in response for errors or conflict.
+        /// </summary>
+        /// <param name="toCommunicate">Single FileChange to send</param>
+        /// <param name="timeoutMilliseconds">Milliseconds before HTTP timeout exception</param>
+        /// <param name="status">(output) success/failure status of communication</param>
+        /// <param name="response">(output) response object from communication</param>
+        /// <returns>Returns any error that occurred during communication, if any</returns>
+        public CLError PostFileChange(FileChange toCommunicate, int timeoutMilliseconds, out CLHttpRestStatus status, out JsonContracts.Event response)
+        {
+            // start with bad request as default if an exception occurs but is not explicitly handled to change the status
+            status = CLHttpRestStatus.BadRequest;
+            // try/catch to process the file change post, on catch return the error
+            try
+            {
+                // check input parameters
+
+                if (toCommunicate == null)
+                {
+                    throw new NullReferenceException("toCommunicate cannot be null");
+                }
+                if (toCommunicate.Direction == SyncDirection.From)
+                {
+                    throw new ArgumentException("toCommunicate Direction is not To the server");
+                }
+                if (toCommunicate.Metadata == null)
+                {
+                    throw new NullReferenceException("toCommunicate Metadata cannot be null");
+                }
+                if (toCommunicate.Type == FileChangeType.Modified
+                    && toCommunicate.Metadata.HashableProperties.IsFolder)
+                {
+                    throw new ArgumentException("toCommunicate cannot be both a folder and of type Modified");
+                }
+                if (_copiedSettings.DeviceId == null)
+                {
+                    throw new NullReferenceException("settings DeviceId cannot be null");
+                }
+                if (_copiedSettings.SyncRoot == null)
+                {
+                    throw new NullReferenceException("settings SyncRoot cannot be null");
+                }
+                if (!(timeoutMilliseconds > 0))
+                {
+                    throw new ArgumentException("timeoutMilliseconds must be greater than zero");
+                }
+
+                // build the location of the one-off method on the server dynamically
+                string serverMethodPath;
+                object requestContent;
+
+                // set server method path and the request content dynamically based on whether change is a file or folder and based on the type of change
+                switch (toCommunicate.Type)
+                {
+                    // file or folder created
+                    case FileChangeType.Created:
+
+                        // check additional parameters for file or folder creation
+
+                        if (toCommunicate.NewPath == null)
+                        {
+                            throw new NullReferenceException("toCommunicate NewPath cannot be null");
+                        }
+
+                        // if change is a folder, set path and create request content for folder creation
+                        if (toCommunicate.Metadata.HashableProperties.IsFolder)
+                        {
+                            serverMethodPath = CLDefinitions.MethodPathOneOffFolderCreate;
+
+                            requestContent = new JsonContracts.FolderAdd()
+                            {
+                                CreatedDate = toCommunicate.Metadata.HashableProperties.CreationTime,
+                                DeviceId = _copiedSettings.DeviceId,
+                                RelativePath = toCommunicate.NewPath.GetRelativePath(_copiedSettings.SyncRoot, true) + "/",
+                                SyncBoxId = _syncBoxId
+                            };
+                        }
+                        // else if change is a file, set path and create request content for file creation
+                        else
+                        {
+                            string addHashString;
+                            CLError addHashStringError = toCommunicate.GetMD5LowercaseString(out addHashString);
+                            if (addHashStringError != null)
+                            {
+                                throw new AggregateException("Error retrieving toCommunicate MD5 lowercase string", addHashStringError.GrabExceptions());
+                            }
+
+                            // check additional parameters for file creation
+
+                            if (string.IsNullOrEmpty(addHashString))
+                            {
+                                throw new NullReferenceException("MD5 lowercase string retrieved from toCommunicate cannot be null, set via toCommunicate.SetMD5");
+                            }
+                            if (toCommunicate.Metadata.HashableProperties.Size == null)
+                            {
+                                throw new NullReferenceException("toCommunicate Metadata HashableProperties Size cannot be null");
+                            }
+
+                            serverMethodPath = CLDefinitions.MethodPathOneOffFileCreate;
+
+                            requestContent = new JsonContracts.FileAdd()
+                            {
+                                CreatedDate = toCommunicate.Metadata.HashableProperties.CreationTime,
+                                DeviceId = _copiedSettings.DeviceId,
+                                Hash = addHashString,
+                                MimeType = toCommunicate.Metadata.MimeType,
+                                ModifiedDate = toCommunicate.Metadata.HashableProperties.LastTime,
+                                RelativePath = toCommunicate.NewPath.GetRelativePath(_copiedSettings.SyncRoot, true),
+                                Size = toCommunicate.Metadata.HashableProperties.Size,
+                                SyncBoxId = _syncBoxId
+                            };
+                        }
+                        break;
+
+                    case FileChangeType.Deleted:
+
+                        // check additional parameters for file or folder deletion
+
+                        if (toCommunicate.NewPath == null
+                            && string.IsNullOrEmpty(toCommunicate.Metadata.ServerId))
+                        {
+                            throw new NullReferenceException("Either toCommunicate NewPath must not be null or toCommunicate Metadata ServerId must not be null or both must not be null");
+                        }
+
+                        // file deletion and folder deletion share a json contract object for deletion
+                        requestContent = new JsonContracts.FileOrFolderDelete()
+                        {
+                            DeviceId = _copiedSettings.DeviceId,
+                            RelativePath = (toCommunicate.NewPath == null
+                                ? null
+                                : toCommunicate.NewPath.GetRelativePath(_copiedSettings.SyncRoot, true) +
+                                    (toCommunicate.Metadata.HashableProperties.IsFolder ? "/" : string.Empty)),
+                            ServerId = toCommunicate.Metadata.ServerId,
+                            SyncBoxId = _syncBoxId
+                        };
+
+                        // server method path switched from whether change is a folder or not
+                        serverMethodPath = (toCommunicate.Metadata.HashableProperties.IsFolder
+                            ? CLDefinitions.MethodPathOneOffFolderDelete
+                            : CLDefinitions.MethodPathOneOffFileDelete);
+                        break;
+
+                    case FileChangeType.Modified:
+
+                        // grab MD5 hash string and rethrow any error that occurs
+
+                        string modifyHashString;
+                        CLError modifyHashStringError = toCommunicate.GetMD5LowercaseString(out modifyHashString);
+                        if (modifyHashStringError != null)
+                        {
+                            throw new AggregateException("Error retrieving toCommunicate MD5 lowercase string", modifyHashStringError.GrabExceptions());
+                        }
+
+                        // check additional parameters for file modification
+
+                        if (string.IsNullOrEmpty(modifyHashString))
+                        {
+                            throw new NullReferenceException("MD5 lowercase string retrieved from toCommunicate cannot be null, set via toCommunicate.SetMD5");
+                        }
+                        if (toCommunicate.Metadata.HashableProperties.Size == null)
+                        {
+                            throw new NullReferenceException("toCommunicate Metadata HashableProperties Size cannot be null");
+                        }
+                        if (toCommunicate.NewPath == null
+                            && string.IsNullOrEmpty(toCommunicate.Metadata.ServerId))
+                        {
+                            throw new NullReferenceException("Either toCommunicate NewPath must not be null or toCommunicate Metadata ServerId must not be null or both must not be null");
+                        }
+                        if (string.IsNullOrEmpty(toCommunicate.Metadata.Revision))
+                        {
+                            throw new NullReferenceException("toCommunicate Metadata Revision cannot be null");
+                        }
+
+                        // there is no folder modify, so json contract object and server method path for modify are only for files
+
+                        requestContent = new JsonContracts.FileModify()
+                        {
+                            CreatedDate = toCommunicate.Metadata.HashableProperties.CreationTime,
+                            DeviceId = _copiedSettings.DeviceId,
+                            Hash = modifyHashString,
+                            MimeType = toCommunicate.Metadata.MimeType,
+                            ModifiedDate = toCommunicate.Metadata.HashableProperties.LastTime,
+                            RelativePath = (toCommunicate.NewPath == null
+                                ? null
+                                : toCommunicate.NewPath.GetRelativePath(_copiedSettings.SyncRoot, true)),
+                            Revision = toCommunicate.Metadata.Revision,
+                            ServerId = toCommunicate.Metadata.ServerId,
+                            Size = toCommunicate.Metadata.HashableProperties.Size,
+                            SyncBoxId = _syncBoxId
+                        };
+
+                        serverMethodPath = CLDefinitions.MethodPathOneOffFileModify;
+                        break;
+
+                    case FileChangeType.Renamed:
+
+                        // check additional parameters for file or folder move (rename)
+
+                        if (toCommunicate.NewPath == null
+                            && string.IsNullOrEmpty(toCommunicate.Metadata.ServerId))
+                        {
+                            throw new NullReferenceException("Either toCommunicate NewPath must not be null or toCommunicate Metadata ServerId must not be null or both must not be null");
+                        }
+                        if (toCommunicate.OldPath == null)
+                        {
+                            throw new NullReferenceException("toCommunicate OldPath cannot be null");
+                        }
+
+                        // file move (rename) and folder move (rename) share a json contract object for move (rename)
+                        requestContent = new JsonContracts.FileOrFolderMove()
+                        {
+                            DeviceId = _copiedSettings.DeviceId,
+                            RelativeFromPath = toCommunicate.OldPath.GetRelativePath(_copiedSettings.SyncRoot, true) +
+                                (toCommunicate.Metadata.HashableProperties.IsFolder ? "/" : string.Empty),
+                            RelativeToPath = (toCommunicate.NewPath == null
+                                ? null
+                                : toCommunicate.NewPath.GetRelativePath(_copiedSettings.SyncRoot, true)
+                                    + (toCommunicate.Metadata.HashableProperties.IsFolder ? "/" : string.Empty)),
+                            ServerId = toCommunicate.Metadata.ServerId,
+                            SyncBoxId = _syncBoxId
+                        };
+
+                        // server method path switched on whether change is a folder or not
+                        serverMethodPath = (toCommunicate.Metadata.HashableProperties.IsFolder
+                            ? CLDefinitions.MethodPathOneOffFolderMove
+                            : CLDefinitions.MethodPathOneOffFileMove);
+                        break;
+
+                    default:
+                        throw new ArgumentException("toCommunicate Type is an unknown FileChangeType: " + toCommunicate.Type.ToString());
+                }
+
+                // run the HTTP communication and store the response object to the output parameter
+                response = ProcessHttp<JsonContracts.Event>(requestContent, // dynamic type of request content based on method path
+                    CLDefinitions.CLMetaDataServerURL, // base domain is the MDS server
+                    serverMethodPath, // dynamic path to appropriate one-off method
+                    requestMethod.post, // one-off methods are all posts
+                    timeoutMilliseconds, // time before communication timeout
+                    null, // not an upload or download
+                    okAccepted, // use the hashset for ok/accepted as successful HttpStatusCodes
+                    ref status); // reference to update the output success/failure status for the communication
+            }
+            catch (Exception ex)
+            {
+                response = Helpers.DefaultForType<JsonContracts.Event>();
+                return ex;
+            }
+            return null;
+        }
+        #endregion
+
+        #region UndoDeletionFileChange
+        /// <summary>
+        /// Asynchronously starts posting a single FileChange to the server
+        /// </summary>
+        /// <param name="aCallback">Callback method to fire when operation completes</param>
+        /// <param name="aState">Userstate to pass when firing async callback</param>
+        /// <param name="deletionChange">Deletion change which needs to be undone</param>
+        /// <param name="timeoutMilliseconds">Milliseconds before HTTP timeout exception</param>
+        /// <returns>Returns the asynchronous result which is used to retrieve the result</returns>
+        public IAsyncResult BeginUndoDeletionFileChange(AsyncCallback aCallback,
+            object aState,
+            FileChange deletionChange,
+            int timeoutMilliseconds)
+        {
+            // create the asynchronous result to return
+            GenericAsyncResult<UndoDeletionFileChangeResult> toReturn = new GenericAsyncResult<UndoDeletionFileChangeResult>(
+                aCallback,
+                aState);
+
+            // create a parameters object to store all the input parameters to be used on another thread with the void (object) parameterized start
+            Tuple<GenericAsyncResult<UndoDeletionFileChangeResult>, AsyncCallback, FileChange, int> asyncParams =
+                new Tuple<GenericAsyncResult<UndoDeletionFileChangeResult>, AsyncCallback, FileChange, int>(
+                    toReturn,
+                    aCallback,
+                    deletionChange,
+                    timeoutMilliseconds);
+
+            // create the thread from a void (object) parameterized start which wraps the synchronous method call
+            (new Thread(new ParameterizedThreadStart(state =>
+            {
+                // try cast the state as the object with all the input parameters
+                Tuple<GenericAsyncResult<UndoDeletionFileChangeResult>, AsyncCallback, FileChange, int> castState = state as Tuple<GenericAsyncResult<UndoDeletionFileChangeResult>, AsyncCallback, FileChange, int>;
+                // if the try cast failed, then show a message box for this unrecoverable error
+                if (castState == null)
+                {
+                    MessageBox.Show("Cannot cast state as " + Helpers.GetTypeNameEvenForNulls(castState));
+                }
+                // else if the try cast did not fail, then start processing with the input parameters
+                else
+                {
+                    // try/catch to process with the input parameters, on catch set the exception in the asyncronous result
+                    try
+                    {
+                        // declare the output status for communication
+                        CLHttpRestStatus status;
+                        // declare the specific type of result for this operation
+                        JsonContracts.Event result;
+                        // run the download of the file with the passed parameters, storing any error that occurs
+                        CLError processError = UndoDeletionFileChange(
+                            castState.Item3,
+                            castState.Item4,
+                            out status,
+                            out result);
+
+                        // if there was an asynchronous result in the parameters, then complete it with a new result object
+                        if (castState.Item1 != null)
+                        {
+                            castState.Item1.Complete(
+                                new UndoDeletionFileChangeResult(
+                                    processError, // any error that may have occurred during processing
+                                    status, // the output status of communication
+                                    result), // the specific type of result for this operation
+                                    sCompleted: false); // processing did not complete synchronously
+                        }
+                    }
+                    catch (Exception ex)
+                    {
+                        // if there was an asynchronous result in the parameters, then pass through the exception to it
+                        if (castState.Item1 != null)
+                        {
+                            castState.Item1.HandleException(
+                                ex, // the exception which was not handled correctly by the CLError wrapping
+                                sCompleted: false); // processing did not complete synchronously
+                        }
+                    }
+                }
+            }))).Start(asyncParams); // start the asynchronous processing thread with the input parameters object
+
+            // return the asynchronous result
+            return toReturn;
+        }
+
+        /// <summary>
+        /// Finishes undoing a deletion FileChange if it has not already finished via its asynchronous result and outputs the result,
+        /// returning any error that occurs in the process (which is different than any error which may have occurred in communication; check the result's Error)
+        /// </summary>
+        /// <param name="aResult">The asynchronous result provided upon starting undoing the deletion</param>
+        /// <param name="result">(output) The result from undoing the deletion</param>
+        /// <returns>Returns the error that occurred while finishing and/or outputing the result, if any</returns>
+        public CLError EndUndoDeletionFileChange(IAsyncResult aResult, out UndoDeletionFileChangeResult result)
+        {
+            // declare the specific type of asynchronous result for undoing deletion
+            GenericAsyncResult<UndoDeletionFileChangeResult> castAResult;
+
+            // try/catch to try casting the asynchronous result as the type for undoing deletion and pull the result (possibly incomplete), on catch default the output and return the error
+            try
+            {
+                // try cast the asynchronous result as the type for undoing deletion
+                castAResult = aResult as GenericAsyncResult<UndoDeletionFileChangeResult>;
+
+                // if trying to cast the asynchronous result failed, then throw an error
+                if (castAResult == null)
+                {
+                    throw new NullReferenceException("aResult does not match expected internal type");
+                }
+
+                // pull the result for output (may not yet be complete)
+                result = castAResult.Result;
+            }
+            catch (Exception ex)
+            {
+                result = Helpers.DefaultForType<UndoDeletionFileChangeResult>();
+                return ex;
+            }
+
+            // try/catch to finish the asynchronous operation if necessary, re-pull the result for output, and rethrow any exception which may have occurred; on catch, return the error
+            try
+            {
+                // This method assumes that only 1 thread calls EndInvoke 
+                // for this object
+                if (!castAResult.IsCompleted)
+                {
+                    // If the operation isn't done, wait for it
+                    castAResult.AsyncWaitHandle.WaitOne();
+                    castAResult.AsyncWaitHandle.Close();
+                }
+
+                // re-pull the result for output in case it was not completed when it was pulled before
+                result = castAResult.Result;
+
+                // Operation is done: if an exception occurred, return it
+                if (castAResult.Exception != null)
+                {
+                    return castAResult.Exception;
+                }
+            }
+            catch (Exception ex)
+            {
+                return ex;
+            }
+            return null;
+        }
+
+        /// <summary>
+        /// Holds result properties
+        /// </summary>
+        public sealed class UndoDeletionFileChangeResult : BaseCLHttpRestResult<JsonContracts.Event>
+        {
+            // construct with all readonly properties
+            internal UndoDeletionFileChangeResult(CLError Error, CLHttpRestStatus Status, JsonContracts.Event Result)
+                : base(Error, Status, Result) { }
+        }
+
+        /// <summary>
+        /// Undoes a previously posted deletion change. Folder undeletion is non-recursive and will not undelete inner files or folders.
+        /// </summary>
+        /// <param name="deletionChange">Deletion change which needs to be undone</param>
+        /// <param name="timeoutMilliseconds">Milliseconds before HTTP timeout exception</param>
+        /// <param name="status">(output) success/failure status of communication</param>
+        /// <param name="response">(output) response object from communication</param>
+        /// <returns>Returns any error that occurred during communication, if any</returns>
+        public CLError UndoDeletionFileChange(FileChange deletionChange, int timeoutMilliseconds, out CLHttpRestStatus status, out JsonContracts.Event response)
+        {
+            // start with bad request as default if an exception occurs but is not explicitly handled to change the status
+            status = CLHttpRestStatus.BadRequest;
+            // try/catch to process the undeletion, on catch return the error
+            try
+            {
+                // check input parameters
+
+                if (!(timeoutMilliseconds > 0))
+                {
+                    throw new ArgumentException("timeoutMilliseconds must be greater than zero");
+                }
+                if (deletionChange == null)
+                {
+                    throw new NullReferenceException("deletionChange cannot be null");
+                }
+                if (deletionChange.Direction == SyncDirection.From)
+                {
+                    throw new ArgumentException("deletionChange Direction is not To the server");
+                }
+                if (deletionChange.Metadata == null)
+                {
+                    throw new NullReferenceException("deletionChange Metadata cannot be null");
+                }
+                if (deletionChange.Type != FileChangeType.Deleted)
+                {
+                    throw new ArgumentException("deletionChange is not of Type Deletion");
+                }
+                if (_copiedSettings.SyncRoot == null)
+                {
+                    throw new NullReferenceException("settings SyncRoot cannot be null");
+                }
+                if (string.IsNullOrEmpty(deletionChange.Metadata.ServerId))
+                {
+                    throw new NullReferenceException("deletionChange Metadata ServerId must not be null");
+                }
+                if (string.IsNullOrEmpty(_copiedSettings.DeviceId))
+                {
+                    throw new NullReferenceException("settings DeviceId cannot be null");
+                }
+
+                // run the HTTP communication and store the response object to the output parameter
+                response = ProcessHttp<JsonContracts.Event>(new JsonContracts.FileOrFolderUndelete() // files and folders share a request content object for undelete
+                    {
+                        DeviceId = _copiedSettings.DeviceId, // device id
+                        ServerId = deletionChange.Metadata.ServerId, // unique id on server
+                        SyncBoxId = _syncBoxId // id of sync box
+                    },
+                    CLDefinitions.CLMetaDataServerURL, // base domain is the MDS server
+                    (deletionChange.Metadata.HashableProperties.IsFolder // folder/file switch
+                        ? CLDefinitions.MethodPathFolderUndelete // path for folder undelete
+                        : CLDefinitions.MethodPathFileUndelete), // path for file undelete
+                    requestMethod.post, // undelete file or folder is a post
+                    timeoutMilliseconds, // time before communication timeout
+                    null, // not an upload or download
+                    okAccepted, // use the hashset for ok/accepted as successful HttpStatusCodes
+                    ref status); // reference to update the output success/failure status for the communication
+            }
+            catch (Exception ex)
+            {
+                response = Helpers.DefaultForType<JsonContracts.Event>();
+                return ex;
+            }
+            return null;
+        }
+        #endregion
+
+        #region GetFileVersions
+        /// <summary>
+        /// Asynchronously starts querying the server for all versions of a given file
+        /// </summary>
+        /// <param name="aCallback">Callback method to fire when operation completes</param>
+        /// <param name="aState">Userstate to pass when firing async callback</param>
+        /// <param name="fileServerId">Unique id to the file on the server</param>
+        /// <param name="timeoutMilliseconds">Milliseconds before HTTP timeout exception</param>
+        /// <param name="includeDeletedVersions">(optional) whether to include file versions which are deleted</param>
+        /// <returns>Returns the asynchronous result which is used to retrieve the result</returns>
+        public IAsyncResult BeginGetFileVersions(AsyncCallback aCallback,
+            object aState,
+            string fileServerId,
+            int timeoutMilliseconds,
+            bool includeDeletedVersions = false)
+        {
+            return BeginGetFileVersions(aCallback,
+                aState,
+                fileServerId,
+                timeoutMilliseconds,
+                null,
+                includeDeletedVersions);
+        }
+
+        /// <summary>
+        /// Asynchronously starts querying the server for all versions of a given file
+        /// </summary>
+        /// <param name="aCallback">Callback method to fire when operation completes</param>
+        /// <param name="aState">Userstate to pass when firing async callback</param>
+        /// <param name="fileServerId">Unique id to the file on the server</param>
+        /// <param name="timeoutMilliseconds">Milliseconds before HTTP timeout exception</param>
+        /// <param name="includeDeletedVersions">(optional) whether to include file versions which are deleted</param>
+        /// <param name="pathToFile">Full path to the file where it would be placed locally within the sync root</param>
+        /// <returns>Returns the asynchronous result which is used to retrieve the result</returns>
+        public IAsyncResult BeginGetFileVersions(AsyncCallback aCallback,
+            object aState,
+            int timeoutMilliseconds,
+            FilePath pathToFile,
+            bool includeDeletedVersions = false)
+        {
+            return BeginGetFileVersions(aCallback,
+                aState,
+                null,
+                timeoutMilliseconds,
+                pathToFile,
+                includeDeletedVersions);
+        }
+
+        /// <summary>
+        /// Asynchronously starts querying the server for all versions of a given file
+        /// </summary>
+        /// <param name="aCallback">Callback method to fire when operation completes</param>
+        /// <param name="aState">Userstate to pass when firing async callback</param>
+        /// <param name="fileServerId">Unique id to the file on the server</param>
+        /// <param name="timeoutMilliseconds">Milliseconds before HTTP timeout exception</param>
+        /// <param name="pathToFile">Full path to the file where it would be placed locally within the sync root</param>
+        /// <param name="includeDeletedVersions">(optional) whether to include file versions which are deleted</param>
+        /// <returns>Returns the asynchronous result which is used to retrieve the result</returns>
+        public IAsyncResult BeginGetFileVersions(AsyncCallback aCallback,
+            object aState,
+            string fileServerId,
+            int timeoutMilliseconds,
+            FilePath pathToFile,
+            bool includeDeletedVersions = false)
+        {
+            // create the asynchronous result to return
+            GenericAsyncResult<GetFileVersionsResult> toReturn = new GenericAsyncResult<GetFileVersionsResult>(
+                aCallback,
+                aState);
+
+            // create a parameters object to store all the input parameters to be used on another thread with the void (object) parameterized start
+            Tuple<GenericAsyncResult<GetFileVersionsResult>, AsyncCallback, string, int, FilePath, bool> asyncParams =
+                new Tuple<GenericAsyncResult<GetFileVersionsResult>, AsyncCallback, string, int, FilePath, bool>(
+                    toReturn,
+                    aCallback,
+                    fileServerId,
+                    timeoutMilliseconds,
+                    pathToFile,
+                    includeDeletedVersions);
+
+            // create the thread from a void (object) parameterized start which wraps the synchronous method call
+            (new Thread(new ParameterizedThreadStart(state =>
+            {
+                // try cast the state as the object with all the input parameters
+                Tuple<GenericAsyncResult<GetFileVersionsResult>, AsyncCallback, string, int, FilePath, bool> castState = state as Tuple<GenericAsyncResult<GetFileVersionsResult>, AsyncCallback, string, int, FilePath, bool>;
+                // if the try cast failed, then show a message box for this unrecoverable error
+                if (castState == null)
+                {
+                    MessageBox.Show("Cannot cast state as " + Helpers.GetTypeNameEvenForNulls(castState));
+                }
+                // else if the try cast did not fail, then start processing with the input parameters
+                else
+                {
+                    // try/catch to process with the input parameters, on catch set the exception in the asyncronous result
+                    try
+                    {
+                        // declare the output status for communication
+                        CLHttpRestStatus status;
+                        // declare the specific type of result for this operation
+                        JsonContracts.FileVersion[] result;
+                        // run the download of the file with the passed parameters, storing any error that occurs
+                        CLError processError = GetFileVersions(
+                            castState.Item3,
+                            castState.Item4,
+                            castState.Item5,
+                            out status,
+                            out result);
+
+                        // if there was an asynchronous result in the parameters, then complete it with a new result object
+                        if (castState.Item1 != null)
+                        {
+                            castState.Item1.Complete(
+                                new GetFileVersionsResult(
+                                    processError, // any error that may have occurred during processing
+                                    status, // the output status of communication
+                                    result), // the specific type of result for this operation
+                                    sCompleted: false); // processing did not complete synchronously
+                        }
+                    }
+                    catch (Exception ex)
+                    {
+                        // if there was an asynchronous result in the parameters, then pass through the exception to it
+                        if (castState.Item1 != null)
+                        {
+                            castState.Item1.HandleException(
+                                ex, // the exception which was not handled correctly by the CLError wrapping
+                                sCompleted: false); // processing did not complete synchronously
+                        }
+                    }
+                }
+            }))).Start(asyncParams); // start the asynchronous processing thread with the input parameters object
+
+            // return the asynchronous result
+            return toReturn;
+        }
+
+        /// <summary>
+        /// Finishes querying for all versions of a given file if it has not already finished via its asynchronous result and outputs the result,
+        /// returning any error that occurs in the process (which is different than any error which may have occurred in communication; check the result's Error)
+        /// </summary>
+        /// <param name="aResult">The asynchronous result provided upon starting undoing the deletion</param>
+        /// <param name="result">(output) The result from undoing the deletion</param>
+        /// <returns>Returns the error that occurred while finishing and/or outputing the result, if any</returns>
+        public CLError EndGetFileVersions(IAsyncResult aResult, out GetFileVersionsResult result)
+        {
+            // declare the specific type of asynchronous result for querying file versions
+            GenericAsyncResult<GetFileVersionsResult> castAResult;
+
+            // try/catch to try casting the asynchronous result as the type for querying file versions and pull the result (possibly incomplete), on catch default the output and return the error
+            try
+            {
+                // try cast the asynchronous result as the type for querying file versions
+                castAResult = aResult as GenericAsyncResult<GetFileVersionsResult>;
+
+                // if trying to cast the asynchronous result failed, then throw an error
+                if (castAResult == null)
+                {
+                    throw new NullReferenceException("aResult does not match expected internal type");
+                }
+
+                // pull the result for output (may not yet be complete)
+                result = castAResult.Result;
+            }
+            catch (Exception ex)
+            {
+                result = Helpers.DefaultForType<GetFileVersionsResult>();
+                return ex;
+            }
+
+            // try/catch to finish the asynchronous operation if necessary, re-pull the result for output, and rethrow any exception which may have occurred; on catch, return the error
+            try
+            {
+                // This method assumes that only 1 thread calls EndInvoke 
+                // for this object
+                if (!castAResult.IsCompleted)
+                {
+                    // If the operation isn't done, wait for it
+                    castAResult.AsyncWaitHandle.WaitOne();
+                    castAResult.AsyncWaitHandle.Close();
+                }
+
+                // re-pull the result for output in case it was not completed when it was pulled before
+                result = castAResult.Result;
+
+                // Operation is done: if an exception occurred, return it
+                if (castAResult.Exception != null)
+                {
+                    return castAResult.Exception;
+                }
+            }
+            catch (Exception ex)
+            {
+                return ex;
+            }
+            return null;
+        }
+
+        /// <summary>
+        /// Holds result properties
+        /// </summary>
+        public sealed class GetFileVersionsResult : BaseCLHttpRestResult<JsonContracts.FileVersion[]>
+        {
+            // construct with all readonly properties
+            internal GetFileVersionsResult(CLError Error, CLHttpRestStatus Status, JsonContracts.FileVersion[] Result)
+                : base(Error, Status, Result) { }
+        }
+
+        /// <summary>
+        /// Queries the server for all versions of a given file
+        /// </summary>
+        /// <param name="fileServerId">Unique id to the file on the server</param>
+        /// <param name="timeoutMilliseconds">Milliseconds before HTTP timeout exception</param>
+        /// <param name="status">(output) success/failure status of communication</param>
+        /// <param name="response">(output) response object from communication</param>
+        /// <param name="includeDeletedVersions">(optional) whether to include file versions which are deleted</param>
+        /// <returns>Returns any error that occurred during communication, if any</returns>
+        public CLError GetFileVersions(string fileServerId, int timeoutMilliseconds, out CLHttpRestStatus status, out JsonContracts.FileVersion[] response, bool includeDeletedVersions = false)
+        {
+            return GetFileVersions(fileServerId, timeoutMilliseconds, null, out status, out response, includeDeletedVersions);
+        }
+
+        /// <summary>
+        /// Queries the server for all versions of a given file
+        /// </summary>
+        /// <param name="timeoutMilliseconds">Milliseconds before HTTP timeout exception</param>
+        /// <param name="pathToFile">Full path to the file where it would be placed locally within the sync root</param>
+        /// <param name="status">(output) success/failure status of communication</param>
+        /// <param name="response">(output) response object from communication</param>
+        /// <param name="includeDeletedVersions">(optional) whether to include file versions which are deleted</param>
+        /// <returns>Returns any error that occurred during communication, if any</returns>
+        public CLError GetFileVersions(int timeoutMilliseconds, FilePath pathToFile, out CLHttpRestStatus status, out JsonContracts.FileVersion[] response, bool includeDeletedVersions = false)
+        {
+            return GetFileVersions(null, timeoutMilliseconds, pathToFile, out status, out response, includeDeletedVersions);
+        }
+
+        /// <summary>
+        /// Queries the server for all versions of a given file
+        /// </summary>
+        /// <param name="fileServerId">Unique id to the file on the server</param>
+        /// <param name="timeoutMilliseconds">Milliseconds before HTTP timeout exception</param>
+        /// <param name="pathToFile">Full path to the file where it would be placed locally within the sync root</param>
+        /// <param name="status">(output) success/failure status of communication</param>
+        /// <param name="response">(output) response object from communication</param>
+        /// <param name="includeDeletedVersions">(optional) whether to include file versions which are deleted</param>
+        /// <returns>Returns any error that occurred during communication, if any</returns>
+        public CLError GetFileVersions(string fileServerId, int timeoutMilliseconds, FilePath pathToFile, out CLHttpRestStatus status, out JsonContracts.FileVersion[] response, bool includeDeletedVersions = false)
+        {
+            // start with bad request as default if an exception occurs but is not explicitly handled to change the status
+            status = CLHttpRestStatus.BadRequest;
+            // try/catch to process the undeletion, on catch return the error
+            try
+            {
+                // check input parameters
+
+                if (!(timeoutMilliseconds > 0))
+                {
+                    throw new ArgumentException("timeoutMilliseconds must be greater than zero");
+                }
+                if (pathToFile == null
+                    && string.IsNullOrEmpty(fileServerId))
+                {
+                    throw new NullReferenceException("Either pathToFile must not be null or fileServerId must not be null or both must not be null");
+                }
+                if (_copiedSettings.SyncRoot == null)
+                {
+                    throw new NullReferenceException("settings SyncRoot cannot be null");
+                }
+                if (string.IsNullOrEmpty(_copiedSettings.DeviceId))
+                {
+                    throw new NullReferenceException("settings DeviceId cannot be null");
+                }
+                
+                // build the location of the file versions retrieval method on the server dynamically
+                string serverMethodPath =
+                    CLDefinitions.MethodPathFileGetVersions + // get file versions
+                    Helpers.QueryStringBuilder(new[]
+                    {
+                        // query string parameter for the device id
+                        new KeyValuePair<string, string>(CLDefinitions.QueryStringDeviceId, Uri.EscapeDataString(_copiedSettings.DeviceId)),
+
+                        // query string parameter for the server id for the file to check, only filled in if it's not null
+                        (string.IsNullOrEmpty(fileServerId)
+                            ? new KeyValuePair<string, string>()
+                            : new KeyValuePair<string, string>(CLDefinitions.CLMetadataServerId, Uri.EscapeDataString(fileServerId))),
+
+                        // query string parameter for the path to the file to check, only filled in if it's not null
+                        (pathToFile == null
+                            ? new KeyValuePair<string, string>()
+                            : new KeyValuePair<string, string>(CLDefinitions.CLMetadataCloudPath, Uri.EscapeDataString(pathToFile.GetRelativePath(_copiedSettings.SyncRoot, true)))),
+
+                        // query string parameter for whether to include delete versions in the check, but only set if it's not default (if it's false)
+                        (includeDeletedVersions
+                            ? new KeyValuePair<string, string>()
+                            : new KeyValuePair<string, string>(CLDefinitions.QueryStringIncludeDeleted, "false")),
+
+                        // query string parameter for the current sync box id, should not need escaping since it should be an integer in string format
+                        new KeyValuePair<string, string>(CLDefinitions.QueryStringSyncBoxId, _syncBoxId.ToString())
+                    });
+
+                // run the HTTP communication and store the response object to the output parameter
+                response = ProcessHttp<JsonContracts.FileVersion[]>(null, // get file versions has no request content
+                    CLDefinitions.CLMetaDataServerURL, // base domain is the MDS server
+                    serverMethodPath, // use a dynamic method path because it needs query string parameters
+                    requestMethod.get, // get file versions is a get
+                    timeoutMilliseconds, // time before communication timeout
+                    null, // not an upload or download
+                    okAccepted, // use the hashset for ok/accepted as successful HttpStatusCodes
+                    ref status); // reference to update the output success/failure status for the communication
+            }
+            catch (Exception ex)
+            {
+                response = Helpers.DefaultForType<JsonContracts.FileVersion[]>();
+                return ex;
+            }
+            return null;
+        }
+        #endregion
+
+        #region GetUsedBytes
+        /// <summary>
+        /// Asynchronously grabs the bytes used by the sync box and the bytes which are pending for upload
+        /// </summary>
+        /// <param name="aCallback">Callback method to fire when operation completes</param>
+        /// <param name="aState">Userstate to pass when firing async callback</param>
+        /// <param name="timeoutMilliseconds">Milliseconds before HTTP timeout exception</param>
+        /// <returns>Returns the asynchronous result which is used to retrieve the result</returns>
+        public IAsyncResult BeginGetUsedBytes(AsyncCallback aCallback,
+            object aState,
+            int timeoutMilliseconds)
+        {
+            // create the asynchronous result to return
+            GenericAsyncResult<GetUsedBytesResult> toReturn = new GenericAsyncResult<GetUsedBytesResult>(
+                aCallback,
+                aState);
+
+            // create a parameters object to store all the input parameters to be used on another thread with the void (object) parameterized start
+            Tuple<GenericAsyncResult<GetUsedBytesResult>, AsyncCallback, int> asyncParams =
+                new Tuple<GenericAsyncResult<GetUsedBytesResult>, AsyncCallback, int>(
+                    toReturn,
+                    aCallback,
+                    timeoutMilliseconds);
+
+            // create the thread from a void (object) parameterized start which wraps the synchronous method call
+            (new Thread(new ParameterizedThreadStart(state =>
+            {
+                // try cast the state as the object with all the input parameters
+                Tuple<GenericAsyncResult<GetUsedBytesResult>, AsyncCallback, int> castState = state as Tuple<GenericAsyncResult<GetUsedBytesResult>, AsyncCallback, int>;
+                // if the try cast failed, then show a message box for this unrecoverable error
+                if (castState == null)
+                {
+                    MessageBox.Show("Cannot cast state as " + Helpers.GetTypeNameEvenForNulls(castState));
+                }
+                // else if the try cast did not fail, then start processing with the input parameters
+                else
+                {
+                    // try/catch to process with the input parameters, on catch set the exception in the asyncronous result
+                    try
+                    {
+                        // declare the output status for communication
+                        CLHttpRestStatus status;
+                        // declare the specific type of result for this operation
+                        JsonContracts.UsedBytes result;
+                        // run the download of the file with the passed parameters, storing any error that occurs
+                        CLError processError = GetUsedBytes(
+                            castState.Item3,
+                            out status,
+                            out result);
+
+                        // if there was an asynchronous result in the parameters, then complete it with a new result object
+                        if (castState.Item1 != null)
+                        {
+                            castState.Item1.Complete(
+                                new GetUsedBytesResult(
+                                    processError, // any error that may have occurred during processing
+                                    status, // the output status of communication
+                                    result), // the specific type of result for this operation
+                                    sCompleted: false); // processing did not complete synchronously
+                        }
+                    }
+                    catch (Exception ex)
+                    {
+                        // if there was an asynchronous result in the parameters, then pass through the exception to it
+                        if (castState.Item1 != null)
+                        {
+                            castState.Item1.HandleException(
+                                ex, // the exception which was not handled correctly by the CLError wrapping
+                                sCompleted: false); // processing did not complete synchronously
+                        }
+                    }
+                }
+            }))).Start(asyncParams); // start the asynchronous processing thread with the input parameters object
+
+            // return the asynchronous result
+            return toReturn;
+        }
+
+        /// <summary>
+        /// Finishes grabing the bytes used by the sync box and the bytes which are pending for upload if it has not already finished via its asynchronous result and outputs the result,
+        /// returning any error that occurs in the process (which is different than any error which may have occurred in communication; check the result's Error)
+        /// </summary>
+        /// <param name="aResult">The asynchronous result provided upon starting grabbing the used bytes</param>
+        /// <param name="result">(output) The result from grabbing the used bytes</param>
+        /// <returns>Returns the error that occurred while finishing and/or outputing the result, if any</returns>
+        public CLError EndGetUsedBytes(IAsyncResult aResult, out GetUsedBytesResult result)
+        {
+            // declare the specific type of asynchronous result for grabbing the used bytes
+            GenericAsyncResult<GetUsedBytesResult> castAResult;
+
+            // try/catch to try casting the asynchronous result as the type for grabbing the used bytes and pull the result (possibly incomplete), on catch default the output and return the error
+            try
+            {
+                // try cast the asynchronous result as the type for grabbing the used bytes
+                castAResult = aResult as GenericAsyncResult<GetUsedBytesResult>;
+
+                // if trying to cast the asynchronous result failed, then throw an error
+                if (castAResult == null)
+                {
+                    throw new NullReferenceException("aResult does not match expected internal type");
+                }
+
+                // pull the result for output (may not yet be complete)
+                result = castAResult.Result;
+            }
+            catch (Exception ex)
+            {
+                result = Helpers.DefaultForType<GetUsedBytesResult>();
+                return ex;
+            }
+
+            // try/catch to finish the asynchronous operation if necessary, re-pull the result for output, and rethrow any exception which may have occurred; on catch, return the error
+            try
+            {
+                // This method assumes that only 1 thread calls EndInvoke 
+                // for this object
+                if (!castAResult.IsCompleted)
+                {
+                    // If the operation isn't done, wait for it
+                    castAResult.AsyncWaitHandle.WaitOne();
+                    castAResult.AsyncWaitHandle.Close();
+                }
+
+                // re-pull the result for output in case it was not completed when it was pulled before
+                result = castAResult.Result;
+
+                // Operation is done: if an exception occurred, return it
+                if (castAResult.Exception != null)
+                {
+                    return castAResult.Exception;
+                }
+            }
+            catch (Exception ex)
+            {
+                return ex;
+            }
+            return null;
+        }
+
+        /// <summary>
+        /// Holds result properties
+        /// </summary>
+        public sealed class GetUsedBytesResult : BaseCLHttpRestResult<JsonContracts.UsedBytes>
+        {
+            // construct with all readonly properties
+            internal GetUsedBytesResult(CLError Error, CLHttpRestStatus Status, JsonContracts.UsedBytes Result)
+                : base(Error, Status, Result) { }
+        }
+
+        /// <summary>
+        /// Grabs the bytes used by the sync box and the bytes which are pending for upload
+        /// </summary>
+        /// <param name="timeoutMilliseconds">Milliseconds before HTTP timeout exception</param>
+        /// <param name="status">(output) success/failure status of communication</param>
+        /// <param name="response">(output) response object from communication</param>
+        /// <returns>Returns any error that occurred during communication, if any</returns>
+        public CLError GetUsedBytes(int timeoutMilliseconds, out CLHttpRestStatus status, out JsonContracts.UsedBytes response)
+        {
+            // start with bad request as default if an exception occurs but is not explicitly handled to change the status
+            status = CLHttpRestStatus.BadRequest;
+            // try/catch to process the undeletion, on catch return the error
+            try
+            {
+                // check input parameters
+
+                if (!(timeoutMilliseconds > 0))
+                {
+                    throw new ArgumentException("timeoutMilliseconds must be greater than zero");
+                }
+                if (string.IsNullOrEmpty(_copiedSettings.DeviceId))
+                {
+                    throw new NullReferenceException("settings DeviceId cannot be null");
+                }
+
+                // run the HTTP communication and store the response object to the output parameter
+                response = ProcessHttp<JsonContracts.UsedBytes>(null, // getting used bytes requires no request content
+                    CLDefinitions.CLMetaDataServerURL, // base domain is the MDS server
+                    CLDefinitions.MethodPathGetUsedBytes + // path to get used bytes
+                        Helpers.QueryStringBuilder(new[]
+                        {
+                            new KeyValuePair<string, string>(CLDefinitions.QueryStringDeviceId, Uri.EscapeDataString(_copiedSettings.DeviceId)), // device id, escaped since it's a user-input
+                            new KeyValuePair<string, string>(CLDefinitions.QueryStringSyncBoxId, _syncBoxId.ToString()) // sync box id, not escaped since it's from an integer
+                        }),
+                    requestMethod.get, // getting used bytes is a get
+                    timeoutMilliseconds, // time before communication timeout
+                    null, // not an upload or download
+                    okAccepted, // use the hashset for ok/accepted as successful HttpStatusCodes
+                    ref status); // reference to update the output success/failure status for the communication
+            }
+            catch (Exception ex)
+            {
+                response = Helpers.DefaultForType<JsonContracts.UsedBytes>();
+                return ex;
+            }
+            return null;
+        }
+        #endregion
+
+        #region CopyFile
+        /// <summary>
+        /// Asynchronously copies a file on the server to another location
+        /// </summary>
+        /// <param name="aCallback">Callback method to fire when operation completes</param>
+        /// <param name="aState">Userstate to pass when firing async callback</param>
+        /// <param name="fileServerId">Unique id to the file on the server</param>
+        /// <param name="timeoutMilliseconds">Milliseconds before HTTP timeout exception</param>
+        /// <param name="copyTargetPath">Location where file shoule be copied to</param>
+        /// <returns>Returns the asynchronous result which is used to retrieve the result</returns>
+        public IAsyncResult BeginCopyFile(AsyncCallback aCallback,
+            object aState,
+            string fileServerId,
+            int timeoutMilliseconds,
+            FilePath copyTargetPath)
+        {
+            return BeginCopyFile(aCallback,
+                aState,
+                fileServerId,
+                timeoutMilliseconds,
+                null,
+                copyTargetPath);
+        }
+
+        /// <summary>
+        /// Asynchronously copies a file on the server to another location
+        /// </summary>
+        /// <param name="aCallback">Callback method to fire when operation completes</param>
+        /// <param name="aState">Userstate to pass when firing async callback</param>
+        /// <param name="timeoutMilliseconds">Milliseconds before HTTP timeout exception</param>
+        /// <param name="pathToFile">Location of existing file to copy from</param>
+        /// <param name="copyTargetPath">Location where file shoule be copied to</param>
+        /// <returns>Returns the asynchronous result which is used to retrieve the result</returns>
+        public IAsyncResult BeginCopyFile(AsyncCallback aCallback,
+            object aState,
+            int timeoutMilliseconds,
+            FilePath pathToFile,
+            FilePath copyTargetPath)
+        {
+            return BeginCopyFile(aCallback,
+                aState,
+                null,
+                timeoutMilliseconds,
+                pathToFile,
+                copyTargetPath);
+        }
+
+        /// <summary>
+        /// Asynchronously copies a file on the server to another location
+        /// </summary>
+        /// <param name="aCallback">Callback method to fire when operation completes</param>
+        /// <param name="aState">Userstate to pass when firing async callback</param>
+        /// <param name="fileServerId">Unique id to the file on the server</param>
+        /// <param name="timeoutMilliseconds">Milliseconds before HTTP timeout exception</param>
+        /// <param name="pathToFile">Location of existing file to copy from</param>
+        /// <param name="copyTargetPath">Location where file shoule be copied to</param>
+        /// <returns>Returns the asynchronous result which is used to retrieve the result</returns>
+        public IAsyncResult BeginCopyFile(AsyncCallback aCallback,
+            object aState,
+            string fileServerId,
+            int timeoutMilliseconds,
+            FilePath pathToFile,
+            FilePath copyTargetPath)
+        {
+            // create the asynchronous result to return
+            GenericAsyncResult<CopyFileResult> toReturn = new GenericAsyncResult<CopyFileResult>(
+                aCallback,
+                aState);
+
+            // create a parameters object to store all the input parameters to be used on another thread with the void (object) parameterized start
+            Tuple<GenericAsyncResult<CopyFileResult>, AsyncCallback, string, int, FilePath, FilePath> asyncParams =
+                new Tuple<GenericAsyncResult<CopyFileResult>, AsyncCallback, string, int, FilePath, FilePath>(
+                    toReturn,
+                    aCallback,
+                    fileServerId,
+                    timeoutMilliseconds,
+                    pathToFile,
+                    copyTargetPath);
+
+            // create the thread from a void (object) parameterized start which wraps the synchronous method call
+            (new Thread(new ParameterizedThreadStart(state =>
+            {
+                // try cast the state as the object with all the input parameters
+                Tuple<GenericAsyncResult<CopyFileResult>, AsyncCallback, string, int, FilePath, FilePath> castState = state as Tuple<GenericAsyncResult<CopyFileResult>, AsyncCallback, string, int, FilePath, FilePath>;
+                // if the try cast failed, then show a message box for this unrecoverable error
+                if (castState == null)
+                {
+                    MessageBox.Show("Cannot cast state as " + Helpers.GetTypeNameEvenForNulls(castState));
+                }
+                // else if the try cast did not fail, then start processing with the input parameters
+                else
+                {
+                    // try/catch to process with the input parameters, on catch set the exception in the asyncronous result
+                    try
+                    {
+                        // declare the output status for communication
+                        CLHttpRestStatus status;
+                        // declare the specific type of result for this operation
+                        JsonContracts.Event result;
+                        // run the download of the file with the passed parameters, storing any error that occurs
+                        CLError processError = CopyFile(
+                            castState.Item3,
+                            castState.Item4,
+                            castState.Item5,
+                            out status,
+                            out result);
+
+                        // if there was an asynchronous result in the parameters, then complete it with a new result object
+                        if (castState.Item1 != null)
+                        {
+                            castState.Item1.Complete(
+                                new CopyFileResult(
+                                    processError, // any error that may have occurred during processing
+                                    status, // the output status of communication
+                                    result), // the specific type of result for this operation
+                                    sCompleted: false); // processing did not complete synchronously
+                        }
+                    }
+                    catch (Exception ex)
+                    {
+                        // if there was an asynchronous result in the parameters, then pass through the exception to it
+                        if (castState.Item1 != null)
+                        {
+                            castState.Item1.HandleException(
+                                ex, // the exception which was not handled correctly by the CLError wrapping
+                                sCompleted: false); // processing did not complete synchronously
+                        }
+                    }
+                }
+            }))).Start(asyncParams); // start the asynchronous processing thread with the input parameters object
+
+            // return the asynchronous result
+            return toReturn;
+        }
+
+        /// <summary>
+        /// Finishes copying a file on the server to another location if it has not already finished via its asynchronous result and outputs the result,
+        /// returning any error that occurs in the process (which is different than any error which may have occurred in communication; check the result's Error)
+        /// </summary>
+        /// <param name="aResult">The asynchronous result provided upon starting copying the file</param>
+        /// <param name="result">(output) The result from copying the file</param>
+        /// <returns>Returns the error that occurred while finishing and/or outputing the result, if any</returns>
+        public CLError EndCopyFile(IAsyncResult aResult, out CopyFileResult result)
+        {
+            // declare the specific type of asynchronous result for copying the file
+            GenericAsyncResult<CopyFileResult> castAResult;
+
+            // try/catch to try casting the asynchronous result as the type for copying the file and pull the result (possibly incomplete), on catch default the output and return the error
+            try
+            {
+                // try cast the asynchronous result as the type for copying the file
+                castAResult = aResult as GenericAsyncResult<CopyFileResult>;
+
+                // if trying to cast the asynchronous result failed, then throw an error
+                if (castAResult == null)
+                {
+                    throw new NullReferenceException("aResult does not match expected internal type");
+                }
+
+                // pull the result for output (may not yet be complete)
+                result = castAResult.Result;
+            }
+            catch (Exception ex)
+            {
+                result = Helpers.DefaultForType<CopyFileResult>();
+                return ex;
+            }
+
+            // try/catch to finish the asynchronous operation if necessary, re-pull the result for output, and rethrow any exception which may have occurred; on catch, return the error
+            try
+            {
+                // This method assumes that only 1 thread calls EndInvoke 
+                // for this object
+                if (!castAResult.IsCompleted)
+                {
+                    // If the operation isn't done, wait for it
+                    castAResult.AsyncWaitHandle.WaitOne();
+                    castAResult.AsyncWaitHandle.Close();
+                }
+
+                // re-pull the result for output in case it was not completed when it was pulled before
+                result = castAResult.Result;
+
+                // Operation is done: if an exception occurred, return it
+                if (castAResult.Exception != null)
+                {
+                    return castAResult.Exception;
+                }
+            }
+            catch (Exception ex)
+            {
+                return ex;
+            }
+            return null;
+        }
+
+        /// <summary>
+        /// Holds result properties
+        /// </summary>
+        public sealed class CopyFileResult : BaseCLHttpRestResult<JsonContracts.Event>
+        {
+            // construct with all readonly properties
+            internal CopyFileResult(CLError Error, CLHttpRestStatus Status, JsonContracts.Event Result)
+                : base(Error, Status, Result) { }
+        }
+
+        /// <summary>
+        /// Copies a file on the server to another location
+        /// </summary>
+        /// <param name="fileServerId">Unique id to the file on the server</param>
+        /// <param name="timeoutMilliseconds">Milliseconds before HTTP timeout exception</param>
+        /// <param name="copyTargetPath">Location where file shoule be copied to</param>
+        /// <param name="status">(output) success/failure status of communication</param>
+        /// <param name="response">(output) response object from communication</param>
+        /// <returns>Returns any error that occurred during communication, if any</returns>
+        public CLError CopyFile(string fileServerId, int timeoutMilliseconds, FilePath copyTargetPath, out CLHttpRestStatus status, out JsonContracts.Event response)
+        {
+            return CopyFile(fileServerId, timeoutMilliseconds, null, copyTargetPath, out status, out response);
+        }
+
+        /// <summary>
+        /// Copies a file on the server to another location
+        /// </summary>
+        /// <param name="timeoutMilliseconds">Milliseconds before HTTP timeout exception</param>
+        /// <param name="pathToFile">Location of existing file to copy from</param>
+        /// <param name="copyTargetPath">Location where file shoule be copied to</param>
+        /// <param name="status">(output) success/failure status of communication</param>
+        /// <param name="response">(output) response object from communication</param>
+        /// <returns>Returns any error that occurred during communication, if any</returns>
+        public CLError CopyFile(int timeoutMilliseconds, FilePath pathToFile, FilePath copyTargetPath, out CLHttpRestStatus status, out JsonContracts.Event response)
+        {
+            return CopyFile(null, timeoutMilliseconds, pathToFile, copyTargetPath, out status, out response);
+        }
+
+        /// <summary>
+        /// Copies a file on the server to another location
+        /// </summary>
+        /// <param name="fileServerId">Unique id to the file on the server</param>
+        /// <param name="timeoutMilliseconds">Milliseconds before HTTP timeout exception</param>
+        /// <param name="pathToFile">Location of existing file to copy from</param>
+        /// <param name="copyTargetPath">Location where file shoule be copied to</param>
+        /// <param name="status">(output) success/failure status of communication</param>
+        /// <param name="response">(output) response object from communication</param>
+        /// <returns>Returns any error that occurred during communication, if any</returns>
+        public CLError CopyFile(string fileServerId, int timeoutMilliseconds, FilePath pathToFile, FilePath copyTargetPath, out CLHttpRestStatus status, out JsonContracts.Event response)
+        {
+            // start with bad request as default if an exception occurs but is not explicitly handled to change the status
+            status = CLHttpRestStatus.BadRequest;
+            // try/catch to process the undeletion, on catch return the error
+            try
+            {
+                // check input parameters
+
+                if (!(timeoutMilliseconds > 0))
+                {
+                    throw new ArgumentException("timeoutMilliseconds must be greater than zero");
+                }
+                if (_copiedSettings.SyncRoot == null)
+                {
+                    throw new NullReferenceException("settings SyncRoot cannot be null");
+                }
+                if (copyTargetPath == null)
+                {
+                    throw new NullReferenceException("copyTargetPath cannot be null");
+                }
+                if (pathToFile == null
+                    && string.IsNullOrEmpty(fileServerId))
+                {
+                    throw new NullReferenceException("Either pathToFile must not be null or fileServerId must not be null or both must not be null");
+                }
+                if (string.IsNullOrEmpty(_copiedSettings.DeviceId))
+                {
+                    throw new NullReferenceException("settings DeviceId cannot be null");
+                }
+
+                // run the HTTP communication and store the response object to the output parameter
+                response = ProcessHttp<JsonContracts.Event>(new JsonContracts.FileCopy() // object for file copy
+                    {
+                        DeviceId = _copiedSettings.DeviceId, // device id
+                        ServerId = fileServerId, // unique id on server
+                        RelativePath = (pathToFile == null
+                            ? null
+                            : pathToFile.GetRelativePath(_copiedSettings.SyncRoot, true)), // path of existing file to copy
+                        RelativeToPath = copyTargetPath.GetRelativePath(_copiedSettings.SyncRoot, true), // location to copy file to
+                        SyncBoxId = _syncBoxId // id of sync box
+                    },
+                    CLDefinitions.CLMetaDataServerURL, // base domain is the MDS server
+                    CLDefinitions.MethodPathFileCopy, // path for file copy
+                    requestMethod.post, // file copy is a post
+                    timeoutMilliseconds, // time before communication timeout
+                    null, // not an upload or download
+                    okAccepted, // use the hashset for ok/accepted as successful HttpStatusCodes
+                    ref status); // reference to update the output success/failure status for the communication
+            }
+            catch (Exception ex)
+            {
+                response = Helpers.DefaultForType<JsonContracts.Event>();
+                return ex;
+            }
+            return null;
+        }
+        #endregion
+
+        #region GetPictures
+        /// <summary>
+        /// Asynchronously starts querying the server for pictures
+        /// </summary>
+        /// <param name="aCallback">Callback method to fire when operation completes</param>
+        /// <param name="aState">Userstate to pass when firing async callback</param>
+        /// <param name="timeoutMilliseconds">Milliseconds before HTTP timeout exception</param>
+        /// <returns>Returns the asynchronous result which is used to retrieve the result</returns>
+        public IAsyncResult BeginGetPictures(AsyncCallback aCallback,
+            object aState,
+            int timeoutMilliseconds)
+        {
+            // create the asynchronous result to return
+            GenericAsyncResult<GetPicturesResult> toReturn = new GenericAsyncResult<GetPicturesResult>(
+                aCallback,
+                aState);
+
+            // create a parameters object to store all the input parameters to be used on another thread with the void (object) parameterized start
+            Tuple<GenericAsyncResult<GetPicturesResult>, AsyncCallback, int> asyncParams =
+                new Tuple<GenericAsyncResult<GetPicturesResult>, AsyncCallback, int>(
+                    toReturn,
+                    aCallback,
+                    timeoutMilliseconds);
+
+            // create the thread from a void (object) parameterized start which wraps the synchronous method call
+            (new Thread(new ParameterizedThreadStart(state =>
+            {
+                // try cast the state as the object with all the input parameters
+                Tuple<GenericAsyncResult<GetPicturesResult>, AsyncCallback, int> castState = state as Tuple<GenericAsyncResult<GetPicturesResult>, AsyncCallback, int>;
+                // if the try cast failed, then show a message box for this unrecoverable error
+                if (castState == null)
+                {
+                    MessageBox.Show("Cannot cast state as " + Helpers.GetTypeNameEvenForNulls(castState));
+                }
+                // else if the try cast did not fail, then start processing with the input parameters
+                else
+                {
+                    // try/catch to process with the input parameters, on catch set the exception in the asyncronous result
+                    try
+                    {
+                        // declare the output status for communication
+                        CLHttpRestStatus status;
+                        // declare the specific type of result for this operation
+                        JsonContracts.Pictures result;
+                        // run the download of the file with the passed parameters, storing any error that occurs
+                        CLError processError = GetPictures(
+                            castState.Item3,
+                            out status,
+                            out result);
+
+                        // if there was an asynchronous result in the parameters, then complete it with a new result object
+                        if (castState.Item1 != null)
+                        {
+                            castState.Item1.Complete(
+                                new GetPicturesResult(
+                                    processError, // any error that may have occurred during processing
+                                    status, // the output status of communication
+                                    result), // the specific type of result for this operation
+                                    sCompleted: false); // processing did not complete synchronously
+                        }
+                    }
+                    catch (Exception ex)
+                    {
+                        // if there was an asynchronous result in the parameters, then pass through the exception to it
+                        if (castState.Item1 != null)
+                        {
+                            castState.Item1.HandleException(
+                                ex, // the exception which was not handled correctly by the CLError wrapping
+                                sCompleted: false); // processing did not complete synchronously
+                        }
+                    }
+                }
+            }))).Start(asyncParams); // start the asynchronous processing thread with the input parameters object
+
+            // return the asynchronous result
+            return toReturn;
+        }
+
+        /// <summary>
+        /// Finishes querying for pictures if it has not already finished via its asynchronous result and outputs the result,
+        /// returning any error that occurs in the process (which is different than any error which may have occurred in communication; check the result's Error)
+        /// </summary>
+        /// <param name="aResult">The asynchronous result provided upon starting the pictures query</param>
+        /// <param name="result">(output) The result from the pictures query</param>
+        /// <returns>Returns the error that occurred while finishing and/or outputing the result, if any</returns>
+        public CLError EndGetPictures(IAsyncResult aResult, out GetPicturesResult result)
+        {
+            // declare the specific type of asynchronous result for pictures query
+            GenericAsyncResult<GetPicturesResult> castAResult;
+
+            // try/catch to try casting the asynchronous result as the type for pictures query and pull the result (possibly incomplete), on catch default the output and return the error
+            try
+            {
+                // try cast the asynchronous result as the type for pictures query
+                castAResult = aResult as GenericAsyncResult<GetPicturesResult>;
+
+                // if trying to cast the asynchronous result failed, then throw an error
+                if (castAResult == null)
+                {
+                    throw new NullReferenceException("aResult does not match expected internal type");
+                }
+
+                // pull the result for output (may not yet be complete)
+                result = castAResult.Result;
+            }
+            catch (Exception ex)
+            {
+                result = Helpers.DefaultForType<GetPicturesResult>();
+                return ex;
+            }
+
+            // try/catch to finish the asynchronous operation if necessary, re-pull the result for output, and rethrow any exception which may have occurred; on catch, return the error
+            try
+            {
+                // This method assumes that only 1 thread calls EndInvoke 
+                // for this object
+                if (!castAResult.IsCompleted)
+                {
+                    // If the operation isn't done, wait for it
+                    castAResult.AsyncWaitHandle.WaitOne();
+                    castAResult.AsyncWaitHandle.Close();
+                }
+
+                // re-pull the result for output in case it was not completed when it was pulled before
+                result = castAResult.Result;
+
+                // Operation is done: if an exception occurred, return it
+                if (castAResult.Exception != null)
+                {
+                    return castAResult.Exception;
+                }
+            }
+            catch (Exception ex)
+            {
+                return ex;
+            }
+            return null;
+        }
+
+        /// <summary>
+        /// Holds result properties
+        /// </summary>
+        public sealed class GetPicturesResult : BaseCLHttpRestResult<JsonContracts.Pictures>
+        {
+            // construct with all readonly properties
+            internal GetPicturesResult(CLError Error, CLHttpRestStatus Status, JsonContracts.Pictures Result)
+                : base(Error, Status, Result) { }
+        }
+
+        /// <summary>
+        /// Queries the server for pictures
+        /// </summary>
+        /// <param name="timeoutMilliseconds">Milliseconds before HTTP timeout exception</param>
+        /// <param name="status">(output) success/failure status of communication</param>
+        /// <param name="response">(output) response object from communication</param>
+        /// <returns>Returns any error that occurred during communication, if any</returns>
+        public CLError GetPictures(int timeoutMilliseconds, out CLHttpRestStatus status, out JsonContracts.Pictures response)
+        {
+            // start with bad request as default if an exception occurs but is not explicitly handled to change the status
+            status = CLHttpRestStatus.BadRequest;
+            // try/catch to process the metadata query, on catch return the error
+            try
+            {
+                // check input parameters
+
+                if (!(timeoutMilliseconds > 0))
+                {
+                    throw new ArgumentException("timeoutMilliseconds must be greater than zero");
+                }
+
+                // build the location of the pictures retrieval method on the server dynamically
+                string serverMethodPath =
+                    CLDefinitions.MethodPathGetPictures + // path for getting pictures
+                    Helpers.QueryStringBuilder(new[]
+                    {
+                        // query string parameter for the current sync box id, should not need escaping since it should be an integer in string format
+                        new KeyValuePair<string, string>(CLDefinitions.QueryStringSyncBoxId, _syncBoxId.ToString())
+                    });
+
+                // run the HTTP communication and store the response object to the output parameter
+                response = ProcessHttp<JsonContracts.Pictures>(
+                    null, // HTTP Get method does not have content
+                    CLDefinitions.CLMetaDataServerURL, // base domain is the MDS server
+                    serverMethodPath, // path to query pictures (dynamic adding query string)
+                    requestMethod.get, // query pictures is a get
+                    timeoutMilliseconds, // time before communication timeout
+                    null, // not an upload or download
+                    okAccepted, // use the hashset for ok/accepted as successful HttpStatusCodes
+                    ref status); // reference to update the output success/failure status for the communication
+            }
+            catch (Exception ex)
+            {
+                response = Helpers.DefaultForType<JsonContracts.Pictures>();
+                return ex;
+            }
+            return null;
+        }
+        #endregion
+
+        #region GetSyncBoxUsage
+        /// <summary>
+        /// Asynchronously starts getting sync box usage
+        /// </summary>
+        /// <param name="aCallback">Callback method to fire when operation completes</param>
+        /// <param name="aState">Userstate to pass when firing async callback</param>
+        /// <param name="timeoutMilliseconds">Milliseconds before HTTP timeout exception</param>
+        /// <returns>Returns the asynchronous result which is used to retrieve the result</returns>
+        public IAsyncResult BeginGetSyncBoxUsage(AsyncCallback aCallback,
+            object aState,
+            int timeoutMilliseconds)
+        {
+            // create the asynchronous result to return
+            GenericAsyncResult<GetSyncBoxUsageResult> toReturn = new GenericAsyncResult<GetSyncBoxUsageResult>(
+                aCallback,
+                aState);
+
+            // create a parameters object to store all the input parameters to be used on another thread with the void (object) parameterized start
+            Tuple<GenericAsyncResult<GetSyncBoxUsageResult>, AsyncCallback, int> asyncParams =
+                new Tuple<GenericAsyncResult<GetSyncBoxUsageResult>, AsyncCallback, int>(
+                    toReturn,
+                    aCallback,
+                    timeoutMilliseconds);
+
+            // create the thread from a void (object) parameterized start which wraps the synchronous method call
+            (new Thread(new ParameterizedThreadStart(state =>
+            {
+                // try cast the state as the object with all the input parameters
+                Tuple<GenericAsyncResult<GetSyncBoxUsageResult>, AsyncCallback, int> castState = state as Tuple<GenericAsyncResult<GetSyncBoxUsageResult>, AsyncCallback, int>;
+                // if the try cast failed, then show a message box for this unrecoverable error
+                if (castState == null)
+                {
+                    MessageBox.Show("Cannot cast state as " + Helpers.GetTypeNameEvenForNulls(castState));
+                }
+                // else if the try cast did not fail, then start processing with the input parameters
+                else
+                {
+                    // try/catch to process with the input parameters, on catch set the exception in the asyncronous result
+                    try
+                    {
+                        // declare the output status for communication
+                        CLHttpRestStatus status;
+                        // declare the specific type of result for this operation
+                        JsonContracts.SyncBoxUsage result;
+                        // run the download of the file with the passed parameters, storing any error that occurs
+                        CLError processError = GetSyncBoxUsage(
+                            castState.Item3,
+                            out status,
+                            out result);
+
+                        // if there was an asynchronous result in the parameters, then complete it with a new result object
+                        if (castState.Item1 != null)
+                        {
+                            castState.Item1.Complete(
+                                new GetSyncBoxUsageResult(
+                                    processError, // any error that may have occurred during processing
+                                    status, // the output status of communication
+                                    result), // the specific type of result for this operation
+                                    sCompleted: false); // processing did not complete synchronously
+                        }
+                    }
+                    catch (Exception ex)
+                    {
+                        // if there was an asynchronous result in the parameters, then pass through the exception to it
+                        if (castState.Item1 != null)
+                        {
+                            castState.Item1.HandleException(
+                                ex, // the exception which was not handled correctly by the CLError wrapping
+                                sCompleted: false); // processing did not complete synchronously
+                        }
+                    }
+                }
+            }))).Start(asyncParams); // start the asynchronous processing thread with the input parameters object
+
+            // return the asynchronous result
+            return toReturn;
+        }
+
+        /// <summary>
+        /// Finishes getting sync box usage if it has not already finished via its asynchronous result and outputs the result,
+        /// returning any error that occurs in the process (which is different than any error which may have occurred in communication; check the result's Error)
+        /// </summary>
+        /// <param name="aResult">The asynchronous result provided upon starting getting sync box usage</param>
+        /// <param name="result">(output) The result from getting sync box usage</param>
+        /// <returns>Returns the error that occurred while finishing and/or outputing the result, if any</returns>
+        public CLError EndGetSyncBoxUsage(IAsyncResult aResult, out GetSyncBoxUsageResult result)
+        {
+            // declare the specific type of asynchronous result for getting sync box usage
+            GenericAsyncResult<GetSyncBoxUsageResult> castAResult;
+
+            // try/catch to try casting the asynchronous result as the type for getting sync box usage and pull the result (possibly incomplete), on catch default the output and return the error
+            try
+            {
+                // try cast the asynchronous result as the type for getting sync box usage
+                castAResult = aResult as GenericAsyncResult<GetSyncBoxUsageResult>;
+
+                // if trying to cast the asynchronous result failed, then throw an error
+                if (castAResult == null)
+                {
+                    throw new NullReferenceException("aResult does not match expected internal type");
+                }
+
+                // pull the result for output (may not yet be complete)
+                result = castAResult.Result;
+            }
+            catch (Exception ex)
+            {
+                result = Helpers.DefaultForType<GetSyncBoxUsageResult>();
+                return ex;
+            }
+
+            // try/catch to finish the asynchronous operation if necessary, re-pull the result for output, and rethrow any exception which may have occurred; on catch, return the error
+            try
+            {
+                // This method assumes that only 1 thread calls EndInvoke 
+                // for this object
+                if (!castAResult.IsCompleted)
+                {
+                    // If the operation isn't done, wait for it
+                    castAResult.AsyncWaitHandle.WaitOne();
+                    castAResult.AsyncWaitHandle.Close();
+                }
+
+                // re-pull the result for output in case it was not completed when it was pulled before
+                result = castAResult.Result;
+
+                // Operation is done: if an exception occurred, return it
+                if (castAResult.Exception != null)
+                {
+                    return castAResult.Exception;
+                }
+            }
+            catch (Exception ex)
+            {
+                return ex;
+            }
+            return null;
+        }
+
+        /// <summary>
+        /// Holds result properties
+        /// </summary>
+        public sealed class GetSyncBoxUsageResult : BaseCLHttpRestResult<JsonContracts.SyncBoxUsage>
+        {
+            // construct with all readonly properties
+            internal GetSyncBoxUsageResult(CLError Error, CLHttpRestStatus Status, JsonContracts.SyncBoxUsage Result)
+                : base(Error, Status, Result) { }
+        }
+
+        /// <summary>
+        /// Queries the server for sync box usage
+        /// </summary>
+        /// <param name="timeoutMilliseconds">Milliseconds before HTTP timeout exception</param>
+        /// <param name="status">(output) success/failure status of communication</param>
+        /// <param name="response">(output) response object from communication</param>
+        /// <returns>Returns any error that occurred during communication, if any</returns>
+        public CLError GetSyncBoxUsage(int timeoutMilliseconds, out CLHttpRestStatus status, out JsonContracts.SyncBoxUsage response)
+        {
+            // start with bad request as default if an exception occurs but is not explicitly handled to change the status
+            status = CLHttpRestStatus.BadRequest;
+            // try/catch to process the metadata query, on catch return the error
+            try
+            {
+                // check input parameters
+
+                if (!(timeoutMilliseconds > 0))
+                {
+                    throw new ArgumentException("timeoutMilliseconds must be greater than zero");
+                }
+
+                // build the location of the sync box usage retrieval method on the server dynamically
+                string serverMethodPath =
+                    CLDefinitions.MethodPathSyncBoxUsage + // path for getting sync box usage
+                    Helpers.QueryStringBuilder(new[]
+                    {
+                        // query string parameter for the current sync box id, should not need escaping since it should be an integer in string format
+                        new KeyValuePair<string, string>(CLDefinitions.QueryStringSyncBoxId, _syncBoxId.ToString())
+                    });
+
+                // run the HTTP communication and store the response object to the output parameter
+                response = ProcessHttp<JsonContracts.SyncBoxUsage>(
+                    null, // HTTP Get method does not have content
+                    CLDefinitions.CLMetaDataServerURL, // base domain is the MDS server
+                    serverMethodPath, // path to query synx box usage (dynamic adding query string)
+                    requestMethod.get, // query sync box usage is a get
+                    timeoutMilliseconds, // time before communication timeout
+                    null, // not an upload or download
+                    okAccepted, // use the hashset for ok/accepted as successful HttpStatusCodes
+                    ref status); // reference to update the output success/failure status for the communication
+            }
+            catch (Exception ex)
+            {
+                response = Helpers.DefaultForType<JsonContracts.SyncBoxUsage>();
+                return ex;
+            }
+            return null;
+        }
+        #endregion
+
+        #region GetFolderHierarchy
+        /// <summary>
+        /// Asynchronously starts querying folder hierarchy with optional path
+        /// </summary>
+        /// <param name="aCallback">Callback method to fire when operation completes</param>
+        /// <param name="aState">Userstate to pass when firing async callback</param>
+        /// <param name="timeoutMilliseconds">Milliseconds before HTTP timeout exception</param>
+        /// <param name="hierarchyRoot">(optional) root path of hierarchy query</param>
+        /// <returns>Returns the asynchronous result which is used to retrieve the result</returns>
+        public IAsyncResult BeginGetFolderHierarchy(AsyncCallback aCallback,
+            object aState,
+            int timeoutMilliseconds,
+            FilePath hierarchyRoot = null)
+        {
+            // create the asynchronous result to return
+            GenericAsyncResult<GetFolderHierarchyResult> toReturn = new GenericAsyncResult<GetFolderHierarchyResult>(
+                aCallback,
+                aState);
+
+            // create a parameters object to store all the input parameters to be used on another thread with the void (object) parameterized start
+            Tuple<GenericAsyncResult<GetFolderHierarchyResult>, AsyncCallback, int, FilePath> asyncParams =
+                new Tuple<GenericAsyncResult<GetFolderHierarchyResult>, AsyncCallback, int, FilePath>(
+                    toReturn,
+                    aCallback,
+                    timeoutMilliseconds,
+                    hierarchyRoot);
+
+            // create the thread from a void (object) parameterized start which wraps the synchronous method call
+            (new Thread(new ParameterizedThreadStart(state =>
+            {
+                // try cast the state as the object with all the input parameters
+                Tuple<GenericAsyncResult<GetFolderHierarchyResult>, AsyncCallback, int, FilePath> castState = state as Tuple<GenericAsyncResult<GetFolderHierarchyResult>, AsyncCallback, int, FilePath>;
+                // if the try cast failed, then show a message box for this unrecoverable error
+                if (castState == null)
+                {
+                    MessageBox.Show("Cannot cast state as " + Helpers.GetTypeNameEvenForNulls(castState));
+                }
+                // else if the try cast did not fail, then start processing with the input parameters
+                else
+                {
+                    // try/catch to process with the input parameters, on catch set the exception in the asyncronous result
+                    try
+                    {
+                        // declare the output status for communication
+                        CLHttpRestStatus status;
+                        // declare the specific type of result for this operation
+                        JsonContracts.Folders result;
+                        // run the download of the file with the passed parameters, storing any error that occurs
+                        CLError processError = GetFolderHierarchy(
+                            castState.Item3,
+                            out status,
+                            out result,
+                            castState.Item4);
+
+                        // if there was an asynchronous result in the parameters, then complete it with a new result object
+                        if (castState.Item1 != null)
+                        {
+                            castState.Item1.Complete(
+                                new GetFolderHierarchyResult(
+                                    processError, // any error that may have occurred during processing
+                                    status, // the output status of communication
+                                    result), // the specific type of result for this operation
+                                    sCompleted: false); // processing did not complete synchronously
+                        }
+                    }
+                    catch (Exception ex)
+                    {
+                        // if there was an asynchronous result in the parameters, then pass through the exception to it
+                        if (castState.Item1 != null)
+                        {
+                            castState.Item1.HandleException(
+                                ex, // the exception which was not handled correctly by the CLError wrapping
+                                sCompleted: false); // processing did not complete synchronously
+                        }
+                    }
+                }
+            }))).Start(asyncParams); // start the asynchronous processing thread with the input parameters object
+
+            // return the asynchronous result
+            return toReturn;
+        }
+
+        /// <summary>
+        /// Finishes getting folder hierarchy if it has not already finished via its asynchronous result and outputs the result,
+        /// returning any error that occurs in the process (which is different than any error which may have occurred in communication; check the result's Error)
+        /// </summary>
+        /// <param name="aResult">The asynchronous result provided upon starting getting folder hierarchy</param>
+        /// <param name="result">(output) The result from folder hierarchy</param>
+        /// <returns>Returns the error that occurred while finishing and/or outputing the result, if any</returns>
+        public CLError EndGetFolderHierarchy(IAsyncResult aResult, out GetFolderHierarchyResult result)
+        {
+            // declare the specific type of asynchronous result for getting folder hierarchy
+            GenericAsyncResult<GetFolderHierarchyResult> castAResult;
+
+            // try/catch to try casting the asynchronous result as the type for getting folder hierarchy and pull the result (possibly incomplete), on catch default the output and return the error
+            try
+            {
+                // try cast the asynchronous result as the type for getting folder hierarchy
+                castAResult = aResult as GenericAsyncResult<GetFolderHierarchyResult>;
+
+                // if trying to cast the asynchronous result failed, then throw an error
+                if (castAResult == null)
+                {
+                    throw new NullReferenceException("aResult does not match expected internal type");
+                }
+
+                // pull the result for output (may not yet be complete)
+                result = castAResult.Result;
+            }
+            catch (Exception ex)
+            {
+                result = Helpers.DefaultForType<GetFolderHierarchyResult>();
+                return ex;
+            }
+
+            // try/catch to finish the asynchronous operation if necessary, re-pull the result for output, and rethrow any exception which may have occurred; on catch, return the error
+            try
+            {
+                // This method assumes that only 1 thread calls EndInvoke 
+                // for this object
+                if (!castAResult.IsCompleted)
+                {
+                    // If the operation isn't done, wait for it
+                    castAResult.AsyncWaitHandle.WaitOne();
+                    castAResult.AsyncWaitHandle.Close();
+                }
+
+                // re-pull the result for output in case it was not completed when it was pulled before
+                result = castAResult.Result;
+
+                // Operation is done: if an exception occurred, return it
+                if (castAResult.Exception != null)
+                {
+                    return castAResult.Exception;
+                }
+            }
+            catch (Exception ex)
+            {
+                return ex;
+            }
+            return null;
+        }
+
+        /// <summary>
+        /// Holds result properties
+        /// </summary>
+        public sealed class GetFolderHierarchyResult : BaseCLHttpRestResult<JsonContracts.Folders>
+        {
+            // construct with all readonly properties
+            internal GetFolderHierarchyResult(CLError Error, CLHttpRestStatus Status, JsonContracts.Folders Result)
+                : base(Error, Status, Result) { }
+        }
+
+        /// <summary>
+        /// Queries server for folder hierarchy with an optional path
+        /// </summary>
+        /// <param name="timeoutMilliseconds">Milliseconds before HTTP timeout exception</param>
+        /// <param name="status">(output) success/failure status of communication</param>
+        /// <param name="response">(output) response object from communication</param>
+        /// <param name="hierarchyRoot">(optional) root path of hierarchy query</param>
+        /// <returns>Returns any error that occurred during communication, if any</returns>
+        public CLError GetFolderHierarchy(int timeoutMilliseconds, out CLHttpRestStatus status, out JsonContracts.Folders response, FilePath hierarchyRoot = null)
+        {
+            // start with bad request as default if an exception occurs but is not explicitly handled to change the status
+            status = CLHttpRestStatus.BadRequest;
+            // try/catch to process the metadata query, on catch return the error
+            try
+            {
+                // check input parameters
+
+                if (!(timeoutMilliseconds > 0))
+                {
+                    throw new ArgumentException("timeoutMilliseconds must be greater than zero");
+                }
+                if (string.IsNullOrEmpty(_copiedSettings.SyncRoot))
+                {
+                    throw new NullReferenceException("settings SyncRoot cannot be null");
+                }
+
+                // build the location of the folder hierarchy retrieval method on the server dynamically
+                string serverMethodPath =
+                    CLDefinitions.MethodPathGetFolderHierarchy + // path for getting folder hierarchy
+                    Helpers.QueryStringBuilder(new[]
+                    {
+                        // query string parameter for the current sync box id, should not need escaping since it should be an integer in string format
+                        new KeyValuePair<string, string>(CLDefinitions.QueryStringSyncBoxId, _syncBoxId.ToString()),
+
+                        (hierarchyRoot == null
+                            ? new KeyValuePair<string, string>() // do not add extra query string parameter if path is not set
+                            : new KeyValuePair<string, string>(CLDefinitions.CLMetadataCloudPath, Uri.EscapeDataString(hierarchyRoot.GetRelativePath(_copiedSettings.SyncRoot, true) + "/"))) // query string parameter for optional path with escaped value
+                    });
+
+                // run the HTTP communication and store the response object to the output parameter
+                response = ProcessHttp<JsonContracts.Folders>(
+                    null, // HTTP Get method does not have content
+                    CLDefinitions.CLMetaDataServerURL, // base domain is the MDS server
+                    serverMethodPath, // path to query folder hierarchy (dynamic adding query string)
+                    requestMethod.get, // query folder hierarchy is a get
+                    timeoutMilliseconds, // time before communication timeout
+                    null, // not an upload or download
+                    okAccepted, // use the hashset for ok/accepted as successful HttpStatusCodes
+                    ref status); // reference to update the output success/failure status for the communication
+            }
+            catch (Exception ex)
+            {
+                response = Helpers.DefaultForType<JsonContracts.Folders>();
+                return ex;
+            }
+            return null;
+        }
+        #endregion
+
+        #region GetFolderContents
+        /// <summary>
+        /// Asynchronously starts querying folder contents with optional path and optional depth limit
+        /// </summary>
+        /// <param name="aCallback">Callback method to fire when operation completes</param>
+        /// <param name="aState">Userstate to pass when firing async callback</param>
+        /// <param name="timeoutMilliseconds">Milliseconds before HTTP timeout exception</param>
+        /// <param name="contentsRoot">(optional) root path of contents query</param>
+        /// <returns>Returns the asynchronous result which is used to retrieve the result</returns>
+        public IAsyncResult BeginGetFolderContents(AsyncCallback aCallback,
+            object aState,
+            int timeoutMilliseconds,
+            FilePath contentsRoot = null,
+            Nullable<byte> depthLimit = null,
+            bool includeDeleted = false,
+            bool includeCount = false)
+        {
+            // create the asynchronous result to return
+            GenericAsyncResult<GetFolderContentsResult> toReturn = new GenericAsyncResult<GetFolderContentsResult>(
+                aCallback,
+                aState);
+
+            // create a parameters object to store all the input parameters to be used on another thread with the void (object) parameterized start
+            Tuple<GenericAsyncResult<GetFolderContentsResult>, AsyncCallback, int, FilePath, Nullable<byte>, bool, bool> asyncParams =
+                new Tuple<GenericAsyncResult<GetFolderContentsResult>, AsyncCallback, int, FilePath, Nullable<byte>, bool, bool>(
+                    toReturn,
+                    aCallback,
+                    timeoutMilliseconds,
+                    contentsRoot,
+                    depthLimit,
+                    includeDeleted,
+                    includeCount);
+
+            // create the thread from a void (object) parameterized start which wraps the synchronous method call
+            (new Thread(new ParameterizedThreadStart(state =>
+            {
+                // try cast the state as the object with all the input parameters
+                Tuple<GenericAsyncResult<GetFolderContentsResult>, AsyncCallback, int, FilePath, Nullable<byte>, bool, bool> castState = state as Tuple<GenericAsyncResult<GetFolderContentsResult>, AsyncCallback, int, FilePath, Nullable<byte>, bool, bool>;
+                // if the try cast failed, then show a message box for this unrecoverable error
+                if (castState == null)
+                {
+                    MessageBox.Show("Cannot cast state as " + Helpers.GetTypeNameEvenForNulls(castState));
+                }
+                // else if the try cast did not fail, then start processing with the input parameters
+                else
+                {
+                    // try/catch to process with the input parameters, on catch set the exception in the asyncronous result
+                    try
+                    {
+                        // declare the output status for communication
+                        CLHttpRestStatus status;
+                        // declare the specific type of result for this operation
+                        JsonContracts.FolderContents result;
+                        // run the download of the file with the passed parameters, storing any error that occurs
+                        CLError processError = GetFolderContents(
+                            castState.Item3,
+                            out status,
+                            out result,
+                            castState.Item4,
+                            castState.Item5,
+                            castState.Item6,
+                            castState.Item7);
+
+                        // if there was an asynchronous result in the parameters, then complete it with a new result object
+                        if (castState.Item1 != null)
+                        {
+                            castState.Item1.Complete(
+                                new GetFolderContentsResult(
+                                    processError, // any error that may have occurred during processing
+                                    status, // the output status of communication
+                                    result), // the specific type of result for this operation
+                                    sCompleted: false); // processing did not complete synchronously
+                        }
+                    }
+                    catch (Exception ex)
+                    {
+                        // if there was an asynchronous result in the parameters, then pass through the exception to it
+                        if (castState.Item1 != null)
+                        {
+                            castState.Item1.HandleException(
+                                ex, // the exception which was not handled correctly by the CLError wrapping
+                                sCompleted: false); // processing did not complete synchronously
+                        }
+                    }
+                }
+            }))).Start(asyncParams); // start the asynchronous processing thread with the input parameters object
+
+            // return the asynchronous result
+            return toReturn;
+        }
+
+        /// <summary>
+        /// Finishes getting folder contents if it has not already finished via its asynchronous result and outputs the result,
+        /// returning any error that occurs in the process (which is different than any error which may have occurred in communication; check the result's Error)
+        /// </summary>
+        /// <param name="aResult">The asynchronous result provided upon starting getting folder contents</param>
+        /// <param name="result">(output) The result from folder contents</param>
+        /// <returns>Returns the error that occurred while finishing and/or outputing the result, if any</returns>
+        public CLError EndGetFolderContents(IAsyncResult aResult, out GetFolderContentsResult result)
+        {
+            // declare the specific type of asynchronous result for getting folder contents
+            GenericAsyncResult<GetFolderContentsResult> castAResult;
+
+            // try/catch to try casting the asynchronous result as the type for getting folder contents and pull the result (possibly incomplete), on catch default the output and return the error
+            try
+            {
+                // try cast the asynchronous result as the type for getting folder contents
+                castAResult = aResult as GenericAsyncResult<GetFolderContentsResult>;
+
+                // if trying to cast the asynchronous result failed, then throw an error
+                if (castAResult == null)
+                {
+                    throw new NullReferenceException("aResult does not match expected internal type");
+                }
+
+                // pull the result for output (may not yet be complete)
+                result = castAResult.Result;
+            }
+            catch (Exception ex)
+            {
+                result = Helpers.DefaultForType<GetFolderContentsResult>();
+                return ex;
+            }
+
+            // try/catch to finish the asynchronous operation if necessary, re-pull the result for output, and rethrow any exception which may have occurred; on catch, return the error
+            try
+            {
+                // This method assumes that only 1 thread calls EndInvoke 
+                // for this object
+                if (!castAResult.IsCompleted)
+                {
+                    // If the operation isn't done, wait for it
+                    castAResult.AsyncWaitHandle.WaitOne();
+                    castAResult.AsyncWaitHandle.Close();
+                }
+
+                // re-pull the result for output in case it was not completed when it was pulled before
+                result = castAResult.Result;
+
+                // Operation is done: if an exception occurred, return it
+                if (castAResult.Exception != null)
+                {
+                    return castAResult.Exception;
+                }
+            }
+            catch (Exception ex)
+            {
+                return ex;
+            }
+            return null;
+        }
+
+        /// <summary>
+        /// Holds result properties
+        /// </summary>
+        public sealed class GetFolderContentsResult : BaseCLHttpRestResult<JsonContracts.FolderContents>
+        {
+            // construct with all readonly properties
+            internal GetFolderContentsResult(CLError Error, CLHttpRestStatus Status, JsonContracts.FolderContents Result)
+                : base(Error, Status, Result) { }
+        }
+
+        /// <summary>
+        /// Queries server for folder contents with an optional path and an optional depth limit
+        /// </summary>
+        /// <param name="timeoutMilliseconds">Milliseconds before HTTP timeout exception</param>
+        /// <param name="status">(output) success/failure status of communication</param>
+        /// <param name="response">(output) response object from communication</param>
+        /// <param name="contentsRoot">(optional) root path of hierarchy query</param>
+        /// <param name="depthLimit">(optional) maximum levels deep to query under contents root, leave at default (null) to not limit depth</param>
+        /// <param name="includeDeleted">(optional) whether to include deleted files or folders in the search contents</param>
+        /// <param name="includeCount">(optional) whether to include counts of items and deleted items in each folder</param>
+        /// <returns>Returns any error that occurred during communication, if any</returns>
+        public CLError GetFolderContents(
+            int timeoutMilliseconds,
+            out CLHttpRestStatus status,
+            out JsonContracts.FolderContents response,
+            FilePath contentsRoot = null,
+            Nullable<byte> depthLimit = null,
+            bool includeDeleted = false,
+            bool includeCount = false)
+        {
+            // start with bad request as default if an exception occurs but is not explicitly handled to change the status
+            status = CLHttpRestStatus.BadRequest;
+            // try/catch to process the metadata query, on catch return the error
+            try
+            {
+                // check input parameters
+
+                if (!(timeoutMilliseconds > 0))
+                {
+                    throw new ArgumentException("timeoutMilliseconds must be greater than zero");
+                }
+                if (string.IsNullOrEmpty(_copiedSettings.SyncRoot))
+                {
+                    throw new NullReferenceException("settings SyncRoot cannot be null");
+                }
+
+                // build the location of the folder contents retrieval method on the server dynamically
+                string serverMethodPath =
+                    CLDefinitions.MethodPathGetFolderContents + // path for getting folder contents
+                    Helpers.QueryStringBuilder(new[]
+                    {
+                        // query string parameter for the current sync box id, should not need escaping since it should be an integer in string format
+                        new KeyValuePair<string, string>(CLDefinitions.QueryStringSyncBoxId, _syncBoxId.ToString()),
+
+                        (depthLimit == null
+                            ? new KeyValuePair<string, string>() // do not add extra query string parameter if depth is not limited
+                            : new KeyValuePair<string, string>(CLDefinitions.QueryStringDepth, ((byte)depthLimit).ToString())), // query string parameter for optional depth limit
+
+                        (contentsRoot == null
+                            ? new KeyValuePair<string, string>() // do not add extra query string parameter if path is not set
+                            : new KeyValuePair<string, string>(CLDefinitions.CLMetadataCloudPath, Uri.EscapeDataString(contentsRoot.GetRelativePath(_copiedSettings.SyncRoot, true) + "/"))), // query string parameter for optional path with escaped value
+
+                        (includeDeleted
+                            ? new KeyValuePair<string, string>() // do not add extra query string parameter if parameter is already the default
+                            : new KeyValuePair<string, string>(CLDefinitions.QueryStringIncludeDeleted, "false")), // query string parameter for not including deleted objects
+
+                        (includeCount
+                            ? new KeyValuePair<string, string>(CLDefinitions.QueryStringIncludeCount, "true") // query string parameter for including counts within each folder
+                            : new KeyValuePair<string, string>()) // do not add extra query string parameter if parameter is already the default
+                    });
+
+                // run the HTTP communication and store the response object to the output parameter
+                response = ProcessHttp<JsonContracts.FolderContents>(
+                    null, // HTTP Get method does not have content
+                    CLDefinitions.CLMetaDataServerURL, // base domain is the MDS server
+                    serverMethodPath, // path to query folder contents (dynamic adding query string)
+                    requestMethod.get, // query folder contents is a get
+                    timeoutMilliseconds, // time before communication timeout
+                    null, // not an upload or download
+                    okAccepted, // use the hashset for ok/accepted as successful HttpStatusCodes
+                    ref status); // reference to update the output success/failure status for the communication
+            }
+            catch (Exception ex)
+            {
+                response = Helpers.DefaultForType<JsonContracts.FolderContents>();
+                return ex;
+            }
+            return null;
+        }
+        #endregion
+
+        #region PurgePending
+        /// <summary>
+        /// Asynchronously purges any pending changes (pending file uploads) and outputs the files which were purged
+        /// </summary>
+        /// <param name="aCallback">Callback method to fire when operation completes</param>
+        /// <param name="aState">Userstate to pass when firing async callback</param>
+        /// <param name="timeoutMilliseconds">Milliseconds before HTTP timeout exception</param>
+        /// <returns>Returns the asynchronous result which is used to retrieve the result</returns>
+        public IAsyncResult BeginPurgePending(AsyncCallback aCallback,
+            object aState,
+            int timeoutMilliseconds)
+        {
+            // create the asynchronous result to return
+            GenericAsyncResult<PurgePendingResult> toReturn = new GenericAsyncResult<PurgePendingResult>(
+                aCallback,
+                aState);
+
+            // create a parameters object to store all the input parameters to be used on another thread with the void (object) parameterized start
+            Tuple<GenericAsyncResult<PurgePendingResult>, AsyncCallback, int> asyncParams =
+                new Tuple<GenericAsyncResult<PurgePendingResult>, AsyncCallback, int>(
+                    toReturn,
+                    aCallback,
+                    timeoutMilliseconds);
+
+            // create the thread from a void (object) parameterized start which wraps the synchronous method call
+            (new Thread(new ParameterizedThreadStart(state =>
+            {
+                // try cast the state as the object with all the input parameters
+                Tuple<GenericAsyncResult<PurgePendingResult>, AsyncCallback, int> castState = state as Tuple<GenericAsyncResult<PurgePendingResult>, AsyncCallback, int>;
+                // if the try cast failed, then show a message box for this unrecoverable error
+                if (castState == null)
+                {
+                    MessageBox.Show("Cannot cast state as " + Helpers.GetTypeNameEvenForNulls(castState));
+                }
+                // else if the try cast did not fail, then start processing with the input parameters
+                else
+                {
+                    // try/catch to process with the input parameters, on catch set the exception in the asyncronous result
+                    try
+                    {
+                        // declare the output status for communication
+                        CLHttpRestStatus status;
+                        // declare the specific type of result for this operation
+                        JsonContracts.PendingResponse result;
+                        // purge pending files with the passed parameters, storing any error that occurs
+                        CLError processError = PurgePending(
+                            castState.Item3,
+                            out status,
+                            out result);
+
+                        // if there was an asynchronous result in the parameters, then complete it with a new result object
+                        if (castState.Item1 != null)
+                        {
+                            castState.Item1.Complete(
+                                new PurgePendingResult(
+                                    processError, // any error that may have occurred during processing
+                                    status, // the output status of communication
+                                    result), // the specific type of result for this operation
+                                    sCompleted: false); // processing did not complete synchronously
+                        }
+                    }
+                    catch (Exception ex)
+                    {
+                        // if there was an asynchronous result in the parameters, then pass through the exception to it
+                        if (castState.Item1 != null)
+                        {
+                            castState.Item1.HandleException(
+                                ex, // the exception which was not handled correctly by the CLError wrapping
+                                sCompleted: false); // processing did not complete synchronously
+                        }
+                    }
+                }
+            }))).Start(asyncParams); // start the asynchronous processing thread with the input parameters object
+
+            // return the asynchronous result
+            return toReturn;
+        }
+
+        /// <summary>
+        /// Finishes purging pending changes if it has not already finished via its asynchronous result and outputs the result,
+        /// returning any error that occurs in the process (which is different than any error which may have occurred in communication; check the result's Error)
+        /// </summary>
+        /// <param name="aResult">The asynchronous result provided upon starting purging pending</param>
+        /// <param name="result">(output) The result from purging pending</param>
+        /// <returns>Returns the error that occurred while finishing and/or outputing the result, if any</returns>
+        public CLError EndPurgePending(IAsyncResult aResult, out PurgePendingResult result)
+        {
+            // declare the specific type of asynchronous result for purging pending
+            GenericAsyncResult<PurgePendingResult> castAResult;
+
+            // try/catch to try casting the asynchronous result as the type for purging pending and pull the result (possibly incomplete), on catch default the output and return the error
+            try
+            {
+                // try cast the asynchronous result as the type for purging pending
+                castAResult = aResult as GenericAsyncResult<PurgePendingResult>;
+
+                // if trying to cast the asynchronous result failed, then throw an error
+                if (castAResult == null)
+                {
+                    throw new NullReferenceException("aResult does not match expected internal type");
+                }
+
+                // pull the result for output (may not yet be complete)
+                result = castAResult.Result;
+            }
+            catch (Exception ex)
+            {
+                result = Helpers.DefaultForType<PurgePendingResult>();
+                return ex;
+            }
+
+            // try/catch to finish the asynchronous operation if necessary, re-pull the result for output, and rethrow any exception which may have occurred; on catch, return the error
+            try
+            {
+                // This method assumes that only 1 thread calls EndInvoke 
+                // for this object
+                if (!castAResult.IsCompleted)
+                {
+                    // If the operation isn't done, wait for it
+                    castAResult.AsyncWaitHandle.WaitOne();
+                    castAResult.AsyncWaitHandle.Close();
+                }
+
+                // re-pull the result for output in case it was not completed when it was pulled before
+                result = castAResult.Result;
+
+                // Operation is done: if an exception occurred, return it
+                if (castAResult.Exception != null)
+                {
+                    return castAResult.Exception;
+                }
+            }
+            catch (Exception ex)
+            {
+                return ex;
+            }
+            return null;
+        }
+
+        /// <summary>
+        /// Holds result properties
+        /// </summary>
+        public sealed class PurgePendingResult : BaseCLHttpRestResult<JsonContracts.PendingResponse>
+        {
+            // construct with all readonly properties
+            internal PurgePendingResult(CLError Error, CLHttpRestStatus Status, JsonContracts.PendingResponse Result)
+                : base(Error, Status, Result) { }
+        }
+
+        /// <summary>
+        /// Purges any pending changes (pending file uploads) and outputs the files which were purged
+        /// </summary>
+        /// <param name="timeoutMilliseconds">Milliseconds before HTTP timeout exception</param>
+        /// <param name="status">(output) success/failure status of communication</param>
+        /// <param name="response">(output) response object from communication</param>
+        /// <returns>Returns any error that occurred during communication, if any</returns>
+        public CLError PurgePending(int timeoutMilliseconds, out CLHttpRestStatus status, out JsonContracts.PendingResponse response)
+        {
+            // start with bad request as default if an exception occurs but is not explicitly handled to change the status
+            status = CLHttpRestStatus.BadRequest;
+            // try/catch to process the metadata query, on catch return the error
+            try
+            {
+                // check input parameters
+
+                if (string.IsNullOrEmpty(_copiedSettings.DeviceId))
+                {
+                    throw new NullReferenceException("settings DeviceId cannot be null");
+                }
+                if (!(timeoutMilliseconds > 0))
+                {
+                    throw new ArgumentException("timeoutMilliseconds must be greater than zero");
+                }
+
+                response = ProcessHttp<JsonContracts.PendingResponse>(new JsonContracts.PurgePending() // json contract object for purge pending method
+                {
+                    DeviceId = _copiedSettings.DeviceId,
+                    SyncBoxId = _syncBoxId
+                },
+                    CLDefinitions.CLMetaDataServerURL, CLDefinitions.MethodPathPurgePending, // purge pending address
+                    requestMethod.post, // purge pending is a post operation
+                    timeoutMilliseconds, // set the timeout for the operation
+                    null, // not an upload or download
+                    okAccepted, // purge pending should give OK or Accepted
+                    ref status); // reference to update output status
+            }
+            catch (Exception ex)
+            {
+                response = Helpers.DefaultForType<JsonContracts.PendingResponse>();
+                return ex;
+            }
+            return null;
+        }
+        #endregion
+        #endregion
+
+        #region internal API calls
+        /// <summary>
+        /// Sends a list of sync events to the server.  The events must be batched in groups of 1,000 or less.
+        /// </summary>
+        /// <param name="syncToRequest">The array of events to send to the server.</param>
+        /// <param name="timeoutMilliseconds">Milliseconds before HTTP timeout exception</param>
+        /// <param name="status">(output) success/failure status of communication</param>
+        /// <param name="response">(output) response object from communication</param>
+        /// <returns>Returns any error that occurred during communication, or null.</returns>
+        internal CLError SyncToCloud(To syncToRequest, int timeoutMilliseconds, out CLHttpRestStatus status, out JsonContracts.To response)
+        {
+            // start with bad request as default if an exception occurs but is not explicitly handled to change the status
+            status = CLHttpRestStatus.BadRequest;
+
+            // try/catch to process the sync_to request, on catch return the error
+            try
+            {
+                // check input parameters
+                if (syncToRequest == null)
+                {
+                    throw new ArgumentException("syncToRequest must not be null");
+                }
+                if (!(timeoutMilliseconds > 0))
+                {
+                    throw new ArgumentException("timeoutMilliseconds must be greater than zero");
+                }
+
+                // run the HTTP communication and store the response object to the output parameter
+                response = ProcessHttp<JsonContracts.To>(
+                    syncToRequest, // object for request content
+                    CLDefinitions.CLMetaDataServerURL, // base domain is the MDS server
+                    CLDefinitions.MethodPathSyncTo, // path to sync to
+                    requestMethod.post, // sync_to is a post
+                    timeoutMilliseconds, // time before communication timeout
+                    null, // not an upload or download
+                    okAccepted, // use the hashset for ok/accepted as successful HttpStatusCodes
+                    ref status); // reference to update the output success/failure status for the communication
+            }
+            catch (Exception ex)
+            {
+                response = Helpers.DefaultForType<JsonContracts.To>();
+                return ex;
+            }
+
+            return null;
+        }
+
+        /// <summary>
+        /// Sends a list of sync events to the server.  The events must be batched in groups of 1,000 or less.
+        /// </summary>
+        /// <param name="pushRequest">The parameters to send to the server.</param>
+        /// <param name="timeoutMilliseconds">Milliseconds before HTTP timeout exception</param>
+        /// <param name="status">(output) success/failure status of communication</param>
+        /// <param name="response">(output) response object from communication</param>
+        /// <returns>Returns any error that occurred during communication, or null.</returns>
+        internal CLError SyncFromCloud(Push pushRequest, int timeoutMilliseconds, out CLHttpRestStatus status, out JsonContracts.PushResponse response)
+        {
+            // start with bad request as default if an exception occurs but is not explicitly handled to change the status
+            status = CLHttpRestStatus.BadRequest;
+
+            // try/catch to process the sync_to request, on catch return the error
+            try
+            {
+                // check input parameters
+                if (pushRequest == null)
+                {
+                    throw new ArgumentException("pushRequest must not be null");
+                }
+                if (!(timeoutMilliseconds > 0))
+                {
+                    throw new ArgumentException("timeoutMilliseconds must be greater than zero");
+                }
+
+                // run the HTTP communication and store the response object to the output parameter
+                response = ProcessHttp<JsonContracts.PushResponse>(
+                    pushRequest, // object to write as request content to the server
+                    CLDefinitions.CLMetaDataServerURL, // base domain is the MDS server
+                    CLDefinitions.MethodPathSyncFrom, // path to sync from
+                    requestMethod.post, // sync_to is a post
+                    timeoutMilliseconds, // time before communication timeout
+                    null, // not an upload or download
+                    okAccepted, // use the hashset for ok/accepted as successful HttpStatusCodes
+                    ref status); // reference to update the output success/failure status for the communication
+            }
+            catch (Exception ex)
+            {
+                response = Helpers.DefaultForType<JsonContracts.PushResponse>();
+                return ex;
+            }
+
+            return null;
+        }
+        #endregion
+
+        #region private helpers
+        // event handler fired upon transfer buffer clears for uploads/downloads to relay to the global event
+        private void HandleUploadDownloadStatus(CLStatusFileTransferUpdateParameters status, FileChange eventSource)
+        {
+            // validate parameter which can throw an exception in this method
+
+            if (eventSource == null)
+            {
+                throw new NullReferenceException("eventSource cannot be null");
+            }
+
+            // direction of communication determines which event to fire
+            if (eventSource.Direction == SyncDirection.To)
+            {
+                MessageEvents.UpdateFileUpload(
+                    sender: eventSource, // source of the event (the event itself)
+                    eventId: eventSource.EventId, // the id for the event
+                    parameters: status, // the event arguments describing the status change
+                    SyncBoxId: this._syncBoxId,
+                    DeviceId: this._copiedSettings.DeviceId);
+            }
+            else
+            {
+                MessageEvents.UpdateFileDownload(
+                    sender: eventSource, // source of the event (the event itself)
+                    eventId: eventSource.EventId, // the id for the event
+                    parameters: status,  // the event arguments describing the status change
+                    SyncBoxId: this._syncBoxId,
+                    DeviceId: this._copiedSettings.DeviceId);
+            }
+        }
+
+        // forwards to the main HTTP REST routine helper method which processes the actual communication, but only where the return type is object
+        private object ProcessHttp(object requestContent, // JSON contract object to serialize and send up as the request content, if any
+            string serverUrl, // the server URL
+            string serverMethodPath, // the server method path
+            requestMethod method, // type of HTTP method (get vs. put vs. post)
+            int timeoutMilliseconds, // time before communication timeout (does not restrict time for the upload or download of files)
+            uploadDownloadParams uploadDownload, // parameters if the method is for a file upload or download, or null otherwise
+            HashSet<HttpStatusCode> validStatusCodes, // a HashSet with HttpStatusCodes which should be considered all possible successful return codes from the server
+            ref CLHttpRestStatus status) // reference to the successful/failed state of communication
+        {
+            return ProcessHttp<object>(requestContent,
+                serverUrl,
+                serverMethodPath,
+                method,
+                timeoutMilliseconds,
+                uploadDownload,
+                validStatusCodes,
+                ref status);
+        }
+
+        // main HTTP REST routine helper method which processes the actual communication
+        // T should be the type of the JSON contract object which an be deserialized from the return response of the server if any, otherwise use string/object type which will be filled in as the entire string response
+        private T ProcessHttp<T>(object requestContent, // JSON contract object to serialize and send up as the request content, if any
+            string serverUrl, // the server URL
+            string serverMethodPath, // the server method path
+            requestMethod method, // type of HTTP method (get vs. put vs. post)
+            int timeoutMilliseconds, // time before communication timeout (does not restrict time for the upload or download of files)
+            uploadDownloadParams uploadDownload, // parameters if the method is for a file upload or download, or null otherwise
+            HashSet<HttpStatusCode> validStatusCodes, // a HashSet with HttpStatusCodes which should be considered all possible successful return codes from the server
+            ref CLHttpRestStatus status) // reference to the successful/failed state of communication
+            where T : class // restrict T to an object type to allow default null return
+        {
+            // create the main request object for the provided uri location
+            HttpWebRequest httpRequest = (HttpWebRequest)HttpWebRequest.Create(serverUrl + serverMethodPath);
+
+            #region set request parameters
+            // switch case to set the HTTP method (GET vs. POST vs. PUT); throw exception if not supported yet
+            switch (method)
+            {
+                case requestMethod.get:
+                    httpRequest.Method = CLDefinitions.HeaderAppendMethodGet;
+                    break;
+                case requestMethod.post:
+                    httpRequest.Method = CLDefinitions.HeaderAppendMethodPost;
+                    break;
+                case requestMethod.put:
+                    httpRequest.Method = CLDefinitions.HeaderAppendMethodPut;
+                    break;
+
+                default:
+                    throw new ArgumentException("Unknown method: " + method.ToString());
+            }
+
+            // set more request parameters
+
+            httpRequest.UserAgent = CLDefinitions.HeaderAppendCloudClient; // set client
+            // Add the client type and version.  For the Windows client, it will be Wnn.  e.g., W01 for the 0.1 client.
+            httpRequest.Headers[CLDefinitions.CLClientVersionHeaderName] = _copiedSettings.ClientVersion; // set client version
+            httpRequest.Headers[CLDefinitions.HeaderKeyAuthorization] = CLDefinitions.HeaderAppendCWS0 +
+                                CLDefinitions.HeaderAppendKey +
+                                _credential.Key + ", " +
+                                CLDefinitions.HeaderAppendSignature +
+                                        Helpers.GenerateAuthorizationHeaderToken(
+                                            _credential.Secret,
+                                            httpMethod: httpRequest.Method,
+                                            pathAndQueryStringAndFragment: serverMethodPath);   // set the authentication token
+            httpRequest.SendChunked = false; // do not send chunked
+            httpRequest.Timeout = timeoutMilliseconds; // set timeout by input parameter, timeout does not apply to the amount of time it takes to perform uploading or downloading of a file
+
+            // declare the bytes for the serialized request body content
+            byte[] requestContentBytes;
+
+            // for any communication which is not a file upload, determine the bytes which will be sent up in the request
+            if (uploadDownload == null ||
+                !(uploadDownload is uploadParams))
+            {
+                // if there is no content for the request (such as for an HTTP Get method call), then set the bytes as null
+                if (requestContent == null)
+                {
+                    requestContentBytes = null;
+                }
+                // else if there is content for the request, then serialize the requestContent object and store the bytes to send up
+                else
+                {
+                    // declare a string for the request body content
+                    string requestString;
+                    // create a stream for serializing the request object
+                    using (MemoryStream requestMemory = new MemoryStream())
+                    {
+                        // serialize the request object into the stream with the appropriate serializer based on the input type, and if the type is not supported then throw an exception
+
+                        Type requestType = requestContent.GetType();
+                        DataContractJsonSerializer getRequestSerializer;
+                        if (!SerializableRequestTypes.TryGetValue(requestType, out getRequestSerializer))
+                        {
+                            throw new ArgumentException("Unknown requestContent Type: " + requestType.FullName);
+                        }
+
+                        getRequestSerializer.WriteObject(requestMemory, requestContent);
+
+                        // grab the string from the serialized data
+                        requestString = Encoding.Default.GetString(requestMemory.ToArray());
+                    }
+
+                    // grab the bytes for the serialized request body content
+                    requestContentBytes = Encoding.UTF8.GetBytes(requestString);
+
+                    // configure request parameters based on a json request body content
+
+                    httpRequest.ContentType = CLDefinitions.HeaderAppendContentTypeJson; // the request body content is json-formatted
+                    httpRequest.ContentLength = requestContentBytes.LongLength; // set the size of the request content
+                    httpRequest.Headers[CLDefinitions.HeaderKeyContentEncoding] = CLDefinitions.HeaderAppendContentEncoding; // the json content is utf8 encoded
+                }
+            }
+            // else if communication is for a file upload, then set the appropriate request parameters
+            else
+            {
+                httpRequest.ContentType = CLDefinitions.HeaderAppendContentTypeBinary; // content will be direct binary stream
+                httpRequest.ContentLength = uploadDownload.ChangeToTransfer.Metadata.HashableProperties.Size ?? 0; // content length will be file size
+                httpRequest.Headers[CLDefinitions.HeaderAppendStorageKey] = uploadDownload.ChangeToTransfer.Metadata.StorageKey; // add header for destination location of file
+                httpRequest.Headers[CLDefinitions.HeaderAppendContentMD5] = ((uploadParams)uploadDownload).Hash; // set MD5 content hash for verification of upload stream
+                httpRequest.KeepAlive = true; // do not close connection (is this needed?)
+                requestContentBytes = null; // do not write content bytes since they will come from the Stream inside the upload object
+            }
+            #endregion
+
+            #region trace request
+            // if communication is supposed to be traced, then trace it
+            if ((_copiedSettings.TraceType & TraceType.Communication) == TraceType.Communication)
+            {
+                // trace communication for the current request
+                ComTrace.LogCommunication(_copiedSettings.TraceLocation, // location of trace file
+                    _copiedSettings.DeviceId, // device id
+                    _syncBoxId, // user id
+                    CommunicationEntryDirection.Request, // direction is request
+                    serverUrl + serverMethodPath, // location for the server method
+                    true, // trace is enabled
+                    httpRequest.Headers, // headers of request
+                    ((uploadDownload != null && uploadDownload is uploadParams) // special condition for the request body content based on whether this is a file upload or not
+                        ? "---File upload started---" // truncate the request body content to a predefined string so that the entire uploaded file is not written as content
+                        : (requestContentBytes == null // condition on whether there were bytes to write in the request content body
+                            ? null // if there were no bytes to write in the request content body, then log for none
+                            : Encoding.UTF8.GetString(requestContentBytes))), // if there were no bytes to write in the request content body, then log them (in string form)
+                    null, // no status code for requests
+                    _copiedSettings.TraceExcludeAuthorization, // whether or not to exclude authorization information (like the authentication key)
+                    httpRequest.Host, // host value which would be part of the headers (but cannot be pulled from headers directly)
+                    ((requestContentBytes != null || (uploadDownload != null && uploadDownload is uploadParams))
+                        ? httpRequest.ContentLength.ToString() // if the communication had bytes to upload from an input object or a stream to upload for a file, then set the content length value which would be part of the headers (but cannot be pulled from headers directly)
+                        : null), // else if the communication would not have any request content, then log no content length header
+                    (httpRequest.Expect == null ? "100-continue" : httpRequest.Expect), // expect value which would be part of the headers (but cannot be pulled from headers directly)
+                    (httpRequest.KeepAlive ? "Keep-Alive" : "Close")); // keep-alive value which would be part of the headers (but cannot be pulled from headers directly)
+            }
+            #endregion
+
+            // status setup is for file uploads and downloads which fire event callbacks to fire global status events
+            #region status setup
+            // define size to be used for status update event callbacks
+            long storeSizeForStatus;
+            // declare the time when the transfer started (inaccurate for file downloads since the time is set before the request for the download and not before the download actually starts)
+            DateTime transferStartTime;
+
+            // if this communiction is not for a file upload or download, then the status parameters won't be used and can be set as nothing
+            if (uploadDownload == null)
+            {
+                storeSizeForStatus = 0;
+                transferStartTime = DateTime.MinValue;
+            }
+            // else if this communication is for a file upload or download, then set the status event parameters
+            else
+            {
+                // check to make sure this is in fact an upload or download
+                if (!(uploadDownload is uploadParams)
+                    && !(uploadDownload is downloadParams))
+                {
+                    throw new ArgumentException("uploadDownload must be either upload or download");
+                }
+
+                // set the status event parameters
+
+                storeSizeForStatus = uploadDownload.ChangeToTransfer.Metadata.HashableProperties.Size ?? 0; // pull size from the change to transfer
+                transferStartTime = DateTime.Now; // use the current local time as transfer start time
+            }
+            #endregion
+
+            #region write request
+            // if this communication is for a file upload or download, then process its request accordingly
+            if (uploadDownload != null)
+            {
+                // get the request stream
+                Stream httpRequestStream = null;
+
+                // try/finally process the upload request (which actually uploads the file) or download request, finally dispose the request stream if it was set
+                try
+                {
+                    // if the current communication is file upload, then upload the file
+                    if (uploadDownload is uploadParams)
+                    {
+                        if (uploadDownload.StatusUpdate != null
+                            && uploadDownload.StatusUpdateId != null)
+                        {
+                            try
+                            {
+                                uploadDownload.StatusUpdate((Guid)uploadDownload.StatusUpdateId,
+                                    uploadDownload.ChangeToTransfer.EventId,
+                                    uploadDownload.ChangeToTransfer.Direction,
+                                    uploadDownload.RelativePathForStatus,
+                                    0,
+                                    (long)uploadDownload.ChangeToTransfer.Metadata.HashableProperties.Size,
+                                    false);
+                            }
+                            catch
+                            {
+                            }
+                        }
+
+                        try
+                        {
+                            // grab the upload request stream asynchronously since it can take longer than the provided timeout milliseconds
+                            httpRequestStream = AsyncGetUploadRequestStreamOrDownloadResponse(uploadDownload.ShutdownToken, httpRequest, upload: true) as Stream;
+                        }
+                        catch (WebException ex)
+                        {
+                            if (ex.Status == WebExceptionStatus.ConnectFailure)
+                            {
+                                status = CLHttpRestStatus.ConnectionFailed;
+                            }
+
+                            throw ex;
+                        }
+
+                        // if there was no request stream retrieved, then the request was cancelled so return cancelled
+                        if (httpRequestStream == null)
+                        {
+                            status = CLHttpRestStatus.Cancelled;
+                            return null;
+                        }
+
+                        // define a transfer buffer between the file and the upload stream
+                        byte[] uploadBuffer = new byte[FileConstants.BufferSize];
+
+                        // declare a count of the bytes read in each buffer read from the file
+                        int bytesRead;
+                        // define a count for the total amount of bytes uploaded so far
+                        long totalBytesUploaded = 0;
+
+                        if (uploadDownload.ProgressHolder != null)
+                        {
+                            lock (uploadDownload.ProgressHolder)
+                            {
+                                uploadDownload.ProgressHolder.Value = new TransferProgress(
+                                    0,
+                                    storeSizeForStatus);
+                            }
+                        }
+
+                        if (uploadDownload.ACallback != null)
+                        {
+                            uploadDownload.ACallback(uploadDownload.AResult);
+                        }
+
+                        // loop till there are no more bytes to read, on the loop condition perform the buffer transfer from the file and store the read byte count
+                        while ((bytesRead = ((uploadParams)uploadDownload).Stream.Read(uploadBuffer, 0, uploadBuffer.Length)) != 0)
+                        {
+                            // write the buffer from the file to the upload stream
+                            httpRequestStream.Write(uploadBuffer, 0, bytesRead);
+                            // add the number of bytes read on the current buffer transfer to the total bytes uploaded
+                            totalBytesUploaded += bytesRead;
+
+                            // check for sync shutdown
+                            if (uploadDownload.ShutdownToken != null)
+                            {
+                                Monitor.Enter(uploadDownload.ShutdownToken);
+                                try
+                                {
+                                    if (uploadDownload.ShutdownToken.Token.IsCancellationRequested)
+                                    {
+                                        status = CLHttpRestStatus.Cancelled;
+                                        return null;
+                                    }
+                                }
+                                finally
+                                {
+                                    Monitor.Exit(uploadDownload.ShutdownToken);
+                                }
+                            }
+
+                            if (uploadDownload.ProgressHolder != null)
+                            {
+                                lock (uploadDownload.ProgressHolder)
+                                {
+                                    uploadDownload.ProgressHolder.Value = new TransferProgress(
+                                        totalBytesUploaded,
+                                        storeSizeForStatus);
+                                }
+                            }
+
+                            if (uploadDownload.ACallback != null)
+                            {
+                                uploadDownload.ACallback(uploadDownload.AResult);
+                            }
+
+                            // fire event callbacks for status change on uploading
+                            uploadDownload.StatusCallback(new CLStatusFileTransferUpdateParameters(
+                                    transferStartTime, // time of upload start
+                                    storeSizeForStatus, // total size of file
+                                    uploadDownload.RelativePathForStatus, // relative path of file
+                                    totalBytesUploaded), // bytes uploaded so far
+                                uploadDownload.ChangeToTransfer); // the source of the event (the event itself)
+
+                            if (uploadDownload.StatusUpdate != null
+                                && uploadDownload.StatusUpdateId != null)
+                            {
+                                try
+                                {
+                                    uploadDownload.StatusUpdate((Guid)uploadDownload.StatusUpdateId,
+                                        uploadDownload.ChangeToTransfer.EventId,
+                                        uploadDownload.ChangeToTransfer.Direction,
+                                        uploadDownload.RelativePathForStatus,
+                                        totalBytesUploaded,
+                                        (long)uploadDownload.ChangeToTransfer.Metadata.HashableProperties.Size,
+                                        false);
+                                }
+                                catch
+                                {
+                                }
+                            }
+                        }
+
+                        // upload is finished so stream can be disposed
+                        ((uploadParams)uploadDownload).DisposeStream();
+                    }
+                    // else if the communication is a file download, write the request stream content from the serialized download request object
+                    else
+                    {
+                        try
+                        {
+                            // grab the request stream for writing
+                            httpRequestStream = httpRequest.GetRequestStream();
+                        }
+                        catch (WebException ex)
+                        {
+                            if (ex.Status == WebExceptionStatus.ConnectFailure)
+                            {
+                                status = CLHttpRestStatus.ConnectionFailed;
+                            }
+
+                            throw ex;
+                        }
+
+                        // write the request for the download
+                        httpRequestStream.Write(requestContentBytes, 0, requestContentBytes.Length);
+                    }
+                }
+                finally
+                {
+                    // dispose the request stream if it was set
+                    if (httpRequestStream != null)
+                    {
+                        try
+                        {
+                            httpRequestStream.Dispose();
+                        }
+                        catch
+                        {
+                        }
+                    }
+                }
+            }
+            // else if the communication is neither an upload nor download and there is a serialized request object to write, then get the request stream and write to it
+            else if (requestContentBytes != null)
+            {
+                // create a function to get the request Stream which can be used inline in a using statement which disposes the returned stream,
+                // the additional functionality is to check for a specific error getting the request for connection failure
+                Func<HttpWebRequest, GenericHolder<bool>, Stream> wrapGetRequest = (innerRequest, connectionFailedHolder) =>
+                    {
+                        if (innerRequest == null)
+                        {
+                            throw new NullReferenceException("innerRequest cannot be null");
+                        }
+                        if (connectionFailedHolder == null)
+                        {
+                            throw new NullReferenceException("connectionFailedHolder cannot be null");
+                        }
+
+                        try
+                        {
+                            return innerRequest.GetRequestStream();
+                        }
+                        catch (WebException ex)
+                        {
+                            if (ex.Status == WebExceptionStatus.ConnectFailure)
+                            {
+                                connectionFailedHolder.Value = true;
+                            }
+
+                            throw ex;
+                        }
+                    };
+
+                // define a holder for whether the connection attempt failed
+                GenericHolder<bool> connectionFailed = new GenericHolder<bool>(false);
+
+                // try/finally to get the request stream and write the request content, finally check if it failed on connection attempt to mark the appropriate output status
+                try
+                {
+                    using (Stream httpRequestStream = wrapGetRequest(httpRequest, connectionFailed))
+                    {
+                        httpRequestStream.Write(requestContentBytes, 0, requestContentBytes.Length);
+                    }
+                }
+                finally
+                {
+                    if (connectionFailed.Value)
+                    {
+                        status = CLHttpRestStatus.ConnectionFailed;
+                    }
+                }
+            }
+            #endregion
+
+            // define the web response outside the regions "get response" and "process response stream" so it can finally be closed (if it ever gets set); also for trace
+            HttpWebResponse httpResponse = null; // communication response
+            string responseBody = null; // string body content of response (for a string output is used instead of the response stream itself)
+            Stream responseStream = null; // response stream (when the communication output is a deserialized object instead of a simple string representation)
+            Stream serializationStream = null; // a possible copy of the response stream for when the stream has to be used both for trace and for deserializing a return object
+
+            // try/catch/finally get the response and process its stream for output,
+            // on error send a final status event if communication is for upload or download,
+            // finally possibly trace if a string response was used and dispose any response/response streams
+            try
+            {
+                #region get response
+                // if the communication is a download, then grab the download response asynchronously so its time is not limited to the timeout milliseconds
+                if (uploadDownload != null
+                    && uploadDownload is downloadParams)
+                {
+                    // grab the download response asynchronously so its time is not limited to the timeout milliseconds
+                    httpResponse = AsyncGetUploadRequestStreamOrDownloadResponse(uploadDownload.ShutdownToken, httpRequest, false) as HttpWebResponse;
+
+                    // if there was no download response, then it was cancelled so return as such
+                    if (httpRequest == null)
+                    {
+                        status = CLHttpRestStatus.Cancelled;
+                        return null;
+                    }
+                }
+                // else if the communication is not a download, then grab the response
+                else
+                {
+                    // try/catch grab the communication response, on catch try to pull the response from the exception otherwise rethrow the exception
+                    try
+                    {
+                        httpResponse = (HttpWebResponse)httpRequest.GetResponse();
+                    }
+                    catch (WebException ex)
+                    {
+                        if (ex.Response == null)
+                        {
+                            throw new NullReferenceException(String.Format("httpResponse GetResponse at URL {0}, MethodPath {1}",
+                                        (serverUrl ?? "{missing serverUrl}"),
+                                        (serverMethodPath ?? "{missing serverMethodPath}"))
+                                        + " threw a WebException without a WebResponse");
+                        }
+
+                        httpResponse = (HttpWebResponse)ex.Response;
+                    }
+                }
+
+                // if the status code of the response is not in the provided HashSet of those which represent success,
+                // then try to provide a more specific return status and try to pull the content from the response as a string and throw an exception for invalid status code
+                if (!validStatusCodes.Contains(httpResponse.StatusCode))
+                {
+                    // if response status code is a not found, then set the output status accordingly
+                    if (httpResponse.StatusCode == HttpStatusCode.NotFound)
+                    {
+                        status = CLHttpRestStatus.NotFound;
+                    }
+                    // else if response status was not a not found and is a no content, then set the output status accordingly
+                    else if (httpResponse.StatusCode == HttpStatusCode.NoContent)
+                    {
+                        status = CLHttpRestStatus.NoContent;
+                    }
+                    // else if the response status was neither a not found nor a no content and is an unauthorized, then set the output state accordingly
+                    else if (httpResponse.StatusCode == HttpStatusCode.Unauthorized)
+                    {
+                        status = CLHttpRestStatus.NotAuthorized;
+                    }
+                    // else if response status was neither a not found nor a no content and is within the range of a server error (5XX), then set the output status accordingly
+                    else
+                    {
+                        // define the cast int for the status code from the enumeration
+                        int statusCodeInt = (int)httpResponse.StatusCode;
+
+                        // if storage quota exceeded then use that status
+                        if (statusCodeInt == 507 /* Storage quota exceeded code, not in the HttpStatusCode enumeration */)
+                        {
+                            status = CLHttpRestStatus.QuotaExceeded;
+                        }
+                        // else if storage quota not exceeded, perform the (5XX) code check for other server error
+                        else if (((HttpStatusCode)(statusCodeInt - (statusCodeInt % 100))) == HttpStatusCode.InternalServerError)
+                        {
+                            status = CLHttpRestStatus.ServerError;
+                        }
+                    }
+
+                    // try/catch to set the response body from the content of the response, on catch silence the error
+                    try
+                    {
+                        // grab the response stream
+                        using (Stream downloadResponseStream = httpResponse.GetResponseStream())
+                        {
+                            // read the response as UTF8 text
+                            using (StreamReader downloadResponseStreamReader = new StreamReader(downloadResponseStream, Encoding.UTF8))
+                            {
+                                // set the response text
+                                responseBody = downloadResponseStreamReader.ReadToEnd();
+                            }
+                        }
+                    }
+                    catch
+                    {
+                    }
+
+                    // throw the exception for an invalid response
+                    throw new Exception(String.Format("Invalid HTTP response status code at URL {0}, MethodPath {1}",
+                        (serverUrl ?? "{missing serverUrl"),
+                        (serverMethodPath ?? "{missing serverMethodPath")) +
+                            ": " + ((int)httpResponse.StatusCode).ToString() +
+                            (responseBody == null
+                                ? string.Empty
+                                : Environment.NewLine + "Response:" + Environment.NewLine +
+                                    responseBody)); // either the default "incomplete" body or the body retrieved from the response content
+                }
+                #endregion
+
+                #region process response stream
+                // define an object for the communication return, defaulting to null
+                T toReturn = null;
+
+                // if the communication was an upload or a download, then process the response stream for a download (which is the download itself) or use a predefined return for an upload
+                if (uploadDownload != null)
+                {
+                    // if communication is an upload, then use a predefined return
+                    if (uploadDownload is uploadParams)
+                    {
+                        // set body as successful value
+                        responseBody = "---File upload complete---";
+
+                        // if we can use a string output for the return, then use it
+                        if (typeof(T) == typeof(string)
+                            || typeof(T) == typeof(object))
+                        {
+                            toReturn = (T)((object)responseBody);
+                        }
+                    }
+                    // else if communication is a download, then process the actual download itself
+                    else
+                    {
+                        // set the response body to a value that will be displayed if the actual response fails to process
+                        responseBody = "---Incomplete file download---";
+
+                        if (uploadDownload.StatusUpdate != null
+                            && uploadDownload.StatusUpdateId != null)
+                        {
+                            try
+                            {
+                                uploadDownload.StatusUpdate((Guid)uploadDownload.StatusUpdateId,
+                                    uploadDownload.ChangeToTransfer.EventId,
+                                    uploadDownload.ChangeToTransfer.Direction,
+                                    uploadDownload.RelativePathForStatus,
+                                    0,
+                                    (long)uploadDownload.ChangeToTransfer.Metadata.HashableProperties.Size,
+                                    false);
+                            }
+                            catch
+                            {
+                            }
+                        }
+
+                        // create a new unique id for the download
+                        Guid newTempFile = Guid.NewGuid();
+
+                        // if a callback was provided to fire before a download starts, then fire it
+                        if (((downloadParams)uploadDownload).BeforeDownloadCallback != null)
+                        {
+                            ((downloadParams)uploadDownload).BeforeDownloadCallback(newTempFile, ((downloadParams)uploadDownload).BeforeDownloadUserState);
+                        }
+
+                        // calculate location for downloading the file
+                        string newTempFileString = ((downloadParams)uploadDownload).TempDownloadFolderPath + "\\" + ((Guid)newTempFile).ToString("N");
+
+                        if (uploadDownload.ProgressHolder != null)
+                        {
+                            lock (uploadDownload.ProgressHolder)
+                            {
+                                uploadDownload.ProgressHolder.Value = new TransferProgress(
+                                    0,
+                                    storeSizeForStatus);
+                            }
+                        }
+
+                        if (uploadDownload.ACallback != null)
+                        {
+                            uploadDownload.ACallback(uploadDownload.AResult);
+                        }
+
+                        // get the stream of the download
+                        using (Stream downloadResponseStream = httpResponse.GetResponseStream())
+                        {
+                            // create a stream by creating a non-shared writable file at the file path
+                            using (FileStream tempFileStream = new FileStream(newTempFileString, FileMode.Create, FileAccess.Write, FileShare.None))
+                            {
+                                // define a count for the total bytes downloaded
+                                long totalBytesDownloaded = 0;
+                                // create the buffer for transferring bytes from the download stream to the file stream
+                                byte[] data = new byte[CLDefinitions.SyncConstantsResponseBufferSize];
+                                // declare an int for the amount of bytes read in each buffer transfer
+                                int read;
+
+                                // loop till there are no more bytes to read, on the loop condition perform the buffer transfer from the download stream and store the read byte count
+                                while ((read = downloadResponseStream.Read(data, 0, data.Length)) > 0)
+                                {
+                                    // write the current buffer to the file
+                                    tempFileStream.Write(data, 0, read);
+                                    // append the count of the read bytes on this buffer transfer to the total downloaded
+                                    totalBytesDownloaded += read;
+
+                                    // check for sync shutdown
+                                    if (uploadDownload.ShutdownToken != null)
+                                    {
+                                        Monitor.Enter(uploadDownload.ShutdownToken);
+                                        try
+                                        {
+                                            if (uploadDownload.ShutdownToken.Token.IsCancellationRequested)
+                                            {
+                                                status = CLHttpRestStatus.Cancelled;
+                                                return null;
+                                            }
+                                        }
+                                        finally
+                                        {
+                                            Monitor.Exit(uploadDownload.ShutdownToken);
+                                        }
+                                    }
+
+                                    if (uploadDownload.ProgressHolder != null)
+                                    {
+                                        lock (uploadDownload.ProgressHolder)
+                                        {
+                                            uploadDownload.ProgressHolder.Value = new TransferProgress(
+                                                totalBytesDownloaded,
+                                                storeSizeForStatus);
+                                        }
+                                    }
+
+                                    if (uploadDownload.ACallback != null)
+                                    {
+                                        uploadDownload.ACallback(uploadDownload.AResult);
+                                    }
+
+                                    if (uploadDownload.StatusUpdate != null
+                                        && uploadDownload.StatusUpdateId != null)
+                                    {
+                                        try
+                                        {
+                                            uploadDownload.StatusUpdate((Guid)uploadDownload.StatusUpdateId,
+                                                uploadDownload.ChangeToTransfer.EventId,
+                                                uploadDownload.ChangeToTransfer.Direction,
+                                                uploadDownload.RelativePathForStatus,
+                                                totalBytesDownloaded,
+                                                (long)uploadDownload.ChangeToTransfer.Metadata.HashableProperties.Size,
+                                                false);
+                                        }
+                                        catch
+                                        {
+                                        }
+                                    }
+
+                                    // fire event callbacks for status change on uploading
+                                    uploadDownload.StatusCallback(
+                                        new CLStatusFileTransferUpdateParameters(
+                                                transferStartTime, // start time for download
+                                                storeSizeForStatus, // total file size
+                                                uploadDownload.RelativePathForStatus, // relative path of file
+                                                totalBytesDownloaded), // current count of completed download bytes
+                                        uploadDownload.ChangeToTransfer); // the source of the event, the event itself
+                                }
+                                // flush file stream to finish the file
+                                tempFileStream.Flush();
+                            }
+                        }
+
+                        // set the file attributes so when the file move triggers a change in the event source its metadata should match the current event;
+                        // also, perform each attribute change with up to 4 retries since it seems to throw errors under normal conditions (if it still fails then it rethrows the exception);
+                        // attributes to set: creation time, last modified time, and last access time
+
+                        Helpers.RunActionWithRetries(() => System.IO.File.SetCreationTimeUtc(newTempFileString, uploadDownload.ChangeToTransfer.Metadata.HashableProperties.CreationTime), true);
+                        Helpers.RunActionWithRetries(() => System.IO.File.SetLastAccessTimeUtc(newTempFileString, uploadDownload.ChangeToTransfer.Metadata.HashableProperties.LastTime), true);
+                        Helpers.RunActionWithRetries(() => System.IO.File.SetLastWriteTimeUtc(newTempFileString, uploadDownload.ChangeToTransfer.Metadata.HashableProperties.LastTime), true);
+
+
+                        // fire callback to perform the actual move of the temp file to the final destination
+                        ((downloadParams)uploadDownload).AfterDownloadCallback(newTempFileString, // location of temp file
+                            uploadDownload.ChangeToTransfer,
+                            ref responseBody, // reference to response string (sets to "---Completed file download---" on success)
+                            ((downloadParams)uploadDownload).AfterDownloadUserState, // timer for failure queue
+                            newTempFile); // id for the downloaded file
+
+                        // if the after downloading callback set the response to null, then replace it saying it was null
+                        if (responseBody == null)
+                        {
+                            responseBody = "---responseBody set to null---";
+                        }
+
+                        // if a string can be output as the return type, then return the response (which is not the actual download, but a simple string status representation)
+                        if (typeof(T) == typeof(string)
+                            || typeof(T) == typeof(object))
+                        {
+                            toReturn = (T)((object)responseBody);
+                        }
+                    }
+                }
+                // else if the communication was neither an upload nor a download, then process the response stream for return
+                else
+                {
+                    // declare the serializer which will be used to deserialize the response content for output
+                    DataContractJsonSerializer outSerializer;
+                    // try to get the serializer for the output by the type of output from dictionary and if successful, process response content as stream to deserialize
+                    if (SerializableResponseTypes.TryGetValue(typeof(T), out outSerializer))
+                    {
+                        // grab the stream for response content
+                        responseStream = httpResponse.GetResponseStream();
+
+                        // set the stream for processing the response by a copy of the communication stream (if trace enabled) or the communication stream itself (if trace is not enabled)
+                        serializationStream = (((_copiedSettings.TraceType & TraceType.Communication) == TraceType.Communication)
+                            ? Helpers.CopyHttpWebResponseStreamAndClose(responseStream) // if trace is enabled, then copy the communications stream to a memory stream
+                            : responseStream); // if trace is not enabled, use the communication stream
+
+                        // if tracing communication, then trace communication
+                        if ((_copiedSettings.TraceType & TraceType.Communication) == TraceType.Communication)
+                        {
+                            // log communication for stream body
+                            ComTrace.LogCommunication(_copiedSettings.TraceLocation, // trace file location
+                                _copiedSettings.DeviceId, // device id
+                                _syncBoxId, // user id
+                                CommunicationEntryDirection.Response, // communication direction is response
+                                serverUrl + serverMethodPath, // input parameter method path
+                                true, // trace is enabled
+                                httpResponse.Headers, // response headers
+                                serializationStream, // copied response stream
+                                (int)httpResponse.StatusCode, // status code of the response
+                                _copiedSettings.TraceExcludeAuthorization); // whether to include authorization in the trace (such as the authentication key)
+                        }
+
+                        // deserialize the response content into the appropriate json contract object
+                        toReturn = (T)outSerializer.ReadObject(serializationStream);
+                    }
+                    // else if the output type is not in the dictionary of those serializable and if the output type is either object or string,
+                    // then process the response content as a string to output directly
+                    else if (typeof(T) == typeof(string)
+                        || (typeof(T) == typeof(object)))
+                    {
+                        // grab the stream from the response content
+                        responseStream = httpResponse.GetResponseStream();
+
+                        // create a reader for the response content
+                        using (TextReader purgeResponseStreamReader = new StreamReader(responseStream, Encoding.UTF8))
+                        {
+                            // set the error string from the response
+                            toReturn = (T)((object)purgeResponseStreamReader.ReadToEnd());
+                        }
+                    }
+                    // else if the output type is not in the dictionary of those serializable and if the output type is also neither object nor string,
+                    // then throw an argument exception
+                    else
+                    {
+                        throw new ArgumentException("T is not a serializable output type nor object/string");
+                    }
+                }
+
+                // if the code has not thrown an exception by now then it was successful so mark it so in the output
+                status = CLHttpRestStatus.Success;
+                // return any object set to return for the response, if any
+                return toReturn;
+                #endregion
+            }
+            catch
+            {
+                // if there was an event for the upload or download, then fire the event callback for a final transfer status
+                if (uploadDownload != null
+                    && (uploadDownload is uploadParams
+                        || uploadDownload is downloadParams))
+                {
+                    // try/catch fire the event callback for final transfer status, silencing errors
+                    try
+                    {
+                        uploadDownload.StatusCallback(
+                            new CLStatusFileTransferUpdateParameters(
+                                transferStartTime, // retrieve the upload start time
+
+                                // need to send a file size which matches the total uploaded bytes so they are equal to cancel the status
+                                uploadDownload.ChangeToTransfer.Metadata.HashableProperties.Size ?? 0,
+
+                                // try to build the same relative path that would be used in the normal status, falling back first to the full path then to an empty string
+                                uploadDownload.RelativePathForStatus,
+
+                                // need to send a total uploaded bytes which matches the file size so they are equal to cancel the status
+                                uploadDownload.ChangeToTransfer.Metadata.HashableProperties.Size ?? 0),
+                            uploadDownload.ChangeToTransfer); // sender of event (the event itself)
+                    }
+                    catch
+                    {
+                    }
+
+                    if (uploadDownload.StatusUpdate != null
+                        && uploadDownload.StatusUpdateId != null)
+                    {
+                        try
+                        {
+                            uploadDownload.StatusUpdate((Guid)uploadDownload.StatusUpdateId,
+                                uploadDownload.ChangeToTransfer.EventId,
+                                uploadDownload.ChangeToTransfer.Direction,
+                                uploadDownload.RelativePathForStatus,
+                                uploadDownload.ChangeToTransfer.Metadata.HashableProperties.Size ?? 0,
+                                uploadDownload.ChangeToTransfer.Metadata.HashableProperties.Size ?? 0,
+                                false);
+                        }
+                        catch
+                        {
+                        }
+                    }
+                }
+
+                // rethrow
+                throw;
+            }
+            finally
+            {
+                // for communication logging, log communication if it hasn't already been logged in stream deserialization or dispose the serialization stream
+                if ((_copiedSettings.TraceType & TraceType.Communication) == TraceType.Communication)
+                {
+                    // if there was no stream set for deserialization, then the response was handled as a string and needs to be logged here as such
+                    if (serializationStream == null)
+                    {
+                        if (httpResponse != null)
+                        {
+                            // log communication for string body
+                            ComTrace.LogCommunication(_copiedSettings.TraceLocation, // trace file location
+                                _copiedSettings.DeviceId, // device id
+                                _syncBoxId, // user id
+                                CommunicationEntryDirection.Response, // communication direction is response
+                                serverUrl + serverMethodPath, // input parameter method path
+                                true, // trace is enabled
+                                httpResponse.Headers, // response headers
+                                responseBody, // response body (either an overridden string that says "complete" or "incomplete" or an error message from the actual response)
+                                (int)httpResponse.StatusCode, // status code of the response
+                                _copiedSettings.TraceExcludeAuthorization); // whether to include authorization in the trace (such as the authentication key)
+                        }
+                    }
+                    // else if there was a stream set for deserialization then the response was already logged, but it still needs to be disposed here
+                    else if (serializationStream != null)
+                    {
+                        try
+                        {
+                            serializationStream.Dispose();
+                        }
+                        catch
+                        {
+                        }
+                    }
+                }
+
+                // if there was a response stream retrieved then try to dispose it
+                if (responseStream != null)
+                {
+                    try
+                    {
+                        responseStream.Dispose();
+                    }
+                    catch
+                    {
+                    }
+                }
+
+                // if there was a response retrieved then try to close it
+                if (httpResponse != null)
+                {
+                    try
+                    {
+                        httpResponse.Close();
+                    }
+                    catch
+                    {
+                    }
+                }
+            }
+        }
+
+        // a dual-function wrapper for making asynchronous calls for either retrieving an upload request stream or retrieving a download response
+        private static object AsyncGetUploadRequestStreamOrDownloadResponse(CancellationTokenSource shutdownToken, HttpWebRequest httpRequest, bool upload)
+        {
+            // declare the output object which would be either a Stream for upload request or an HttpWebResponse for a download response
+            object toReturn;
+
+            // create new async holder used to make async http calls synchronous
+            AsyncRequestHolder requestOrResponseHolder = new AsyncRequestHolder(shutdownToken);
+
+            // declare result from async http call
+            IAsyncResult requestOrResponseAsyncResult;
+
+            // lock on async holder for modification
+            lock (requestOrResponseHolder)
+            {
+                // create a callback which handles the IAsyncResult style used in wrapping an asyncronous method to make it synchronous
+                AsyncCallback requestOrResponseCallback = new AsyncCallback(MakeAsyncRequestSynchronous);
+
+                // if this helper was called for an upload, then the action is for the request stream
+                if (upload)
+                {
+                    // begin getting the upload request stream asynchronously, using callback which will take the async holder and make the request synchronous again, storing the result
+                    requestOrResponseAsyncResult = httpRequest.BeginGetRequestStream(requestOrResponseCallback, requestOrResponseHolder);
+                }
+                // else if this helper was called for a download, then the action is for the response
+                else
+                {
+                    // begin getting the download response asynchronously, using callback which will take the async holder and make the request synchronous again, storing the result
+                    requestOrResponseAsyncResult = httpRequest.BeginGetResponse(requestOrResponseCallback, requestOrResponseHolder);
+                }
+
+                // if the request was not already completed synchronously, wait on it to complete
+                if (!requestOrResponseHolder.CompletedSynchronously)
+                {
+                    // wait on the request to become synchronous again
+                    Monitor.Wait(requestOrResponseHolder);
+                }
+            }
+
+            // if there was an error that occurred on the async http call, then rethrow the error
+            if (requestOrResponseHolder.Error != null)
+            {
+                throw requestOrResponseHolder.Error;
+            }
+
+            // if the http call was cancelled, then return immediately with default
+            if (requestOrResponseHolder.IsCanceled)
+            {
+                return null;
+            }
+
+            // if this helper was called for an upload, then the action is for the request stream
+            if (upload)
+            {
+                toReturn = httpRequest.EndGetRequestStream(requestOrResponseAsyncResult);
+            }
+            // else if this helper was called for a download, then the action is for the response
+            else
+            {
+                // try/catch to retrieve the response and on catch try to pull the response from the exception otherwise rethrow the exception
+                try
+                {
+                    toReturn = httpRequest.EndGetResponse(requestOrResponseAsyncResult);
+                }
+                catch (WebException ex)
+                {
+                    if (ex.Response == null)
+                    {
+                        throw new NullReferenceException("Download httpRequest EndGetResponse threw a WebException without a WebResponse", ex);
+                    }
+
+                    toReturn = ex.Response;
+                }
+            }
+
+            // output the retrieved request stream or the retrieved response
+            return toReturn;
+        }
+
+        /// <summary>
+        /// Async HTTP operation holder used to help make async calls synchronous
+        /// </summary>
+        private sealed class AsyncRequestHolder
+        {
+            /// <summary>
+            /// Whether IAsyncResult was found to be CompletedSynchronously: if so, do not Monitor.Wait
+            /// </summary>
+            public bool CompletedSynchronously
+            {
+                get
+                {
+                    return _completedSynchronously;
+                }
+            }
+            /// <summary>
+            /// Mark this when IAsyncResult was found to be CompletedSynchronously
+            /// </summary>
+            public void MarkCompletedSynchronously()
+            {
+                _completedSynchronously = true;
+            }
+            // storage for CompletedSynchronously, only marked when true so default to false
+            private bool _completedSynchronously = false;
+
+            /// <summary>
+            /// cancelation token to check between async calls to cancel out of the operation
+            /// </summary>
+            public CancellationTokenSource FullShutdownToken
+            {
+                get
+                {
+                    return _fullShutdownToken;
+                }
+            }
+            private readonly CancellationTokenSource _fullShutdownToken;
+
+            /// <summary>
+            /// Constructor for the async HTTP operation holder
+            /// </summary>
+            /// <param name="FullShutdownToken">Token to check for cancelation upon async calls</param>
+            public AsyncRequestHolder(CancellationTokenSource FullShutdownToken)
+            {
+                // store the cancellation token
+                this._fullShutdownToken = FullShutdownToken;
+            }
+
+            /// <summary>
+            /// Whether the current async HTTP operation holder detected cancellation
+            /// </summary>
+            public bool IsCanceled
+            {
+                get
+                {
+                    return _isCanceled;
+                }
+            }
+            // storage for cancellation
+            private bool _isCanceled = false;
+
+            /// <summary>
+            /// Marks the current async HTTP operation holder as cancelled
+            /// </summary>
+            public void Cancel()
+            {
+                _isCanceled = true;
+            }
+
+            /// <summary>
+            /// Any error that happened during current async HTTP operation
+            /// </summary>
+            public Exception Error
+            {
+                get
+                {
+                    return _error;
+                }
+            }
+            // storage for any error that occurs
+            private Exception _error = null;
+
+            /// <summary>
+            /// Marks the current async HTTP operation holder with any error that occurs
+            /// </summary>
+            /// <param name="toMark"></param>
+            public void MarkException(Exception toMark)
+            {
+                // null coallesce the exception with a new exception that the exception was null
+                _error = toMark ?? new NullReferenceException("toMark is null");
+                // lock on this current async HTTP operation holder for pulsing waiters
+                lock (this)
+                {
+                    Monitor.Pulse(this);
+                }
+            }
+        }
+
+        // Method to make async HTTP operations synchronous which can be ; requires passing an AsyncRequestHolder as the userstate
+        private static void MakeAsyncRequestSynchronous(IAsyncResult makeSynchronous)
+        {
+            // try cast userstate as AsyncRequestHolder
+            AsyncRequestHolder castHolder = makeSynchronous.AsyncState as AsyncRequestHolder;
+
+            // ensure the cast userstate was successful
+            if (castHolder == null)
+            {
+                throw new NullReferenceException("makeSynchronous AsyncState must be castable as AsyncRequestHolder");
+            }
+
+            // try/catch check for completion or cancellation to pulse the AsyncRequestHolder, on catch mark the exception in the AsyncRequestHolder (which will also pulse out)
+            try
+            {
+                // if marked as completed synchronously pass through to the userstate which is used within the callstack to prevent blocking on Monitor.Wait
+                if (makeSynchronous.CompletedSynchronously)
+                {
+                    lock (castHolder)
+                    {
+                        castHolder.MarkCompletedSynchronously();
+                    }
+                }
+
+                // if asynchronous task completed, then pulse the AsyncRequestHolder
+                if (makeSynchronous.IsCompleted)
+                {
+                    if (!makeSynchronous.CompletedSynchronously)
+                    {
+                        lock (castHolder)
+                        {
+                            Monitor.Pulse(castHolder);
+                        }
+                    }
+                }
+                // else if asychronous task is not completed, then check for cancellation
+                else if (castHolder.FullShutdownToken != null)
+                {
+                    // check for cancellation
+                    Monitor.Enter(castHolder.FullShutdownToken);
+                    try
+                    {
+                        // if cancelled, then mark the AsyncRequestHolder as cancelled and pulse out
+                        if (castHolder.FullShutdownToken.Token.IsCancellationRequested)
+                        {
+                            castHolder.Cancel();
+
+                            if (!makeSynchronous.CompletedSynchronously)
+                            {
+                                lock (castHolder)
+                                {
+                                    Monitor.Pulse(castHolder);
+                                }
+                            }
+                        }
+                    }
+                    finally
+                    {
+                        Monitor.Exit(castHolder.FullShutdownToken);
+                    }
+                }
+            }
+            catch (Exception ex)
+            {
+                // mark AsyncRequestHolder with error (which will also pulse out)
+                castHolder.MarkException(ex);
+            }
+        }
+
+        // simple enumeration of currently supported HTTP methods
+        private enum requestMethod : byte
+        {
+            put,
+            get,
+            post
+        }
+
+        // class which is inherited by both the class for storing upload parameters and the class for storing download parameters, with the common properties between them
+        private abstract class uploadDownloadParams
+        {
+            /// <summary>
+            /// Path for the file where it would look on disk after truncating the location of the sync directory from the beginning
+            /// </summary>
+            public string RelativePathForStatus
+            {
+                get
+                {
+                    return _relativePathForStatus;
+                }
+            }
+            private readonly string _relativePathForStatus;
+
+            /// <summary>
+            /// A handler delegate to be fired whenever there is new status information for an upload or download (the progress of the upload/download or completion)
+            /// </summary>
+            public SendUploadDownloadStatus StatusCallback
+            {
+                get
+                {
+                    return _statusCallback;
+                }
+            }
+            private readonly SendUploadDownloadStatus _statusCallback;
+
+            /// <summary>
+            /// UserState object which is required for calling the StatusCallback for sending status information events
+            /// </summary>
+            public FileChange ChangeToTransfer
+            {
+                get
+                {
+                    return _changeToTransfer;
+                }
+            }
+            private readonly FileChange _changeToTransfer;
+
+            /// <summary>
+            /// A non-required (possibly null) user-provided token source which is checked through an upload or download in order to cancel it
+            /// </summary>
+            public CancellationTokenSource ShutdownToken
+            {
+                get
+                {
+                    return _shutdownToken;
+                }
+            }
+            private readonly CancellationTokenSource _shutdownToken;
+
+            /// <summary>
+            /// Callback which may be provided by a user to fire for status updates
+            /// </summary>
+            public AsyncCallback ACallback
+            {
+                get
+                {
+                    return _aCallback;
+                }
+            }
+            private readonly AsyncCallback _aCallback;
+
+            /// <summary>
+            /// Asynchronous result to be passed upon firing the asynchronous callback
+            /// </summary>
+            public IAsyncResult AResult
+            {
+                get
+                {
+                    return _aResult;
+                }
+            }
+            private readonly IAsyncResult _aResult;
+
+            /// <summary>
+            /// Holder for the progress state which can be queried by the user
+            /// </summary>
+            public GenericHolder<TransferProgress> ProgressHolder
+            {
+                get
+                {
+                    return _progressHolder;
+                }
+            }
+            private readonly GenericHolder<TransferProgress> _progressHolder;
+
+            /// <summary>
+            /// Callback to fire upon status updates, used internally for getting status from CLSync
+            /// </summary>
+            public FileTransferStatusUpdateDelegate StatusUpdate
+            {
+                get
+                {
+                    return _statusUpdate;
+                }
+            }
+            private readonly FileTransferStatusUpdateDelegate _statusUpdate;
+
+            public Nullable<Guid> StatusUpdateId
+            {
+                get
+                {
+                    return _statusUpdateId;
+                }
+            }
+            private readonly Nullable<Guid> _statusUpdateId;
+
+            /// <summary>
+            /// The constructor for this abstract base object with all parameters corresponding to all properties
+            /// </summary>
+            /// <param name="StatusCallback">A handler delegate to be fired whenever there is new status information for an upload or download (the progress of the upload/download or completion)</param>
+            /// <param name="ChangeToTransfer">UserState object which is required for calling the StatusCallback for sending status information events</param>
+            /// <param name="ShutdownToken">A non-required (possibly null) user-provided token source which is checked through an upload or download in order to cancel it</param>
+            /// <param name="SyncRootFullPath">Full path to the root directory being synced</param>
+            /// <param name="ACallback">User-provided callback to fire upon asynchronous operation</param>
+            /// <param name="AResult">Asynchronous result for firing async callbacks</param>
+            /// <param name="ProgressHolder">Holder for a progress state which can be queried by the user</param>
+            public uploadDownloadParams(SendUploadDownloadStatus StatusCallback, FileChange ChangeToTransfer, CancellationTokenSource ShutdownToken, string SyncRootFullPath, AsyncCallback ACallback, IAsyncResult AResult, GenericHolder<TransferProgress> ProgressHolder, FileTransferStatusUpdateDelegate StatusUpdate, Nullable<Guid> StatusUpdateId)
+            {
+                // check for required parameters and error out if not set
+
+                if (ChangeToTransfer == null)
+                {
+                    throw new NullReferenceException("ChangeToTransfer cannot be null");
+                }
+                if (ChangeToTransfer.Metadata == null)
+                {
+                    throw new NullReferenceException("ChangeToTransfer Metadata cannot be null");
+                }
+                if (ChangeToTransfer.Metadata.HashableProperties.Size == null)
+                {
+                    throw new NullReferenceException("ChangeToTransfer Metadata HashableProperties Size cannot be null");
+                }
+                if (((long)ChangeToTransfer.Metadata.HashableProperties.Size) < 0)
+                {
+                    throw new ArgumentException("ChangeToTransfer Metadata HashableProperties Size must be greater than or equal to zero");
+                }
+                if (ChangeToTransfer.Metadata.StorageKey == null)
+                {
+                    throw new ArgumentException("ChangeToTransfer Metadata StorageKey cannot be null");
+                }
+                if (ChangeToTransfer.NewPath == null)
+                {
+                    throw new NullReferenceException("ChangeToTransfer NewPath cannot be null");
+                }
+                if (StatusCallback == null)
+                {
+                    throw new NullReferenceException("StatusCallback cannot be null");
+                }
+
+                // set the readonly properties for this instance from the construction parameters
+
+                this._statusCallback = StatusCallback;
+                this._changeToTransfer = ChangeToTransfer;
+                this._relativePathForStatus = this.ChangeToTransfer.NewPath.GetRelativePath((SyncRootFullPath ?? string.Empty), false); // relative path is calculated from full path to file minus full path to sync directory
+                this._shutdownToken = ShutdownToken;
+                this._aCallback = ACallback;
+                this._aResult = AResult;
+                this._progressHolder = ProgressHolder;
+                this._statusUpdate = StatusUpdate;
+                this._statusUpdateId = StatusUpdateId;
+            }
+        }
+
+        // class for storing download properties which inherits abstract base uploadDownloadParams which stores more necessary properties
+        private sealed class downloadParams : uploadDownloadParams
+        {
+            /// <summary>
+            /// A non-required (possibly null) event handler for before a download starts
+            /// </summary>
+            public BeforeDownloadToTempFile BeforeDownloadCallback
+            {
+                get
+                {
+                    return _beforeDownloadCallback;
+                }
+            }
+            private readonly BeforeDownloadToTempFile _beforeDownloadCallback;
+
+            /// <summary>
+            /// UserState object passed through as-is when the BeforeDownloadCallback handler is fired
+            /// </summary>
+            public object BeforeDownloadUserState
+            {
+                get
+                {
+                    return _beforeDownloadUserState;
+                }
+            }
+            private readonly object _beforeDownloadUserState;
+
+            /// <summary>
+            /// Event handler for after a download completes which needs to move the file from the temp location to its final location and set the response body to "---Completed file download---"
+            /// </summary>
+            public AfterDownloadToTempFile AfterDownloadCallback
+            {
+                get
+                {
+                    return _afterDownloadCallback;
+                }
+            }
+            private readonly AfterDownloadToTempFile _afterDownloadCallback;
+
+            /// <summary>
+            /// UserState object passed through as-is when the AfterDownloadCallback handler is fired
+            /// </summary>
+            public object AfterDownloadUserState
+            {
+                get
+                {
+                    return _afterDownloadUserState;
+                }
+            }
+            private readonly object _afterDownloadUserState;
+
+            /// <summary>
+            /// Full path location to the directory where temporary download files will be stored
+            /// </summary>
+            public string TempDownloadFolderPath
+            {
+                get
+                {
+                    return _tempDownloadFolderPath;
+                }
+            }
+            private readonly string _tempDownloadFolderPath;
+
+            /// <summary>
+            /// The sole constructor for this class with all parameters corresponding to all properties in this class and within its base class uploadDownloadParams
+            /// </summary>
+            /// <param name="StatusCallback">A handler delegate to be fired whenever there is new status information for an upload or download (the progress of the upload/download or completion)</param>
+            /// <param name="ChangeToTransfer">UserState object which is required for calling the StatusCallback for sending status information events</param>
+            /// <param name="ShutdownToken">A non-required (possibly null) user-provided token source which is checked through an upload or download in order to cancel it</param>
+            /// <param name="SyncRootFullPath">Full path to the root directory being synced</param>
+            /// <param name="AfterDownloadCallback">Event handler for after a download completes which needs to move the file from the temp location to its final location and set the response body to "---Completed file download---"</param>
+            /// <param name="AfterDownloadUserState">UserState object passed through as-is when the AfterDownloadCallback handler is fired</param>
+            /// <param name="TempDownloadFolderPath">Full path location to the directory where temporary download files will be stored</param>
+            /// <param name="ACallback">User-provided callback to fire upon asynchronous operation</param>
+            /// <param name="AResult">Asynchronous result for firing async callbacks</param>
+            /// <param name="ProgressHolder">Holder for a progress state which can be queried by the user</param>
+            /// <param name="BeforeDownloadCallback">A non-required (possibly null) event handler for before a download starts</param>
+            /// <param name="BeforeDownloadUserState">UserState object passed through as-is when the BeforeDownloadCallback handler is fired</param>
+            public downloadParams(AfterDownloadToTempFile AfterDownloadCallback, object AfterDownloadUserState, string TempDownloadFolderPath, SendUploadDownloadStatus StatusCallback, FileChange ChangeToTransfer, CancellationTokenSource ShutdownToken, string SyncRootFullPath, AsyncCallback ACallback, IAsyncResult AResult, GenericHolder<TransferProgress> ProgressHolder, FileTransferStatusUpdateDelegate StatusUpdate, Nullable<Guid> StatusUpdateId, BeforeDownloadToTempFile BeforeDownloadCallback = null, object BeforeDownloadUserState = null)
+                : base(StatusCallback, ChangeToTransfer, ShutdownToken, SyncRootFullPath, ACallback, AResult, ProgressHolder, StatusUpdate, StatusUpdateId)
+            {
+                // additional checks for parameters which were not already checked via the abstract base constructor
+
+                if (base.ChangeToTransfer.Direction != SyncDirection.From)
+                {
+                    throw new ArgumentException("Invalid ChangeToTransfer Direction for a download: " + base.ChangeToTransfer.Direction.ToString());
+                }
+                //// I changed my mind about this one. We can allow the before download callback to be null.
+                //// But, the after download callback is still required since that needs to perform the actual file move operation from temp directory to final location.
+                //if (BeforeDownloadCallback == null)
+                //{
+                //    throw new NullReferenceException("BeforeDownloadCallback cannot be null");
+                //}
+                if (AfterDownloadCallback == null)
+                {
+                    throw new NullReferenceException("AfterDownloadCallback cannot be null");
+                }
+
+                // set all the readonly fields for public properties by all the parameters which were not passed to the abstract base class
+
+                this._beforeDownloadCallback = BeforeDownloadCallback;
+                this._beforeDownloadUserState = BeforeDownloadUserState;
+                this._afterDownloadCallback = AfterDownloadCallback;
+                this._afterDownloadUserState = AfterDownloadUserState;
+                this._tempDownloadFolderPath = TempDownloadFolderPath;
+            }
+        }
+
+        // class for storing download properties which inherits abstract base uploadDownloadParams which stores more necessary properties
+        private sealed class uploadParams : uploadDownloadParams
+        {
+            /// <summary>
+            /// Stream which will be read from to buffer to write into the upload stream, or null if already disposed
+            /// </summary>
+            public Stream Stream
+            {
+                get
+                {
+                    return (_streamDisposed
+                        ? null
+                        : _stream);
+                }
+            }
+            private readonly Stream _stream;
+
+            /// <summary>
+            /// Disposes Stream for the upload if it was not already disposed and marks that it was disposed; not thread-safe disposal checking
+            /// </summary>
+            public void DisposeStream()
+            {
+                if (!_streamDisposed)
+                {
+                    try
+                    {
+                        _stream.Dispose();
+                    }
+                    catch
+                    {
+                    }
+                    _streamDisposed = true;
+                }
+            }
+            private bool _streamDisposed = false;
+
+            /// <summary>
+            /// MD5 hash lowercase hexadecimal string for the entire upload content
+            /// </summary>
+            public string Hash
+            {
+                get
+                {
+                    return _hash;
+                }
+            }
+            private readonly string _hash;
+
+            /// <summary>
+            /// The sole constructor for this class with all parameters corresponding to all properties in this class and within its base class uploadDownloadParams
+            /// </summary>
+            /// <param name="StatusCallback">A handler delegate to be fired whenever there is new status information for an upload or download (the progress of the upload/download or completion)</param>
+            /// <param name="ChangeToTransfer">UserState object which is required for calling the StatusCallback for sending status information events; also used to retrieve the StorageKey and MD5 hash for upload</param>
+            /// <param name="ShutdownToken">A non-required (possibly null) user-provided token source which is checked through an upload or download in order to cancel it</param>
+            /// <param name="SyncRootFullPath">Full path to the root directory being synced</param>
+            /// <param name="Stream">Stream which will be read from to buffer to write into the upload stream, or null if already disposed</param>
+            /// <param name="ACallback">User-provided callback to fire upon asynchronous operation</param>
+            /// <param name="AResult">Asynchronous result for firing async callbacks</param>
+            /// <param name="ProgressHolder">Holder for a progress state which can be queried by the user</param>
+            public uploadParams(Stream Stream, SendUploadDownloadStatus StatusCallback, FileChange ChangeToTransfer, CancellationTokenSource ShutdownToken, string SyncRootFullPath, AsyncCallback ACallback, IAsyncResult AResult, GenericHolder<TransferProgress> ProgressHolder, FileTransferStatusUpdateDelegate StatusUpdate, Nullable<Guid> StatusUpdateId)
+                : base(StatusCallback, ChangeToTransfer, ShutdownToken, SyncRootFullPath, ACallback, AResult, ProgressHolder, StatusUpdate, StatusUpdateId)
+            {
+                // additional checks for parameters which were not already checked via the abstract base constructor
+
+                if (Stream == null)
+                {
+                    throw new Exception("Stream cannot be null");
+                }
+                if (base.ChangeToTransfer.Metadata.StorageKey == null)
+                {
+                    throw new Exception("ChangeToTransfer Metadata StorageKey cannot be null");
+                }
+                if (base.ChangeToTransfer.Direction != SyncDirection.To)
+                {
+                    throw new ArgumentException("Invalid ChangeToTransfer Direction for an upload: " + base.ChangeToTransfer.Direction.ToString());
+                }
+
+                // hash is used in http header for MD5 validation of content stream
+                CLError retrieveHashError = this.ChangeToTransfer.GetMD5LowercaseString(out this._hash);
+                if (retrieveHashError != null)
+                {
+                    throw new AggregateException("Unable to retrieve MD5 from ChangeToTransfer", retrieveHashError.GrabExceptions());
+                }
+                if (this._hash == null)
+                {
+                    throw new NullReferenceException("ChangeToTransfer must have an MD5 hash");
+                }
+
+                // set the readonly field for the public property by all the parameters which were not passed to the abstract base class
+
+                this._stream = Stream;
+            }
+        }
+        #endregion
+    }
+
+    /// <summary>
+    /// Handler called whenever progress has been made uploading or downloading a file or if the file was cancelled or completed
+    /// </summary>
+    /// <param name="status">The parameters which describe the progress itself</param>
+    /// <param name="eventSource">The FileChange describing the change to upload or download</param>
+    internal delegate void SendUploadDownloadStatus(CLStatusFileTransferUpdateParameters status, FileChange eventSource);
+
+    /// <summary>
+    /// Handler called before a download starts with the temporary file id (used as filename for the download in the temp download folder) and passes through UserState
+    /// </summary>
+    /// <param name="tempId">Unique ID created for the file and used as the file's name in the temp download directory</param>
+    /// <param name="UserState">Object passed through from the download method call specific to before download</param>
+    public delegate void BeforeDownloadToTempFile(Guid tempId, object UserState);
+
+    /// <summary>
+    /// ¡¡ Action required: move the completed download file from the temp directory to the final destination !!
+    /// Handler called after a file download completes with the id used as the file name in the originally provided temporary download folder,
+    /// passes through UserState, passes the download change itself, gives a constructed full path where the downloaded file can be found in the temp folder,
+    /// and references a string which should be set to something useful for communications trace to denote a completed file such as "---Completed file download---" (but only set after the file was succesfully moved)
+    /// </summary>
+    /// <param name="tempFileFullPath">Full path to where the downloaded file can be found in the temp folder (which needs to be moved)</param>
+    /// <param name="downloadChange">The download change itself</param>
+    /// <param name="responseBody">Reference to string used to trace communication, should be set to something useful to read in communications trace such as "---Completed file download---" (but only after the file was successfully moved)</param>
+    /// <param name="UserState">Object passed through from the download method call specific to after download</param>
+    /// <param name="tempId">Unique ID created for the file and used as the file's name in the temp download directory</param>
+    public delegate void AfterDownloadToTempFile(string tempFileFullPath, FileChange downloadChange, ref string responseBody, object UserState, Guid tempId);
+
+    /// <summary>
+    /// Status from a call to one of the CLHttpRest communications methods
+    /// </summary>
+    public enum CLHttpRestStatus : byte
+    {
+        /// <summary>
+        /// Method completed without error and has a normal response
+        /// </summary>
+        Success,
+        /// <summary>
+        /// Method invoked a not found (404) response from the server
+        /// </summary>
+        NotFound,
+        /// <summary>
+        /// Method invoked a server error (5xx) response from the server
+        /// </summary>
+        ServerError,
+        /// <summary>
+        /// Method had some other problem with parameters processed locally or parameters sent up to the server
+        /// </summary>
+        BadRequest,
+        /// <summary>
+        /// Method was cancelled via a provided cancellation token before completion
+        /// </summary>
+        Cancelled,
+        /// <summary>
+        /// Method completed without error but has no response; it means that no data exists for given parameter(s)
+        /// </summary>
+        NoContent,
+        /// <summary>
+        /// Method invoked an unauthorized (401) response from the server
+        /// </summary>
+        NotAuthorized,
+        /// <summary>
+        /// Method invoked a storage quota exceeded (507) response from the server
+        /// </summary>
+        QuotaExceeded,
+        /// <summary>
+        /// Unable to establish connection (possible local internet connection error or server is otherwise unreachable)
+        /// </summary>
+        ConnectionFailed
+    }
+}