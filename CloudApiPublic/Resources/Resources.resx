﻿<?xml version="1.0" encoding="utf-8"?>
<root>
  <!-- 
    Microsoft ResX Schema 
    
    Version 2.0
    
    The primary goals of this format is to allow a simple XML format 
    that is mostly human readable. The generation and parsing of the 
    various data types are done through the TypeConverter classes 
    associated with the data types.
    
    Example:
    
    ... ado.net/XML headers & schema ...
    <resheader name="resmimetype">text/microsoft-resx</resheader>
    <resheader name="version">2.0</resheader>
    <resheader name="reader">System.Resources.ResXResourceReader, System.Windows.Forms, ...</resheader>
    <resheader name="writer">System.Resources.ResXResourceWriter, System.Windows.Forms, ...</resheader>
    <data name="Name1"><value>this is my long string</value><comment>this is a comment</comment></data>
    <data name="Color1" type="System.Drawing.Color, System.Drawing">Blue</data>
    <data name="Bitmap1" mimetype="application/x-microsoft.net.object.binary.base64">
        <value>[base64 mime encoded serialized .NET Framework object]</value>
    </data>
    <data name="Icon1" type="System.Drawing.Icon, System.Drawing" mimetype="application/x-microsoft.net.object.bytearray.base64">
        <value>[base64 mime encoded string representing a byte array form of the .NET Framework object]</value>
        <comment>This is a comment</comment>
    </data>
                
    There are any number of "resheader" rows that contain simple 
    name/value pairs.
    
    Each data row contains a name, and value. The row also contains a 
    type or mimetype. Type corresponds to a .NET class that support 
    text/value conversion through the TypeConverter architecture. 
    Classes that don't support this are serialized and stored with the 
    mimetype set.
    
    The mimetype is used for serialized objects, and tells the 
    ResXResourceReader how to depersist the object. This is currently not 
    extensible. For a given mimetype the value must be set accordingly:
    
    Note - application/x-microsoft.net.object.binary.base64 is the format 
    that the ResXResourceWriter will generate, however the reader can 
    read any of the formats listed below.
    
    mimetype: application/x-microsoft.net.object.binary.base64
    value   : The object must be serialized with 
            : System.Runtime.Serialization.Formatters.Binary.BinaryFormatter
            : and then encoded with base64 encoding.
    
    mimetype: application/x-microsoft.net.object.soap.base64
    value   : The object must be serialized with 
            : System.Runtime.Serialization.Formatters.Soap.SoapFormatter
            : and then encoded with base64 encoding.

    mimetype: application/x-microsoft.net.object.bytearray.base64
    value   : The object must be serialized into a byte array 
            : using a System.ComponentModel.TypeConverter
            : and then encoded with base64 encoding.
    -->
  <xsd:schema id="root" xmlns="" xmlns:xsd="http://www.w3.org/2001/XMLSchema" xmlns:msdata="urn:schemas-microsoft-com:xml-msdata">
    <xsd:import namespace="http://www.w3.org/XML/1998/namespace" />
    <xsd:element name="root" msdata:IsDataSet="true">
      <xsd:complexType>
        <xsd:choice maxOccurs="unbounded">
          <xsd:element name="metadata">
            <xsd:complexType>
              <xsd:sequence>
                <xsd:element name="value" type="xsd:string" minOccurs="0" />
              </xsd:sequence>
              <xsd:attribute name="name" use="required" type="xsd:string" />
              <xsd:attribute name="type" type="xsd:string" />
              <xsd:attribute name="mimetype" type="xsd:string" />
              <xsd:attribute ref="xml:space" />
            </xsd:complexType>
          </xsd:element>
          <xsd:element name="assembly">
            <xsd:complexType>
              <xsd:attribute name="alias" type="xsd:string" />
              <xsd:attribute name="name" type="xsd:string" />
            </xsd:complexType>
          </xsd:element>
          <xsd:element name="data">
            <xsd:complexType>
              <xsd:sequence>
                <xsd:element name="value" type="xsd:string" minOccurs="0" msdata:Ordinal="1" />
                <xsd:element name="comment" type="xsd:string" minOccurs="0" msdata:Ordinal="2" />
              </xsd:sequence>
              <xsd:attribute name="name" type="xsd:string" use="required" msdata:Ordinal="1" />
              <xsd:attribute name="type" type="xsd:string" msdata:Ordinal="3" />
              <xsd:attribute name="mimetype" type="xsd:string" msdata:Ordinal="4" />
              <xsd:attribute ref="xml:space" />
            </xsd:complexType>
          </xsd:element>
          <xsd:element name="resheader">
            <xsd:complexType>
              <xsd:sequence>
                <xsd:element name="value" type="xsd:string" minOccurs="0" msdata:Ordinal="1" />
              </xsd:sequence>
              <xsd:attribute name="name" type="xsd:string" use="required" />
            </xsd:complexType>
          </xsd:element>
        </xsd:choice>
      </xsd:complexType>
    </xsd:element>
  </xsd:schema>
  <resheader name="resmimetype">
    <value>text/microsoft-resx</value>
  </resheader>
  <resheader name="version">
    <value>2.0</value>
  </resheader>
  <resheader name="reader">
    <value>System.Resources.ResXResourceReader, System.Windows.Forms, Version=4.0.0.0, Culture=neutral, PublicKeyToken=b77a5c561934e089</value>
  </resheader>
  <resheader name="writer">
    <value>System.Resources.ResXResourceWriter, System.Windows.Forms, Version=4.0.0.0, Culture=neutral, PublicKeyToken=b77a5c561934e089</value>
  </resheader>
  <data name="AbbreviatedGigabytes" xml:space="preserve">
    <value>GB</value>
  </data>
  <data name="AbbreviatedKilobytes" xml:space="preserve">
    <value>KB</value>
  </data>
  <data name="AbbreviatedMegabytes" xml:space="preserve">
    <value>MB</value>
  </data>
  <data name="AppDataFolderNameVista" xml:space="preserve">
    <value>AppData</value>
    <comment>Vista and up (no XP equivalent); defined translations must perfectly match Microsoft documentation</comment>
  </data>
  <data name="BytesPlural" xml:space="preserve">
    <value>Bytes</value>
  </data>
  <data name="BytesSingular" xml:space="preserve">
    <value>Byte</value>
  </data>
  <data name="CLHttpRestaResultInternalTypeMismatch" xml:space="preserve">
    <value>aResult does not match expected internal type</value>
    <comment>Internal Type Mismatch</comment>
  </data>
  <data name="CLHttpRestCannotCastStateAs" xml:space="preserve">
    <value>Cannot cast state as</value>
  </data>
  <data name="CLHttpRestChangeDirectionIsNotToServer" xml:space="preserve">
    <value>deletionChange Direction is not To the server</value>
  </data>
  <data name="CLHttpRestChangeIsNotOfTypeDeletion" xml:space="preserve">
    <value>deletionChange is not of Type Deletion</value>
  </data>
  <data name="CLHttpRestCommunicateCannotBeNull" xml:space="preserve">
    <value>toCommunicate cannot be null</value>
  </data>
  <data name="CLHttpRestCopyPathCannotBeNull" xml:space="preserve">
    <value>copyTargetPath cannot be null</value>
  </data>
  <data name="CLHttpRestCurrentSyncboxCannotBeModifiedWhileSyncing" xml:space="preserve">
    <value>Current Syncbox cannot be modified while in use in active syncing</value>
  </data>
  <data name="CLHttpRestDeletionChangeCannotBeNull" xml:space="preserve">
    <value>deletionChange cannot be null</value>
  </data>
  <data name="CLHttpRestDeletionChangeMetadataServerIDMustnotBeNull" xml:space="preserve">
    <value>deletionChange Metadata ServerId must not be null</value>
  </data>
  <data name="CLHttpRestDeviceIDCannotBeNull" xml:space="preserve">
    <value>settings DeviceId cannot be null</value>
  </data>
  <data name="CLHttpRestFolderPathTooLong" xml:space="preserve">
    <value>Folder path for temp download files is too long by</value>
  </data>
  <data name="CLHttpRestFriendlyNameNotSpecified" xml:space="preserve">
    <value>friendlyName must be specified</value>
  </data>
  <data name="CLHttpRestFullPathBadFormat" xml:space="preserve">
    <value>fullPath is not in the proper format</value>
  </data>
  <data name="CLHttpRestFullPathDoesNotContainSettingsSyncboxPath" xml:space="preserve">
    <value>fullPath does not contain syncbox path</value>
  </data>
  <data name="CLHttpRestFullPathorServerIDRequired" xml:space="preserve">
    <value>Both fullPath and serverId cannot be null, at least one is required</value>
  </data>
  <data name="CLHttpRestInternalPRogressRetrievalFailure1" xml:space="preserve">
    <value>There was an internal error attempting to retrieve the progress, Error 1</value>
  </data>
  <data name="CLHttpRestInternalPRogressRetrievalFailure2" xml:space="preserve">
    <value>There was an internal error attempting to retrieve the progress, Error 2</value>
  </data>
  <data name="CLHttpRestMD5LowerCaseStringSet" xml:space="preserve">
    <value>MD5 lowercase string retrieved from Resources.CLHttpRestCommunicateCannotBeNull, set via toCommunicate.SetMD5</value>
  </data>
  <data name="CLHttpRestMetadataCannotBeNull" xml:space="preserve">
    <value>deletionChange Metadata cannot be null</value>
  </data>
  <data name="CLHttpRestMetadataHashablePropertiesSizeCannotBeNull" xml:space="preserve">
    <value>toCommunicate Metadata HashableProperties Size cannot be null</value>
  </data>
  <data name="CLHttpRestRevisionCannotBeNull" xml:space="preserve">
    <value>revision cannot be null</value>
  </data>
  <data name="CLHttpRestNewPathCannotBeNull" xml:space="preserve">
    <value>toCommunicate NewPath cannot be null</value>
  </data>
  <data name="CLHttpRestOldPathCannotBeNull" xml:space="preserve">
    <value>toCommunicate OldPath cannot be null</value>
  </data>
  <data name="CLHttpRestPlanIDCannotBeZero" xml:space="preserve">
    <value>planId must not be zero</value>
  </data>
  <data name="CLHttpRestPushRequestMustNotBeNull" xml:space="preserve">
    <value>pushRequest must not be null</value>
  </data>
  <data name="CLHttpRestsyncboxCredentialCannotBeNull" xml:space="preserve">
    <value>syncbox Credential cannot be null</value>
    <comment>syncbox field must be filled</comment>
  </data>
  <data name="CLHttpRestSyncboxBadPath" xml:space="preserve">
    <value>Syncbox path is bad</value>
    <comment>Path invalid</comment>
  </data>
  <data name="CLHttpRestSyncboxPathCannotBeNull" xml:space="preserve">
    <value>Syncbox path cannot be null</value>
  </data>
  <data name="CLHttpRestSyncToRequestMustNotBeNull" xml:space="preserve">
    <value>syncToRequest must not be null</value>
  </data>
  <data name="CLHttpRestThecustomDownloadFolderFullPathIsBad" xml:space="preserve">
    <value>The customDownloadFolderFullPath is bad</value>
  </data>
  <data name="CLHttpRestTimeoutMustBeGreaterThanZero" xml:space="preserve">
    <value>timeoutMilliseconds must be greater than zero</value>
  </data>
  <data name="CLHttpRestToCommunicateCannotBeFolderandModified" xml:space="preserve">
    <value>toCommunicate cannot be both a folder and of type Modified</value>
  </data>
  <data name="CLHttpRestToCommunicateDirectionisNotToServer" xml:space="preserve">
    <value>toCommunicate Direction is not To the server</value>
  </data>
  <data name="CLHttpRestToCommunicateMetedataCannotBeNull" xml:space="preserve">
    <value>toCommunicate Metadata cannot be null</value>
  </data>
  <data name="CLHttpRestToCommunicateTypeIsUnknownFileChangeType" xml:space="preserve">
    <value>toCommunicate Type is an unknown FileChangeType: </value>
  </data>
  <data name="CLHttpRestXORNewPathServerIDCannotBeNull" xml:space="preserve">
    <value>Either toCommunicate NewPath must not be null or serverUid must not be null or both must not be null</value>
  </data>
  <data name="CLHttpRestXORPathtoFileFileServerIDMustNotBeNull" xml:space="preserve">
    <value>Either pathToFile must not be null or fileServerId must not be null or both must not be null</value>
  </data>
  <data name="CancelledHttpResponseAppend" xml:space="preserve">
    <value>: cancelled---</value>
  </data>
  <data name="CommonStartMenuParentFolderNameVista" xml:space="preserve">
    <value>ProgramData\Microsoft\Windows</value>
    <comment>Vista and up; defined translations must perfectly match Microsoft documentation</comment>
  </data>
  <data name="CommonStartMenuParentFolderNameXP" xml:space="preserve">
    <value>Documents and Settings\All Users</value>
    <comment>XP only; defined translations must perfectly match Microsoft documentation</comment>
  </data>
  <data name="CompleteFileUpload" xml:space="preserve">
    <value>---File upload complete---</value>
  </data>
  <data name="DocumentsAndSettingsVista" xml:space="preserve">
    <value>Users</value>
    <comment>Vista and up; defined translations must perfectly match Microsoft documentation</comment>
  </data>
  <data name="DocumentsAndSettingsXP" xml:space="preserve">
    <value>Documents and Settings</value>
    <comment>XP only; defined translations must perfectly match Microsoft documentation</comment>
  </data>
  <data name="DocumentsFolderNameVista" xml:space="preserve">
    <value>Documents</value>
    <comment>Vista and up; defined translations must perfectly match Microsoft documentation</comment>
  </data>
  <data name="DocumentsFolderNameXP" xml:space="preserve">
    <value>My Documents</value>
    <comment>XP only; defined translations must perfectly match Microsoft documentation</comment>
  </data>
  <data name="ErrorPostingSyncFromServer" xml:space="preserve">
    <value>Oops.  We're sorry, it seems that something went wrong while requesting status from the server.</value>
    <comment>SyncFrom</comment>
  </data>
  <data name="ErrorPostingSyncToServer" xml:space="preserve">
    <value>Oops.  We're sorry, it seems that something went wrong while syncing files to the server.</value>
    <comment>SyncTo</comment>
  </data>
  <data name="ErrorPuttingUploadOrDownloadToServer" xml:space="preserve">
    <value>Oops.  We're sorry, it seems that something when wrong while starting a server file upload or download. </value>
  </data>
  <data name="ExceptionCreatingUserRegistrationWithCode" xml:space="preserve">
    <value>Oops. We're sorry, it seems like something went wrong while creating your account.  The error code is {0}.</value>
  </data>
  <data name="ExceptionDelegateAndDataHolderNullDelegateToWrap" xml:space="preserve">
    <value>delegateToWrap cannot be processed when null</value>
    <comment>delegateToWrap should not be translated</comment>
  </data>
  <data name="ExceptionFileChangeSetMD5ByteLength" xml:space="preserve">
    <value>MD5 must be 128 bits (a byte array of length 16)</value>
    <comment>MD5 should not be translated</comment>
  </data>
  <data name="ExceptionFileChangeUpDownEventArgsNullSendBackChange" xml:space="preserve">
    <value>SendBackChange cannot be null</value>
    <comment>SendBackChange should not be translated</comment>
  </data>
  <data name="ExceptionHelpersAsyncGetUploadRequestStreamOrDownloadResponseMakeSyncParam1" xml:space="preserve">
    <value>MakeAsyncRequestSynchronous was processed without param1</value>
    <comment>MakeAsyncRequestSynchronous and param1 should not be translated</comment>
  </data>
  <data name="ExceptionHelpersCheckForBadPathDriveLetter" xml:space="preserve">
    <value>rootPathObject must start with a upper-case drive letter</value>
    <comment>rootPathObject should not be translated</comment>
  </data>
  <data name="ExceptionHelpersCheckForBadPathDriveType" xml:space="preserve">
    <value>rootPathObject root drive letter represents an invalid DriveType: {0}</value>
    <comment>rootPathObject and DriveType should not be translated</comment>
  </data>
  <data name="ExceptionHelpersCheckForBadPathEmptyDirectory" xml:space="preserve">
    <value>rootPathObject cannot have an empty directory name for any directory in the parent path hierarchy and cannot have a trailing slash</value>
    <comment>rootPathObject should not be translated</comment>
  </data>
  <data name="ExceptionHelpersCheckForBadPathProceedingSlash" xml:space="preserve">
    <value>rootPathObject must start at a drive letter and have a proceeding trailing slash</value>
    <comment>rootPathObject should not be translated</comment>
  </data>
  <data name="ExceptionHelpersCheckLogFileExistanceTraceCategoryNull" xml:space="preserve">
    <value>TraceCategory must not be null</value>
    <comment>TraceCategory must not be null</comment>
  </data>
  <data name="ExceptionHelpersCheckSyncboxPathLengthTooLongPlural" xml:space="preserve">
    <value>syncbox path is too long by {0} characters</value>
    <comment>syncRootFullPath should not be translated</comment>
  </data>
  <data name="ExceptionHelpersCheckSyncboxPathLengthTooLongSingular" xml:space="preserve">
    <value>syncbox path is too long by {0} character</value>
    <comment>syncRootFullPath should not be translated</comment>
  </data>
  <data name="ExceptionHelpersDictionaryTryGetValueResultInvalid" xml:space="preserve">
    <value>Cannot retrieve property values on an invalid DictionaryTryGetValueResult</value>
    <comment>Dictionary and TryGetValueResult should not be translated</comment>
  </data>
  <data name="ExceptionHelpersHandleUploadDownloadStatusNullEventSource" xml:space="preserve">
    <value>eventSource cannot be null</value>
    <comment>eventSource should not be translated</comment>
  </data>
  <data name="ExceptionHelpersParseHexadecimalStringToByteArrayHashStringFormat" xml:space="preserve">
    <value>hashString must be in a hexadecimal string format with no seperator characters and two characters per byte</value>
    <comment>hashString should not be translated</comment>
  </data>
  <data name="ExceptionHelpersProcessHttpInnerAllHaltedOnUnrecoverableError" xml:space="preserve">
    <value>Cannot do anything with the Cloud SDK if Helpers.AllHaltedOnUnrecoverableError is set</value>
    <comment>Cloud and Helpers.AllHaltedOnUnrecoverableError should not be translated</comment>
  </data>
  <data name="ExceptionHelpersProcessHttpInnerClientCancelled" xml:space="preserve">
    <value>Operation cancelled by client</value>
  </data>
  <data name="ExceptionHelpersProcessHttpInnerDownloadNullResponse" xml:space="preserve">
    <value>Download httpRequest EndGetResponse threw a WebException without a WebResponse</value>
    <comment>httpRequest, EndGetResponse, WebException, and WebResponse should not be translated</comment>
  </data>
  <data name="ExceptionHelpersProcessHttpInnerDownloadRequestStream" xml:space="preserve">
    <value>Error getting request stream for a download</value>
  </data>
  <data name="ExceptionHelpersProcessHttpInnerGeneralNullResponse" xml:space="preserve">
    <value>httpResponse GetResponse at URL {0}, MethodPath {1} threw a WebException without a WebResponse</value>
    <comment>httpResponse, GetResponse, WebException, and WebResponse should not be translated</comment>
  </data>
  <data name="ExceptionHelpersProcessHttpInnerGeneralNullResponseNullServerMethodPath" xml:space="preserve">
    <value>{missing serverMethodPath}</value>
    <comment>serverMethodPath should not be translated</comment>
  </data>
  <data name="ExceptionHelpersProcessHttpInnerGeneralNullResponseNullServerUrl" xml:space="preserve">
    <value>{missing serverUrl}</value>
    <comment>serverUrl should not be translated</comment>
  </data>
  <data name="ExceptionHelpersProcessHttpInnerGeneralRequestStream" xml:space="preserve">
    <value>Error getting request stream for a post operation</value>
  </data>
  <data name="ExceptionHelpersProcessHttpInnerHttpMethod" xml:space="preserve">
    <value>Unknown method: {0}</value>
  </data>
  <data name="ExceptionHelpersProcessHttpInnerInvalidResponseStatus" xml:space="preserve">
    <value>Invalid HTTP response status code at URL {0}, MethodPath {1}</value>
  </data>
  <data name="ExceptionHelpersProcessHttpInnerInvalidStatusStreamRead" xml:space="preserve">
    <value>Unable to read the response stream</value>
  </data>
  <data name="ExceptionHelpersProcessHttpInnerMissingAuthenticationErrorResponse" xml:space="preserve">
    <value>Unable to find serializer for JsonContracts.AuthenticationErrorResponse in SerializableResponseTypes</value>
    <comment>JsonContracts.AuthenticationErrorResponse and SerializableResponseTypes should not be translated</comment>
  </data>
  <data name="ExceptionHelpersProcessHttpInnerNullHttpRequest" xml:space="preserve">
    <value>httpRequest cannot be null</value>
    <comment>httpRequest should not be translated</comment>
  </data>
  <data name="ExceptionHelpersProcessHttpInnerRequestContentType" xml:space="preserve">
    <value>Unknown requestContent Type: {0}</value>
    <comment>requestContent and Type should not be translated</comment>
  </data>
  <data name="ExceptionHelpersProcessHttpInnerRequestStringJsonObject" xml:space="preserve">
    <value>Deserialized JsonObject null from requestString</value>
    <comment>JsonObject and requestString should not be translated</comment>
  </data>
  <data name="ExceptionHelpersProcessHttpInnerResponseDeserializeMissedEarlierCheck" xml:space="preserve">
    <value>Unable to deserialize response stream and missed an earlier check for this condition</value>
  </data>
  <data name="ExceptionHelpersProcessHttpInnerResponseStringJsonObject" xml:space="preserve">
    <value>Deserialized JsonObject null from responseString</value>
    <comment>JsonObject and responseString should not be translated</comment>
  </data>
  <data name="ExceptionHelpersProcessHttpInnerTempDownloadFolderPath" xml:space="preserve">
    <value>uploadDownload TempDownloadFolderPath cannot be null</value>
    <comment>uploadDownload and TempDownloadFolderPath should not be translated</comment>
  </data>
  <data name="ExceptionHelpersProcessHttpInnerUploadDownloadType" xml:space="preserve">
    <value>uploadDownload must be either upload or download</value>
    <comment>uploadDownload should not be translated</comment>
  </data>
  <data name="ExceptionHelpersProcessHttpInnerUploadRequestStream" xml:space="preserve">
    <value>Error getting request stream for an upload</value>
  </data>
  <data name="ExceptionHelpersProcessHttpNullGetCurrentCredentialsCallback" xml:space="preserve">
    <value>RequestNewCredentialsInfo GetCurrentCredentialsCallback must not be null</value>
    <comment>RequestNewCredentialsInfo and GetCurrentCredentialsCallback should not be translated</comment>
  </data>
  <data name="ExceptionHelpersProcessHttpNullProcessingStateByThreadId" xml:space="preserve">
    <value>RequestNewCredentialsInfo ProcessingStateByThreadId must not be null</value>
    <comment>RequestNewCredentialsInfo and ProcessingStateByThreadId should not be translated</comment>
  </data>
  <data name="ExceptionHelpersProcessHttpNullRequestNewCredentialsInfo" xml:space="preserve">
    <value>RequestNewCredentialsInfo must not be null</value>
    <comment>RequestNewCredentialsInfo should not be translated</comment>
  </data>
  <data name="ExceptionHelpersProcessHttpNullSetNewCredentialsCallback" xml:space="preserve">
    <value>RequestNewCredentialsInfo SetNewCredentialsCallback must not be null</value>
    <comment>RequestNewCredentialsInfo and SetNewCredentialsCallback should not be translated</comment>
  </data>
  <data name="ExceptionHelpersRunActionWithRetriesFailedRetries" xml:space="preserve">
    <value>Operation failed all retries with a numRetries of {0}</value>
    <comment>numRetries should not be translated</comment>
  </data>
  <data name="ExceptionHelpersRunActionWithRetriesNullToRun" xml:space="preserve">
    <value>toRun cannot be null</value>
    <comment>toRun should not be translated</comment>
  </data>
  <data name="ExceptionListRemoveAllEnumeratorDisposed" xml:space="preserve">
    <value>This ListRemoveAllEnumerator has already been disposed</value>
    <comment>ListRemoveAllEnumerator should not be translated</comment>
  </data>
  <data name="ExceptionListRemoveAllEnumeratorReset" xml:space="preserve">
    <value>Reset not supported</value>
    <comment>Reset should not be translated</comment>
  </data>
  <data name="ExceptionLoggingInWithCode" xml:space="preserve">
    <value>Oops. We're sorry, it seems like something went wrong while logging into your account.  The error code is {0}.</value>
  </data>
  <data name="ExceptionUnlinking" xml:space="preserve">
    <value>Oops. We're sorry, it seems like something went wrong while removing this device from your account.</value>
  </data>
  <data name="ExceptionUnlinkingWithCode" xml:space="preserve">
    <value>Oops. We're sorry, it seems like something went wrong while removing this device from your account.  The error code is {0}.</value>
  </data>
  <data name="IncompleteFileDownload" xml:space="preserve">
    <value>---Incomplete file download---</value>
    <comment>Must end with three hypen characters</comment>
  </data>
  <data name="LocalAppDataFolderNameVista" xml:space="preserve">
    <value>AppData\Local</value>
    <comment>Vista and up; defined translations must perfectly match Microsoft documentation</comment>
  </data>
  <data name="LocalAppDataFolderNameXP" xml:space="preserve">
    <value>Local Settings\Application Data</value>
    <comment>XP only; defined translations must perfectly match Microsoft documentation</comment>
  </data>
  <data name="LogCloudExceptionType" xml:space="preserve">
    <value>Cloud exception type: {0}</value>
  </data>
  <data name="LogHttpResponse" xml:space="preserve">
    <value>Http response:{0}{1}</value>
  </data>
  <data name="LogHttpStatus" xml:space="preserve">
    <value>Http status code: {0}</value>
  </data>
  <data name="LogStacktrace" xml:space="preserve">
    <value>StackTrace:{0}{1}</value>
  </data>
  <data name="MusicFolderNameVista" xml:space="preserve">
    <value>Music</value>
    <comment>Vista and up; defined translations must perfectly match Microsoft documentation</comment>
  </data>
  <data name="MusicFolderNameXP" xml:space="preserve">
    <value>My Music</value>
    <comment>XP only; defined translations must perfectly match Microsoft documentation</comment>
  </data>
  <data name="NoSpacesHelpersGetDefaultNameFromApplicationNameDefault" xml:space="preserve">
    <value>PossiblyUnmanagedCode</value>
    <comment>Remove all spaces</comment>
  </data>
  <data name="NotTranslatedAppDataFolderNameVistaName" xml:space="preserve">
    <value>AppDataFolderNameVista</value>
    <comment>Do not translate</comment>
  </data>
  <data name="NotTranslatedCheckLogFileExistanceSearchStart" xml:space="preserve">
    <value>Trace-????-??-??-</value>
    <comment>Do not translate</comment>
  </data>
  <data name="NotTranslatedCheckLogFileExistanceStarDot" xml:space="preserve">
    <value>*.</value>
    <comment>Do not translate</comment>
  </data>
  <data name="NotTranslatedCheckLogFileExistanceTrace" xml:space="preserve">
    <value>Trace-</value>
    <comment>Do not translate</comment>
  </data>
  <data name="NotTranslatedCheckLogFileExistanceYearMonthDay" xml:space="preserve">
    <value>yyyy-MM-dd-</value>
    <comment>Do not translate</comment>
  </data>
  <data name="NotTranslatedCommonStartMenuParentFolderNameVistaName" xml:space="preserve">
    <value>CommonStartMenuParentFolderNameVista</value>
    <comment>Do not translate</comment>
  </data>
  <data name="NotTranslatedCommonStartMenuParentFolderNameXPName" xml:space="preserve">
    <value>CommonStartMenuParentFolderNameXP</value>
    <comment>Do not translate</comment>
  </data>
  <data name="NotTranslatedDocumentsAndSettingsVistaName" xml:space="preserve">
    <value>DocumentsAndSettingsVista</value>
    <comment>Do not translate</comment>
  </data>
  <data name="NotTranslatedDocumentsAndSettingsXPName" xml:space="preserve">
    <value>DocumentsAndSettingsXP</value>
    <comment>Do not translate</comment>
  </data>
  <data name="NotTranslatedDocumentsFolderNameVistaName" xml:space="preserve">
    <value>DocumentsFolderNameVista</value>
    <comment>Do not translate</comment>
  </data>
  <data name="NotTranslatedDocumentsFolderNameXPName" xml:space="preserve">
    <value>DocumentsFolderNameXP</value>
    <comment>Do not translate</comment>
  </data>
  <data name="NotTranslatedExplicitOperator" xml:space="preserve">
    <value>op_Explicit</value>
    <comment>Do not translate</comment>
  </data>
  <data name="NotTranslatedHelpersCheckForBadPathDriveLetterRegex" xml:space="preserve">
    <value>^[a-z]:\\$</value>
    <comment>Do not translate</comment>
  </data>
  <data name="NotTranslatedHelpersFormatBytesString" xml:space="preserve">
    <value>{0:##.##} {1}</value>
    <comment>Do not translate</comment>
  </data>
  <data name="NotTranslatedHelpersMethodInfoConvertTo" xml:space="preserve">
    <value>ConvertTo</value>
    <comment>Do not translate</comment>
  </data>
  <data name="NotTranslatedHelpersMethodInfoDefaultForType" xml:space="preserve">
    <value>DefaultForType</value>
    <comment>Do not translate</comment>
  </data>
  <data name="NotTranslatedHttpClose" xml:space="preserve">
    <value>Close</value>
    <comment>Do not translate</comment>
  </data>
  <data name="NotTranslatedHttpContinue" xml:space="preserve">
    <value>100-continue</value>
    <comment>Do not translate</comment>
  </data>
  <data name="NotTranslatedHttpKeepAlive" xml:space="preserve">
    <value>Keep-Alive</value>
    <comment>Do not translate</comment>
  </data>
  <data name="NotTranslatedImplicitOperator" xml:space="preserve">
    <value>op_Implicit</value>
    <comment>Do not translate</comment>
  </data>
  <data name="NotTranslatedLocalAppDataFolderNameVistaName" xml:space="preserve">
    <value>LocalAppDataFolderNameVista</value>
    <comment>Do not translate</comment>
  </data>
  <data name="NotTranslatedLocalAppDataFolderNameXPName" xml:space="preserve">
    <value>LocalAppDataFolderNameXP</value>
    <comment>Do not translate</comment>
  </data>
  <data name="NotTranslatedMusicFolderNameVistaName" xml:space="preserve">
    <value>MusicFolderNameVista</value>
    <comment>Do not translate</comment>
  </data>
  <data name="NotTranslatedMusicFolderNameXPName" xml:space="preserve">
    <value>MusicFolderNameXP</value>
    <comment>Do not translate</comment>
  </data>
  <data name="NotTranslatedPicturesFolderNameVistaName" xml:space="preserve">
    <value>PicturesFolderNameVista</value>
    <comment>Do not translate</comment>
  </data>
  <data name="NotTranslatedPicturesFolderNameXPName" xml:space="preserve">
    <value>PicturesFolderNameXP</value>
    <comment>Do not translate</comment>
  </data>
  <data name="NotTranslatedPublicUserNameVistaName" xml:space="preserve">
    <value>PublicUserNameVista</value>
    <comment>Do not translate</comment>
  </data>
  <data name="NotTranslatedPublicUserNameXPName" xml:space="preserve">
    <value>PublicUserNameXP</value>
    <comment>Do not translate</comment>
  </data>
  <data name="NotTranslatedRoamingAppDataFolderNameVistaName" xml:space="preserve">
    <value>RoamingAppDataFolderNameVista</value>
    <comment>Do not translate</comment>
  </data>
  <data name="NotTranslatedRoamingAppDataFolderNameXPName" xml:space="preserve">
    <value>RoamingAppDataFolderNameXP</value>
    <comment>Do not translate</comment>
  </data>
  <data name="NotTranslatedStartMenuFolderNameVistaName" xml:space="preserve">
    <value>StartMenuFolderNameVista</value>
    <comment>Do not translate</comment>
  </data>
  <data name="NotTranslatedStartMenuFolderNameXPName" xml:space="preserve">
    <value>StartMenuFolderNameXP</value>
    <comment>Do not translate</comment>
  </data>
  <data name="NotTranslatedSystemDrive" xml:space="preserve">
    <value>SystemDrive</value>
    <comment>Do not translate</comment>
  </data>
  <data name="NotTranslatedZeroedVersion" xml:space="preserve">
    <value>0.0.0.0</value>
    <comment>Do not translate</comment>
  </data>
  <data name="NullHttpResponseBody" xml:space="preserve">
    <value>---responseBody set to null---</value>
    <comment>responseBody should not be translated; Must end with three hyphen characters</comment>
  </data>
  <data name="OsBits" xml:space="preserve">
    <value>bits</value>
    <comment>e.g., "32 bits" or "64 bits"</comment>
  </data>
  <data name="PicturesFolderNameVista" xml:space="preserve">
    <value>Pictures</value>
    <comment>Vista and up; defined translations must perfectly match Microsoft documentation</comment>
  </data>
  <data name="PicturesFolderNameXP" xml:space="preserve">
    <value>My Pictures</value>
    <comment>XP only; defined translations must perfectly match Microsoft documentation</comment>
  </data>
  <data name="PublicUserNameVista" xml:space="preserve">
    <value>Public</value>
    <comment>Vista and up; defined translations must perfectly match Microsoft documentation</comment>
  </data>
  <data name="PublicUserNameXP" xml:space="preserve">
    <value>All Users</value>
    <comment>XP only; defined translations must perfectly match Microsoft documentation</comment>
  </data>
  <data name="RoamingAppDataFolderNameVista" xml:space="preserve">
    <value>AppData\Roaming</value>
    <comment>Vista and up; defined translations must perfectly match Microsoft documentation</comment>
  </data>
  <data name="RoamingAppDataFolderNameXP" xml:space="preserve">
    <value>Application Data</value>
    <comment>XP only; defined translations must perfectly match Microsoft documentation</comment>
  </data>
  <data name="StartedFileUpload" xml:space="preserve">
    <value>---File upload started---</value>
  </data>
  <data name="StartMenuFolderNameVista" xml:space="preserve">
    <value>AppData\Roaming\Microsoft\Windows\Start Menu</value>
    <comment>Vista and up; defined translations must perfectly match Microsoft documentation</comment>
  </data>
  <data name="StartMenuFolderNameXP" xml:space="preserve">
    <value>Start Menu</value>
    <comment>XP only; defined translations must perfectly match Microsoft documentation</comment>
  </data>
  <data name="CLCredentialaResultInternalTypeMismatch" xml:space="preserve">
    <value>aResult does not match expected internal type</value>
  </data>
  <data name="CLCredentialCannotCastStateAs" xml:space="preserve">
    <value>Cannot cast state as</value>
  </data>
  <data name="CLCredentialHelpersAllHaltedOnUnrecoverableErrorIsSet" xml:space="preserve">
    <value>Cannot do anything with the Cloud SDK if Helpers.AllHaltedOnUnrecoverableError is set</value>
  </data>
  <data name="CLCredentialKeyCannotBeNull" xml:space="preserve">
    <value>Key cannot be null</value>
  </data>
  <data name="CLCredentialMSTimeoutMustBeGreaterThanZero" xml:space="preserve">
    <value>timeoutMilliseconds must be greater than zero</value>
  </data>
  <data name="CLCredentialPushRequestCannotBeNull" xml:space="preserve">
    <value>pushRequest must not be null</value>
  </data>
  <data name="CLCredentialSecretCannotBeNull" xml:space="preserve">
    <value>Secret cannot be null</value>
  </data>
  <data name="CLCredentialSettingsToCopyNotBeNull" xml:space="preserve">
    <value>toCopy must not be null</value>
  </data>
  <data name="NotTranslatedCLCredentialStringSettingsN" xml:space="preserve">
    <value>N</value>
    <comment>Do not translate</comment>
  </data>
  <data name="CLEngineSyncboxCannotBeNull" xml:space="preserve">
    <value>syncbox cannot be null</value>
  </data>
  <data name="CLSyncboxAllHaltedOnUnrecoverableErrorIsSet" xml:space="preserve">
    <value>Cannot do anything with the Cloud SDK if Helpers.AllHaltedOnUnrecoverableError is set</value>
  </data>
  <data name="CLSyncboxConstructing" xml:space="preserve">
    <value>CLSyncbox: Constructing...</value>
  </data>
  <data name="CLSyncboxConstructionErrorMsg0" xml:space="preserve">
    <value>CLSyncbox: Construction: ERROR: Msg: {0}.</value>
  </data>
  <data name="CLSyncboxConstructionErrorMsg0Code1" xml:space="preserve">
    <value>CLSyncbox: Construction: ERROR: Msg: {0}. Code: {1}.</value>
  </data>
  <data name="CLSyncboxErrorCreatingRestHTTPClient" xml:space="preserve">
    <value>Error creating REST HTTP client</value>
  </data>
  <data name="CLSyncboxErrorUnknownErrorCreatingRestClient" xml:space="preserve">
    <value>Unknown error creating HTTP REST client</value>
  </data>
  <data name="CLSyncboxStartCreateRestClient" xml:space="preserve">
    <value>CLSyncbox: Start: Create rest client.</value>
  </data>
  <data name="CLSyncEngineOnNotificationPerformManualSyncFrom" xml:space="preserve">
    <value>CLSyncEngine: OnNotificationPerformManualSyncFrom: Send a Perform Manual SyncFrom to monitor.</value>
  </data>
  <data name="CLSyncEngineAlreadyStarted" xml:space="preserve">
    <value>Already started</value>
  </data>
  <data name="CLSyncEngineSyncboxPathRepresentsAPathThatCannotBeQueried" xml:space="preserve">
    <value>Syncbox path in settings represents a path which cannot be queried, check it first via Helpers.DirectoryMatchesCaseWithDisk</value>
  </data>
  <data name="CLSyncEngineSyncboxPathRepsBadPath" xml:space="preserve">
    <value>Syncbox path in settings represents a bad path, check it first via Helpers.CheckForBadPath</value>
  </data>
  <data name="CLSyncEngineSyncboxPathSettingsTooLong" xml:space="preserve">
    <value>Syncbox path in settings is too long, check it first via Helpers.CheckSyncboxPathLength</value>
  </data>
  <data name="CLSyncEngineError0" xml:space="preserve">
    <value>CLSyncEngine: ERROR: {0}.</value>
  </data>
  <data name="CLSyncEngineErrorBadCase" xml:space="preserve">
    <value>CLSyncEngine: ERROR: BadCase (1). {0}.</value>
  </data>
  <data name="CLSyncEngineErrorException2Msg0Code1" xml:space="preserve">
    <value>CLSyncEngine: Start: ERROR: Exception(2). Msg: {0}. Code: {1}.</value>
  </data>
  <data name="CLSyncEngineErrorOccurredStartingNotification" xml:space="preserve">
    <value>An error occurred starting push notification</value>
  </data>
  <data name="CLSyncEngineErrorStartingInitialIndexingMsg0Code1" xml:space="preserve">
    <value>CLSyncEngine: Start: ERROR: Starting the initial indexing.  Msg: &lt;{0}&gt;. Code: {1}.</value>
  </data>
  <data name="CLSyncEngineErrorStartingMonitorAgentMsg0Code1" xml:space="preserve">
    <value>CLSyncEngine: Start: ERROR: Starting the MonitorAgent.  Msg: &lt;{0}&gt;. Code: {1}.</value>
  </data>
  <data name="CLSyncEngineErrorStartingNotification" xml:space="preserve">
    <value>Error starting push notification</value>
  </data>
  <data name="CLSyncEngineException5Msg0" xml:space="preserve">
    <value>CLSyncEngine: Start: ERROR: Exception(5).  Msg: &lt;{0}&gt;.</value>
  </data>
  <data name="CLSyncEngineException6Msg0" xml:space="preserve">
    <value>CLSyncEngine: Start: ERROR: Exception(6).  Msg: &lt;{0}&gt;.</value>
  </data>
  <data name="CLSyncEngineFileMonitorStopped" xml:space="preserve">
    <value>CLSyncEngine: ReleaseResources: File monitor stopped.</value>
  </data>
  <data name="CLSyncEngineHelpersAllHaltedOnUnrecoverableErrorIsSet" xml:space="preserve">
    <value>Cannot do anything with the Cloud SDK if Helpers.AllHaltedOnUnrecoverableError is set</value>
  </data>
  <data name="CLSyncEngineIndexerCannotBeNull" xml:space="preserve">
    <value>Indexer cannot be null</value>
  </data>
  <data name="CLSyncEngineMonitorCannotBeNull" xml:space="preserve">
    <value>Monitor cannot be null</value>
  </data>
  <data name="CLSyncEngineReleaseResourcesDisconnectPushNotificationServer" xml:space="preserve">
    <value>CLSyncEngine: ReleaseResources: Disconnect PushNotificationServer.</value>
  </data>
  <data name="CLSyncEngineReleaseResourcesIconOverlayStopped" xml:space="preserve">
    <value>CLSyncEngine: ReleaseResources: IconOverlay stopped.</value>
  </data>
  <data name="CLSyncEngineReleaseResourcesIndexerStopped" xml:space="preserve">
    <value>CLSyncEngine: ReleaseResources: Indexer stopped.</value>
  </data>
  <data name="CLSyncEngineReleaseResourcesPushNotificationServerDisconnected" xml:space="preserve">
    <value>CLSyncEngine: ReleaseResources: PushNotificationServer disconnected.</value>
  </data>
  <data name="CLSyncEngineReleaseResourcesStopFileMonitor" xml:space="preserve">
    <value>CLSyncEngine: ReleaseResources: Stop the file monitor.</value>
  </data>
  <data name="CLSyncEngineReleaseResourcesStoppingIconOverlay" xml:space="preserve">
    <value>CLSyncEngine: ReleaseResources: Stop IconOverlay.</value>
  </data>
  <data name="CLsyncEngineReleaseResourcesStopTheIndexer" xml:space="preserve">
    <value>CLSyncEngine: ReleaseResources: Stop the Indexer.</value>
  </data>
  <data name="CLSyncEngineResetError0" xml:space="preserve">
    <value>CLSyncEngine: SyncReset: ERROR: {0}.</value>
  </data>
  <data name="CLSyncEngineSendAPerformPushNotificationToMonitor" xml:space="preserve">
    <value>CLSyncEngine: OnNotificationReceived: Send a Perform PushNotification to monitor.</value>
  </data>
  <data name="CLSyncEngineStartEntry" xml:space="preserve">
    <value>CLSyncEngine: Start: Entry.</value>
  </data>
  <data name="CLSyncEngineStartError" xml:space="preserve">
    <value>CLSyncEngine: Start: ERROR: {0}.</value>
  </data>
  <data name="CLSyncEngineStartError2" xml:space="preserve">
    <value>CLSyncEngine: Start: ERROR(2): {0}.</value>
  </data>
  <data name="CLSyncEngineStartError4Msg0Code1" xml:space="preserve">
    <value>CLSyncEngine: Start: ERROR(4): Msg: {0}. Code: {1}.</value>
  </data>
  <data name="CLSyncEngineStartErrorExceptionMsg1Code1" xml:space="preserve">
    <value>CLSyncEngine: Start: ERROR: Exception. Msg: {0}. Code: {1}.</value>
  </data>
  <data name="CLSyncEngineStartHookupEvents" xml:space="preserve">
    <value>CLSyncEngine: Start: Hook up events.</value>
  </data>
  <data name="CLSyncEngineStartIndexer" xml:space="preserve">
    <value>CLSyncEngine: Start: Start the indexer.</value>
  </data>
  <data name="CLSyncEngineStarting" xml:space="preserve">
    <value>CLSyncEngine: Starting...</value>
  </data>
  <data name="CLSyncEngineStartNotifier" xml:space="preserve">
    <value>CLSyncEngine: Start: Start the notifier.</value>
  </data>
  <data name="CLSyncEngineStopEntry" xml:space="preserve">
    <value>CLSyncEngine: Stop: Entry.</value>
  </data>
  <data name="CLSyncEngineStopTheSyncEngine" xml:space="preserve">
    <value>CLSyncEngine: ReleaseResources: Stop the sync engine.</value>
  </data>
  <data name="CLSyncEngineSyncEngineStopped" xml:space="preserve">
    <value>CLSyncEngine: ReleaseResources: Sync engine stopped.</value>
  </data>
  <data name="CLSyncEngineSyncResetDeleteEverythingInDirMessage0" xml:space="preserve">
    <value>CLSyncEngine: SyncReset: ERROR: From DeleteEverythingInDirectory.  Message: {0}.</value>
  </data>
  <data name="CLSyncEngineSyncResetEntry" xml:space="preserve">
    <value>CLSyncEngine: SyncReset: Entry.</value>
  </data>
  <data name="CLSyncEngineSyncResetERRORExceptionMsg0" xml:space="preserve">
    <value>CLSyncEngine: SyncReset: ERROR: Exception.  Msg: &lt;{0}&gt;.</value>
  </data>
  <data name="CLSyncSettingsClientDescriptionCannotContainCommas" xml:space="preserve">
    <value>ClientDescription must not contain commas</value>
  </data>
  <data name="CLSyncSettingsClientDescriptionTooLong" xml:space="preserve">
    <value>ClientDescription must have 32 or fewer characters</value>
  </data>
  <data name="CLSyncSettingsMustNotBeNull" xml:space="preserve">
    <value>syncSettings must not be null</value>
  </data>
  <data name="CLSyncSettingstoCopyMustNotBeNull" xml:space="preserve">
    <value>toCopy must not be null</value>
  </data>
  <data name="MonitorAgentCannotApplyAModificationToAFolder" xml:space="preserve">
    <value>Cannot apply a modification to a folder</value>
  </data>
  <data name="MonitorAgentCannotApplySyncToFileChangeLocally" xml:space="preserve">
    <value>Cannot apply a Sync To FileChange locally</value>
  </data>
  <data name="MonitorAgentCannotDownloadAFileInMonitorAgentMustBeDownloadedThroughSync" xml:space="preserve">
    <value>Cannot download a file in MonitorAgent, it needs to be downloaded through Sync</value>
  </data>
  <data name="MonitorAgentcheckDisposedCannotBeNull" xml:space="preserve">
    <value>checkDisposed cannot be null</value>
  </data>
  <data name="MonitorAgentErrorApplyingSyncfromDirectoryMoveandAnErrorCheckingIfDirectoryExistsAtNewPath" xml:space="preserve">
    <value>Error on applying sync from directory move and an error checking if directory exists at new path</value>
  </data>
  <data name="MonitorAgentErrorGettingUploadTransferProgress" xml:space="preserve">
    <value>Error in GetUploadDownloadTransfersInProgress</value>
  </data>
  <data name="MonitorAgentErrorGrabbingHierarchyFromupDowsForDeleted" xml:space="preserve">
    <value>Error grabbing hierarchy from upDownsForDeleted</value>
  </data>
  <data name="MonitorAgentErrorGrabbingHierarchyFromupDowsForRenamed" xml:space="preserve">
    <value>Error grabbing hierarchy from upDownsForRenamed</value>
  </data>
  <data name="MonitorAgentErrorInCreationModifactionDependencyCheck" xml:space="preserve">
    <value>Error in CreationModificationDependencyCheck</value>
  </data>
  <data name="MonitorAgentErrorInDeleteDependencyCheck" xml:space="preserve">
    <value>Error in DeleteDependencyCheck</value>
  </data>
  <data name="MonitorAgentErrorInRenameDependencyCheck" xml:space="preserve">
    <value>Error in RenameDependencyCheck</value>
  </data>
  <data name="MonitorAgentErrorUpdatingCreationTimeForFolderToEventDatabase" xml:space="preserve">
    <value>Error updating creation time for folder to event in database</value>
  </data>
  <data name="MonitorAgentExceptionOnMainApplySyncFromFileChangeSwitchandExceptionononBeforeAllPathsUnlock" xml:space="preserve">
    <value>Exception on main ApplySyncFromFileChange switch and exception on onBeforeAllPathsUnlock</value>
  </data>
  <data name="MonitorAgentFileChangesNewPathDoesNotFallWithinTheRootDirectory" xml:space="preserve">
    <value>FileChange's NewPath does not fall within the root directory</value>
  </data>
  <data name="MonitorAgentFolderNotFoundAtProvidedPath" xml:space="preserve">
    <value>Folder not found at provided folder path</value>
  </data>
  <data name="MonitorAgentFolderPathCannotBeNullOrEmpty" xml:space="preserve">
    <value>Folder path cannot be null or empty</value>
  </data>
  <data name="MonitorAgentGetUploadTranfersInProgressReturnCannotHaveNullKey" xml:space="preserve">
    <value>GetUploadDownloadTransfersInProgress return cannot have a null Key</value>
  </data>
  <data name="MonitorAgentInstanceNotAvailableAfterInitializeIsCalled" xml:space="preserve">
    <value>Instance not available until after Initialize is called</value>
  </data>
  <data name="MonitorAgentToAddCannotBeNull" xml:space="preserve">
    <value>toAdd cannot be null</value>
  </data>
  <data name="MonitorAgentUnknownFileChangeTypeforInnerFileChange" xml:space="preserve">
    <value>Unknown FileChangeType for InnerFileChange:</value>
  </data>
  <data name="CLNotificationManualPollingEngineAlreadyInitialized" xml:space="preserve">
    <value>Already initialized</value>
  </data>
  <data name="CLNotificationManualPollingEngineAlreadyStarted" xml:space="preserve">
    <value>Already started</value>
  </data>
  <data name="CLNotificationManualPollingEngineDefaultConstructorNotSupported" xml:space="preserve">
    <value>Default constructor not supported</value>
  </data>
  <data name="CLNotificationManualPollingEngineDelegateSendManualPollMustNotBeNull" xml:space="preserve">
    <value>delegateSendManualPoll must not be null</value>
  </data>
  <data name="CLNotificationManualPollingEngineInitializeFirst" xml:space="preserve">
    <value>Initialize first</value>
  </data>
  <data name="CLNotificationManualPollingEngineStartErrorExceptionMsg0" xml:space="preserve">
    <value>CLNotificationManualPollingEngine: Start: ERROR: Exception: Msg: {0}.</value>
  </data>
  <data name="CLNotificationManualPollingEngineSyncBoxMustNotBeNull" xml:space="preserve">
    <value>syncbox must not be null</value>
  </data>
  <data name="CLNotificationServiceAlreadyStarted" xml:space="preserve">
    <value>Already started</value>
  </data>
  <data name="CLNotificationServiceCancelEngineTimeoutCallbackErrorExceptionMsg0" xml:space="preserve">
    <value>CLNotificationService: CancelEngineTimeoutCallback: ERROR: Exception: Msg: {0}.</value>
  </data>
  <data name="CLNotificationServiceCreateEngineTimer" xml:space="preserve">
    <value>CLNotificationService: CreateEngineTimer: ERROR: Exception: Msg: {0}.</value>
  </data>
  <data name="CLNotificationServiceDisconnectNotificationServerRemoteClient0" xml:space="preserve">
    <value>CLNotificationService: DisconnectPushNotificationServer: Remove client: {0}.</value>
  </data>
  <data name="CLNotificationServiceDisconnectPushNotificationServerDisposeEngineWatcher" xml:space="preserve">
    <value>CLNotificationService: DisconnectPushNotificationServer: Dispose the engine watcher.</value>
  </data>
  <data name="CLNotificationServiceDisconnectPushNotificationServerEntry" xml:space="preserve">
    <value>CLNotificationService: DisconnectPushNotificationServer: Entry.</value>
  </data>
  <data name="CLNotificationServiceDisconnectPushNotificationServerErrorExceptionMsg0" xml:space="preserve">
    <value>CLNotificationService: DisconnectPushNotificationServer: ERROR: Exception: Msg: {0}.</value>
  </data>
  <data name="CLNotificationServiceDisconnectPushNotificationServerExit" xml:space="preserve">
    <value>CLNotificationService: DisconnectPushNotificationServer: Exit.</value>
  </data>
  <data name="CLNotificationServiceDisconnectPushNotificationServerStopEngine" xml:space="preserve">
    <value>CLNotificationService: DisconnectPushNotificationServer: Stop the engine.</value>
  </data>
  <data name="CLNotificationServiceDisconnectPushNotificationServerStopServiceManagerThread" xml:space="preserve">
    <value>CLNotificationService: DisconnectPushNotificationServer: StopServiceMangagerThread.</value>
  </data>
  <data name="CLNotificationServiceDisposeEngineTimerBackFromDispose" xml:space="preserve">
    <value>CLNotificationService: DisposeEngineTimer: Back from dispose.</value>
  </data>
  <data name="CLNotificationServiceDisposeEngineTimerDisposeTimer" xml:space="preserve">
    <value>CLNotificationService: DisposeEngineTimer: Dispose the timer.</value>
  </data>
  <data name="CLNotificationServiceDisposeEngineTimerErrorExceptionMsg0" xml:space="preserve">
    <value>CLNotificationService: DisposeEngineTimer: ERROR: Exception: Msg: {0}.</value>
  </data>
  <data name="CLNotificationServiceEntry" xml:space="preserve">
    <value>CLNotificationService: CLNotificationService: Entry</value>
  </data>
  <data name="CLNotificationServiceErrorExceptionMsg0" xml:space="preserve">
    <value>CLNotificationService: CLNotificationService: ERROR: Exception: Msg: {0}.</value>
  </data>
  <data name="CLNotificationServiceHasFailed" xml:space="preserve">
    <value>Notification service has failed</value>
  </data>
  <data name="CLNotificationServiceObjectMustBeACLNotificationService" xml:space="preserve">
    <value>obj must be a CLNotificationService</value>
  </data>
  <data name="CLNotificationServicePerformMannualSyncFromFireEvent" xml:space="preserve">
    <value>CLNotificationService: PerformManualSyncFrom: Fire event to request the application to send a Sync_From request.</value>
  </data>
  <data name="CLNotificationServicePerformManualSyncFromFireEventToNotifyApp" xml:space="preserve">
    <value>CLNotificationService: PerformManualSyncFrom: Fire event to notify the application  Msg: {0}.</value>
  </data>
  <data name="CLNotificationServiceSendNotificationEventCallbackErrorException2Msg0" xml:space="preserve">
    <value>CLNotificationService: SendNotificationEventCallback: ERROR: Exception (2): Msg: {0}.</value>
  </data>
  <data name="CLNotificationServiceSendNotificationEventCallbackErrorExceptionMsg0" xml:space="preserve">
    <value>CLNotificationService: SendNotificationEventCallback: ERROR: Exception.  Msg: &lt;{0}&gt;.</value>
  </data>
  <data name="CLNotificationServiceSendNotificationEventCallbackSendDidReceicePushNotificationFromServer" xml:space="preserve">
    <value>CLNotificationService: SendNotificationEventCallback: Send DidReceivePushNotificationFromServer.</value>
  </data>
  <data name="CLNotificationServiceSendNotificationEventCallbackSendNotificationMessage" xml:space="preserve">
    <value>CLNotificationService: SendNotificationEventCallback: Send notification msg: &lt;{0}&gt;.</value>
  </data>
  <data name="CLNotificationServiceServiceManagerThreadProcbackFromEngineStart" xml:space="preserve">
    <value>CLNotificationService: ServiceManagerThreadProc: Back from engine Start.</value>
  </data>
  <data name="CLNotificationServiceServiceManagerThreadProcBreakToGoToTopOfList" xml:space="preserve">
    <value>CLNotificationService: ServiceManagerThreadProc: Break to go to top of list.</value>
  </data>
  <data name="CLNotificationServiceServiceManagerThreadProcEngine0ReturnedSuccess" xml:space="preserve">
    <value>CLNotificationService: ServiceManagerThreadProc: Engine {0} returned success.</value>
  </data>
  <data name="CLNotificationServiceServiceManagerThreadProcEngineReturnedFailure" xml:space="preserve">
    <value>CLNotificationService: ServiceManagerThreadProc: Engine {0} returned failure.</value>
  </data>
  <data name="CLNotificationServiceServiceManagerThreadProcEntry" xml:space="preserve">
    <value>CLNotificationService: ServiceManagerThreadProc: Entry.</value>
  </data>
  <data name="CLNotificationServiceServiceManagerThreadProcErrorAllEnginesFailed" xml:space="preserve">
    <value>CLNotificationService: ServiceManagerThreadProc: ERROR: All engines failed.</value>
  </data>
  <data name="CLNotificationServiceServiceManagerThreadProcErrorExceptionMsg0" xml:space="preserve">
    <value>CLNotificationService: ServiceManagerThreadProc: ERROR: Exception: Msg: {0}.</value>
  </data>
  <data name="CLNotificationServiceServiceManagerThreadProcInstantiateManualPolling" xml:space="preserve">
    <value>CLNotificationService: ServiceManagerThreadProc: Instantiate manual polling engine.</value>
  </data>
  <data name="CLNotificationServiceServiceManagerThreadProcInstantiateSSEEngine" xml:space="preserve">
    <value>CLNotificationService: ServiceManagerThreadProc: Instantiate SSE engine.</value>
  </data>
  <data name="CLNotificationServiceServiceManagerThreadProcRestartAtTopOfList" xml:space="preserve">
    <value>CLNotificationService: ServiceManagerThreadProc: Restart at top of list.</value>
  </data>
  <data name="CLNotificationServiceServiceManagerThreadProcSelectBackToTopOfList" xml:space="preserve">
    <value>CLNotificationService: ServiceManagerThreadProc: Select back to top of list.</value>
  </data>
  <data name="CLNotificationServiceServiceManagerThreadProcSelectNextInList" xml:space="preserve">
    <value>CLNotificationService: ServiceManagerThreadProc: Select next in list.</value>
  </data>
  <data name="CLNotificationServiceServiceManagerThreadProcSelectNextInList2" xml:space="preserve">
    <value>CLNotificationService: ServiceManagerThreadProc: Select next in list (2).</value>
  </data>
  <data name="CLNotificationServiceServiceManagerThreadProcServiceRequestedToStopExitThread" xml:space="preserve">
    <value>CLNotificationService: ServiceManagerThreadProc: Service requested to stop.  Exit thread.</value>
  </data>
  <data name="CLNotificationServiceServiceManagerThreadProcStartEngine" xml:space="preserve">
    <value>CLNotificationService: ServiceManagerThreadProc: Start the engine.</value>
  </data>
  <data name="CLNotificationServiceServiceManagerThreadProcTopOfLoopRunningEngine0" xml:space="preserve">
    <value>CLNotificationService: ServiceManagerThreadProc: Top of loop running engine {0}.</value>
  </data>
  <data name="CLNotificationServiceStartEngineTimeoutCallbackError0ExMsg0" xml:space="preserve">
    <value>CLNotificationService: StartEngineTimeoutCallback: ERROR: Exception: Msg: {0}.</value>
  </data>
  <data name="CLNotificationServiceStartServiceManagerThreadEntry" xml:space="preserve">
    <value>CLNotificationService: StartServiceManagerThread: Entry.</value>
  </data>
  <data name="CLNotificationServiceStartServiceManagerThreadErrorExceptionMsg0" xml:space="preserve">
    <value>CLNotificationService: StartServiceManagerThread: ERROR: Exception: Msg: {0}.</value>
  </data>
  <data name="CLNotificationServiceStartServiceManagerThreadStartTheManagerThread" xml:space="preserve">
    <value>CLNotificationService: StartServiceManagerThread: Start the service manager thread.</value>
  </data>
  <data name="CLNotificationServiceStopEngineThreadErrorExceptionMsg0" xml:space="preserve">
    <value>CLNotificationService: StopEngineThread: ERROR: Exception: Msg: {0}.</value>
  </data>
  <data name="CLNotificationServiceStopManagerThreadAbortTheServiceManagerThread" xml:space="preserve">
    <value>CLNotificationService: StopServiceManagerThread: Abort the service manager thread.</value>
  </data>
  <data name="CLNotificationServiceStopManagerThreadEntry" xml:space="preserve">
    <value>CLNotificationService: StopServiceManagerThread: Entry.</value>
  </data>
  <data name="CLNotificationServiceSyncBoxCannotBeNull" xml:space="preserve">
    <value>syncbox cannot be null</value>
  </data>
  <data name="CLNotificationServiceSyncBoxCopiedSettingsCannotBeNull" xml:space="preserve">
    <value>syncbox CopiedSettings DeviceId cannot be null</value>
  </data>
  <data name="CLNotificationServiceTimerCallbackErrorExceptionMsg0" xml:space="preserve">
    <value>CLNotificationService: TimerCallback: ERROR: Exception: Msg: {0}.</value>
  </data>
  <data name="CLNotificationUnknownEngineIndex" xml:space="preserve">
    <value>Unknown engine index</value>
  </data>
  <data name="FileChangeWithDependenciesBaseChangeCannotBeNull" xml:space="preserve">
    <value>baseChange cannot be null</value>
  </data>
  <data name="FileChangeWithDependenciesErrorSettingMD5FromBaseChangeToNewFileChangeWithDependencies" xml:space="preserve">
    <value>Error setting MD5 from baseChange to new FileChangeWithDependencies</value>
  </data>
  <data name="HashedStreamReaderAdapterFinalHashDoesNotMatchFileWasEdited" xml:space="preserve">
    <value>final hash does not match; file has been edited;</value>
  </data>
  <data name="HashedStreamReaderAdapterIntermediateHashDoesNotMatchFileWasEdited" xml:space="preserve">
    <value>intermediate hash does not match; file has been edited;</value>
  </data>
  <data name="MoniterAgentOriginalQueuedChangesIndexesByInMemoryIds" xml:space="preserve">
    <value>originalQueuedChangesIndexesByInMemoryIds cannot be null, perhaps AssignDependencies private helper was called through from the internal AssignDependencies</value>
  </data>
  <data name="MonitorAgentAnErrorOccurredAddingAFileSystemEventToTheDatabase" xml:space="preserve">
    <value>An error occurred adding a file system event to the database:</value>
  </data>
  <data name="MonitorAgentAssignDependenciesCurrentDisposalDirection0Type1OldPath2NewPath3" xml:space="preserve">
    <value>MonitorAgent: AssignDependencies: CurrentDisposal: Direction: {0}. Type: {1}. OldPath: {2}. NewPath: {3}.</value>
  </data>
  <data name="MonitorAgentAssignDependenciesCurrentOriginalMappingAddCurrentDisposaltoRemoveFromSQL" xml:space="preserve">
    <value>MonitorAgent: AssignDependencies: CurrentOriginalMapping: Add CurrentDisposal to removeFromSql.</value>
  </data>
  <data name="MonitorAgentAssignDependenciesCurrentOriginalMappingDirection0Type1OldPath2NewPath3" xml:space="preserve">
    <value>MonitorAgent: AssignDependencies: CurrentOriginalMapping: Direction: {0}. Type: {1}. OldPath: {2}. NewPath: {3}.</value>
  </data>
  <data name="MonitorAgentAssignDependenciesCurrentOriginalMappingRemovethisCurrentOriginalMappingFromOriginalQueuedChangesIndexesByInMemoryIds" xml:space="preserve">
    <value>MonitorAgent: AssignDependencies: CurrentOriginalMapping: Remove this CurrentOriginalMapping from originalQueuedChangesIndexesByInMemoryIds.</value>
  </data>
  <data name="MonitorAgentAssignDependenciesErrorCurrentOriginalMappingNotFound" xml:space="preserve">
    <value>MonitorAgent: AssignDependencies: ERROR: CurrentOriginalMapping not found.</value>
  </data>
  <data name="MonitorAgentCannotCommunicateFileChangeWithoutEventIDFileChangeSource" xml:space="preserve">
    <value>Cannot communicate FileChange without EventId; FileChangeSource:</value>
  </data>
  <data name="MonitorAgentCannotCommunicateFileChangeWithoutEventIDFileChangeSourceQueuedChanges" xml:space="preserve">
    <value>Cannot communicate FileChange without EventId; FileChangeSource: QueuedChanges</value>
  </data>
  <data name="MonitorAgentCannotStartMonitorAfterItHasBeenDisposed" xml:space="preserve">
    <value>Cannot start monitor after it has been disposed</value>
  </data>
  <data name="MonitorAgentCheckMetadataAgainstFileAllPathsContainsItem0" xml:space="preserve">
    <value>MonitorAgent: CheckMetadataAgainstFile: AllPaths contains this item: {0}.</value>
  </data>
  <data name="MonitorAgentCheckMetaDataAgainstFileMetadataDifferent" xml:space="preserve">
    <value>MonitorAgent: CheckMetadataAgainstFile: Metadata different.</value>
  </data>
  <data name="MonitorAgentCheckMetadataAgainstFileNotFolderAndNotIgnoringFolderModifiesCallReplacementMetadataIfDifferent" xml:space="preserve">
    <value>MonitorAgent: CheckMetadataAgainstFile: Not folder, and not ignoring folder modifies. Call ReplacementMetadataIfDifferent.</value>
  </data>
  <data name="MonitorAgentCheckMetedataAgainstFileChangedOrCreatedEvent" xml:space="preserve">
    <value>MonitorAgent: CheckMetadataAgainstFile: Changed or Created event.</value>
  </data>
  <data name="MonitorAgentCheckMetedataAgainstFileFileExists" xml:space="preserve">
    <value>MonitorAgent: CheckMetadataAgainstFile: File exists.</value>
  </data>
  <data name="MonitorAgentCheckMetedataAgainstFileFileorFolderDoesNotExist" xml:space="preserve">
    <value>MonitorAgent: CheckMetadataAgainstFile: File or folder does not exist.</value>
  </data>
  <data name="MonitorAgentCheckMetedataAgainstFileFileorFolderExists" xml:space="preserve">
    <value>MonitorAgent: CheckMetadataAgainstFile: File or folder exists: {0}.</value>
  </data>
  <data name="MonitorAgentCreatingSelectedWithDependenciesReturnedAnError" xml:space="preserve">
    <value>Creating selectedWithDependencies returned an error</value>
  </data>
  <data name="MonitorAgentDependencyFileChangeMD5" xml:space="preserve">
    <value>Error setting DependencyFileChange MD5</value>
  </data>
  <data name="MonitorAgentErrorAddingQueuedChangesWithinProcessingFailedChangesDependencyTreeToSQL" xml:space="preserve">
    <value>Error adding QueuedChanges within processing/failed changes dependency tree to SQL</value>
  </data>
  <data name="MonitorAgentErrorCreatingFileChangeToFileChangeWithDependencies" xml:space="preserve">
    <value>Error converting FileChange to FileChangeWithDependencies</value>
  </data>
  <data name="MonitorAgentErrorGrabbingHeirarchyForoldPathFromAllPaths" xml:space="preserve">
    <value>Error grabbing hierarchy for oldPath from AllPaths</value>
  </data>
  <data name="MonitorAgentErrorGrabbingHierarchyFromUploadsAndDownloadsInProgressBeforeMergingNewEventsToTheDataBase" xml:space="preserve">
    <value>Error grabbing hierarchy from uploads and downloads in progress before merging new events to the database:</value>
  </data>
  <data name="MonitorAgentErrorOccurredChackingUploadsAgainstsDownloadsInProgressBeforeMergingNewEvents" xml:space="preserve">
    <value>An error occurred checking against uploads or downloads in progress before merging new events into the database: </value>
  </data>
  <data name="MonitorAgentErrorReplacingAPortionOfThePathOfCurrentEarlierChange" xml:space="preserve">
    <value>Error replacing a portion of the path of CurrentEarlierChange</value>
  </data>
  <data name="MonitorAgentErrorStartingCloudProcessWatcher_ChangedQueueIsNotOfTypeKeyValuePair" xml:space="preserve">
    <value>Error starting Cloud, ProcessWatcher_ChangedQueue sender is not of type KeyValuePair&lt;MonitorAgent, KeyValuePair&lt;FileSystemEventArgs, bool&gt;&gt;</value>
  </data>
  <data name="MonitorAgentErrorUpdatingSQLAfterReplacingNewPath" xml:space="preserve">
    <value>Error updating SQL after replacing NewPath</value>
  </data>
  <data name="MonitorAgentEventIDWasZeroOnAFileChangeToQueueToProcessingChanges" xml:space="preserve">
    <value>EventId was zero on a FileChange to queue to ProcessingChanges:</value>
  </data>
  <data name="MonitorAgentFilesBiggerThan0AreNotYetSupportedFile1Size2" xml:space="preserve">
    <value>Files bigger than {0} are not yet supported; File: {1}, Size: {2}</value>
  </data>
  <data name="MonitorAgentLaterChangeInCreationModificationDependencyChecktoCreatedType" xml:space="preserve">
    <value>Error updating LaterChange in CreationModificationDependencyCheck to Created Type</value>
  </data>
  <data name="MonitorAgentRenameDependencyCheckAddLaterChangeToChangesToDispose" xml:space="preserve">
    <value>MonitorAgent: RenameDependencyCheck: Add later change to changes to dispose.</value>
  </data>
  <data name="MonitorAgentRenameDependencyCheckBreakOutOfEnumeration" xml:space="preserve">
    <value>MonitorAgent: RenameDependencyCheck: Break out of enumeration.</value>
  </data>
  <data name="MonitorAgentRenameDependencyCheckCallCheckFileChangeDependenciesForDuplicatesOnInnerRename" xml:space="preserve">
    <value>MonitorAgent: RenameDependencyCheck: Call CheckFileChangeDependenciesForDuplicates on inner rename.</value>
  </data>
  <data name="MonitorAgentRenameDependencyCheckContinueProcessing" xml:space="preserve">
    <value>MonitorAgent: RenameDependencyCheck: Continue processing: {0}.</value>
  </data>
  <data name="MonitorAgentRenameDependencyCheckCurrentEarlierChangeDirection0Type1OldPath2NewPath3" xml:space="preserve">
    <value>MonitorAgent: RenameDependencyCheck: CurrentEarlierChange: Direction: {0}. Type: {1}. OldPath: {2}. NewPath: {3}.</value>
  </data>
  <data name="MonitorAgentRenameDependencyCheckCurrentInnerRenameDirection0OldPathNewPath2" xml:space="preserve">
    <value>MonitorAgent: RenameDependencyCheck: CurrentInnerRename: Direction: {0}. OldPath: {1}. NewPath: {2}.</value>
  </data>
  <data name="MonitorAgentRenameDependencyCheckEarlierChangeContainsOldPath" xml:space="preserve">
    <value>MonitorAgent: RenameDependencyCheck: Earlier change contains OldPath.</value>
  </data>
  <data name="MonitorAgentRenameDependencyCheckEarlierChangeIsCreated" xml:space="preserve">
    <value>MonitorAgent: RenameDependencyCheck: Earlier change is Created.</value>
  </data>
  <data name="MonitorAgentRenameDependencyCheckEarlierChangeIsCreatedOrModified" xml:space="preserve">
    <value>MonitorAgent: RenameDependencyCheck: Earlier change is Created or Modified.</value>
  </data>
  <data name="MonitorAgentRenameDependencyCheckEarlierChangeIsDeleted" xml:space="preserve">
    <value>MonitorAgent: RenameDependencyCheck: Earlier change is Deleted.</value>
  </data>
  <data name="MonitorAgentRenameDependencyCheckEarlierChangeIsRenamed" xml:space="preserve">
    <value>MonitorAgent: RenameDependencyCheck: Earlier change is Renamed</value>
  </data>
  <data name="MonitorAgentRenameDependencyCheckError0" xml:space="preserve">
    <value>MonitorAgent: RenameDependencyCheck: ERROR: {0}.</value>
  </data>
  <data name="MonitorAgentRenameDependencyCheckInnerNewPathContainsLaterChangeOldPathorLAterChangeOldPathContainsInnerNewPath" xml:space="preserve">
    <value>MonitorAgent: RenameDependencyCheck: Inner new path contains laterChange old path, or laterChange old path contains inner new path.</value>
  </data>
  <data name="MonitorAgentRenameDependencyCheckLaterChangeDirection0Type1OldPath2NewPath3" xml:space="preserve">
    <value>MonitorAgent: RenameDependencyCheck: LaterChange: Direction: {0}. Type: {1}. OldPath: {2}. NewPath: {3}.</value>
  </data>
  <data name="MonitorAgentRenameDependencyCheckLaterOldPathContainsEarlierNewPath" xml:space="preserve">
    <value>MonitorAgent: RenameDependencyCheck: Later old path contains earlier new path.</value>
  </data>
  <data name="MonitorAgentRenameDependencyCheckLoopThruOnlyRenamePathsFromTop" xml:space="preserve">
    <value>MonitorAgent: RenameDependencyCheck: Loop thru onlyRenamePathsFromTop.</value>
  </data>
  <data name="MonitorAgentRenameDependencyCheckNewPathDoesNotEqualOldPathLoopUntilRecursingParentIsRenamed" xml:space="preserve">
    <value>MonitorAgent: RenameDependencyCheck: NewPath does not equal OldPath. Loop until recursing parent is null. renamedOverlapChild: {0}.</value>
  </data>
  <data name="MonitorAgentRenameDependencyCheckNewPathEqualsOldPath" xml:space="preserve">
    <value>MonitorAgent: RenameDependencyCheck: NewPath equals OldPath.</value>
  </data>
  <data name="MonitorAgentRenameDependencyCheckNoDependenciesAddedToLaterChange" xml:space="preserve">
    <value>MonitorAgent: RenameDependencyCheck: No DependenciesAddeedToLaterChange.</value>
  </data>
  <data name="MonitorAgentRenameDependencyCheckNoDependenciesAddedToLaterChange2" xml:space="preserve">
    <value>MonitorAgent: RenameDependencyCheck: No DependenciesAddeedToLaterChange (2).</value>
  </data>
  <data name="MonitorAgentRenameDependencyCheckProcessRenamedOverlap" xml:space="preserve">
    <value>MonitorAgent: RenameDependencyCheck: Process renamedOverlap: {0}.</value>
  </data>
  <data name="MonitorAgentRenameDependencyCheckRemoveDependencyFromLaterParentLaterChangeDirection0OldPath1NewPath2" xml:space="preserve">
    <value>MonitorAgent: RenameDependencyCheck: Remove dependency from laterParent: LaterChange: Direction: {0}. OldPath: {1}. NewPath: {2}.</value>
  </data>
  <data name="MonitorAgentRenameDependencyCheckRemoveDependencyToMoveDirection0OldPathNewPath2" xml:space="preserve">
    <value>MonitorAgent: RenameDependencyCheck: Remove dependency dependencyToMove: Direction: {0}. OldPath: {1}. NewPath: {2}.</value>
  </data>
  <data name="MonitorAgentRenameDependencyCheckRenamedOverlapEqualsLaterChangeOldPath0MergeEarlierChangeToSQL" xml:space="preserve">
    <value>MonitorAgent: RenameDependencyCheck: renamedOverlap equals later change OldPath: {0}. Merge earlier change to SQL.</value>
  </data>
  <data name="MonitorAgentRenameDependencyCheckRenamePathSearchesNotNullAddThisInnerRenameToRenamePathSearches" xml:space="preserve">
    <value>MonitorAgent: RenameDependencyCheck: RenamePathSearches not null. Add this inner rename to RenamePathSearches.</value>
  </data>
  <data name="MonitorAgentRenameDependencyCheckRenamePathSearchsIsFull" xml:space="preserve">
    <value>MonitorAgent: RenameDependencyCheck: RenamePathSearches is null.</value>
  </data>
  <data name="MonitorAgentSQLUpdateError" xml:space="preserve">
    <value>Error updating SQL</value>
  </data>
  <data name="MonitorAgentSystemDoesNotSupportShell32FileWillBeAssumedToBeValidShortcut" xml:space="preserve">
    <value>System does not support Shell32, file will be assumed to be a valid shortcut</value>
  </data>
  <data name="MonitorAgentUnableToCastThisActionAsAction" xml:space="preserve">
    <value>Unable to cast thisAction as Action&lt;SQLIndexer.Model.FindFileResult, DateTime, FilePathDictionary&lt;FileMetadata&gt;, GenericHolder&lt;SQLIndexer.Model.FindFileResult&gt;, object&gt;</value>
  </data>
  <data name="MonitorAgentUnableToFireOnProcessEventGroupParameterMismatch" xml:space="preserve">
    <value>Unable to fire OnProcessEventGroupCallback due to parameter mismatch</value>
  </data>
  <data name="MonitorAgentUnableToRemoveFileChangeFromQueuedChangesAfterMergingToSQL" xml:space="preserve">
    <value>Unable to remove FileChange from QueuedChanges after merging to SQL</value>
  </data>
  <data name="MonitorAgentUnknownFileChangeTypeForCurrentEarlierChange" xml:space="preserve">
    <value>Unknown FileChangeType for CurrentEarlierChange:</value>
  </data>
  <data name="MonitorAgentWritingUpdatedFileUploadMetadataToSQL" xml:space="preserve">
    <value>Error writing updated file upload metadata to SQL</value>
  </data>
  <data name="SetBadgeBadgeTypeIsNotWithinTheAcceptableRange" xml:space="preserve">
    <value>BadgeType is not within the acceptable range</value>
  </data>
  <data name="SetBadgeCannotRetrievePropertyValuesOnAnInvalidSetBadge" xml:space="preserve">
    <value>Cannot retrieve property values on an invalid SetBadge</value>
  </data>
  <data name="SetBadgePathToBadgeCannotBeNull" xml:space="preserve">
    <value>PathToBadge cannot be null</value>
  </data>
  <data name="UpdatePathArgsPathToBadgeCannotBeNull" xml:space="preserve">
    <value>PathToBadge cannot be null</value>
  </data>
  <data name="CLNotificationSseEngineAlreadyInitialized" xml:space="preserve">
    <value>Already initialized</value>
  </data>
  <data name="CLNotificationSseEngineDelegateCancelEngineTimeoutMustNotBeNull" xml:space="preserve">
    <value>delegateCancelEngineTimeout must not be null</value>
  </data>
  <data name="CLNotificationSseEngineDelegateCreateEngineTimerMustNotBeNull" xml:space="preserve">
    <value>delegateCreateEngineTimer must not be null</value>
  </data>
  <data name="CLNotificationSseEngineDelegateDisposeEngineTimerMustNotBeNull" xml:space="preserve">
    <value>delegateDisposeEngineTimer must not be null</value>
  </data>
  <data name="CLNotificationSseEngineDelegateSendNotificationEventMustNotBeNull" xml:space="preserve">
    <value>delegateSendNotificationEvent must not be null</value>
  </data>
  <data name="CLNotificationSseEnginedelegateStartEngineTimeoutMustNotBeNull" xml:space="preserve">
    <value>delegateStartEngineTimeout must not be null</value>
  </data>
  <data name="CLNotificationSseEngineErrorExceptionMsg0" xml:space="preserve">
    <value>CLNotificationSseEngine: StartThreadProc: ERROR: Exception: Msg: {0}.</value>
  </data>
  <data name="CLNotificationSseEngineObjectMustBeCLNNotificationService" xml:space="preserve">
    <value>obj must be a CLNotificationSseEngine</value>
  </data>
  <data name="CLNotificationSseEngineProcessReceivedCharacterErrorNotExpectingChar0" xml:space="preserve">
    <value>CLNotificationSseEngine: ProcessReceivedCharacter: ERROR. Not expecting char: {0}.</value>
  </data>
  <data name="CLNotificationSseEngineProcessReceivedCharacterValueIsNotAnInt0" xml:space="preserve">
    <value>CLNotificationSseEngine: ProcessReceivedCharacter: Value is not an int: {0}.</value>
  </data>
  <data name="CLNotificationSseEngineReceivedInvalidStatusCode" xml:space="preserve">
    <value>CLNotificationSseEngine: StartThreadProc: Received invalid status code.</value>
  </data>
  <data name="CLNotificationSseEngineReceivedNoContentFromServer" xml:space="preserve">
    <value>CLNotificationSseEngine: StartThreadProc: Received no content from server.</value>
  </data>
  <data name="CLNotificationSseEngineSSEEngine" xml:space="preserve">
    <value>SSE Engine</value>
  </data>
  <data name="CLNotificationSseEngineStartEngineThreadErrorExceptionMsg0" xml:space="preserve">
    <value>CLNotificationSseEngine: StartEngineThread: ERROR: Exception: Msg: {0}.</value>
  </data>
  <data name="CLNotificationSseEngineStartEngineThreadExit" xml:space="preserve">
    <value>CLNotificationSseEngine: StartEngineThread: Exit.</value>
  </data>
  <data name="CLNotificationSseEngineStartEntry" xml:space="preserve">
    <value>CLNotificationSseEngine: Start: Entry.</value>
  </data>
  <data name="CLNotificationSseEngineStartErrorExceptionMsg0" xml:space="preserve">
    <value>CLNotificationSseEngine: Start: ERROR: Exception: Msg: {0}.</value>
  </data>
  <data name="CLNotificationSseEngineStartExitReturn0" xml:space="preserve">
    <value>CLNotificationSseEngine: Start: Exit.  Return: {0}.</value>
  </data>
  <data name="CLNotificationSseEngineStartThreadProcEntry" xml:space="preserve">
    <value>CLNotificationSseEngine: StartThreadProc: Entry.</value>
  </data>
  <data name="CLNotificationSseEngineStartThreadProcErrorException3Msg0" xml:space="preserve">
    <value>CLNotificationSseEngine: StartThreadProc: ERROR: Exception (3): Msg: {0}.</value>
  </data>
  <data name="CLNotificationSseEngineStartThreadProcErrorException4Msg0" xml:space="preserve">
    <value>CLNotificationSseEngine: StartThreadProc: ERROR: Exception (4): Msg: {0}.</value>
  </data>
  <data name="CLNotificationSseEngineStartThreadProcReceived204NoContent" xml:space="preserve">
    <value>CLNotificationSseEngine: StartThreadProc: Received 204 no content.</value>
  </data>
  <data name="CLNotificationSseEngineStartThreadProcStartReadingDataFromResponseStream" xml:space="preserve">
    <value>CLNotificationSseEngine: StartThreadProc: Start reading data from the response stream.</value>
  </data>
  <data name="CLNotificationSseEngineStopEntry" xml:space="preserve">
    <value>CLNotificationSseEngine: Stop: Entry.</value>
  </data>
  <data name="CLNotificationSseEngineSyncboxCannotBeNull" xml:space="preserve">
    <value>syncbox must not be null</value>
  </data>
  <data name="CLNotificationSseEngineSyncboxHttpRestCannotBeNull" xml:space="preserve">
    <value>_syncbox.HttpRestClient must not be null</value>
  </data>
  <data name="CLNotificationSseEngineSyncboxMustNotBeNull" xml:space="preserve">
    <value>_syncbox must not be null</value>
  </data>
  <data name="CLNotificationSseEngineTimerExpiredAbortTheEngineThread" xml:space="preserve">
    <value>CLNotificationSseEngine: TimerExpired: Abort the engine thread.</value>
  </data>
  <data name="CLNotificationSseEngineTimerExpiredCleanUpResource0" xml:space="preserve">
    <value>CLNotificationSseEngine: TimerExpired: Clean up resource: {0}.</value>
  </data>
  <data name="CLNotificationSseEngineTimerExpiredEntry" xml:space="preserve">
    <value>CLNotificationSseEngine: TimerExpired: Entry.</value>
  </data>
  <data name="CLNotificationSseEngineTimerExpiredErrorExceptionMsg0" xml:space="preserve">
    <value>CLNotificationSseEngine: TimerExpired: ERROR: Exception: Msg: {0}.</value>
  </data>
  <data name="CLNotificationSseEngineTimerExpiredErrorImproperUserState" xml:space="preserve">
    <value>CLNotificationSseEngine: TimerExpired: ERROR: Improper user state.</value>
  </data>
  <data name="CLNotificationSseEngineTimerExpiredErrorMsg0" xml:space="preserve">
    <value>CLNotificationSseEngine: TimerExpired: ERROR: Msg: {0}.</value>
  </data>
  <data name="CLNotificationSseEngineTimerExpiredExit" xml:space="preserve">
    <value>CLNotificationSseEngine: TimerExpired: Exit.</value>
  </data>
  <data name="CLNotificationSseEngineWebExceptionThrownWithoutAResponse" xml:space="preserve">
    <value>WebException thrown without a Response</value>
  </data>
  <data name="CLNotificationsSseEngineDefaultConstructorNotSupported" xml:space="preserve">
    <value>Default constructor not supported</value>
  </data>
  <data name="CLNotificationSseEngineDelegateSendNotificationsDelegateSendManualPollMustNotBeNull" xml:space="preserve">
    <value>delegateSendManualPoll must not be null</value>
  </data>
  <data name="CompletedFileDownloadHttpBody" xml:space="preserve">
    <value>---Completed file download---</value>
    <comment>must end with three hyphen characters</comment>
  </data>
  <data name="ErrorMovingDownloadedFileHttpBody" xml:space="preserve">
    <value>---Error moving downloaded file---</value>
    <comment>must end with three hyphen characters</comment>
  </data>
  <data name="ExceptionHelpersProcessHttpInnerDownload" xml:space="preserve">
    <value>{0}: {1}---</value>
    <comment>must end with three hyphen characters</comment>
  </data>
  <data name="ExceptionCLSyncEngineMissingSyncFolder" xml:space="preserve">
    <value>The syncbox folder does not exist at the specified path: {0}.</value>
  </data>
  <data name="ExceptionCLHttpRestNullPath" xml:space="preserve">
    <value>Path cannot be null</value>
    <comment>Path should not be translated</comment>
  </data>
  <data name="ExceptionCLHttpRestNullServerUid" xml:space="preserve">
    <value>serverUid cannot be null</value>
    <comment>serverUid should not be translated</comment>
  </data>
  <data name="ExceptionCLHttpRestNullSyncbox" xml:space="preserve">
    <value>syncbox cannot be null</value>
    <comment>syncbox should not be translated</comment>
  </data>
  <data name="ExceptionCLHttpRestWithoutMetadata" xml:space="preserve">
    <value>Server responded without an array of Metadata</value>
  </data>
  <data name="ExceptionCLHttpRestWithoutMoveResponses" xml:space="preserve">
    <value>Server responded without an array of move responses</value>
  </data>
  <data name="ExceptionCLHttpRestWithoutPlans" xml:space="preserve">
    <value>Server responded without an array of Plans</value>
  </data>
  <data name="ExceptionCLHttpRestWithoutSessions" xml:space="preserve">
    <value>Server responded without an array of Sessions</value>
  </data>
  <data name="ExceptionSyncboxCreateFileMonitor" xml:space="preserve">
    <value>Error creating FileMonitor</value>
    <comment>FileMonitor should not be translated</comment>
  </data>
  <data name="ExceptionSyncboxCreateIndex" xml:space="preserve">
    <value>Error creating local index for syncbox</value>
  </data>
  <data name="ExceptionSyncboxLockPath" xml:space="preserve">
    <value>Unable to lock syncbox folder</value>
  </data>
  <data name="ExceptionSyncboxLockPathTrace" xml:space="preserve">
    <value>CLSyncEngine: ERROR: CreateFile after checking Syncbox path. Msg: {0}</value>
    <comment>CLSyncEngine and CreateFile should not be translated</comment>
  </data>
  <data name="ExceptionSyncboxStartFileMonitor" xml:space="preserve">
    <value>Error starting FileMonitor</value>
    <comment>FileMonitor should not be translated</comment>
  </data>
  <data name="ExceptionSyncboxStartGeneral" xml:space="preserve">
    <value>A general exception occurred starting a syncbox, see InnerException</value>
    <comment>InnerException should not be translated</comment>
  </data>
  <data name="ExceptionSyncboxStartInitialIndexing" xml:space="preserve">
    <value>Error starting initial indexing</value>
  </data>
  <data name="ExceptionSyncboxStartStatus" xml:space="preserve">
    <value>Error getting syncbox status from Cloud</value>
    <comment>Cloud should not be translated</comment>
  </data>
  <data name="ExceptionFileItemNullIsFolderActionAndHeaderAction" xml:space="preserve">
    <value>response IsFolder must not be null or headerAction must not be null or action must not be null</value>
    <comment>response, IsFolder, headerAction, and action should not be translated</comment>
  </data>
  <data name="ExceptionFileItemNullResponse" xml:space="preserve">
    <value>response must not be null</value>
    <comment>response should not be translated</comment>
  </data>
  <data name="ExceptionFileItemNullSyncbox" xml:space="preserve">
    <value>syncbox must not be null</value>
    <comment>syncbox should not be translated</comment>
  </data>
  <data name="ExceptionFileItemUnknownAction" xml:space="preserve">
    <value>Unable to determine if action represents a file or a folder. action: {0}</value>
    <comment>action and action should not be translated</comment>
  </data>
  <data name="ExceptionOnDemandAlreadyDeleted" xml:space="preserve">
    <value>Item has already been deleted</value>
  </data>
  <data name="ExceptionOnDemandCheckPathBad" xml:space="preserve">
    <value>pathToCheck is bad, see InnerException</value>
    <comment>pathToCheck should not be translated</comment>
  </data>
  <data name="ExceptionOnDemandCheckPathNotContained" xml:space="preserve">
    <value>pathToCheck does not contain syncbox Path</value>
    <comment>pathToCheck, syncbox, and Path should not be translated</comment>
  </data>
  <data name="ExceptionOnDemandCheckPathNull" xml:space="preserve">
    <value>pathToCheck cannot be null</value>
    <comment>pathToCheck should not be translated</comment>
  </data>
  <data name="ExceptionOnDemandCheckPathSyncboxPathNull" xml:space="preserve">
    <value>Syncbox Path cannot be null</value>
    <comment>Syncbox and Path should not be translated</comment>
  </data>
  <data name="ExceptionOnDemandConflict" xml:space="preserve">
    <value>Destination item already exists</value>
  </data>
  <data name="ExceptionOnDemandDeserializeErrorMessage" xml:space="preserve">
    <value>An error occurred deserializing the error message for current item in error</value>
  </data>
  <data name="ExceptionOnDemandItemError" xml:space="preserve">
    <value>An error occurred for the current item, check the InnerException Message</value>
    <comment>InnerException and Message should not be translated</comment>
  </data>
  <data name="ExceptionOnDemandNotFound" xml:space="preserve">
    <value>Item was not found</value>
  </data>
  <data name="ExceptionOnDemandNullItem" xml:space="preserve">
    <value>Server responded with a null item in the response array</value>
  </data>
  <data name="ExceptionOnDemandNullMetadata" xml:space="preserve">
    <value>Server responded with an item without metadata</value>
    <comment>metadata should not be translated</comment>
  </data>
  <data name="ExceptionOnDemandNullStatus" xml:space="preserve">
    <value>Server responded with an item without a status</value>
    <comment>status should not be translated</comment>
  </data>
  <data name="ExceptionOnDemandRenameMissingParameters" xml:space="preserve">
    <value>itemParams cannot be null nor empty</value>
    <comment>"itemParams" should not be translated</comment>
  </data>
  <data name="ExceptionOnDemandResponseArrayLength" xml:space="preserve">
    <value>Server responded with a different number of items than the input array</value>
  </data>
  <data name="ExceptionOnDemandUnknownItemStatus" xml:space="preserve">
    <value>An unknown status was returned for an item. Status: {0}</value>
    <comment>status, InnerException, and Message should not be translated</comment>
  </data>
  <data name="ExceptionOnDemandSyncboxPathAlreadySet" xml:space="preserve">
    <value>The syncbox path has already been set</value>
  </data>
  <data name="ExceptionSyncEngineHttpStatus" xml:space="preserve">
    <value>{0}. Http status code: {1}</value>
  </data>
  <data name="ExceptionOnDemandRenameFilesInvalidExistingPathInItemMsg0" xml:space="preserve">
    <value>Invalid existing Path in input item {0}</value>
    <comment>Do not translate "Path".</comment>
  </data>
  <data name="ExceptionFileMonitorBeginProcessingSetMD5" xml:space="preserve">
    <value>Error on SetMD5 from MD5 of an existing change</value>
    <comment>SetMD5 and MD5 should not be translated</comment>
  </data>
<<<<<<< HEAD
  <data name="ExceptionCLSyncboxBeginSyncExistingEngine" xml:space="preserve">
    <value>Not marked as already started, but still has an existing CLSyncEngine</value>
    <comment>CLSyncEngine should not be translated</comment>
  </data>
  <data name="ExceptionCLSyncboxBeginSyncStartEngine" xml:space="preserve">
    <value>Error starting active syncing</value>
  </data>
  <data name="ExceptionCLSyncboxEngineNotFound" xml:space="preserve">
    <value>Marked as started, but does not have an existing CLSyncEngine</value>
    <comment>CLSyncEngine should not be translated</comment>
  </data>
  <data name="ExceptionCLSyncboxNotStarted" xml:space="preserve">
    <value>Start the syncbox first</value>
  </data>
  <data name="ExceptionCLSyncboxPathNotSet" xml:space="preserve">
    <value>path must be set first</value>
    <comment>path should not be translated</comment>
  </data>
  <data name="ExceptionCLSyncboxResetLocalCacheAlreadyStarted" xml:space="preserve">
    <value>Stop the syncbox before resetting local cache</value>
  </data>
  <data name="ExceptionHelpersProcessHttpInnerAsyncTimeout" xml:space="preserve">
    <value>Asynchronously getting request stream or getting response has timed out</value>
=======
  <data name="ExceptionCLHttpRestWithoutDeleteResponses" xml:space="preserve">
    <value>Server responded without an array of delete responses</value>
  </data>
  <data name="ExceptionCLHttpRestWithoutRenameResponses" xml:space="preserve">
    <value>Server responded without an array of rename responses</value>
  </data>
  <data name="ExceptionOnDemandFileItemNullAtIndexMsg0" xml:space="preserve">
    <value>File item must not be null at item index {0}</value>
    <comment>Do not translate "{0}.</comment>
  </data>
  <data name="ExceptionOnDemandFolderItemNullAtIndexMsg0" xml:space="preserve">
    <value>Folder item must not be null at item index {0}</value>
    <comment>Do not translate "{0}.</comment>
  </data>
  <data name="ExceptionOnDemandItemToRenameMustNotBeNull" xml:space="preserve">
    <value>itemToRename must not be null</value>
    <comment>Do not translate "itemToRename".</comment>
  </data>
  <data name="ExceptionOnDemandNewNameMustBeSpecified" xml:space="preserve">
    <value>newName must be specified</value>
    <comment>Do not translate "newName".</comment>
>>>>>>> 96e13b9a
  </data>
</root><|MERGE_RESOLUTION|>--- conflicted
+++ resolved
@@ -1,1626 +1,1624 @@
-﻿<?xml version="1.0" encoding="utf-8"?>
-<root>
-  <!-- 
-    Microsoft ResX Schema 
-    
-    Version 2.0
-    
-    The primary goals of this format is to allow a simple XML format 
-    that is mostly human readable. The generation and parsing of the 
-    various data types are done through the TypeConverter classes 
-    associated with the data types.
-    
-    Example:
-    
-    ... ado.net/XML headers & schema ...
-    <resheader name="resmimetype">text/microsoft-resx</resheader>
-    <resheader name="version">2.0</resheader>
-    <resheader name="reader">System.Resources.ResXResourceReader, System.Windows.Forms, ...</resheader>
-    <resheader name="writer">System.Resources.ResXResourceWriter, System.Windows.Forms, ...</resheader>
-    <data name="Name1"><value>this is my long string</value><comment>this is a comment</comment></data>
-    <data name="Color1" type="System.Drawing.Color, System.Drawing">Blue</data>
-    <data name="Bitmap1" mimetype="application/x-microsoft.net.object.binary.base64">
-        <value>[base64 mime encoded serialized .NET Framework object]</value>
-    </data>
-    <data name="Icon1" type="System.Drawing.Icon, System.Drawing" mimetype="application/x-microsoft.net.object.bytearray.base64">
-        <value>[base64 mime encoded string representing a byte array form of the .NET Framework object]</value>
-        <comment>This is a comment</comment>
-    </data>
-                
-    There are any number of "resheader" rows that contain simple 
-    name/value pairs.
-    
-    Each data row contains a name, and value. The row also contains a 
-    type or mimetype. Type corresponds to a .NET class that support 
-    text/value conversion through the TypeConverter architecture. 
-    Classes that don't support this are serialized and stored with the 
-    mimetype set.
-    
-    The mimetype is used for serialized objects, and tells the 
-    ResXResourceReader how to depersist the object. This is currently not 
-    extensible. For a given mimetype the value must be set accordingly:
-    
-    Note - application/x-microsoft.net.object.binary.base64 is the format 
-    that the ResXResourceWriter will generate, however the reader can 
-    read any of the formats listed below.
-    
-    mimetype: application/x-microsoft.net.object.binary.base64
-    value   : The object must be serialized with 
-            : System.Runtime.Serialization.Formatters.Binary.BinaryFormatter
-            : and then encoded with base64 encoding.
-    
-    mimetype: application/x-microsoft.net.object.soap.base64
-    value   : The object must be serialized with 
-            : System.Runtime.Serialization.Formatters.Soap.SoapFormatter
-            : and then encoded with base64 encoding.
-
-    mimetype: application/x-microsoft.net.object.bytearray.base64
-    value   : The object must be serialized into a byte array 
-            : using a System.ComponentModel.TypeConverter
-            : and then encoded with base64 encoding.
-    -->
-  <xsd:schema id="root" xmlns="" xmlns:xsd="http://www.w3.org/2001/XMLSchema" xmlns:msdata="urn:schemas-microsoft-com:xml-msdata">
-    <xsd:import namespace="http://www.w3.org/XML/1998/namespace" />
-    <xsd:element name="root" msdata:IsDataSet="true">
-      <xsd:complexType>
-        <xsd:choice maxOccurs="unbounded">
-          <xsd:element name="metadata">
-            <xsd:complexType>
-              <xsd:sequence>
-                <xsd:element name="value" type="xsd:string" minOccurs="0" />
-              </xsd:sequence>
-              <xsd:attribute name="name" use="required" type="xsd:string" />
-              <xsd:attribute name="type" type="xsd:string" />
-              <xsd:attribute name="mimetype" type="xsd:string" />
-              <xsd:attribute ref="xml:space" />
-            </xsd:complexType>
-          </xsd:element>
-          <xsd:element name="assembly">
-            <xsd:complexType>
-              <xsd:attribute name="alias" type="xsd:string" />
-              <xsd:attribute name="name" type="xsd:string" />
-            </xsd:complexType>
-          </xsd:element>
-          <xsd:element name="data">
-            <xsd:complexType>
-              <xsd:sequence>
-                <xsd:element name="value" type="xsd:string" minOccurs="0" msdata:Ordinal="1" />
-                <xsd:element name="comment" type="xsd:string" minOccurs="0" msdata:Ordinal="2" />
-              </xsd:sequence>
-              <xsd:attribute name="name" type="xsd:string" use="required" msdata:Ordinal="1" />
-              <xsd:attribute name="type" type="xsd:string" msdata:Ordinal="3" />
-              <xsd:attribute name="mimetype" type="xsd:string" msdata:Ordinal="4" />
-              <xsd:attribute ref="xml:space" />
-            </xsd:complexType>
-          </xsd:element>
-          <xsd:element name="resheader">
-            <xsd:complexType>
-              <xsd:sequence>
-                <xsd:element name="value" type="xsd:string" minOccurs="0" msdata:Ordinal="1" />
-              </xsd:sequence>
-              <xsd:attribute name="name" type="xsd:string" use="required" />
-            </xsd:complexType>
-          </xsd:element>
-        </xsd:choice>
-      </xsd:complexType>
-    </xsd:element>
-  </xsd:schema>
-  <resheader name="resmimetype">
-    <value>text/microsoft-resx</value>
-  </resheader>
-  <resheader name="version">
-    <value>2.0</value>
-  </resheader>
-  <resheader name="reader">
-    <value>System.Resources.ResXResourceReader, System.Windows.Forms, Version=4.0.0.0, Culture=neutral, PublicKeyToken=b77a5c561934e089</value>
-  </resheader>
-  <resheader name="writer">
-    <value>System.Resources.ResXResourceWriter, System.Windows.Forms, Version=4.0.0.0, Culture=neutral, PublicKeyToken=b77a5c561934e089</value>
-  </resheader>
-  <data name="AbbreviatedGigabytes" xml:space="preserve">
-    <value>GB</value>
-  </data>
-  <data name="AbbreviatedKilobytes" xml:space="preserve">
-    <value>KB</value>
-  </data>
-  <data name="AbbreviatedMegabytes" xml:space="preserve">
-    <value>MB</value>
-  </data>
-  <data name="AppDataFolderNameVista" xml:space="preserve">
-    <value>AppData</value>
-    <comment>Vista and up (no XP equivalent); defined translations must perfectly match Microsoft documentation</comment>
-  </data>
-  <data name="BytesPlural" xml:space="preserve">
-    <value>Bytes</value>
-  </data>
-  <data name="BytesSingular" xml:space="preserve">
-    <value>Byte</value>
-  </data>
-  <data name="CLHttpRestaResultInternalTypeMismatch" xml:space="preserve">
-    <value>aResult does not match expected internal type</value>
-    <comment>Internal Type Mismatch</comment>
-  </data>
-  <data name="CLHttpRestCannotCastStateAs" xml:space="preserve">
-    <value>Cannot cast state as</value>
-  </data>
-  <data name="CLHttpRestChangeDirectionIsNotToServer" xml:space="preserve">
-    <value>deletionChange Direction is not To the server</value>
-  </data>
-  <data name="CLHttpRestChangeIsNotOfTypeDeletion" xml:space="preserve">
-    <value>deletionChange is not of Type Deletion</value>
-  </data>
-  <data name="CLHttpRestCommunicateCannotBeNull" xml:space="preserve">
-    <value>toCommunicate cannot be null</value>
-  </data>
-  <data name="CLHttpRestCopyPathCannotBeNull" xml:space="preserve">
-    <value>copyTargetPath cannot be null</value>
-  </data>
-  <data name="CLHttpRestCurrentSyncboxCannotBeModifiedWhileSyncing" xml:space="preserve">
-    <value>Current Syncbox cannot be modified while in use in active syncing</value>
-  </data>
-  <data name="CLHttpRestDeletionChangeCannotBeNull" xml:space="preserve">
-    <value>deletionChange cannot be null</value>
-  </data>
-  <data name="CLHttpRestDeletionChangeMetadataServerIDMustnotBeNull" xml:space="preserve">
-    <value>deletionChange Metadata ServerId must not be null</value>
-  </data>
-  <data name="CLHttpRestDeviceIDCannotBeNull" xml:space="preserve">
-    <value>settings DeviceId cannot be null</value>
-  </data>
-  <data name="CLHttpRestFolderPathTooLong" xml:space="preserve">
-    <value>Folder path for temp download files is too long by</value>
-  </data>
-  <data name="CLHttpRestFriendlyNameNotSpecified" xml:space="preserve">
-    <value>friendlyName must be specified</value>
-  </data>
-  <data name="CLHttpRestFullPathBadFormat" xml:space="preserve">
-    <value>fullPath is not in the proper format</value>
-  </data>
-  <data name="CLHttpRestFullPathDoesNotContainSettingsSyncboxPath" xml:space="preserve">
-    <value>fullPath does not contain syncbox path</value>
-  </data>
-  <data name="CLHttpRestFullPathorServerIDRequired" xml:space="preserve">
-    <value>Both fullPath and serverId cannot be null, at least one is required</value>
-  </data>
-  <data name="CLHttpRestInternalPRogressRetrievalFailure1" xml:space="preserve">
-    <value>There was an internal error attempting to retrieve the progress, Error 1</value>
-  </data>
-  <data name="CLHttpRestInternalPRogressRetrievalFailure2" xml:space="preserve">
-    <value>There was an internal error attempting to retrieve the progress, Error 2</value>
-  </data>
-  <data name="CLHttpRestMD5LowerCaseStringSet" xml:space="preserve">
-    <value>MD5 lowercase string retrieved from Resources.CLHttpRestCommunicateCannotBeNull, set via toCommunicate.SetMD5</value>
-  </data>
-  <data name="CLHttpRestMetadataCannotBeNull" xml:space="preserve">
-    <value>deletionChange Metadata cannot be null</value>
-  </data>
-  <data name="CLHttpRestMetadataHashablePropertiesSizeCannotBeNull" xml:space="preserve">
-    <value>toCommunicate Metadata HashableProperties Size cannot be null</value>
-  </data>
-  <data name="CLHttpRestRevisionCannotBeNull" xml:space="preserve">
-    <value>revision cannot be null</value>
-  </data>
-  <data name="CLHttpRestNewPathCannotBeNull" xml:space="preserve">
-    <value>toCommunicate NewPath cannot be null</value>
-  </data>
-  <data name="CLHttpRestOldPathCannotBeNull" xml:space="preserve">
-    <value>toCommunicate OldPath cannot be null</value>
-  </data>
-  <data name="CLHttpRestPlanIDCannotBeZero" xml:space="preserve">
-    <value>planId must not be zero</value>
-  </data>
-  <data name="CLHttpRestPushRequestMustNotBeNull" xml:space="preserve">
-    <value>pushRequest must not be null</value>
-  </data>
-  <data name="CLHttpRestsyncboxCredentialCannotBeNull" xml:space="preserve">
-    <value>syncbox Credential cannot be null</value>
-    <comment>syncbox field must be filled</comment>
-  </data>
-  <data name="CLHttpRestSyncboxBadPath" xml:space="preserve">
-    <value>Syncbox path is bad</value>
-    <comment>Path invalid</comment>
-  </data>
-  <data name="CLHttpRestSyncboxPathCannotBeNull" xml:space="preserve">
-    <value>Syncbox path cannot be null</value>
-  </data>
-  <data name="CLHttpRestSyncToRequestMustNotBeNull" xml:space="preserve">
-    <value>syncToRequest must not be null</value>
-  </data>
-  <data name="CLHttpRestThecustomDownloadFolderFullPathIsBad" xml:space="preserve">
-    <value>The customDownloadFolderFullPath is bad</value>
-  </data>
-  <data name="CLHttpRestTimeoutMustBeGreaterThanZero" xml:space="preserve">
-    <value>timeoutMilliseconds must be greater than zero</value>
-  </data>
-  <data name="CLHttpRestToCommunicateCannotBeFolderandModified" xml:space="preserve">
-    <value>toCommunicate cannot be both a folder and of type Modified</value>
-  </data>
-  <data name="CLHttpRestToCommunicateDirectionisNotToServer" xml:space="preserve">
-    <value>toCommunicate Direction is not To the server</value>
-  </data>
-  <data name="CLHttpRestToCommunicateMetedataCannotBeNull" xml:space="preserve">
-    <value>toCommunicate Metadata cannot be null</value>
-  </data>
-  <data name="CLHttpRestToCommunicateTypeIsUnknownFileChangeType" xml:space="preserve">
-    <value>toCommunicate Type is an unknown FileChangeType: </value>
-  </data>
-  <data name="CLHttpRestXORNewPathServerIDCannotBeNull" xml:space="preserve">
-    <value>Either toCommunicate NewPath must not be null or serverUid must not be null or both must not be null</value>
-  </data>
-  <data name="CLHttpRestXORPathtoFileFileServerIDMustNotBeNull" xml:space="preserve">
-    <value>Either pathToFile must not be null or fileServerId must not be null or both must not be null</value>
-  </data>
-  <data name="CancelledHttpResponseAppend" xml:space="preserve">
-    <value>: cancelled---</value>
-  </data>
-  <data name="CommonStartMenuParentFolderNameVista" xml:space="preserve">
-    <value>ProgramData\Microsoft\Windows</value>
-    <comment>Vista and up; defined translations must perfectly match Microsoft documentation</comment>
-  </data>
-  <data name="CommonStartMenuParentFolderNameXP" xml:space="preserve">
-    <value>Documents and Settings\All Users</value>
-    <comment>XP only; defined translations must perfectly match Microsoft documentation</comment>
-  </data>
-  <data name="CompleteFileUpload" xml:space="preserve">
-    <value>---File upload complete---</value>
-  </data>
-  <data name="DocumentsAndSettingsVista" xml:space="preserve">
-    <value>Users</value>
-    <comment>Vista and up; defined translations must perfectly match Microsoft documentation</comment>
-  </data>
-  <data name="DocumentsAndSettingsXP" xml:space="preserve">
-    <value>Documents and Settings</value>
-    <comment>XP only; defined translations must perfectly match Microsoft documentation</comment>
-  </data>
-  <data name="DocumentsFolderNameVista" xml:space="preserve">
-    <value>Documents</value>
-    <comment>Vista and up; defined translations must perfectly match Microsoft documentation</comment>
-  </data>
-  <data name="DocumentsFolderNameXP" xml:space="preserve">
-    <value>My Documents</value>
-    <comment>XP only; defined translations must perfectly match Microsoft documentation</comment>
-  </data>
-  <data name="ErrorPostingSyncFromServer" xml:space="preserve">
-    <value>Oops.  We're sorry, it seems that something went wrong while requesting status from the server.</value>
-    <comment>SyncFrom</comment>
-  </data>
-  <data name="ErrorPostingSyncToServer" xml:space="preserve">
-    <value>Oops.  We're sorry, it seems that something went wrong while syncing files to the server.</value>
-    <comment>SyncTo</comment>
-  </data>
-  <data name="ErrorPuttingUploadOrDownloadToServer" xml:space="preserve">
-    <value>Oops.  We're sorry, it seems that something when wrong while starting a server file upload or download. </value>
-  </data>
-  <data name="ExceptionCreatingUserRegistrationWithCode" xml:space="preserve">
-    <value>Oops. We're sorry, it seems like something went wrong while creating your account.  The error code is {0}.</value>
-  </data>
-  <data name="ExceptionDelegateAndDataHolderNullDelegateToWrap" xml:space="preserve">
-    <value>delegateToWrap cannot be processed when null</value>
-    <comment>delegateToWrap should not be translated</comment>
-  </data>
-  <data name="ExceptionFileChangeSetMD5ByteLength" xml:space="preserve">
-    <value>MD5 must be 128 bits (a byte array of length 16)</value>
-    <comment>MD5 should not be translated</comment>
-  </data>
-  <data name="ExceptionFileChangeUpDownEventArgsNullSendBackChange" xml:space="preserve">
-    <value>SendBackChange cannot be null</value>
-    <comment>SendBackChange should not be translated</comment>
-  </data>
-  <data name="ExceptionHelpersAsyncGetUploadRequestStreamOrDownloadResponseMakeSyncParam1" xml:space="preserve">
-    <value>MakeAsyncRequestSynchronous was processed without param1</value>
-    <comment>MakeAsyncRequestSynchronous and param1 should not be translated</comment>
-  </data>
-  <data name="ExceptionHelpersCheckForBadPathDriveLetter" xml:space="preserve">
-    <value>rootPathObject must start with a upper-case drive letter</value>
-    <comment>rootPathObject should not be translated</comment>
-  </data>
-  <data name="ExceptionHelpersCheckForBadPathDriveType" xml:space="preserve">
-    <value>rootPathObject root drive letter represents an invalid DriveType: {0}</value>
-    <comment>rootPathObject and DriveType should not be translated</comment>
-  </data>
-  <data name="ExceptionHelpersCheckForBadPathEmptyDirectory" xml:space="preserve">
-    <value>rootPathObject cannot have an empty directory name for any directory in the parent path hierarchy and cannot have a trailing slash</value>
-    <comment>rootPathObject should not be translated</comment>
-  </data>
-  <data name="ExceptionHelpersCheckForBadPathProceedingSlash" xml:space="preserve">
-    <value>rootPathObject must start at a drive letter and have a proceeding trailing slash</value>
-    <comment>rootPathObject should not be translated</comment>
-  </data>
-  <data name="ExceptionHelpersCheckLogFileExistanceTraceCategoryNull" xml:space="preserve">
-    <value>TraceCategory must not be null</value>
-    <comment>TraceCategory must not be null</comment>
-  </data>
-  <data name="ExceptionHelpersCheckSyncboxPathLengthTooLongPlural" xml:space="preserve">
-    <value>syncbox path is too long by {0} characters</value>
-    <comment>syncRootFullPath should not be translated</comment>
-  </data>
-  <data name="ExceptionHelpersCheckSyncboxPathLengthTooLongSingular" xml:space="preserve">
-    <value>syncbox path is too long by {0} character</value>
-    <comment>syncRootFullPath should not be translated</comment>
-  </data>
-  <data name="ExceptionHelpersDictionaryTryGetValueResultInvalid" xml:space="preserve">
-    <value>Cannot retrieve property values on an invalid DictionaryTryGetValueResult</value>
-    <comment>Dictionary and TryGetValueResult should not be translated</comment>
-  </data>
-  <data name="ExceptionHelpersHandleUploadDownloadStatusNullEventSource" xml:space="preserve">
-    <value>eventSource cannot be null</value>
-    <comment>eventSource should not be translated</comment>
-  </data>
-  <data name="ExceptionHelpersParseHexadecimalStringToByteArrayHashStringFormat" xml:space="preserve">
-    <value>hashString must be in a hexadecimal string format with no seperator characters and two characters per byte</value>
-    <comment>hashString should not be translated</comment>
-  </data>
-  <data name="ExceptionHelpersProcessHttpInnerAllHaltedOnUnrecoverableError" xml:space="preserve">
-    <value>Cannot do anything with the Cloud SDK if Helpers.AllHaltedOnUnrecoverableError is set</value>
-    <comment>Cloud and Helpers.AllHaltedOnUnrecoverableError should not be translated</comment>
-  </data>
-  <data name="ExceptionHelpersProcessHttpInnerClientCancelled" xml:space="preserve">
-    <value>Operation cancelled by client</value>
-  </data>
-  <data name="ExceptionHelpersProcessHttpInnerDownloadNullResponse" xml:space="preserve">
-    <value>Download httpRequest EndGetResponse threw a WebException without a WebResponse</value>
-    <comment>httpRequest, EndGetResponse, WebException, and WebResponse should not be translated</comment>
-  </data>
-  <data name="ExceptionHelpersProcessHttpInnerDownloadRequestStream" xml:space="preserve">
-    <value>Error getting request stream for a download</value>
-  </data>
-  <data name="ExceptionHelpersProcessHttpInnerGeneralNullResponse" xml:space="preserve">
-    <value>httpResponse GetResponse at URL {0}, MethodPath {1} threw a WebException without a WebResponse</value>
-    <comment>httpResponse, GetResponse, WebException, and WebResponse should not be translated</comment>
-  </data>
-  <data name="ExceptionHelpersProcessHttpInnerGeneralNullResponseNullServerMethodPath" xml:space="preserve">
-    <value>{missing serverMethodPath}</value>
-    <comment>serverMethodPath should not be translated</comment>
-  </data>
-  <data name="ExceptionHelpersProcessHttpInnerGeneralNullResponseNullServerUrl" xml:space="preserve">
-    <value>{missing serverUrl}</value>
-    <comment>serverUrl should not be translated</comment>
-  </data>
-  <data name="ExceptionHelpersProcessHttpInnerGeneralRequestStream" xml:space="preserve">
-    <value>Error getting request stream for a post operation</value>
-  </data>
-  <data name="ExceptionHelpersProcessHttpInnerHttpMethod" xml:space="preserve">
-    <value>Unknown method: {0}</value>
-  </data>
-  <data name="ExceptionHelpersProcessHttpInnerInvalidResponseStatus" xml:space="preserve">
-    <value>Invalid HTTP response status code at URL {0}, MethodPath {1}</value>
-  </data>
-  <data name="ExceptionHelpersProcessHttpInnerInvalidStatusStreamRead" xml:space="preserve">
-    <value>Unable to read the response stream</value>
-  </data>
-  <data name="ExceptionHelpersProcessHttpInnerMissingAuthenticationErrorResponse" xml:space="preserve">
-    <value>Unable to find serializer for JsonContracts.AuthenticationErrorResponse in SerializableResponseTypes</value>
-    <comment>JsonContracts.AuthenticationErrorResponse and SerializableResponseTypes should not be translated</comment>
-  </data>
-  <data name="ExceptionHelpersProcessHttpInnerNullHttpRequest" xml:space="preserve">
-    <value>httpRequest cannot be null</value>
-    <comment>httpRequest should not be translated</comment>
-  </data>
-  <data name="ExceptionHelpersProcessHttpInnerRequestContentType" xml:space="preserve">
-    <value>Unknown requestContent Type: {0}</value>
-    <comment>requestContent and Type should not be translated</comment>
-  </data>
-  <data name="ExceptionHelpersProcessHttpInnerRequestStringJsonObject" xml:space="preserve">
-    <value>Deserialized JsonObject null from requestString</value>
-    <comment>JsonObject and requestString should not be translated</comment>
-  </data>
-  <data name="ExceptionHelpersProcessHttpInnerResponseDeserializeMissedEarlierCheck" xml:space="preserve">
-    <value>Unable to deserialize response stream and missed an earlier check for this condition</value>
-  </data>
-  <data name="ExceptionHelpersProcessHttpInnerResponseStringJsonObject" xml:space="preserve">
-    <value>Deserialized JsonObject null from responseString</value>
-    <comment>JsonObject and responseString should not be translated</comment>
-  </data>
-  <data name="ExceptionHelpersProcessHttpInnerTempDownloadFolderPath" xml:space="preserve">
-    <value>uploadDownload TempDownloadFolderPath cannot be null</value>
-    <comment>uploadDownload and TempDownloadFolderPath should not be translated</comment>
-  </data>
-  <data name="ExceptionHelpersProcessHttpInnerUploadDownloadType" xml:space="preserve">
-    <value>uploadDownload must be either upload or download</value>
-    <comment>uploadDownload should not be translated</comment>
-  </data>
-  <data name="ExceptionHelpersProcessHttpInnerUploadRequestStream" xml:space="preserve">
-    <value>Error getting request stream for an upload</value>
-  </data>
-  <data name="ExceptionHelpersProcessHttpNullGetCurrentCredentialsCallback" xml:space="preserve">
-    <value>RequestNewCredentialsInfo GetCurrentCredentialsCallback must not be null</value>
-    <comment>RequestNewCredentialsInfo and GetCurrentCredentialsCallback should not be translated</comment>
-  </data>
-  <data name="ExceptionHelpersProcessHttpNullProcessingStateByThreadId" xml:space="preserve">
-    <value>RequestNewCredentialsInfo ProcessingStateByThreadId must not be null</value>
-    <comment>RequestNewCredentialsInfo and ProcessingStateByThreadId should not be translated</comment>
-  </data>
-  <data name="ExceptionHelpersProcessHttpNullRequestNewCredentialsInfo" xml:space="preserve">
-    <value>RequestNewCredentialsInfo must not be null</value>
-    <comment>RequestNewCredentialsInfo should not be translated</comment>
-  </data>
-  <data name="ExceptionHelpersProcessHttpNullSetNewCredentialsCallback" xml:space="preserve">
-    <value>RequestNewCredentialsInfo SetNewCredentialsCallback must not be null</value>
-    <comment>RequestNewCredentialsInfo and SetNewCredentialsCallback should not be translated</comment>
-  </data>
-  <data name="ExceptionHelpersRunActionWithRetriesFailedRetries" xml:space="preserve">
-    <value>Operation failed all retries with a numRetries of {0}</value>
-    <comment>numRetries should not be translated</comment>
-  </data>
-  <data name="ExceptionHelpersRunActionWithRetriesNullToRun" xml:space="preserve">
-    <value>toRun cannot be null</value>
-    <comment>toRun should not be translated</comment>
-  </data>
-  <data name="ExceptionListRemoveAllEnumeratorDisposed" xml:space="preserve">
-    <value>This ListRemoveAllEnumerator has already been disposed</value>
-    <comment>ListRemoveAllEnumerator should not be translated</comment>
-  </data>
-  <data name="ExceptionListRemoveAllEnumeratorReset" xml:space="preserve">
-    <value>Reset not supported</value>
-    <comment>Reset should not be translated</comment>
-  </data>
-  <data name="ExceptionLoggingInWithCode" xml:space="preserve">
-    <value>Oops. We're sorry, it seems like something went wrong while logging into your account.  The error code is {0}.</value>
-  </data>
-  <data name="ExceptionUnlinking" xml:space="preserve">
-    <value>Oops. We're sorry, it seems like something went wrong while removing this device from your account.</value>
-  </data>
-  <data name="ExceptionUnlinkingWithCode" xml:space="preserve">
-    <value>Oops. We're sorry, it seems like something went wrong while removing this device from your account.  The error code is {0}.</value>
-  </data>
-  <data name="IncompleteFileDownload" xml:space="preserve">
-    <value>---Incomplete file download---</value>
-    <comment>Must end with three hypen characters</comment>
-  </data>
-  <data name="LocalAppDataFolderNameVista" xml:space="preserve">
-    <value>AppData\Local</value>
-    <comment>Vista and up; defined translations must perfectly match Microsoft documentation</comment>
-  </data>
-  <data name="LocalAppDataFolderNameXP" xml:space="preserve">
-    <value>Local Settings\Application Data</value>
-    <comment>XP only; defined translations must perfectly match Microsoft documentation</comment>
-  </data>
-  <data name="LogCloudExceptionType" xml:space="preserve">
-    <value>Cloud exception type: {0}</value>
-  </data>
-  <data name="LogHttpResponse" xml:space="preserve">
-    <value>Http response:{0}{1}</value>
-  </data>
-  <data name="LogHttpStatus" xml:space="preserve">
-    <value>Http status code: {0}</value>
-  </data>
-  <data name="LogStacktrace" xml:space="preserve">
-    <value>StackTrace:{0}{1}</value>
-  </data>
-  <data name="MusicFolderNameVista" xml:space="preserve">
-    <value>Music</value>
-    <comment>Vista and up; defined translations must perfectly match Microsoft documentation</comment>
-  </data>
-  <data name="MusicFolderNameXP" xml:space="preserve">
-    <value>My Music</value>
-    <comment>XP only; defined translations must perfectly match Microsoft documentation</comment>
-  </data>
-  <data name="NoSpacesHelpersGetDefaultNameFromApplicationNameDefault" xml:space="preserve">
-    <value>PossiblyUnmanagedCode</value>
-    <comment>Remove all spaces</comment>
-  </data>
-  <data name="NotTranslatedAppDataFolderNameVistaName" xml:space="preserve">
-    <value>AppDataFolderNameVista</value>
-    <comment>Do not translate</comment>
-  </data>
-  <data name="NotTranslatedCheckLogFileExistanceSearchStart" xml:space="preserve">
-    <value>Trace-????-??-??-</value>
-    <comment>Do not translate</comment>
-  </data>
-  <data name="NotTranslatedCheckLogFileExistanceStarDot" xml:space="preserve">
-    <value>*.</value>
-    <comment>Do not translate</comment>
-  </data>
-  <data name="NotTranslatedCheckLogFileExistanceTrace" xml:space="preserve">
-    <value>Trace-</value>
-    <comment>Do not translate</comment>
-  </data>
-  <data name="NotTranslatedCheckLogFileExistanceYearMonthDay" xml:space="preserve">
-    <value>yyyy-MM-dd-</value>
-    <comment>Do not translate</comment>
-  </data>
-  <data name="NotTranslatedCommonStartMenuParentFolderNameVistaName" xml:space="preserve">
-    <value>CommonStartMenuParentFolderNameVista</value>
-    <comment>Do not translate</comment>
-  </data>
-  <data name="NotTranslatedCommonStartMenuParentFolderNameXPName" xml:space="preserve">
-    <value>CommonStartMenuParentFolderNameXP</value>
-    <comment>Do not translate</comment>
-  </data>
-  <data name="NotTranslatedDocumentsAndSettingsVistaName" xml:space="preserve">
-    <value>DocumentsAndSettingsVista</value>
-    <comment>Do not translate</comment>
-  </data>
-  <data name="NotTranslatedDocumentsAndSettingsXPName" xml:space="preserve">
-    <value>DocumentsAndSettingsXP</value>
-    <comment>Do not translate</comment>
-  </data>
-  <data name="NotTranslatedDocumentsFolderNameVistaName" xml:space="preserve">
-    <value>DocumentsFolderNameVista</value>
-    <comment>Do not translate</comment>
-  </data>
-  <data name="NotTranslatedDocumentsFolderNameXPName" xml:space="preserve">
-    <value>DocumentsFolderNameXP</value>
-    <comment>Do not translate</comment>
-  </data>
-  <data name="NotTranslatedExplicitOperator" xml:space="preserve">
-    <value>op_Explicit</value>
-    <comment>Do not translate</comment>
-  </data>
-  <data name="NotTranslatedHelpersCheckForBadPathDriveLetterRegex" xml:space="preserve">
-    <value>^[a-z]:\\$</value>
-    <comment>Do not translate</comment>
-  </data>
-  <data name="NotTranslatedHelpersFormatBytesString" xml:space="preserve">
-    <value>{0:##.##} {1}</value>
-    <comment>Do not translate</comment>
-  </data>
-  <data name="NotTranslatedHelpersMethodInfoConvertTo" xml:space="preserve">
-    <value>ConvertTo</value>
-    <comment>Do not translate</comment>
-  </data>
-  <data name="NotTranslatedHelpersMethodInfoDefaultForType" xml:space="preserve">
-    <value>DefaultForType</value>
-    <comment>Do not translate</comment>
-  </data>
-  <data name="NotTranslatedHttpClose" xml:space="preserve">
-    <value>Close</value>
-    <comment>Do not translate</comment>
-  </data>
-  <data name="NotTranslatedHttpContinue" xml:space="preserve">
-    <value>100-continue</value>
-    <comment>Do not translate</comment>
-  </data>
-  <data name="NotTranslatedHttpKeepAlive" xml:space="preserve">
-    <value>Keep-Alive</value>
-    <comment>Do not translate</comment>
-  </data>
-  <data name="NotTranslatedImplicitOperator" xml:space="preserve">
-    <value>op_Implicit</value>
-    <comment>Do not translate</comment>
-  </data>
-  <data name="NotTranslatedLocalAppDataFolderNameVistaName" xml:space="preserve">
-    <value>LocalAppDataFolderNameVista</value>
-    <comment>Do not translate</comment>
-  </data>
-  <data name="NotTranslatedLocalAppDataFolderNameXPName" xml:space="preserve">
-    <value>LocalAppDataFolderNameXP</value>
-    <comment>Do not translate</comment>
-  </data>
-  <data name="NotTranslatedMusicFolderNameVistaName" xml:space="preserve">
-    <value>MusicFolderNameVista</value>
-    <comment>Do not translate</comment>
-  </data>
-  <data name="NotTranslatedMusicFolderNameXPName" xml:space="preserve">
-    <value>MusicFolderNameXP</value>
-    <comment>Do not translate</comment>
-  </data>
-  <data name="NotTranslatedPicturesFolderNameVistaName" xml:space="preserve">
-    <value>PicturesFolderNameVista</value>
-    <comment>Do not translate</comment>
-  </data>
-  <data name="NotTranslatedPicturesFolderNameXPName" xml:space="preserve">
-    <value>PicturesFolderNameXP</value>
-    <comment>Do not translate</comment>
-  </data>
-  <data name="NotTranslatedPublicUserNameVistaName" xml:space="preserve">
-    <value>PublicUserNameVista</value>
-    <comment>Do not translate</comment>
-  </data>
-  <data name="NotTranslatedPublicUserNameXPName" xml:space="preserve">
-    <value>PublicUserNameXP</value>
-    <comment>Do not translate</comment>
-  </data>
-  <data name="NotTranslatedRoamingAppDataFolderNameVistaName" xml:space="preserve">
-    <value>RoamingAppDataFolderNameVista</value>
-    <comment>Do not translate</comment>
-  </data>
-  <data name="NotTranslatedRoamingAppDataFolderNameXPName" xml:space="preserve">
-    <value>RoamingAppDataFolderNameXP</value>
-    <comment>Do not translate</comment>
-  </data>
-  <data name="NotTranslatedStartMenuFolderNameVistaName" xml:space="preserve">
-    <value>StartMenuFolderNameVista</value>
-    <comment>Do not translate</comment>
-  </data>
-  <data name="NotTranslatedStartMenuFolderNameXPName" xml:space="preserve">
-    <value>StartMenuFolderNameXP</value>
-    <comment>Do not translate</comment>
-  </data>
-  <data name="NotTranslatedSystemDrive" xml:space="preserve">
-    <value>SystemDrive</value>
-    <comment>Do not translate</comment>
-  </data>
-  <data name="NotTranslatedZeroedVersion" xml:space="preserve">
-    <value>0.0.0.0</value>
-    <comment>Do not translate</comment>
-  </data>
-  <data name="NullHttpResponseBody" xml:space="preserve">
-    <value>---responseBody set to null---</value>
-    <comment>responseBody should not be translated; Must end with three hyphen characters</comment>
-  </data>
-  <data name="OsBits" xml:space="preserve">
-    <value>bits</value>
-    <comment>e.g., "32 bits" or "64 bits"</comment>
-  </data>
-  <data name="PicturesFolderNameVista" xml:space="preserve">
-    <value>Pictures</value>
-    <comment>Vista and up; defined translations must perfectly match Microsoft documentation</comment>
-  </data>
-  <data name="PicturesFolderNameXP" xml:space="preserve">
-    <value>My Pictures</value>
-    <comment>XP only; defined translations must perfectly match Microsoft documentation</comment>
-  </data>
-  <data name="PublicUserNameVista" xml:space="preserve">
-    <value>Public</value>
-    <comment>Vista and up; defined translations must perfectly match Microsoft documentation</comment>
-  </data>
-  <data name="PublicUserNameXP" xml:space="preserve">
-    <value>All Users</value>
-    <comment>XP only; defined translations must perfectly match Microsoft documentation</comment>
-  </data>
-  <data name="RoamingAppDataFolderNameVista" xml:space="preserve">
-    <value>AppData\Roaming</value>
-    <comment>Vista and up; defined translations must perfectly match Microsoft documentation</comment>
-  </data>
-  <data name="RoamingAppDataFolderNameXP" xml:space="preserve">
-    <value>Application Data</value>
-    <comment>XP only; defined translations must perfectly match Microsoft documentation</comment>
-  </data>
-  <data name="StartedFileUpload" xml:space="preserve">
-    <value>---File upload started---</value>
-  </data>
-  <data name="StartMenuFolderNameVista" xml:space="preserve">
-    <value>AppData\Roaming\Microsoft\Windows\Start Menu</value>
-    <comment>Vista and up; defined translations must perfectly match Microsoft documentation</comment>
-  </data>
-  <data name="StartMenuFolderNameXP" xml:space="preserve">
-    <value>Start Menu</value>
-    <comment>XP only; defined translations must perfectly match Microsoft documentation</comment>
-  </data>
-  <data name="CLCredentialaResultInternalTypeMismatch" xml:space="preserve">
-    <value>aResult does not match expected internal type</value>
-  </data>
-  <data name="CLCredentialCannotCastStateAs" xml:space="preserve">
-    <value>Cannot cast state as</value>
-  </data>
-  <data name="CLCredentialHelpersAllHaltedOnUnrecoverableErrorIsSet" xml:space="preserve">
-    <value>Cannot do anything with the Cloud SDK if Helpers.AllHaltedOnUnrecoverableError is set</value>
-  </data>
-  <data name="CLCredentialKeyCannotBeNull" xml:space="preserve">
-    <value>Key cannot be null</value>
-  </data>
-  <data name="CLCredentialMSTimeoutMustBeGreaterThanZero" xml:space="preserve">
-    <value>timeoutMilliseconds must be greater than zero</value>
-  </data>
-  <data name="CLCredentialPushRequestCannotBeNull" xml:space="preserve">
-    <value>pushRequest must not be null</value>
-  </data>
-  <data name="CLCredentialSecretCannotBeNull" xml:space="preserve">
-    <value>Secret cannot be null</value>
-  </data>
-  <data name="CLCredentialSettingsToCopyNotBeNull" xml:space="preserve">
-    <value>toCopy must not be null</value>
-  </data>
-  <data name="NotTranslatedCLCredentialStringSettingsN" xml:space="preserve">
-    <value>N</value>
-    <comment>Do not translate</comment>
-  </data>
-  <data name="CLEngineSyncboxCannotBeNull" xml:space="preserve">
-    <value>syncbox cannot be null</value>
-  </data>
-  <data name="CLSyncboxAllHaltedOnUnrecoverableErrorIsSet" xml:space="preserve">
-    <value>Cannot do anything with the Cloud SDK if Helpers.AllHaltedOnUnrecoverableError is set</value>
-  </data>
-  <data name="CLSyncboxConstructing" xml:space="preserve">
-    <value>CLSyncbox: Constructing...</value>
-  </data>
-  <data name="CLSyncboxConstructionErrorMsg0" xml:space="preserve">
-    <value>CLSyncbox: Construction: ERROR: Msg: {0}.</value>
-  </data>
-  <data name="CLSyncboxConstructionErrorMsg0Code1" xml:space="preserve">
-    <value>CLSyncbox: Construction: ERROR: Msg: {0}. Code: {1}.</value>
-  </data>
-  <data name="CLSyncboxErrorCreatingRestHTTPClient" xml:space="preserve">
-    <value>Error creating REST HTTP client</value>
-  </data>
-  <data name="CLSyncboxErrorUnknownErrorCreatingRestClient" xml:space="preserve">
-    <value>Unknown error creating HTTP REST client</value>
-  </data>
-  <data name="CLSyncboxStartCreateRestClient" xml:space="preserve">
-    <value>CLSyncbox: Start: Create rest client.</value>
-  </data>
-  <data name="CLSyncEngineOnNotificationPerformManualSyncFrom" xml:space="preserve">
-    <value>CLSyncEngine: OnNotificationPerformManualSyncFrom: Send a Perform Manual SyncFrom to monitor.</value>
-  </data>
-  <data name="CLSyncEngineAlreadyStarted" xml:space="preserve">
-    <value>Already started</value>
-  </data>
-  <data name="CLSyncEngineSyncboxPathRepresentsAPathThatCannotBeQueried" xml:space="preserve">
-    <value>Syncbox path in settings represents a path which cannot be queried, check it first via Helpers.DirectoryMatchesCaseWithDisk</value>
-  </data>
-  <data name="CLSyncEngineSyncboxPathRepsBadPath" xml:space="preserve">
-    <value>Syncbox path in settings represents a bad path, check it first via Helpers.CheckForBadPath</value>
-  </data>
-  <data name="CLSyncEngineSyncboxPathSettingsTooLong" xml:space="preserve">
-    <value>Syncbox path in settings is too long, check it first via Helpers.CheckSyncboxPathLength</value>
-  </data>
-  <data name="CLSyncEngineError0" xml:space="preserve">
-    <value>CLSyncEngine: ERROR: {0}.</value>
-  </data>
-  <data name="CLSyncEngineErrorBadCase" xml:space="preserve">
-    <value>CLSyncEngine: ERROR: BadCase (1). {0}.</value>
-  </data>
-  <data name="CLSyncEngineErrorException2Msg0Code1" xml:space="preserve">
-    <value>CLSyncEngine: Start: ERROR: Exception(2). Msg: {0}. Code: {1}.</value>
-  </data>
-  <data name="CLSyncEngineErrorOccurredStartingNotification" xml:space="preserve">
-    <value>An error occurred starting push notification</value>
-  </data>
-  <data name="CLSyncEngineErrorStartingInitialIndexingMsg0Code1" xml:space="preserve">
-    <value>CLSyncEngine: Start: ERROR: Starting the initial indexing.  Msg: &lt;{0}&gt;. Code: {1}.</value>
-  </data>
-  <data name="CLSyncEngineErrorStartingMonitorAgentMsg0Code1" xml:space="preserve">
-    <value>CLSyncEngine: Start: ERROR: Starting the MonitorAgent.  Msg: &lt;{0}&gt;. Code: {1}.</value>
-  </data>
-  <data name="CLSyncEngineErrorStartingNotification" xml:space="preserve">
-    <value>Error starting push notification</value>
-  </data>
-  <data name="CLSyncEngineException5Msg0" xml:space="preserve">
-    <value>CLSyncEngine: Start: ERROR: Exception(5).  Msg: &lt;{0}&gt;.</value>
-  </data>
-  <data name="CLSyncEngineException6Msg0" xml:space="preserve">
-    <value>CLSyncEngine: Start: ERROR: Exception(6).  Msg: &lt;{0}&gt;.</value>
-  </data>
-  <data name="CLSyncEngineFileMonitorStopped" xml:space="preserve">
-    <value>CLSyncEngine: ReleaseResources: File monitor stopped.</value>
-  </data>
-  <data name="CLSyncEngineHelpersAllHaltedOnUnrecoverableErrorIsSet" xml:space="preserve">
-    <value>Cannot do anything with the Cloud SDK if Helpers.AllHaltedOnUnrecoverableError is set</value>
-  </data>
-  <data name="CLSyncEngineIndexerCannotBeNull" xml:space="preserve">
-    <value>Indexer cannot be null</value>
-  </data>
-  <data name="CLSyncEngineMonitorCannotBeNull" xml:space="preserve">
-    <value>Monitor cannot be null</value>
-  </data>
-  <data name="CLSyncEngineReleaseResourcesDisconnectPushNotificationServer" xml:space="preserve">
-    <value>CLSyncEngine: ReleaseResources: Disconnect PushNotificationServer.</value>
-  </data>
-  <data name="CLSyncEngineReleaseResourcesIconOverlayStopped" xml:space="preserve">
-    <value>CLSyncEngine: ReleaseResources: IconOverlay stopped.</value>
-  </data>
-  <data name="CLSyncEngineReleaseResourcesIndexerStopped" xml:space="preserve">
-    <value>CLSyncEngine: ReleaseResources: Indexer stopped.</value>
-  </data>
-  <data name="CLSyncEngineReleaseResourcesPushNotificationServerDisconnected" xml:space="preserve">
-    <value>CLSyncEngine: ReleaseResources: PushNotificationServer disconnected.</value>
-  </data>
-  <data name="CLSyncEngineReleaseResourcesStopFileMonitor" xml:space="preserve">
-    <value>CLSyncEngine: ReleaseResources: Stop the file monitor.</value>
-  </data>
-  <data name="CLSyncEngineReleaseResourcesStoppingIconOverlay" xml:space="preserve">
-    <value>CLSyncEngine: ReleaseResources: Stop IconOverlay.</value>
-  </data>
-  <data name="CLsyncEngineReleaseResourcesStopTheIndexer" xml:space="preserve">
-    <value>CLSyncEngine: ReleaseResources: Stop the Indexer.</value>
-  </data>
-  <data name="CLSyncEngineResetError0" xml:space="preserve">
-    <value>CLSyncEngine: SyncReset: ERROR: {0}.</value>
-  </data>
-  <data name="CLSyncEngineSendAPerformPushNotificationToMonitor" xml:space="preserve">
-    <value>CLSyncEngine: OnNotificationReceived: Send a Perform PushNotification to monitor.</value>
-  </data>
-  <data name="CLSyncEngineStartEntry" xml:space="preserve">
-    <value>CLSyncEngine: Start: Entry.</value>
-  </data>
-  <data name="CLSyncEngineStartError" xml:space="preserve">
-    <value>CLSyncEngine: Start: ERROR: {0}.</value>
-  </data>
-  <data name="CLSyncEngineStartError2" xml:space="preserve">
-    <value>CLSyncEngine: Start: ERROR(2): {0}.</value>
-  </data>
-  <data name="CLSyncEngineStartError4Msg0Code1" xml:space="preserve">
-    <value>CLSyncEngine: Start: ERROR(4): Msg: {0}. Code: {1}.</value>
-  </data>
-  <data name="CLSyncEngineStartErrorExceptionMsg1Code1" xml:space="preserve">
-    <value>CLSyncEngine: Start: ERROR: Exception. Msg: {0}. Code: {1}.</value>
-  </data>
-  <data name="CLSyncEngineStartHookupEvents" xml:space="preserve">
-    <value>CLSyncEngine: Start: Hook up events.</value>
-  </data>
-  <data name="CLSyncEngineStartIndexer" xml:space="preserve">
-    <value>CLSyncEngine: Start: Start the indexer.</value>
-  </data>
-  <data name="CLSyncEngineStarting" xml:space="preserve">
-    <value>CLSyncEngine: Starting...</value>
-  </data>
-  <data name="CLSyncEngineStartNotifier" xml:space="preserve">
-    <value>CLSyncEngine: Start: Start the notifier.</value>
-  </data>
-  <data name="CLSyncEngineStopEntry" xml:space="preserve">
-    <value>CLSyncEngine: Stop: Entry.</value>
-  </data>
-  <data name="CLSyncEngineStopTheSyncEngine" xml:space="preserve">
-    <value>CLSyncEngine: ReleaseResources: Stop the sync engine.</value>
-  </data>
-  <data name="CLSyncEngineSyncEngineStopped" xml:space="preserve">
-    <value>CLSyncEngine: ReleaseResources: Sync engine stopped.</value>
-  </data>
-  <data name="CLSyncEngineSyncResetDeleteEverythingInDirMessage0" xml:space="preserve">
-    <value>CLSyncEngine: SyncReset: ERROR: From DeleteEverythingInDirectory.  Message: {0}.</value>
-  </data>
-  <data name="CLSyncEngineSyncResetEntry" xml:space="preserve">
-    <value>CLSyncEngine: SyncReset: Entry.</value>
-  </data>
-  <data name="CLSyncEngineSyncResetERRORExceptionMsg0" xml:space="preserve">
-    <value>CLSyncEngine: SyncReset: ERROR: Exception.  Msg: &lt;{0}&gt;.</value>
-  </data>
-  <data name="CLSyncSettingsClientDescriptionCannotContainCommas" xml:space="preserve">
-    <value>ClientDescription must not contain commas</value>
-  </data>
-  <data name="CLSyncSettingsClientDescriptionTooLong" xml:space="preserve">
-    <value>ClientDescription must have 32 or fewer characters</value>
-  </data>
-  <data name="CLSyncSettingsMustNotBeNull" xml:space="preserve">
-    <value>syncSettings must not be null</value>
-  </data>
-  <data name="CLSyncSettingstoCopyMustNotBeNull" xml:space="preserve">
-    <value>toCopy must not be null</value>
-  </data>
-  <data name="MonitorAgentCannotApplyAModificationToAFolder" xml:space="preserve">
-    <value>Cannot apply a modification to a folder</value>
-  </data>
-  <data name="MonitorAgentCannotApplySyncToFileChangeLocally" xml:space="preserve">
-    <value>Cannot apply a Sync To FileChange locally</value>
-  </data>
-  <data name="MonitorAgentCannotDownloadAFileInMonitorAgentMustBeDownloadedThroughSync" xml:space="preserve">
-    <value>Cannot download a file in MonitorAgent, it needs to be downloaded through Sync</value>
-  </data>
-  <data name="MonitorAgentcheckDisposedCannotBeNull" xml:space="preserve">
-    <value>checkDisposed cannot be null</value>
-  </data>
-  <data name="MonitorAgentErrorApplyingSyncfromDirectoryMoveandAnErrorCheckingIfDirectoryExistsAtNewPath" xml:space="preserve">
-    <value>Error on applying sync from directory move and an error checking if directory exists at new path</value>
-  </data>
-  <data name="MonitorAgentErrorGettingUploadTransferProgress" xml:space="preserve">
-    <value>Error in GetUploadDownloadTransfersInProgress</value>
-  </data>
-  <data name="MonitorAgentErrorGrabbingHierarchyFromupDowsForDeleted" xml:space="preserve">
-    <value>Error grabbing hierarchy from upDownsForDeleted</value>
-  </data>
-  <data name="MonitorAgentErrorGrabbingHierarchyFromupDowsForRenamed" xml:space="preserve">
-    <value>Error grabbing hierarchy from upDownsForRenamed</value>
-  </data>
-  <data name="MonitorAgentErrorInCreationModifactionDependencyCheck" xml:space="preserve">
-    <value>Error in CreationModificationDependencyCheck</value>
-  </data>
-  <data name="MonitorAgentErrorInDeleteDependencyCheck" xml:space="preserve">
-    <value>Error in DeleteDependencyCheck</value>
-  </data>
-  <data name="MonitorAgentErrorInRenameDependencyCheck" xml:space="preserve">
-    <value>Error in RenameDependencyCheck</value>
-  </data>
-  <data name="MonitorAgentErrorUpdatingCreationTimeForFolderToEventDatabase" xml:space="preserve">
-    <value>Error updating creation time for folder to event in database</value>
-  </data>
-  <data name="MonitorAgentExceptionOnMainApplySyncFromFileChangeSwitchandExceptionononBeforeAllPathsUnlock" xml:space="preserve">
-    <value>Exception on main ApplySyncFromFileChange switch and exception on onBeforeAllPathsUnlock</value>
-  </data>
-  <data name="MonitorAgentFileChangesNewPathDoesNotFallWithinTheRootDirectory" xml:space="preserve">
-    <value>FileChange's NewPath does not fall within the root directory</value>
-  </data>
-  <data name="MonitorAgentFolderNotFoundAtProvidedPath" xml:space="preserve">
-    <value>Folder not found at provided folder path</value>
-  </data>
-  <data name="MonitorAgentFolderPathCannotBeNullOrEmpty" xml:space="preserve">
-    <value>Folder path cannot be null or empty</value>
-  </data>
-  <data name="MonitorAgentGetUploadTranfersInProgressReturnCannotHaveNullKey" xml:space="preserve">
-    <value>GetUploadDownloadTransfersInProgress return cannot have a null Key</value>
-  </data>
-  <data name="MonitorAgentInstanceNotAvailableAfterInitializeIsCalled" xml:space="preserve">
-    <value>Instance not available until after Initialize is called</value>
-  </data>
-  <data name="MonitorAgentToAddCannotBeNull" xml:space="preserve">
-    <value>toAdd cannot be null</value>
-  </data>
-  <data name="MonitorAgentUnknownFileChangeTypeforInnerFileChange" xml:space="preserve">
-    <value>Unknown FileChangeType for InnerFileChange:</value>
-  </data>
-  <data name="CLNotificationManualPollingEngineAlreadyInitialized" xml:space="preserve">
-    <value>Already initialized</value>
-  </data>
-  <data name="CLNotificationManualPollingEngineAlreadyStarted" xml:space="preserve">
-    <value>Already started</value>
-  </data>
-  <data name="CLNotificationManualPollingEngineDefaultConstructorNotSupported" xml:space="preserve">
-    <value>Default constructor not supported</value>
-  </data>
-  <data name="CLNotificationManualPollingEngineDelegateSendManualPollMustNotBeNull" xml:space="preserve">
-    <value>delegateSendManualPoll must not be null</value>
-  </data>
-  <data name="CLNotificationManualPollingEngineInitializeFirst" xml:space="preserve">
-    <value>Initialize first</value>
-  </data>
-  <data name="CLNotificationManualPollingEngineStartErrorExceptionMsg0" xml:space="preserve">
-    <value>CLNotificationManualPollingEngine: Start: ERROR: Exception: Msg: {0}.</value>
-  </data>
-  <data name="CLNotificationManualPollingEngineSyncBoxMustNotBeNull" xml:space="preserve">
-    <value>syncbox must not be null</value>
-  </data>
-  <data name="CLNotificationServiceAlreadyStarted" xml:space="preserve">
-    <value>Already started</value>
-  </data>
-  <data name="CLNotificationServiceCancelEngineTimeoutCallbackErrorExceptionMsg0" xml:space="preserve">
-    <value>CLNotificationService: CancelEngineTimeoutCallback: ERROR: Exception: Msg: {0}.</value>
-  </data>
-  <data name="CLNotificationServiceCreateEngineTimer" xml:space="preserve">
-    <value>CLNotificationService: CreateEngineTimer: ERROR: Exception: Msg: {0}.</value>
-  </data>
-  <data name="CLNotificationServiceDisconnectNotificationServerRemoteClient0" xml:space="preserve">
-    <value>CLNotificationService: DisconnectPushNotificationServer: Remove client: {0}.</value>
-  </data>
-  <data name="CLNotificationServiceDisconnectPushNotificationServerDisposeEngineWatcher" xml:space="preserve">
-    <value>CLNotificationService: DisconnectPushNotificationServer: Dispose the engine watcher.</value>
-  </data>
-  <data name="CLNotificationServiceDisconnectPushNotificationServerEntry" xml:space="preserve">
-    <value>CLNotificationService: DisconnectPushNotificationServer: Entry.</value>
-  </data>
-  <data name="CLNotificationServiceDisconnectPushNotificationServerErrorExceptionMsg0" xml:space="preserve">
-    <value>CLNotificationService: DisconnectPushNotificationServer: ERROR: Exception: Msg: {0}.</value>
-  </data>
-  <data name="CLNotificationServiceDisconnectPushNotificationServerExit" xml:space="preserve">
-    <value>CLNotificationService: DisconnectPushNotificationServer: Exit.</value>
-  </data>
-  <data name="CLNotificationServiceDisconnectPushNotificationServerStopEngine" xml:space="preserve">
-    <value>CLNotificationService: DisconnectPushNotificationServer: Stop the engine.</value>
-  </data>
-  <data name="CLNotificationServiceDisconnectPushNotificationServerStopServiceManagerThread" xml:space="preserve">
-    <value>CLNotificationService: DisconnectPushNotificationServer: StopServiceMangagerThread.</value>
-  </data>
-  <data name="CLNotificationServiceDisposeEngineTimerBackFromDispose" xml:space="preserve">
-    <value>CLNotificationService: DisposeEngineTimer: Back from dispose.</value>
-  </data>
-  <data name="CLNotificationServiceDisposeEngineTimerDisposeTimer" xml:space="preserve">
-    <value>CLNotificationService: DisposeEngineTimer: Dispose the timer.</value>
-  </data>
-  <data name="CLNotificationServiceDisposeEngineTimerErrorExceptionMsg0" xml:space="preserve">
-    <value>CLNotificationService: DisposeEngineTimer: ERROR: Exception: Msg: {0}.</value>
-  </data>
-  <data name="CLNotificationServiceEntry" xml:space="preserve">
-    <value>CLNotificationService: CLNotificationService: Entry</value>
-  </data>
-  <data name="CLNotificationServiceErrorExceptionMsg0" xml:space="preserve">
-    <value>CLNotificationService: CLNotificationService: ERROR: Exception: Msg: {0}.</value>
-  </data>
-  <data name="CLNotificationServiceHasFailed" xml:space="preserve">
-    <value>Notification service has failed</value>
-  </data>
-  <data name="CLNotificationServiceObjectMustBeACLNotificationService" xml:space="preserve">
-    <value>obj must be a CLNotificationService</value>
-  </data>
-  <data name="CLNotificationServicePerformMannualSyncFromFireEvent" xml:space="preserve">
-    <value>CLNotificationService: PerformManualSyncFrom: Fire event to request the application to send a Sync_From request.</value>
-  </data>
-  <data name="CLNotificationServicePerformManualSyncFromFireEventToNotifyApp" xml:space="preserve">
-    <value>CLNotificationService: PerformManualSyncFrom: Fire event to notify the application  Msg: {0}.</value>
-  </data>
-  <data name="CLNotificationServiceSendNotificationEventCallbackErrorException2Msg0" xml:space="preserve">
-    <value>CLNotificationService: SendNotificationEventCallback: ERROR: Exception (2): Msg: {0}.</value>
-  </data>
-  <data name="CLNotificationServiceSendNotificationEventCallbackErrorExceptionMsg0" xml:space="preserve">
-    <value>CLNotificationService: SendNotificationEventCallback: ERROR: Exception.  Msg: &lt;{0}&gt;.</value>
-  </data>
-  <data name="CLNotificationServiceSendNotificationEventCallbackSendDidReceicePushNotificationFromServer" xml:space="preserve">
-    <value>CLNotificationService: SendNotificationEventCallback: Send DidReceivePushNotificationFromServer.</value>
-  </data>
-  <data name="CLNotificationServiceSendNotificationEventCallbackSendNotificationMessage" xml:space="preserve">
-    <value>CLNotificationService: SendNotificationEventCallback: Send notification msg: &lt;{0}&gt;.</value>
-  </data>
-  <data name="CLNotificationServiceServiceManagerThreadProcbackFromEngineStart" xml:space="preserve">
-    <value>CLNotificationService: ServiceManagerThreadProc: Back from engine Start.</value>
-  </data>
-  <data name="CLNotificationServiceServiceManagerThreadProcBreakToGoToTopOfList" xml:space="preserve">
-    <value>CLNotificationService: ServiceManagerThreadProc: Break to go to top of list.</value>
-  </data>
-  <data name="CLNotificationServiceServiceManagerThreadProcEngine0ReturnedSuccess" xml:space="preserve">
-    <value>CLNotificationService: ServiceManagerThreadProc: Engine {0} returned success.</value>
-  </data>
-  <data name="CLNotificationServiceServiceManagerThreadProcEngineReturnedFailure" xml:space="preserve">
-    <value>CLNotificationService: ServiceManagerThreadProc: Engine {0} returned failure.</value>
-  </data>
-  <data name="CLNotificationServiceServiceManagerThreadProcEntry" xml:space="preserve">
-    <value>CLNotificationService: ServiceManagerThreadProc: Entry.</value>
-  </data>
-  <data name="CLNotificationServiceServiceManagerThreadProcErrorAllEnginesFailed" xml:space="preserve">
-    <value>CLNotificationService: ServiceManagerThreadProc: ERROR: All engines failed.</value>
-  </data>
-  <data name="CLNotificationServiceServiceManagerThreadProcErrorExceptionMsg0" xml:space="preserve">
-    <value>CLNotificationService: ServiceManagerThreadProc: ERROR: Exception: Msg: {0}.</value>
-  </data>
-  <data name="CLNotificationServiceServiceManagerThreadProcInstantiateManualPolling" xml:space="preserve">
-    <value>CLNotificationService: ServiceManagerThreadProc: Instantiate manual polling engine.</value>
-  </data>
-  <data name="CLNotificationServiceServiceManagerThreadProcInstantiateSSEEngine" xml:space="preserve">
-    <value>CLNotificationService: ServiceManagerThreadProc: Instantiate SSE engine.</value>
-  </data>
-  <data name="CLNotificationServiceServiceManagerThreadProcRestartAtTopOfList" xml:space="preserve">
-    <value>CLNotificationService: ServiceManagerThreadProc: Restart at top of list.</value>
-  </data>
-  <data name="CLNotificationServiceServiceManagerThreadProcSelectBackToTopOfList" xml:space="preserve">
-    <value>CLNotificationService: ServiceManagerThreadProc: Select back to top of list.</value>
-  </data>
-  <data name="CLNotificationServiceServiceManagerThreadProcSelectNextInList" xml:space="preserve">
-    <value>CLNotificationService: ServiceManagerThreadProc: Select next in list.</value>
-  </data>
-  <data name="CLNotificationServiceServiceManagerThreadProcSelectNextInList2" xml:space="preserve">
-    <value>CLNotificationService: ServiceManagerThreadProc: Select next in list (2).</value>
-  </data>
-  <data name="CLNotificationServiceServiceManagerThreadProcServiceRequestedToStopExitThread" xml:space="preserve">
-    <value>CLNotificationService: ServiceManagerThreadProc: Service requested to stop.  Exit thread.</value>
-  </data>
-  <data name="CLNotificationServiceServiceManagerThreadProcStartEngine" xml:space="preserve">
-    <value>CLNotificationService: ServiceManagerThreadProc: Start the engine.</value>
-  </data>
-  <data name="CLNotificationServiceServiceManagerThreadProcTopOfLoopRunningEngine0" xml:space="preserve">
-    <value>CLNotificationService: ServiceManagerThreadProc: Top of loop running engine {0}.</value>
-  </data>
-  <data name="CLNotificationServiceStartEngineTimeoutCallbackError0ExMsg0" xml:space="preserve">
-    <value>CLNotificationService: StartEngineTimeoutCallback: ERROR: Exception: Msg: {0}.</value>
-  </data>
-  <data name="CLNotificationServiceStartServiceManagerThreadEntry" xml:space="preserve">
-    <value>CLNotificationService: StartServiceManagerThread: Entry.</value>
-  </data>
-  <data name="CLNotificationServiceStartServiceManagerThreadErrorExceptionMsg0" xml:space="preserve">
-    <value>CLNotificationService: StartServiceManagerThread: ERROR: Exception: Msg: {0}.</value>
-  </data>
-  <data name="CLNotificationServiceStartServiceManagerThreadStartTheManagerThread" xml:space="preserve">
-    <value>CLNotificationService: StartServiceManagerThread: Start the service manager thread.</value>
-  </data>
-  <data name="CLNotificationServiceStopEngineThreadErrorExceptionMsg0" xml:space="preserve">
-    <value>CLNotificationService: StopEngineThread: ERROR: Exception: Msg: {0}.</value>
-  </data>
-  <data name="CLNotificationServiceStopManagerThreadAbortTheServiceManagerThread" xml:space="preserve">
-    <value>CLNotificationService: StopServiceManagerThread: Abort the service manager thread.</value>
-  </data>
-  <data name="CLNotificationServiceStopManagerThreadEntry" xml:space="preserve">
-    <value>CLNotificationService: StopServiceManagerThread: Entry.</value>
-  </data>
-  <data name="CLNotificationServiceSyncBoxCannotBeNull" xml:space="preserve">
-    <value>syncbox cannot be null</value>
-  </data>
-  <data name="CLNotificationServiceSyncBoxCopiedSettingsCannotBeNull" xml:space="preserve">
-    <value>syncbox CopiedSettings DeviceId cannot be null</value>
-  </data>
-  <data name="CLNotificationServiceTimerCallbackErrorExceptionMsg0" xml:space="preserve">
-    <value>CLNotificationService: TimerCallback: ERROR: Exception: Msg: {0}.</value>
-  </data>
-  <data name="CLNotificationUnknownEngineIndex" xml:space="preserve">
-    <value>Unknown engine index</value>
-  </data>
-  <data name="FileChangeWithDependenciesBaseChangeCannotBeNull" xml:space="preserve">
-    <value>baseChange cannot be null</value>
-  </data>
-  <data name="FileChangeWithDependenciesErrorSettingMD5FromBaseChangeToNewFileChangeWithDependencies" xml:space="preserve">
-    <value>Error setting MD5 from baseChange to new FileChangeWithDependencies</value>
-  </data>
-  <data name="HashedStreamReaderAdapterFinalHashDoesNotMatchFileWasEdited" xml:space="preserve">
-    <value>final hash does not match; file has been edited;</value>
-  </data>
-  <data name="HashedStreamReaderAdapterIntermediateHashDoesNotMatchFileWasEdited" xml:space="preserve">
-    <value>intermediate hash does not match; file has been edited;</value>
-  </data>
-  <data name="MoniterAgentOriginalQueuedChangesIndexesByInMemoryIds" xml:space="preserve">
-    <value>originalQueuedChangesIndexesByInMemoryIds cannot be null, perhaps AssignDependencies private helper was called through from the internal AssignDependencies</value>
-  </data>
-  <data name="MonitorAgentAnErrorOccurredAddingAFileSystemEventToTheDatabase" xml:space="preserve">
-    <value>An error occurred adding a file system event to the database:</value>
-  </data>
-  <data name="MonitorAgentAssignDependenciesCurrentDisposalDirection0Type1OldPath2NewPath3" xml:space="preserve">
-    <value>MonitorAgent: AssignDependencies: CurrentDisposal: Direction: {0}. Type: {1}. OldPath: {2}. NewPath: {3}.</value>
-  </data>
-  <data name="MonitorAgentAssignDependenciesCurrentOriginalMappingAddCurrentDisposaltoRemoveFromSQL" xml:space="preserve">
-    <value>MonitorAgent: AssignDependencies: CurrentOriginalMapping: Add CurrentDisposal to removeFromSql.</value>
-  </data>
-  <data name="MonitorAgentAssignDependenciesCurrentOriginalMappingDirection0Type1OldPath2NewPath3" xml:space="preserve">
-    <value>MonitorAgent: AssignDependencies: CurrentOriginalMapping: Direction: {0}. Type: {1}. OldPath: {2}. NewPath: {3}.</value>
-  </data>
-  <data name="MonitorAgentAssignDependenciesCurrentOriginalMappingRemovethisCurrentOriginalMappingFromOriginalQueuedChangesIndexesByInMemoryIds" xml:space="preserve">
-    <value>MonitorAgent: AssignDependencies: CurrentOriginalMapping: Remove this CurrentOriginalMapping from originalQueuedChangesIndexesByInMemoryIds.</value>
-  </data>
-  <data name="MonitorAgentAssignDependenciesErrorCurrentOriginalMappingNotFound" xml:space="preserve">
-    <value>MonitorAgent: AssignDependencies: ERROR: CurrentOriginalMapping not found.</value>
-  </data>
-  <data name="MonitorAgentCannotCommunicateFileChangeWithoutEventIDFileChangeSource" xml:space="preserve">
-    <value>Cannot communicate FileChange without EventId; FileChangeSource:</value>
-  </data>
-  <data name="MonitorAgentCannotCommunicateFileChangeWithoutEventIDFileChangeSourceQueuedChanges" xml:space="preserve">
-    <value>Cannot communicate FileChange without EventId; FileChangeSource: QueuedChanges</value>
-  </data>
-  <data name="MonitorAgentCannotStartMonitorAfterItHasBeenDisposed" xml:space="preserve">
-    <value>Cannot start monitor after it has been disposed</value>
-  </data>
-  <data name="MonitorAgentCheckMetadataAgainstFileAllPathsContainsItem0" xml:space="preserve">
-    <value>MonitorAgent: CheckMetadataAgainstFile: AllPaths contains this item: {0}.</value>
-  </data>
-  <data name="MonitorAgentCheckMetaDataAgainstFileMetadataDifferent" xml:space="preserve">
-    <value>MonitorAgent: CheckMetadataAgainstFile: Metadata different.</value>
-  </data>
-  <data name="MonitorAgentCheckMetadataAgainstFileNotFolderAndNotIgnoringFolderModifiesCallReplacementMetadataIfDifferent" xml:space="preserve">
-    <value>MonitorAgent: CheckMetadataAgainstFile: Not folder, and not ignoring folder modifies. Call ReplacementMetadataIfDifferent.</value>
-  </data>
-  <data name="MonitorAgentCheckMetedataAgainstFileChangedOrCreatedEvent" xml:space="preserve">
-    <value>MonitorAgent: CheckMetadataAgainstFile: Changed or Created event.</value>
-  </data>
-  <data name="MonitorAgentCheckMetedataAgainstFileFileExists" xml:space="preserve">
-    <value>MonitorAgent: CheckMetadataAgainstFile: File exists.</value>
-  </data>
-  <data name="MonitorAgentCheckMetedataAgainstFileFileorFolderDoesNotExist" xml:space="preserve">
-    <value>MonitorAgent: CheckMetadataAgainstFile: File or folder does not exist.</value>
-  </data>
-  <data name="MonitorAgentCheckMetedataAgainstFileFileorFolderExists" xml:space="preserve">
-    <value>MonitorAgent: CheckMetadataAgainstFile: File or folder exists: {0}.</value>
-  </data>
-  <data name="MonitorAgentCreatingSelectedWithDependenciesReturnedAnError" xml:space="preserve">
-    <value>Creating selectedWithDependencies returned an error</value>
-  </data>
-  <data name="MonitorAgentDependencyFileChangeMD5" xml:space="preserve">
-    <value>Error setting DependencyFileChange MD5</value>
-  </data>
-  <data name="MonitorAgentErrorAddingQueuedChangesWithinProcessingFailedChangesDependencyTreeToSQL" xml:space="preserve">
-    <value>Error adding QueuedChanges within processing/failed changes dependency tree to SQL</value>
-  </data>
-  <data name="MonitorAgentErrorCreatingFileChangeToFileChangeWithDependencies" xml:space="preserve">
-    <value>Error converting FileChange to FileChangeWithDependencies</value>
-  </data>
-  <data name="MonitorAgentErrorGrabbingHeirarchyForoldPathFromAllPaths" xml:space="preserve">
-    <value>Error grabbing hierarchy for oldPath from AllPaths</value>
-  </data>
-  <data name="MonitorAgentErrorGrabbingHierarchyFromUploadsAndDownloadsInProgressBeforeMergingNewEventsToTheDataBase" xml:space="preserve">
-    <value>Error grabbing hierarchy from uploads and downloads in progress before merging new events to the database:</value>
-  </data>
-  <data name="MonitorAgentErrorOccurredChackingUploadsAgainstsDownloadsInProgressBeforeMergingNewEvents" xml:space="preserve">
-    <value>An error occurred checking against uploads or downloads in progress before merging new events into the database: </value>
-  </data>
-  <data name="MonitorAgentErrorReplacingAPortionOfThePathOfCurrentEarlierChange" xml:space="preserve">
-    <value>Error replacing a portion of the path of CurrentEarlierChange</value>
-  </data>
-  <data name="MonitorAgentErrorStartingCloudProcessWatcher_ChangedQueueIsNotOfTypeKeyValuePair" xml:space="preserve">
-    <value>Error starting Cloud, ProcessWatcher_ChangedQueue sender is not of type KeyValuePair&lt;MonitorAgent, KeyValuePair&lt;FileSystemEventArgs, bool&gt;&gt;</value>
-  </data>
-  <data name="MonitorAgentErrorUpdatingSQLAfterReplacingNewPath" xml:space="preserve">
-    <value>Error updating SQL after replacing NewPath</value>
-  </data>
-  <data name="MonitorAgentEventIDWasZeroOnAFileChangeToQueueToProcessingChanges" xml:space="preserve">
-    <value>EventId was zero on a FileChange to queue to ProcessingChanges:</value>
-  </data>
-  <data name="MonitorAgentFilesBiggerThan0AreNotYetSupportedFile1Size2" xml:space="preserve">
-    <value>Files bigger than {0} are not yet supported; File: {1}, Size: {2}</value>
-  </data>
-  <data name="MonitorAgentLaterChangeInCreationModificationDependencyChecktoCreatedType" xml:space="preserve">
-    <value>Error updating LaterChange in CreationModificationDependencyCheck to Created Type</value>
-  </data>
-  <data name="MonitorAgentRenameDependencyCheckAddLaterChangeToChangesToDispose" xml:space="preserve">
-    <value>MonitorAgent: RenameDependencyCheck: Add later change to changes to dispose.</value>
-  </data>
-  <data name="MonitorAgentRenameDependencyCheckBreakOutOfEnumeration" xml:space="preserve">
-    <value>MonitorAgent: RenameDependencyCheck: Break out of enumeration.</value>
-  </data>
-  <data name="MonitorAgentRenameDependencyCheckCallCheckFileChangeDependenciesForDuplicatesOnInnerRename" xml:space="preserve">
-    <value>MonitorAgent: RenameDependencyCheck: Call CheckFileChangeDependenciesForDuplicates on inner rename.</value>
-  </data>
-  <data name="MonitorAgentRenameDependencyCheckContinueProcessing" xml:space="preserve">
-    <value>MonitorAgent: RenameDependencyCheck: Continue processing: {0}.</value>
-  </data>
-  <data name="MonitorAgentRenameDependencyCheckCurrentEarlierChangeDirection0Type1OldPath2NewPath3" xml:space="preserve">
-    <value>MonitorAgent: RenameDependencyCheck: CurrentEarlierChange: Direction: {0}. Type: {1}. OldPath: {2}. NewPath: {3}.</value>
-  </data>
-  <data name="MonitorAgentRenameDependencyCheckCurrentInnerRenameDirection0OldPathNewPath2" xml:space="preserve">
-    <value>MonitorAgent: RenameDependencyCheck: CurrentInnerRename: Direction: {0}. OldPath: {1}. NewPath: {2}.</value>
-  </data>
-  <data name="MonitorAgentRenameDependencyCheckEarlierChangeContainsOldPath" xml:space="preserve">
-    <value>MonitorAgent: RenameDependencyCheck: Earlier change contains OldPath.</value>
-  </data>
-  <data name="MonitorAgentRenameDependencyCheckEarlierChangeIsCreated" xml:space="preserve">
-    <value>MonitorAgent: RenameDependencyCheck: Earlier change is Created.</value>
-  </data>
-  <data name="MonitorAgentRenameDependencyCheckEarlierChangeIsCreatedOrModified" xml:space="preserve">
-    <value>MonitorAgent: RenameDependencyCheck: Earlier change is Created or Modified.</value>
-  </data>
-  <data name="MonitorAgentRenameDependencyCheckEarlierChangeIsDeleted" xml:space="preserve">
-    <value>MonitorAgent: RenameDependencyCheck: Earlier change is Deleted.</value>
-  </data>
-  <data name="MonitorAgentRenameDependencyCheckEarlierChangeIsRenamed" xml:space="preserve">
-    <value>MonitorAgent: RenameDependencyCheck: Earlier change is Renamed</value>
-  </data>
-  <data name="MonitorAgentRenameDependencyCheckError0" xml:space="preserve">
-    <value>MonitorAgent: RenameDependencyCheck: ERROR: {0}.</value>
-  </data>
-  <data name="MonitorAgentRenameDependencyCheckInnerNewPathContainsLaterChangeOldPathorLAterChangeOldPathContainsInnerNewPath" xml:space="preserve">
-    <value>MonitorAgent: RenameDependencyCheck: Inner new path contains laterChange old path, or laterChange old path contains inner new path.</value>
-  </data>
-  <data name="MonitorAgentRenameDependencyCheckLaterChangeDirection0Type1OldPath2NewPath3" xml:space="preserve">
-    <value>MonitorAgent: RenameDependencyCheck: LaterChange: Direction: {0}. Type: {1}. OldPath: {2}. NewPath: {3}.</value>
-  </data>
-  <data name="MonitorAgentRenameDependencyCheckLaterOldPathContainsEarlierNewPath" xml:space="preserve">
-    <value>MonitorAgent: RenameDependencyCheck: Later old path contains earlier new path.</value>
-  </data>
-  <data name="MonitorAgentRenameDependencyCheckLoopThruOnlyRenamePathsFromTop" xml:space="preserve">
-    <value>MonitorAgent: RenameDependencyCheck: Loop thru onlyRenamePathsFromTop.</value>
-  </data>
-  <data name="MonitorAgentRenameDependencyCheckNewPathDoesNotEqualOldPathLoopUntilRecursingParentIsRenamed" xml:space="preserve">
-    <value>MonitorAgent: RenameDependencyCheck: NewPath does not equal OldPath. Loop until recursing parent is null. renamedOverlapChild: {0}.</value>
-  </data>
-  <data name="MonitorAgentRenameDependencyCheckNewPathEqualsOldPath" xml:space="preserve">
-    <value>MonitorAgent: RenameDependencyCheck: NewPath equals OldPath.</value>
-  </data>
-  <data name="MonitorAgentRenameDependencyCheckNoDependenciesAddedToLaterChange" xml:space="preserve">
-    <value>MonitorAgent: RenameDependencyCheck: No DependenciesAddeedToLaterChange.</value>
-  </data>
-  <data name="MonitorAgentRenameDependencyCheckNoDependenciesAddedToLaterChange2" xml:space="preserve">
-    <value>MonitorAgent: RenameDependencyCheck: No DependenciesAddeedToLaterChange (2).</value>
-  </data>
-  <data name="MonitorAgentRenameDependencyCheckProcessRenamedOverlap" xml:space="preserve">
-    <value>MonitorAgent: RenameDependencyCheck: Process renamedOverlap: {0}.</value>
-  </data>
-  <data name="MonitorAgentRenameDependencyCheckRemoveDependencyFromLaterParentLaterChangeDirection0OldPath1NewPath2" xml:space="preserve">
-    <value>MonitorAgent: RenameDependencyCheck: Remove dependency from laterParent: LaterChange: Direction: {0}. OldPath: {1}. NewPath: {2}.</value>
-  </data>
-  <data name="MonitorAgentRenameDependencyCheckRemoveDependencyToMoveDirection0OldPathNewPath2" xml:space="preserve">
-    <value>MonitorAgent: RenameDependencyCheck: Remove dependency dependencyToMove: Direction: {0}. OldPath: {1}. NewPath: {2}.</value>
-  </data>
-  <data name="MonitorAgentRenameDependencyCheckRenamedOverlapEqualsLaterChangeOldPath0MergeEarlierChangeToSQL" xml:space="preserve">
-    <value>MonitorAgent: RenameDependencyCheck: renamedOverlap equals later change OldPath: {0}. Merge earlier change to SQL.</value>
-  </data>
-  <data name="MonitorAgentRenameDependencyCheckRenamePathSearchesNotNullAddThisInnerRenameToRenamePathSearches" xml:space="preserve">
-    <value>MonitorAgent: RenameDependencyCheck: RenamePathSearches not null. Add this inner rename to RenamePathSearches.</value>
-  </data>
-  <data name="MonitorAgentRenameDependencyCheckRenamePathSearchsIsFull" xml:space="preserve">
-    <value>MonitorAgent: RenameDependencyCheck: RenamePathSearches is null.</value>
-  </data>
-  <data name="MonitorAgentSQLUpdateError" xml:space="preserve">
-    <value>Error updating SQL</value>
-  </data>
-  <data name="MonitorAgentSystemDoesNotSupportShell32FileWillBeAssumedToBeValidShortcut" xml:space="preserve">
-    <value>System does not support Shell32, file will be assumed to be a valid shortcut</value>
-  </data>
-  <data name="MonitorAgentUnableToCastThisActionAsAction" xml:space="preserve">
-    <value>Unable to cast thisAction as Action&lt;SQLIndexer.Model.FindFileResult, DateTime, FilePathDictionary&lt;FileMetadata&gt;, GenericHolder&lt;SQLIndexer.Model.FindFileResult&gt;, object&gt;</value>
-  </data>
-  <data name="MonitorAgentUnableToFireOnProcessEventGroupParameterMismatch" xml:space="preserve">
-    <value>Unable to fire OnProcessEventGroupCallback due to parameter mismatch</value>
-  </data>
-  <data name="MonitorAgentUnableToRemoveFileChangeFromQueuedChangesAfterMergingToSQL" xml:space="preserve">
-    <value>Unable to remove FileChange from QueuedChanges after merging to SQL</value>
-  </data>
-  <data name="MonitorAgentUnknownFileChangeTypeForCurrentEarlierChange" xml:space="preserve">
-    <value>Unknown FileChangeType for CurrentEarlierChange:</value>
-  </data>
-  <data name="MonitorAgentWritingUpdatedFileUploadMetadataToSQL" xml:space="preserve">
-    <value>Error writing updated file upload metadata to SQL</value>
-  </data>
-  <data name="SetBadgeBadgeTypeIsNotWithinTheAcceptableRange" xml:space="preserve">
-    <value>BadgeType is not within the acceptable range</value>
-  </data>
-  <data name="SetBadgeCannotRetrievePropertyValuesOnAnInvalidSetBadge" xml:space="preserve">
-    <value>Cannot retrieve property values on an invalid SetBadge</value>
-  </data>
-  <data name="SetBadgePathToBadgeCannotBeNull" xml:space="preserve">
-    <value>PathToBadge cannot be null</value>
-  </data>
-  <data name="UpdatePathArgsPathToBadgeCannotBeNull" xml:space="preserve">
-    <value>PathToBadge cannot be null</value>
-  </data>
-  <data name="CLNotificationSseEngineAlreadyInitialized" xml:space="preserve">
-    <value>Already initialized</value>
-  </data>
-  <data name="CLNotificationSseEngineDelegateCancelEngineTimeoutMustNotBeNull" xml:space="preserve">
-    <value>delegateCancelEngineTimeout must not be null</value>
-  </data>
-  <data name="CLNotificationSseEngineDelegateCreateEngineTimerMustNotBeNull" xml:space="preserve">
-    <value>delegateCreateEngineTimer must not be null</value>
-  </data>
-  <data name="CLNotificationSseEngineDelegateDisposeEngineTimerMustNotBeNull" xml:space="preserve">
-    <value>delegateDisposeEngineTimer must not be null</value>
-  </data>
-  <data name="CLNotificationSseEngineDelegateSendNotificationEventMustNotBeNull" xml:space="preserve">
-    <value>delegateSendNotificationEvent must not be null</value>
-  </data>
-  <data name="CLNotificationSseEnginedelegateStartEngineTimeoutMustNotBeNull" xml:space="preserve">
-    <value>delegateStartEngineTimeout must not be null</value>
-  </data>
-  <data name="CLNotificationSseEngineErrorExceptionMsg0" xml:space="preserve">
-    <value>CLNotificationSseEngine: StartThreadProc: ERROR: Exception: Msg: {0}.</value>
-  </data>
-  <data name="CLNotificationSseEngineObjectMustBeCLNNotificationService" xml:space="preserve">
-    <value>obj must be a CLNotificationSseEngine</value>
-  </data>
-  <data name="CLNotificationSseEngineProcessReceivedCharacterErrorNotExpectingChar0" xml:space="preserve">
-    <value>CLNotificationSseEngine: ProcessReceivedCharacter: ERROR. Not expecting char: {0}.</value>
-  </data>
-  <data name="CLNotificationSseEngineProcessReceivedCharacterValueIsNotAnInt0" xml:space="preserve">
-    <value>CLNotificationSseEngine: ProcessReceivedCharacter: Value is not an int: {0}.</value>
-  </data>
-  <data name="CLNotificationSseEngineReceivedInvalidStatusCode" xml:space="preserve">
-    <value>CLNotificationSseEngine: StartThreadProc: Received invalid status code.</value>
-  </data>
-  <data name="CLNotificationSseEngineReceivedNoContentFromServer" xml:space="preserve">
-    <value>CLNotificationSseEngine: StartThreadProc: Received no content from server.</value>
-  </data>
-  <data name="CLNotificationSseEngineSSEEngine" xml:space="preserve">
-    <value>SSE Engine</value>
-  </data>
-  <data name="CLNotificationSseEngineStartEngineThreadErrorExceptionMsg0" xml:space="preserve">
-    <value>CLNotificationSseEngine: StartEngineThread: ERROR: Exception: Msg: {0}.</value>
-  </data>
-  <data name="CLNotificationSseEngineStartEngineThreadExit" xml:space="preserve">
-    <value>CLNotificationSseEngine: StartEngineThread: Exit.</value>
-  </data>
-  <data name="CLNotificationSseEngineStartEntry" xml:space="preserve">
-    <value>CLNotificationSseEngine: Start: Entry.</value>
-  </data>
-  <data name="CLNotificationSseEngineStartErrorExceptionMsg0" xml:space="preserve">
-    <value>CLNotificationSseEngine: Start: ERROR: Exception: Msg: {0}.</value>
-  </data>
-  <data name="CLNotificationSseEngineStartExitReturn0" xml:space="preserve">
-    <value>CLNotificationSseEngine: Start: Exit.  Return: {0}.</value>
-  </data>
-  <data name="CLNotificationSseEngineStartThreadProcEntry" xml:space="preserve">
-    <value>CLNotificationSseEngine: StartThreadProc: Entry.</value>
-  </data>
-  <data name="CLNotificationSseEngineStartThreadProcErrorException3Msg0" xml:space="preserve">
-    <value>CLNotificationSseEngine: StartThreadProc: ERROR: Exception (3): Msg: {0}.</value>
-  </data>
-  <data name="CLNotificationSseEngineStartThreadProcErrorException4Msg0" xml:space="preserve">
-    <value>CLNotificationSseEngine: StartThreadProc: ERROR: Exception (4): Msg: {0}.</value>
-  </data>
-  <data name="CLNotificationSseEngineStartThreadProcReceived204NoContent" xml:space="preserve">
-    <value>CLNotificationSseEngine: StartThreadProc: Received 204 no content.</value>
-  </data>
-  <data name="CLNotificationSseEngineStartThreadProcStartReadingDataFromResponseStream" xml:space="preserve">
-    <value>CLNotificationSseEngine: StartThreadProc: Start reading data from the response stream.</value>
-  </data>
-  <data name="CLNotificationSseEngineStopEntry" xml:space="preserve">
-    <value>CLNotificationSseEngine: Stop: Entry.</value>
-  </data>
-  <data name="CLNotificationSseEngineSyncboxCannotBeNull" xml:space="preserve">
-    <value>syncbox must not be null</value>
-  </data>
-  <data name="CLNotificationSseEngineSyncboxHttpRestCannotBeNull" xml:space="preserve">
-    <value>_syncbox.HttpRestClient must not be null</value>
-  </data>
-  <data name="CLNotificationSseEngineSyncboxMustNotBeNull" xml:space="preserve">
-    <value>_syncbox must not be null</value>
-  </data>
-  <data name="CLNotificationSseEngineTimerExpiredAbortTheEngineThread" xml:space="preserve">
-    <value>CLNotificationSseEngine: TimerExpired: Abort the engine thread.</value>
-  </data>
-  <data name="CLNotificationSseEngineTimerExpiredCleanUpResource0" xml:space="preserve">
-    <value>CLNotificationSseEngine: TimerExpired: Clean up resource: {0}.</value>
-  </data>
-  <data name="CLNotificationSseEngineTimerExpiredEntry" xml:space="preserve">
-    <value>CLNotificationSseEngine: TimerExpired: Entry.</value>
-  </data>
-  <data name="CLNotificationSseEngineTimerExpiredErrorExceptionMsg0" xml:space="preserve">
-    <value>CLNotificationSseEngine: TimerExpired: ERROR: Exception: Msg: {0}.</value>
-  </data>
-  <data name="CLNotificationSseEngineTimerExpiredErrorImproperUserState" xml:space="preserve">
-    <value>CLNotificationSseEngine: TimerExpired: ERROR: Improper user state.</value>
-  </data>
-  <data name="CLNotificationSseEngineTimerExpiredErrorMsg0" xml:space="preserve">
-    <value>CLNotificationSseEngine: TimerExpired: ERROR: Msg: {0}.</value>
-  </data>
-  <data name="CLNotificationSseEngineTimerExpiredExit" xml:space="preserve">
-    <value>CLNotificationSseEngine: TimerExpired: Exit.</value>
-  </data>
-  <data name="CLNotificationSseEngineWebExceptionThrownWithoutAResponse" xml:space="preserve">
-    <value>WebException thrown without a Response</value>
-  </data>
-  <data name="CLNotificationsSseEngineDefaultConstructorNotSupported" xml:space="preserve">
-    <value>Default constructor not supported</value>
-  </data>
-  <data name="CLNotificationSseEngineDelegateSendNotificationsDelegateSendManualPollMustNotBeNull" xml:space="preserve">
-    <value>delegateSendManualPoll must not be null</value>
-  </data>
-  <data name="CompletedFileDownloadHttpBody" xml:space="preserve">
-    <value>---Completed file download---</value>
-    <comment>must end with three hyphen characters</comment>
-  </data>
-  <data name="ErrorMovingDownloadedFileHttpBody" xml:space="preserve">
-    <value>---Error moving downloaded file---</value>
-    <comment>must end with three hyphen characters</comment>
-  </data>
-  <data name="ExceptionHelpersProcessHttpInnerDownload" xml:space="preserve">
-    <value>{0}: {1}---</value>
-    <comment>must end with three hyphen characters</comment>
-  </data>
-  <data name="ExceptionCLSyncEngineMissingSyncFolder" xml:space="preserve">
-    <value>The syncbox folder does not exist at the specified path: {0}.</value>
-  </data>
-  <data name="ExceptionCLHttpRestNullPath" xml:space="preserve">
-    <value>Path cannot be null</value>
-    <comment>Path should not be translated</comment>
-  </data>
-  <data name="ExceptionCLHttpRestNullServerUid" xml:space="preserve">
-    <value>serverUid cannot be null</value>
-    <comment>serverUid should not be translated</comment>
-  </data>
-  <data name="ExceptionCLHttpRestNullSyncbox" xml:space="preserve">
-    <value>syncbox cannot be null</value>
-    <comment>syncbox should not be translated</comment>
-  </data>
-  <data name="ExceptionCLHttpRestWithoutMetadata" xml:space="preserve">
-    <value>Server responded without an array of Metadata</value>
-  </data>
-  <data name="ExceptionCLHttpRestWithoutMoveResponses" xml:space="preserve">
-    <value>Server responded without an array of move responses</value>
-  </data>
-  <data name="ExceptionCLHttpRestWithoutPlans" xml:space="preserve">
-    <value>Server responded without an array of Plans</value>
-  </data>
-  <data name="ExceptionCLHttpRestWithoutSessions" xml:space="preserve">
-    <value>Server responded without an array of Sessions</value>
-  </data>
-  <data name="ExceptionSyncboxCreateFileMonitor" xml:space="preserve">
-    <value>Error creating FileMonitor</value>
-    <comment>FileMonitor should not be translated</comment>
-  </data>
-  <data name="ExceptionSyncboxCreateIndex" xml:space="preserve">
-    <value>Error creating local index for syncbox</value>
-  </data>
-  <data name="ExceptionSyncboxLockPath" xml:space="preserve">
-    <value>Unable to lock syncbox folder</value>
-  </data>
-  <data name="ExceptionSyncboxLockPathTrace" xml:space="preserve">
-    <value>CLSyncEngine: ERROR: CreateFile after checking Syncbox path. Msg: {0}</value>
-    <comment>CLSyncEngine and CreateFile should not be translated</comment>
-  </data>
-  <data name="ExceptionSyncboxStartFileMonitor" xml:space="preserve">
-    <value>Error starting FileMonitor</value>
-    <comment>FileMonitor should not be translated</comment>
-  </data>
-  <data name="ExceptionSyncboxStartGeneral" xml:space="preserve">
-    <value>A general exception occurred starting a syncbox, see InnerException</value>
-    <comment>InnerException should not be translated</comment>
-  </data>
-  <data name="ExceptionSyncboxStartInitialIndexing" xml:space="preserve">
-    <value>Error starting initial indexing</value>
-  </data>
-  <data name="ExceptionSyncboxStartStatus" xml:space="preserve">
-    <value>Error getting syncbox status from Cloud</value>
-    <comment>Cloud should not be translated</comment>
-  </data>
-  <data name="ExceptionFileItemNullIsFolderActionAndHeaderAction" xml:space="preserve">
-    <value>response IsFolder must not be null or headerAction must not be null or action must not be null</value>
-    <comment>response, IsFolder, headerAction, and action should not be translated</comment>
-  </data>
-  <data name="ExceptionFileItemNullResponse" xml:space="preserve">
-    <value>response must not be null</value>
-    <comment>response should not be translated</comment>
-  </data>
-  <data name="ExceptionFileItemNullSyncbox" xml:space="preserve">
-    <value>syncbox must not be null</value>
-    <comment>syncbox should not be translated</comment>
-  </data>
-  <data name="ExceptionFileItemUnknownAction" xml:space="preserve">
-    <value>Unable to determine if action represents a file or a folder. action: {0}</value>
-    <comment>action and action should not be translated</comment>
-  </data>
-  <data name="ExceptionOnDemandAlreadyDeleted" xml:space="preserve">
-    <value>Item has already been deleted</value>
-  </data>
-  <data name="ExceptionOnDemandCheckPathBad" xml:space="preserve">
-    <value>pathToCheck is bad, see InnerException</value>
-    <comment>pathToCheck should not be translated</comment>
-  </data>
-  <data name="ExceptionOnDemandCheckPathNotContained" xml:space="preserve">
-    <value>pathToCheck does not contain syncbox Path</value>
-    <comment>pathToCheck, syncbox, and Path should not be translated</comment>
-  </data>
-  <data name="ExceptionOnDemandCheckPathNull" xml:space="preserve">
-    <value>pathToCheck cannot be null</value>
-    <comment>pathToCheck should not be translated</comment>
-  </data>
-  <data name="ExceptionOnDemandCheckPathSyncboxPathNull" xml:space="preserve">
-    <value>Syncbox Path cannot be null</value>
-    <comment>Syncbox and Path should not be translated</comment>
-  </data>
-  <data name="ExceptionOnDemandConflict" xml:space="preserve">
-    <value>Destination item already exists</value>
-  </data>
-  <data name="ExceptionOnDemandDeserializeErrorMessage" xml:space="preserve">
-    <value>An error occurred deserializing the error message for current item in error</value>
-  </data>
-  <data name="ExceptionOnDemandItemError" xml:space="preserve">
-    <value>An error occurred for the current item, check the InnerException Message</value>
-    <comment>InnerException and Message should not be translated</comment>
-  </data>
-  <data name="ExceptionOnDemandNotFound" xml:space="preserve">
-    <value>Item was not found</value>
-  </data>
-  <data name="ExceptionOnDemandNullItem" xml:space="preserve">
-    <value>Server responded with a null item in the response array</value>
-  </data>
-  <data name="ExceptionOnDemandNullMetadata" xml:space="preserve">
-    <value>Server responded with an item without metadata</value>
-    <comment>metadata should not be translated</comment>
-  </data>
-  <data name="ExceptionOnDemandNullStatus" xml:space="preserve">
-    <value>Server responded with an item without a status</value>
-    <comment>status should not be translated</comment>
-  </data>
-  <data name="ExceptionOnDemandRenameMissingParameters" xml:space="preserve">
-    <value>itemParams cannot be null nor empty</value>
-    <comment>"itemParams" should not be translated</comment>
-  </data>
-  <data name="ExceptionOnDemandResponseArrayLength" xml:space="preserve">
-    <value>Server responded with a different number of items than the input array</value>
-  </data>
-  <data name="ExceptionOnDemandUnknownItemStatus" xml:space="preserve">
-    <value>An unknown status was returned for an item. Status: {0}</value>
-    <comment>status, InnerException, and Message should not be translated</comment>
-  </data>
-  <data name="ExceptionOnDemandSyncboxPathAlreadySet" xml:space="preserve">
-    <value>The syncbox path has already been set</value>
-  </data>
-  <data name="ExceptionSyncEngineHttpStatus" xml:space="preserve">
-    <value>{0}. Http status code: {1}</value>
-  </data>
-  <data name="ExceptionOnDemandRenameFilesInvalidExistingPathInItemMsg0" xml:space="preserve">
-    <value>Invalid existing Path in input item {0}</value>
-    <comment>Do not translate "Path".</comment>
-  </data>
-  <data name="ExceptionFileMonitorBeginProcessingSetMD5" xml:space="preserve">
-    <value>Error on SetMD5 from MD5 of an existing change</value>
-    <comment>SetMD5 and MD5 should not be translated</comment>
-  </data>
-<<<<<<< HEAD
-  <data name="ExceptionCLSyncboxBeginSyncExistingEngine" xml:space="preserve">
-    <value>Not marked as already started, but still has an existing CLSyncEngine</value>
-    <comment>CLSyncEngine should not be translated</comment>
-  </data>
-  <data name="ExceptionCLSyncboxBeginSyncStartEngine" xml:space="preserve">
-    <value>Error starting active syncing</value>
-  </data>
-  <data name="ExceptionCLSyncboxEngineNotFound" xml:space="preserve">
-    <value>Marked as started, but does not have an existing CLSyncEngine</value>
-    <comment>CLSyncEngine should not be translated</comment>
-  </data>
-  <data name="ExceptionCLSyncboxNotStarted" xml:space="preserve">
-    <value>Start the syncbox first</value>
-  </data>
-  <data name="ExceptionCLSyncboxPathNotSet" xml:space="preserve">
-    <value>path must be set first</value>
-    <comment>path should not be translated</comment>
-  </data>
-  <data name="ExceptionCLSyncboxResetLocalCacheAlreadyStarted" xml:space="preserve">
-    <value>Stop the syncbox before resetting local cache</value>
-  </data>
-  <data name="ExceptionHelpersProcessHttpInnerAsyncTimeout" xml:space="preserve">
-    <value>Asynchronously getting request stream or getting response has timed out</value>
-=======
-  <data name="ExceptionCLHttpRestWithoutDeleteResponses" xml:space="preserve">
-    <value>Server responded without an array of delete responses</value>
-  </data>
-  <data name="ExceptionCLHttpRestWithoutRenameResponses" xml:space="preserve">
-    <value>Server responded without an array of rename responses</value>
-  </data>
-  <data name="ExceptionOnDemandFileItemNullAtIndexMsg0" xml:space="preserve">
-    <value>File item must not be null at item index {0}</value>
-    <comment>Do not translate "{0}.</comment>
-  </data>
-  <data name="ExceptionOnDemandFolderItemNullAtIndexMsg0" xml:space="preserve">
-    <value>Folder item must not be null at item index {0}</value>
-    <comment>Do not translate "{0}.</comment>
-  </data>
-  <data name="ExceptionOnDemandItemToRenameMustNotBeNull" xml:space="preserve">
-    <value>itemToRename must not be null</value>
-    <comment>Do not translate "itemToRename".</comment>
-  </data>
-  <data name="ExceptionOnDemandNewNameMustBeSpecified" xml:space="preserve">
-    <value>newName must be specified</value>
-    <comment>Do not translate "newName".</comment>
->>>>>>> 96e13b9a
-  </data>
-</root>+﻿<?xml version="1.0" encoding="utf-8"?>
+<root>
+  <!-- 
+    Microsoft ResX Schema 
+    
+    Version 2.0
+    
+    The primary goals of this format is to allow a simple XML format 
+    that is mostly human readable. The generation and parsing of the 
+    various data types are done through the TypeConverter classes 
+    associated with the data types.
+    
+    Example:
+    
+    ... ado.net/XML headers & schema ...
+    <resheader name="resmimetype">text/microsoft-resx</resheader>
+    <resheader name="version">2.0</resheader>
+    <resheader name="reader">System.Resources.ResXResourceReader, System.Windows.Forms, ...</resheader>
+    <resheader name="writer">System.Resources.ResXResourceWriter, System.Windows.Forms, ...</resheader>
+    <data name="Name1"><value>this is my long string</value><comment>this is a comment</comment></data>
+    <data name="Color1" type="System.Drawing.Color, System.Drawing">Blue</data>
+    <data name="Bitmap1" mimetype="application/x-microsoft.net.object.binary.base64">
+        <value>[base64 mime encoded serialized .NET Framework object]</value>
+    </data>
+    <data name="Icon1" type="System.Drawing.Icon, System.Drawing" mimetype="application/x-microsoft.net.object.bytearray.base64">
+        <value>[base64 mime encoded string representing a byte array form of the .NET Framework object]</value>
+        <comment>This is a comment</comment>
+    </data>
+                
+    There are any number of "resheader" rows that contain simple 
+    name/value pairs.
+    
+    Each data row contains a name, and value. The row also contains a 
+    type or mimetype. Type corresponds to a .NET class that support 
+    text/value conversion through the TypeConverter architecture. 
+    Classes that don't support this are serialized and stored with the 
+    mimetype set.
+    
+    The mimetype is used for serialized objects, and tells the 
+    ResXResourceReader how to depersist the object. This is currently not 
+    extensible. For a given mimetype the value must be set accordingly:
+    
+    Note - application/x-microsoft.net.object.binary.base64 is the format 
+    that the ResXResourceWriter will generate, however the reader can 
+    read any of the formats listed below.
+    
+    mimetype: application/x-microsoft.net.object.binary.base64
+    value   : The object must be serialized with 
+            : System.Runtime.Serialization.Formatters.Binary.BinaryFormatter
+            : and then encoded with base64 encoding.
+    
+    mimetype: application/x-microsoft.net.object.soap.base64
+    value   : The object must be serialized with 
+            : System.Runtime.Serialization.Formatters.Soap.SoapFormatter
+            : and then encoded with base64 encoding.
+
+    mimetype: application/x-microsoft.net.object.bytearray.base64
+    value   : The object must be serialized into a byte array 
+            : using a System.ComponentModel.TypeConverter
+            : and then encoded with base64 encoding.
+    -->
+  <xsd:schema id="root" xmlns="" xmlns:xsd="http://www.w3.org/2001/XMLSchema" xmlns:msdata="urn:schemas-microsoft-com:xml-msdata">
+    <xsd:import namespace="http://www.w3.org/XML/1998/namespace" />
+    <xsd:element name="root" msdata:IsDataSet="true">
+      <xsd:complexType>
+        <xsd:choice maxOccurs="unbounded">
+          <xsd:element name="metadata">
+            <xsd:complexType>
+              <xsd:sequence>
+                <xsd:element name="value" type="xsd:string" minOccurs="0" />
+              </xsd:sequence>
+              <xsd:attribute name="name" use="required" type="xsd:string" />
+              <xsd:attribute name="type" type="xsd:string" />
+              <xsd:attribute name="mimetype" type="xsd:string" />
+              <xsd:attribute ref="xml:space" />
+            </xsd:complexType>
+          </xsd:element>
+          <xsd:element name="assembly">
+            <xsd:complexType>
+              <xsd:attribute name="alias" type="xsd:string" />
+              <xsd:attribute name="name" type="xsd:string" />
+            </xsd:complexType>
+          </xsd:element>
+          <xsd:element name="data">
+            <xsd:complexType>
+              <xsd:sequence>
+                <xsd:element name="value" type="xsd:string" minOccurs="0" msdata:Ordinal="1" />
+                <xsd:element name="comment" type="xsd:string" minOccurs="0" msdata:Ordinal="2" />
+              </xsd:sequence>
+              <xsd:attribute name="name" type="xsd:string" use="required" msdata:Ordinal="1" />
+              <xsd:attribute name="type" type="xsd:string" msdata:Ordinal="3" />
+              <xsd:attribute name="mimetype" type="xsd:string" msdata:Ordinal="4" />
+              <xsd:attribute ref="xml:space" />
+            </xsd:complexType>
+          </xsd:element>
+          <xsd:element name="resheader">
+            <xsd:complexType>
+              <xsd:sequence>
+                <xsd:element name="value" type="xsd:string" minOccurs="0" msdata:Ordinal="1" />
+              </xsd:sequence>
+              <xsd:attribute name="name" type="xsd:string" use="required" />
+            </xsd:complexType>
+          </xsd:element>
+        </xsd:choice>
+      </xsd:complexType>
+    </xsd:element>
+  </xsd:schema>
+  <resheader name="resmimetype">
+    <value>text/microsoft-resx</value>
+  </resheader>
+  <resheader name="version">
+    <value>2.0</value>
+  </resheader>
+  <resheader name="reader">
+    <value>System.Resources.ResXResourceReader, System.Windows.Forms, Version=4.0.0.0, Culture=neutral, PublicKeyToken=b77a5c561934e089</value>
+  </resheader>
+  <resheader name="writer">
+    <value>System.Resources.ResXResourceWriter, System.Windows.Forms, Version=4.0.0.0, Culture=neutral, PublicKeyToken=b77a5c561934e089</value>
+  </resheader>
+  <data name="AbbreviatedGigabytes" xml:space="preserve">
+    <value>GB</value>
+  </data>
+  <data name="AbbreviatedKilobytes" xml:space="preserve">
+    <value>KB</value>
+  </data>
+  <data name="AbbreviatedMegabytes" xml:space="preserve">
+    <value>MB</value>
+  </data>
+  <data name="AppDataFolderNameVista" xml:space="preserve">
+    <value>AppData</value>
+    <comment>Vista and up (no XP equivalent); defined translations must perfectly match Microsoft documentation</comment>
+  </data>
+  <data name="BytesPlural" xml:space="preserve">
+    <value>Bytes</value>
+  </data>
+  <data name="BytesSingular" xml:space="preserve">
+    <value>Byte</value>
+  </data>
+  <data name="CLHttpRestaResultInternalTypeMismatch" xml:space="preserve">
+    <value>aResult does not match expected internal type</value>
+    <comment>Internal Type Mismatch</comment>
+  </data>
+  <data name="CLHttpRestCannotCastStateAs" xml:space="preserve">
+    <value>Cannot cast state as</value>
+  </data>
+  <data name="CLHttpRestChangeDirectionIsNotToServer" xml:space="preserve">
+    <value>deletionChange Direction is not To the server</value>
+  </data>
+  <data name="CLHttpRestChangeIsNotOfTypeDeletion" xml:space="preserve">
+    <value>deletionChange is not of Type Deletion</value>
+  </data>
+  <data name="CLHttpRestCommunicateCannotBeNull" xml:space="preserve">
+    <value>toCommunicate cannot be null</value>
+  </data>
+  <data name="CLHttpRestCopyPathCannotBeNull" xml:space="preserve">
+    <value>copyTargetPath cannot be null</value>
+  </data>
+  <data name="CLHttpRestCurrentSyncboxCannotBeModifiedWhileSyncing" xml:space="preserve">
+    <value>Current Syncbox cannot be modified while in use in active syncing</value>
+  </data>
+  <data name="CLHttpRestDeletionChangeCannotBeNull" xml:space="preserve">
+    <value>deletionChange cannot be null</value>
+  </data>
+  <data name="CLHttpRestDeletionChangeMetadataServerIDMustnotBeNull" xml:space="preserve">
+    <value>deletionChange Metadata ServerId must not be null</value>
+  </data>
+  <data name="CLHttpRestDeviceIDCannotBeNull" xml:space="preserve">
+    <value>settings DeviceId cannot be null</value>
+  </data>
+  <data name="CLHttpRestFolderPathTooLong" xml:space="preserve">
+    <value>Folder path for temp download files is too long by</value>
+  </data>
+  <data name="CLHttpRestFriendlyNameNotSpecified" xml:space="preserve">
+    <value>friendlyName must be specified</value>
+  </data>
+  <data name="CLHttpRestFullPathBadFormat" xml:space="preserve">
+    <value>fullPath is not in the proper format</value>
+  </data>
+  <data name="CLHttpRestFullPathDoesNotContainSettingsSyncboxPath" xml:space="preserve">
+    <value>fullPath does not contain syncbox path</value>
+  </data>
+  <data name="CLHttpRestFullPathorServerIDRequired" xml:space="preserve">
+    <value>Both fullPath and serverId cannot be null, at least one is required</value>
+  </data>
+  <data name="CLHttpRestInternalPRogressRetrievalFailure1" xml:space="preserve">
+    <value>There was an internal error attempting to retrieve the progress, Error 1</value>
+  </data>
+  <data name="CLHttpRestInternalPRogressRetrievalFailure2" xml:space="preserve">
+    <value>There was an internal error attempting to retrieve the progress, Error 2</value>
+  </data>
+  <data name="CLHttpRestMD5LowerCaseStringSet" xml:space="preserve">
+    <value>MD5 lowercase string retrieved from Resources.CLHttpRestCommunicateCannotBeNull, set via toCommunicate.SetMD5</value>
+  </data>
+  <data name="CLHttpRestMetadataCannotBeNull" xml:space="preserve">
+    <value>deletionChange Metadata cannot be null</value>
+  </data>
+  <data name="CLHttpRestMetadataHashablePropertiesSizeCannotBeNull" xml:space="preserve">
+    <value>toCommunicate Metadata HashableProperties Size cannot be null</value>
+  </data>
+  <data name="CLHttpRestRevisionCannotBeNull" xml:space="preserve">
+    <value>revision cannot be null</value>
+  </data>
+  <data name="CLHttpRestNewPathCannotBeNull" xml:space="preserve">
+    <value>toCommunicate NewPath cannot be null</value>
+  </data>
+  <data name="CLHttpRestOldPathCannotBeNull" xml:space="preserve">
+    <value>toCommunicate OldPath cannot be null</value>
+  </data>
+  <data name="CLHttpRestPlanIDCannotBeZero" xml:space="preserve">
+    <value>planId must not be zero</value>
+  </data>
+  <data name="CLHttpRestPushRequestMustNotBeNull" xml:space="preserve">
+    <value>pushRequest must not be null</value>
+  </data>
+  <data name="CLHttpRestsyncboxCredentialCannotBeNull" xml:space="preserve">
+    <value>syncbox Credential cannot be null</value>
+    <comment>syncbox field must be filled</comment>
+  </data>
+  <data name="CLHttpRestSyncboxBadPath" xml:space="preserve">
+    <value>Syncbox path is bad</value>
+    <comment>Path invalid</comment>
+  </data>
+  <data name="CLHttpRestSyncboxPathCannotBeNull" xml:space="preserve">
+    <value>Syncbox path cannot be null</value>
+  </data>
+  <data name="CLHttpRestSyncToRequestMustNotBeNull" xml:space="preserve">
+    <value>syncToRequest must not be null</value>
+  </data>
+  <data name="CLHttpRestThecustomDownloadFolderFullPathIsBad" xml:space="preserve">
+    <value>The customDownloadFolderFullPath is bad</value>
+  </data>
+  <data name="CLHttpRestTimeoutMustBeGreaterThanZero" xml:space="preserve">
+    <value>timeoutMilliseconds must be greater than zero</value>
+  </data>
+  <data name="CLHttpRestToCommunicateCannotBeFolderandModified" xml:space="preserve">
+    <value>toCommunicate cannot be both a folder and of type Modified</value>
+  </data>
+  <data name="CLHttpRestToCommunicateDirectionisNotToServer" xml:space="preserve">
+    <value>toCommunicate Direction is not To the server</value>
+  </data>
+  <data name="CLHttpRestToCommunicateMetedataCannotBeNull" xml:space="preserve">
+    <value>toCommunicate Metadata cannot be null</value>
+  </data>
+  <data name="CLHttpRestToCommunicateTypeIsUnknownFileChangeType" xml:space="preserve">
+    <value>toCommunicate Type is an unknown FileChangeType: </value>
+  </data>
+  <data name="CLHttpRestXORNewPathServerIDCannotBeNull" xml:space="preserve">
+    <value>Either toCommunicate NewPath must not be null or serverUid must not be null or both must not be null</value>
+  </data>
+  <data name="CLHttpRestXORPathtoFileFileServerIDMustNotBeNull" xml:space="preserve">
+    <value>Either pathToFile must not be null or fileServerId must not be null or both must not be null</value>
+  </data>
+  <data name="CancelledHttpResponseAppend" xml:space="preserve">
+    <value>: cancelled---</value>
+  </data>
+  <data name="CommonStartMenuParentFolderNameVista" xml:space="preserve">
+    <value>ProgramData\Microsoft\Windows</value>
+    <comment>Vista and up; defined translations must perfectly match Microsoft documentation</comment>
+  </data>
+  <data name="CommonStartMenuParentFolderNameXP" xml:space="preserve">
+    <value>Documents and Settings\All Users</value>
+    <comment>XP only; defined translations must perfectly match Microsoft documentation</comment>
+  </data>
+  <data name="CompleteFileUpload" xml:space="preserve">
+    <value>---File upload complete---</value>
+  </data>
+  <data name="DocumentsAndSettingsVista" xml:space="preserve">
+    <value>Users</value>
+    <comment>Vista and up; defined translations must perfectly match Microsoft documentation</comment>
+  </data>
+  <data name="DocumentsAndSettingsXP" xml:space="preserve">
+    <value>Documents and Settings</value>
+    <comment>XP only; defined translations must perfectly match Microsoft documentation</comment>
+  </data>
+  <data name="DocumentsFolderNameVista" xml:space="preserve">
+    <value>Documents</value>
+    <comment>Vista and up; defined translations must perfectly match Microsoft documentation</comment>
+  </data>
+  <data name="DocumentsFolderNameXP" xml:space="preserve">
+    <value>My Documents</value>
+    <comment>XP only; defined translations must perfectly match Microsoft documentation</comment>
+  </data>
+  <data name="ErrorPostingSyncFromServer" xml:space="preserve">
+    <value>Oops.  We're sorry, it seems that something went wrong while requesting status from the server.</value>
+    <comment>SyncFrom</comment>
+  </data>
+  <data name="ErrorPostingSyncToServer" xml:space="preserve">
+    <value>Oops.  We're sorry, it seems that something went wrong while syncing files to the server.</value>
+    <comment>SyncTo</comment>
+  </data>
+  <data name="ErrorPuttingUploadOrDownloadToServer" xml:space="preserve">
+    <value>Oops.  We're sorry, it seems that something when wrong while starting a server file upload or download. </value>
+  </data>
+  <data name="ExceptionCreatingUserRegistrationWithCode" xml:space="preserve">
+    <value>Oops. We're sorry, it seems like something went wrong while creating your account.  The error code is {0}.</value>
+  </data>
+  <data name="ExceptionDelegateAndDataHolderNullDelegateToWrap" xml:space="preserve">
+    <value>delegateToWrap cannot be processed when null</value>
+    <comment>delegateToWrap should not be translated</comment>
+  </data>
+  <data name="ExceptionFileChangeSetMD5ByteLength" xml:space="preserve">
+    <value>MD5 must be 128 bits (a byte array of length 16)</value>
+    <comment>MD5 should not be translated</comment>
+  </data>
+  <data name="ExceptionFileChangeUpDownEventArgsNullSendBackChange" xml:space="preserve">
+    <value>SendBackChange cannot be null</value>
+    <comment>SendBackChange should not be translated</comment>
+  </data>
+  <data name="ExceptionHelpersAsyncGetUploadRequestStreamOrDownloadResponseMakeSyncParam1" xml:space="preserve">
+    <value>MakeAsyncRequestSynchronous was processed without param1</value>
+    <comment>MakeAsyncRequestSynchronous and param1 should not be translated</comment>
+  </data>
+  <data name="ExceptionHelpersCheckForBadPathDriveLetter" xml:space="preserve">
+    <value>rootPathObject must start with a upper-case drive letter</value>
+    <comment>rootPathObject should not be translated</comment>
+  </data>
+  <data name="ExceptionHelpersCheckForBadPathDriveType" xml:space="preserve">
+    <value>rootPathObject root drive letter represents an invalid DriveType: {0}</value>
+    <comment>rootPathObject and DriveType should not be translated</comment>
+  </data>
+  <data name="ExceptionHelpersCheckForBadPathEmptyDirectory" xml:space="preserve">
+    <value>rootPathObject cannot have an empty directory name for any directory in the parent path hierarchy and cannot have a trailing slash</value>
+    <comment>rootPathObject should not be translated</comment>
+  </data>
+  <data name="ExceptionHelpersCheckForBadPathProceedingSlash" xml:space="preserve">
+    <value>rootPathObject must start at a drive letter and have a proceeding trailing slash</value>
+    <comment>rootPathObject should not be translated</comment>
+  </data>
+  <data name="ExceptionHelpersCheckLogFileExistanceTraceCategoryNull" xml:space="preserve">
+    <value>TraceCategory must not be null</value>
+    <comment>TraceCategory must not be null</comment>
+  </data>
+  <data name="ExceptionHelpersCheckSyncboxPathLengthTooLongPlural" xml:space="preserve">
+    <value>syncbox path is too long by {0} characters</value>
+    <comment>syncRootFullPath should not be translated</comment>
+  </data>
+  <data name="ExceptionHelpersCheckSyncboxPathLengthTooLongSingular" xml:space="preserve">
+    <value>syncbox path is too long by {0} character</value>
+    <comment>syncRootFullPath should not be translated</comment>
+  </data>
+  <data name="ExceptionHelpersDictionaryTryGetValueResultInvalid" xml:space="preserve">
+    <value>Cannot retrieve property values on an invalid DictionaryTryGetValueResult</value>
+    <comment>Dictionary and TryGetValueResult should not be translated</comment>
+  </data>
+  <data name="ExceptionHelpersHandleUploadDownloadStatusNullEventSource" xml:space="preserve">
+    <value>eventSource cannot be null</value>
+    <comment>eventSource should not be translated</comment>
+  </data>
+  <data name="ExceptionHelpersParseHexadecimalStringToByteArrayHashStringFormat" xml:space="preserve">
+    <value>hashString must be in a hexadecimal string format with no seperator characters and two characters per byte</value>
+    <comment>hashString should not be translated</comment>
+  </data>
+  <data name="ExceptionHelpersProcessHttpInnerAllHaltedOnUnrecoverableError" xml:space="preserve">
+    <value>Cannot do anything with the Cloud SDK if Helpers.AllHaltedOnUnrecoverableError is set</value>
+    <comment>Cloud and Helpers.AllHaltedOnUnrecoverableError should not be translated</comment>
+  </data>
+  <data name="ExceptionHelpersProcessHttpInnerClientCancelled" xml:space="preserve">
+    <value>Operation cancelled by client</value>
+  </data>
+  <data name="ExceptionHelpersProcessHttpInnerDownloadNullResponse" xml:space="preserve">
+    <value>Download httpRequest EndGetResponse threw a WebException without a WebResponse</value>
+    <comment>httpRequest, EndGetResponse, WebException, and WebResponse should not be translated</comment>
+  </data>
+  <data name="ExceptionHelpersProcessHttpInnerDownloadRequestStream" xml:space="preserve">
+    <value>Error getting request stream for a download</value>
+  </data>
+  <data name="ExceptionHelpersProcessHttpInnerGeneralNullResponse" xml:space="preserve">
+    <value>httpResponse GetResponse at URL {0}, MethodPath {1} threw a WebException without a WebResponse</value>
+    <comment>httpResponse, GetResponse, WebException, and WebResponse should not be translated</comment>
+  </data>
+  <data name="ExceptionHelpersProcessHttpInnerGeneralNullResponseNullServerMethodPath" xml:space="preserve">
+    <value>{missing serverMethodPath}</value>
+    <comment>serverMethodPath should not be translated</comment>
+  </data>
+  <data name="ExceptionHelpersProcessHttpInnerGeneralNullResponseNullServerUrl" xml:space="preserve">
+    <value>{missing serverUrl}</value>
+    <comment>serverUrl should not be translated</comment>
+  </data>
+  <data name="ExceptionHelpersProcessHttpInnerGeneralRequestStream" xml:space="preserve">
+    <value>Error getting request stream for a post operation</value>
+  </data>
+  <data name="ExceptionHelpersProcessHttpInnerHttpMethod" xml:space="preserve">
+    <value>Unknown method: {0}</value>
+  </data>
+  <data name="ExceptionHelpersProcessHttpInnerInvalidResponseStatus" xml:space="preserve">
+    <value>Invalid HTTP response status code at URL {0}, MethodPath {1}</value>
+  </data>
+  <data name="ExceptionHelpersProcessHttpInnerInvalidStatusStreamRead" xml:space="preserve">
+    <value>Unable to read the response stream</value>
+  </data>
+  <data name="ExceptionHelpersProcessHttpInnerMissingAuthenticationErrorResponse" xml:space="preserve">
+    <value>Unable to find serializer for JsonContracts.AuthenticationErrorResponse in SerializableResponseTypes</value>
+    <comment>JsonContracts.AuthenticationErrorResponse and SerializableResponseTypes should not be translated</comment>
+  </data>
+  <data name="ExceptionHelpersProcessHttpInnerNullHttpRequest" xml:space="preserve">
+    <value>httpRequest cannot be null</value>
+    <comment>httpRequest should not be translated</comment>
+  </data>
+  <data name="ExceptionHelpersProcessHttpInnerRequestContentType" xml:space="preserve">
+    <value>Unknown requestContent Type: {0}</value>
+    <comment>requestContent and Type should not be translated</comment>
+  </data>
+  <data name="ExceptionHelpersProcessHttpInnerRequestStringJsonObject" xml:space="preserve">
+    <value>Deserialized JsonObject null from requestString</value>
+    <comment>JsonObject and requestString should not be translated</comment>
+  </data>
+  <data name="ExceptionHelpersProcessHttpInnerResponseDeserializeMissedEarlierCheck" xml:space="preserve">
+    <value>Unable to deserialize response stream and missed an earlier check for this condition</value>
+  </data>
+  <data name="ExceptionHelpersProcessHttpInnerResponseStringJsonObject" xml:space="preserve">
+    <value>Deserialized JsonObject null from responseString</value>
+    <comment>JsonObject and responseString should not be translated</comment>
+  </data>
+  <data name="ExceptionHelpersProcessHttpInnerTempDownloadFolderPath" xml:space="preserve">
+    <value>uploadDownload TempDownloadFolderPath cannot be null</value>
+    <comment>uploadDownload and TempDownloadFolderPath should not be translated</comment>
+  </data>
+  <data name="ExceptionHelpersProcessHttpInnerUploadDownloadType" xml:space="preserve">
+    <value>uploadDownload must be either upload or download</value>
+    <comment>uploadDownload should not be translated</comment>
+  </data>
+  <data name="ExceptionHelpersProcessHttpInnerUploadRequestStream" xml:space="preserve">
+    <value>Error getting request stream for an upload</value>
+  </data>
+  <data name="ExceptionHelpersProcessHttpNullGetCurrentCredentialsCallback" xml:space="preserve">
+    <value>RequestNewCredentialsInfo GetCurrentCredentialsCallback must not be null</value>
+    <comment>RequestNewCredentialsInfo and GetCurrentCredentialsCallback should not be translated</comment>
+  </data>
+  <data name="ExceptionHelpersProcessHttpNullProcessingStateByThreadId" xml:space="preserve">
+    <value>RequestNewCredentialsInfo ProcessingStateByThreadId must not be null</value>
+    <comment>RequestNewCredentialsInfo and ProcessingStateByThreadId should not be translated</comment>
+  </data>
+  <data name="ExceptionHelpersProcessHttpNullRequestNewCredentialsInfo" xml:space="preserve">
+    <value>RequestNewCredentialsInfo must not be null</value>
+    <comment>RequestNewCredentialsInfo should not be translated</comment>
+  </data>
+  <data name="ExceptionHelpersProcessHttpNullSetNewCredentialsCallback" xml:space="preserve">
+    <value>RequestNewCredentialsInfo SetNewCredentialsCallback must not be null</value>
+    <comment>RequestNewCredentialsInfo and SetNewCredentialsCallback should not be translated</comment>
+  </data>
+  <data name="ExceptionHelpersRunActionWithRetriesFailedRetries" xml:space="preserve">
+    <value>Operation failed all retries with a numRetries of {0}</value>
+    <comment>numRetries should not be translated</comment>
+  </data>
+  <data name="ExceptionHelpersRunActionWithRetriesNullToRun" xml:space="preserve">
+    <value>toRun cannot be null</value>
+    <comment>toRun should not be translated</comment>
+  </data>
+  <data name="ExceptionListRemoveAllEnumeratorDisposed" xml:space="preserve">
+    <value>This ListRemoveAllEnumerator has already been disposed</value>
+    <comment>ListRemoveAllEnumerator should not be translated</comment>
+  </data>
+  <data name="ExceptionListRemoveAllEnumeratorReset" xml:space="preserve">
+    <value>Reset not supported</value>
+    <comment>Reset should not be translated</comment>
+  </data>
+  <data name="ExceptionLoggingInWithCode" xml:space="preserve">
+    <value>Oops. We're sorry, it seems like something went wrong while logging into your account.  The error code is {0}.</value>
+  </data>
+  <data name="ExceptionUnlinking" xml:space="preserve">
+    <value>Oops. We're sorry, it seems like something went wrong while removing this device from your account.</value>
+  </data>
+  <data name="ExceptionUnlinkingWithCode" xml:space="preserve">
+    <value>Oops. We're sorry, it seems like something went wrong while removing this device from your account.  The error code is {0}.</value>
+  </data>
+  <data name="IncompleteFileDownload" xml:space="preserve">
+    <value>---Incomplete file download---</value>
+    <comment>Must end with three hypen characters</comment>
+  </data>
+  <data name="LocalAppDataFolderNameVista" xml:space="preserve">
+    <value>AppData\Local</value>
+    <comment>Vista and up; defined translations must perfectly match Microsoft documentation</comment>
+  </data>
+  <data name="LocalAppDataFolderNameXP" xml:space="preserve">
+    <value>Local Settings\Application Data</value>
+    <comment>XP only; defined translations must perfectly match Microsoft documentation</comment>
+  </data>
+  <data name="LogCloudExceptionType" xml:space="preserve">
+    <value>Cloud exception type: {0}</value>
+  </data>
+  <data name="LogHttpResponse" xml:space="preserve">
+    <value>Http response:{0}{1}</value>
+  </data>
+  <data name="LogHttpStatus" xml:space="preserve">
+    <value>Http status code: {0}</value>
+  </data>
+  <data name="LogStacktrace" xml:space="preserve">
+    <value>StackTrace:{0}{1}</value>
+  </data>
+  <data name="MusicFolderNameVista" xml:space="preserve">
+    <value>Music</value>
+    <comment>Vista and up; defined translations must perfectly match Microsoft documentation</comment>
+  </data>
+  <data name="MusicFolderNameXP" xml:space="preserve">
+    <value>My Music</value>
+    <comment>XP only; defined translations must perfectly match Microsoft documentation</comment>
+  </data>
+  <data name="NoSpacesHelpersGetDefaultNameFromApplicationNameDefault" xml:space="preserve">
+    <value>PossiblyUnmanagedCode</value>
+    <comment>Remove all spaces</comment>
+  </data>
+  <data name="NotTranslatedAppDataFolderNameVistaName" xml:space="preserve">
+    <value>AppDataFolderNameVista</value>
+    <comment>Do not translate</comment>
+  </data>
+  <data name="NotTranslatedCheckLogFileExistanceSearchStart" xml:space="preserve">
+    <value>Trace-????-??-??-</value>
+    <comment>Do not translate</comment>
+  </data>
+  <data name="NotTranslatedCheckLogFileExistanceStarDot" xml:space="preserve">
+    <value>*.</value>
+    <comment>Do not translate</comment>
+  </data>
+  <data name="NotTranslatedCheckLogFileExistanceTrace" xml:space="preserve">
+    <value>Trace-</value>
+    <comment>Do not translate</comment>
+  </data>
+  <data name="NotTranslatedCheckLogFileExistanceYearMonthDay" xml:space="preserve">
+    <value>yyyy-MM-dd-</value>
+    <comment>Do not translate</comment>
+  </data>
+  <data name="NotTranslatedCommonStartMenuParentFolderNameVistaName" xml:space="preserve">
+    <value>CommonStartMenuParentFolderNameVista</value>
+    <comment>Do not translate</comment>
+  </data>
+  <data name="NotTranslatedCommonStartMenuParentFolderNameXPName" xml:space="preserve">
+    <value>CommonStartMenuParentFolderNameXP</value>
+    <comment>Do not translate</comment>
+  </data>
+  <data name="NotTranslatedDocumentsAndSettingsVistaName" xml:space="preserve">
+    <value>DocumentsAndSettingsVista</value>
+    <comment>Do not translate</comment>
+  </data>
+  <data name="NotTranslatedDocumentsAndSettingsXPName" xml:space="preserve">
+    <value>DocumentsAndSettingsXP</value>
+    <comment>Do not translate</comment>
+  </data>
+  <data name="NotTranslatedDocumentsFolderNameVistaName" xml:space="preserve">
+    <value>DocumentsFolderNameVista</value>
+    <comment>Do not translate</comment>
+  </data>
+  <data name="NotTranslatedDocumentsFolderNameXPName" xml:space="preserve">
+    <value>DocumentsFolderNameXP</value>
+    <comment>Do not translate</comment>
+  </data>
+  <data name="NotTranslatedExplicitOperator" xml:space="preserve">
+    <value>op_Explicit</value>
+    <comment>Do not translate</comment>
+  </data>
+  <data name="NotTranslatedHelpersCheckForBadPathDriveLetterRegex" xml:space="preserve">
+    <value>^[a-z]:\\$</value>
+    <comment>Do not translate</comment>
+  </data>
+  <data name="NotTranslatedHelpersFormatBytesString" xml:space="preserve">
+    <value>{0:##.##} {1}</value>
+    <comment>Do not translate</comment>
+  </data>
+  <data name="NotTranslatedHelpersMethodInfoConvertTo" xml:space="preserve">
+    <value>ConvertTo</value>
+    <comment>Do not translate</comment>
+  </data>
+  <data name="NotTranslatedHelpersMethodInfoDefaultForType" xml:space="preserve">
+    <value>DefaultForType</value>
+    <comment>Do not translate</comment>
+  </data>
+  <data name="NotTranslatedHttpClose" xml:space="preserve">
+    <value>Close</value>
+    <comment>Do not translate</comment>
+  </data>
+  <data name="NotTranslatedHttpContinue" xml:space="preserve">
+    <value>100-continue</value>
+    <comment>Do not translate</comment>
+  </data>
+  <data name="NotTranslatedHttpKeepAlive" xml:space="preserve">
+    <value>Keep-Alive</value>
+    <comment>Do not translate</comment>
+  </data>
+  <data name="NotTranslatedImplicitOperator" xml:space="preserve">
+    <value>op_Implicit</value>
+    <comment>Do not translate</comment>
+  </data>
+  <data name="NotTranslatedLocalAppDataFolderNameVistaName" xml:space="preserve">
+    <value>LocalAppDataFolderNameVista</value>
+    <comment>Do not translate</comment>
+  </data>
+  <data name="NotTranslatedLocalAppDataFolderNameXPName" xml:space="preserve">
+    <value>LocalAppDataFolderNameXP</value>
+    <comment>Do not translate</comment>
+  </data>
+  <data name="NotTranslatedMusicFolderNameVistaName" xml:space="preserve">
+    <value>MusicFolderNameVista</value>
+    <comment>Do not translate</comment>
+  </data>
+  <data name="NotTranslatedMusicFolderNameXPName" xml:space="preserve">
+    <value>MusicFolderNameXP</value>
+    <comment>Do not translate</comment>
+  </data>
+  <data name="NotTranslatedPicturesFolderNameVistaName" xml:space="preserve">
+    <value>PicturesFolderNameVista</value>
+    <comment>Do not translate</comment>
+  </data>
+  <data name="NotTranslatedPicturesFolderNameXPName" xml:space="preserve">
+    <value>PicturesFolderNameXP</value>
+    <comment>Do not translate</comment>
+  </data>
+  <data name="NotTranslatedPublicUserNameVistaName" xml:space="preserve">
+    <value>PublicUserNameVista</value>
+    <comment>Do not translate</comment>
+  </data>
+  <data name="NotTranslatedPublicUserNameXPName" xml:space="preserve">
+    <value>PublicUserNameXP</value>
+    <comment>Do not translate</comment>
+  </data>
+  <data name="NotTranslatedRoamingAppDataFolderNameVistaName" xml:space="preserve">
+    <value>RoamingAppDataFolderNameVista</value>
+    <comment>Do not translate</comment>
+  </data>
+  <data name="NotTranslatedRoamingAppDataFolderNameXPName" xml:space="preserve">
+    <value>RoamingAppDataFolderNameXP</value>
+    <comment>Do not translate</comment>
+  </data>
+  <data name="NotTranslatedStartMenuFolderNameVistaName" xml:space="preserve">
+    <value>StartMenuFolderNameVista</value>
+    <comment>Do not translate</comment>
+  </data>
+  <data name="NotTranslatedStartMenuFolderNameXPName" xml:space="preserve">
+    <value>StartMenuFolderNameXP</value>
+    <comment>Do not translate</comment>
+  </data>
+  <data name="NotTranslatedSystemDrive" xml:space="preserve">
+    <value>SystemDrive</value>
+    <comment>Do not translate</comment>
+  </data>
+  <data name="NotTranslatedZeroedVersion" xml:space="preserve">
+    <value>0.0.0.0</value>
+    <comment>Do not translate</comment>
+  </data>
+  <data name="NullHttpResponseBody" xml:space="preserve">
+    <value>---responseBody set to null---</value>
+    <comment>responseBody should not be translated; Must end with three hyphen characters</comment>
+  </data>
+  <data name="OsBits" xml:space="preserve">
+    <value>bits</value>
+    <comment>e.g., "32 bits" or "64 bits"</comment>
+  </data>
+  <data name="PicturesFolderNameVista" xml:space="preserve">
+    <value>Pictures</value>
+    <comment>Vista and up; defined translations must perfectly match Microsoft documentation</comment>
+  </data>
+  <data name="PicturesFolderNameXP" xml:space="preserve">
+    <value>My Pictures</value>
+    <comment>XP only; defined translations must perfectly match Microsoft documentation</comment>
+  </data>
+  <data name="PublicUserNameVista" xml:space="preserve">
+    <value>Public</value>
+    <comment>Vista and up; defined translations must perfectly match Microsoft documentation</comment>
+  </data>
+  <data name="PublicUserNameXP" xml:space="preserve">
+    <value>All Users</value>
+    <comment>XP only; defined translations must perfectly match Microsoft documentation</comment>
+  </data>
+  <data name="RoamingAppDataFolderNameVista" xml:space="preserve">
+    <value>AppData\Roaming</value>
+    <comment>Vista and up; defined translations must perfectly match Microsoft documentation</comment>
+  </data>
+  <data name="RoamingAppDataFolderNameXP" xml:space="preserve">
+    <value>Application Data</value>
+    <comment>XP only; defined translations must perfectly match Microsoft documentation</comment>
+  </data>
+  <data name="StartedFileUpload" xml:space="preserve">
+    <value>---File upload started---</value>
+  </data>
+  <data name="StartMenuFolderNameVista" xml:space="preserve">
+    <value>AppData\Roaming\Microsoft\Windows\Start Menu</value>
+    <comment>Vista and up; defined translations must perfectly match Microsoft documentation</comment>
+  </data>
+  <data name="StartMenuFolderNameXP" xml:space="preserve">
+    <value>Start Menu</value>
+    <comment>XP only; defined translations must perfectly match Microsoft documentation</comment>
+  </data>
+  <data name="CLCredentialaResultInternalTypeMismatch" xml:space="preserve">
+    <value>aResult does not match expected internal type</value>
+  </data>
+  <data name="CLCredentialCannotCastStateAs" xml:space="preserve">
+    <value>Cannot cast state as</value>
+  </data>
+  <data name="CLCredentialHelpersAllHaltedOnUnrecoverableErrorIsSet" xml:space="preserve">
+    <value>Cannot do anything with the Cloud SDK if Helpers.AllHaltedOnUnrecoverableError is set</value>
+  </data>
+  <data name="CLCredentialKeyCannotBeNull" xml:space="preserve">
+    <value>Key cannot be null</value>
+  </data>
+  <data name="CLCredentialMSTimeoutMustBeGreaterThanZero" xml:space="preserve">
+    <value>timeoutMilliseconds must be greater than zero</value>
+  </data>
+  <data name="CLCredentialPushRequestCannotBeNull" xml:space="preserve">
+    <value>pushRequest must not be null</value>
+  </data>
+  <data name="CLCredentialSecretCannotBeNull" xml:space="preserve">
+    <value>Secret cannot be null</value>
+  </data>
+  <data name="CLCredentialSettingsToCopyNotBeNull" xml:space="preserve">
+    <value>toCopy must not be null</value>
+  </data>
+  <data name="NotTranslatedCLCredentialStringSettingsN" xml:space="preserve">
+    <value>N</value>
+    <comment>Do not translate</comment>
+  </data>
+  <data name="CLEngineSyncboxCannotBeNull" xml:space="preserve">
+    <value>syncbox cannot be null</value>
+  </data>
+  <data name="CLSyncboxAllHaltedOnUnrecoverableErrorIsSet" xml:space="preserve">
+    <value>Cannot do anything with the Cloud SDK if Helpers.AllHaltedOnUnrecoverableError is set</value>
+  </data>
+  <data name="CLSyncboxConstructing" xml:space="preserve">
+    <value>CLSyncbox: Constructing...</value>
+  </data>
+  <data name="CLSyncboxConstructionErrorMsg0" xml:space="preserve">
+    <value>CLSyncbox: Construction: ERROR: Msg: {0}.</value>
+  </data>
+  <data name="CLSyncboxConstructionErrorMsg0Code1" xml:space="preserve">
+    <value>CLSyncbox: Construction: ERROR: Msg: {0}. Code: {1}.</value>
+  </data>
+  <data name="CLSyncboxErrorCreatingRestHTTPClient" xml:space="preserve">
+    <value>Error creating REST HTTP client</value>
+  </data>
+  <data name="CLSyncboxErrorUnknownErrorCreatingRestClient" xml:space="preserve">
+    <value>Unknown error creating HTTP REST client</value>
+  </data>
+  <data name="CLSyncboxStartCreateRestClient" xml:space="preserve">
+    <value>CLSyncbox: Start: Create rest client.</value>
+  </data>
+  <data name="CLSyncEngineOnNotificationPerformManualSyncFrom" xml:space="preserve">
+    <value>CLSyncEngine: OnNotificationPerformManualSyncFrom: Send a Perform Manual SyncFrom to monitor.</value>
+  </data>
+  <data name="CLSyncEngineAlreadyStarted" xml:space="preserve">
+    <value>Already started</value>
+  </data>
+  <data name="CLSyncEngineSyncboxPathRepresentsAPathThatCannotBeQueried" xml:space="preserve">
+    <value>Syncbox path in settings represents a path which cannot be queried, check it first via Helpers.DirectoryMatchesCaseWithDisk</value>
+  </data>
+  <data name="CLSyncEngineSyncboxPathRepsBadPath" xml:space="preserve">
+    <value>Syncbox path in settings represents a bad path, check it first via Helpers.CheckForBadPath</value>
+  </data>
+  <data name="CLSyncEngineSyncboxPathSettingsTooLong" xml:space="preserve">
+    <value>Syncbox path in settings is too long, check it first via Helpers.CheckSyncboxPathLength</value>
+  </data>
+  <data name="CLSyncEngineError0" xml:space="preserve">
+    <value>CLSyncEngine: ERROR: {0}.</value>
+  </data>
+  <data name="CLSyncEngineErrorBadCase" xml:space="preserve">
+    <value>CLSyncEngine: ERROR: BadCase (1). {0}.</value>
+  </data>
+  <data name="CLSyncEngineErrorException2Msg0Code1" xml:space="preserve">
+    <value>CLSyncEngine: Start: ERROR: Exception(2). Msg: {0}. Code: {1}.</value>
+  </data>
+  <data name="CLSyncEngineErrorOccurredStartingNotification" xml:space="preserve">
+    <value>An error occurred starting push notification</value>
+  </data>
+  <data name="CLSyncEngineErrorStartingInitialIndexingMsg0Code1" xml:space="preserve">
+    <value>CLSyncEngine: Start: ERROR: Starting the initial indexing.  Msg: &lt;{0}&gt;. Code: {1}.</value>
+  </data>
+  <data name="CLSyncEngineErrorStartingMonitorAgentMsg0Code1" xml:space="preserve">
+    <value>CLSyncEngine: Start: ERROR: Starting the MonitorAgent.  Msg: &lt;{0}&gt;. Code: {1}.</value>
+  </data>
+  <data name="CLSyncEngineErrorStartingNotification" xml:space="preserve">
+    <value>Error starting push notification</value>
+  </data>
+  <data name="CLSyncEngineException5Msg0" xml:space="preserve">
+    <value>CLSyncEngine: Start: ERROR: Exception(5).  Msg: &lt;{0}&gt;.</value>
+  </data>
+  <data name="CLSyncEngineException6Msg0" xml:space="preserve">
+    <value>CLSyncEngine: Start: ERROR: Exception(6).  Msg: &lt;{0}&gt;.</value>
+  </data>
+  <data name="CLSyncEngineFileMonitorStopped" xml:space="preserve">
+    <value>CLSyncEngine: ReleaseResources: File monitor stopped.</value>
+  </data>
+  <data name="CLSyncEngineHelpersAllHaltedOnUnrecoverableErrorIsSet" xml:space="preserve">
+    <value>Cannot do anything with the Cloud SDK if Helpers.AllHaltedOnUnrecoverableError is set</value>
+  </data>
+  <data name="CLSyncEngineIndexerCannotBeNull" xml:space="preserve">
+    <value>Indexer cannot be null</value>
+  </data>
+  <data name="CLSyncEngineMonitorCannotBeNull" xml:space="preserve">
+    <value>Monitor cannot be null</value>
+  </data>
+  <data name="CLSyncEngineReleaseResourcesDisconnectPushNotificationServer" xml:space="preserve">
+    <value>CLSyncEngine: ReleaseResources: Disconnect PushNotificationServer.</value>
+  </data>
+  <data name="CLSyncEngineReleaseResourcesIconOverlayStopped" xml:space="preserve">
+    <value>CLSyncEngine: ReleaseResources: IconOverlay stopped.</value>
+  </data>
+  <data name="CLSyncEngineReleaseResourcesIndexerStopped" xml:space="preserve">
+    <value>CLSyncEngine: ReleaseResources: Indexer stopped.</value>
+  </data>
+  <data name="CLSyncEngineReleaseResourcesPushNotificationServerDisconnected" xml:space="preserve">
+    <value>CLSyncEngine: ReleaseResources: PushNotificationServer disconnected.</value>
+  </data>
+  <data name="CLSyncEngineReleaseResourcesStopFileMonitor" xml:space="preserve">
+    <value>CLSyncEngine: ReleaseResources: Stop the file monitor.</value>
+  </data>
+  <data name="CLSyncEngineReleaseResourcesStoppingIconOverlay" xml:space="preserve">
+    <value>CLSyncEngine: ReleaseResources: Stop IconOverlay.</value>
+  </data>
+  <data name="CLsyncEngineReleaseResourcesStopTheIndexer" xml:space="preserve">
+    <value>CLSyncEngine: ReleaseResources: Stop the Indexer.</value>
+  </data>
+  <data name="CLSyncEngineResetError0" xml:space="preserve">
+    <value>CLSyncEngine: SyncReset: ERROR: {0}.</value>
+  </data>
+  <data name="CLSyncEngineSendAPerformPushNotificationToMonitor" xml:space="preserve">
+    <value>CLSyncEngine: OnNotificationReceived: Send a Perform PushNotification to monitor.</value>
+  </data>
+  <data name="CLSyncEngineStartEntry" xml:space="preserve">
+    <value>CLSyncEngine: Start: Entry.</value>
+  </data>
+  <data name="CLSyncEngineStartError" xml:space="preserve">
+    <value>CLSyncEngine: Start: ERROR: {0}.</value>
+  </data>
+  <data name="CLSyncEngineStartError2" xml:space="preserve">
+    <value>CLSyncEngine: Start: ERROR(2): {0}.</value>
+  </data>
+  <data name="CLSyncEngineStartError4Msg0Code1" xml:space="preserve">
+    <value>CLSyncEngine: Start: ERROR(4): Msg: {0}. Code: {1}.</value>
+  </data>
+  <data name="CLSyncEngineStartErrorExceptionMsg1Code1" xml:space="preserve">
+    <value>CLSyncEngine: Start: ERROR: Exception. Msg: {0}. Code: {1}.</value>
+  </data>
+  <data name="CLSyncEngineStartHookupEvents" xml:space="preserve">
+    <value>CLSyncEngine: Start: Hook up events.</value>
+  </data>
+  <data name="CLSyncEngineStartIndexer" xml:space="preserve">
+    <value>CLSyncEngine: Start: Start the indexer.</value>
+  </data>
+  <data name="CLSyncEngineStarting" xml:space="preserve">
+    <value>CLSyncEngine: Starting...</value>
+  </data>
+  <data name="CLSyncEngineStartNotifier" xml:space="preserve">
+    <value>CLSyncEngine: Start: Start the notifier.</value>
+  </data>
+  <data name="CLSyncEngineStopEntry" xml:space="preserve">
+    <value>CLSyncEngine: Stop: Entry.</value>
+  </data>
+  <data name="CLSyncEngineStopTheSyncEngine" xml:space="preserve">
+    <value>CLSyncEngine: ReleaseResources: Stop the sync engine.</value>
+  </data>
+  <data name="CLSyncEngineSyncEngineStopped" xml:space="preserve">
+    <value>CLSyncEngine: ReleaseResources: Sync engine stopped.</value>
+  </data>
+  <data name="CLSyncEngineSyncResetDeleteEverythingInDirMessage0" xml:space="preserve">
+    <value>CLSyncEngine: SyncReset: ERROR: From DeleteEverythingInDirectory.  Message: {0}.</value>
+  </data>
+  <data name="CLSyncEngineSyncResetEntry" xml:space="preserve">
+    <value>CLSyncEngine: SyncReset: Entry.</value>
+  </data>
+  <data name="CLSyncEngineSyncResetERRORExceptionMsg0" xml:space="preserve">
+    <value>CLSyncEngine: SyncReset: ERROR: Exception.  Msg: &lt;{0}&gt;.</value>
+  </data>
+  <data name="CLSyncSettingsClientDescriptionCannotContainCommas" xml:space="preserve">
+    <value>ClientDescription must not contain commas</value>
+  </data>
+  <data name="CLSyncSettingsClientDescriptionTooLong" xml:space="preserve">
+    <value>ClientDescription must have 32 or fewer characters</value>
+  </data>
+  <data name="CLSyncSettingsMustNotBeNull" xml:space="preserve">
+    <value>syncSettings must not be null</value>
+  </data>
+  <data name="CLSyncSettingstoCopyMustNotBeNull" xml:space="preserve">
+    <value>toCopy must not be null</value>
+  </data>
+  <data name="MonitorAgentCannotApplyAModificationToAFolder" xml:space="preserve">
+    <value>Cannot apply a modification to a folder</value>
+  </data>
+  <data name="MonitorAgentCannotApplySyncToFileChangeLocally" xml:space="preserve">
+    <value>Cannot apply a Sync To FileChange locally</value>
+  </data>
+  <data name="MonitorAgentCannotDownloadAFileInMonitorAgentMustBeDownloadedThroughSync" xml:space="preserve">
+    <value>Cannot download a file in MonitorAgent, it needs to be downloaded through Sync</value>
+  </data>
+  <data name="MonitorAgentcheckDisposedCannotBeNull" xml:space="preserve">
+    <value>checkDisposed cannot be null</value>
+  </data>
+  <data name="MonitorAgentErrorApplyingSyncfromDirectoryMoveandAnErrorCheckingIfDirectoryExistsAtNewPath" xml:space="preserve">
+    <value>Error on applying sync from directory move and an error checking if directory exists at new path</value>
+  </data>
+  <data name="MonitorAgentErrorGettingUploadTransferProgress" xml:space="preserve">
+    <value>Error in GetUploadDownloadTransfersInProgress</value>
+  </data>
+  <data name="MonitorAgentErrorGrabbingHierarchyFromupDowsForDeleted" xml:space="preserve">
+    <value>Error grabbing hierarchy from upDownsForDeleted</value>
+  </data>
+  <data name="MonitorAgentErrorGrabbingHierarchyFromupDowsForRenamed" xml:space="preserve">
+    <value>Error grabbing hierarchy from upDownsForRenamed</value>
+  </data>
+  <data name="MonitorAgentErrorInCreationModifactionDependencyCheck" xml:space="preserve">
+    <value>Error in CreationModificationDependencyCheck</value>
+  </data>
+  <data name="MonitorAgentErrorInDeleteDependencyCheck" xml:space="preserve">
+    <value>Error in DeleteDependencyCheck</value>
+  </data>
+  <data name="MonitorAgentErrorInRenameDependencyCheck" xml:space="preserve">
+    <value>Error in RenameDependencyCheck</value>
+  </data>
+  <data name="MonitorAgentErrorUpdatingCreationTimeForFolderToEventDatabase" xml:space="preserve">
+    <value>Error updating creation time for folder to event in database</value>
+  </data>
+  <data name="MonitorAgentExceptionOnMainApplySyncFromFileChangeSwitchandExceptionononBeforeAllPathsUnlock" xml:space="preserve">
+    <value>Exception on main ApplySyncFromFileChange switch and exception on onBeforeAllPathsUnlock</value>
+  </data>
+  <data name="MonitorAgentFileChangesNewPathDoesNotFallWithinTheRootDirectory" xml:space="preserve">
+    <value>FileChange's NewPath does not fall within the root directory</value>
+  </data>
+  <data name="MonitorAgentFolderNotFoundAtProvidedPath" xml:space="preserve">
+    <value>Folder not found at provided folder path</value>
+  </data>
+  <data name="MonitorAgentFolderPathCannotBeNullOrEmpty" xml:space="preserve">
+    <value>Folder path cannot be null or empty</value>
+  </data>
+  <data name="MonitorAgentGetUploadTranfersInProgressReturnCannotHaveNullKey" xml:space="preserve">
+    <value>GetUploadDownloadTransfersInProgress return cannot have a null Key</value>
+  </data>
+  <data name="MonitorAgentInstanceNotAvailableAfterInitializeIsCalled" xml:space="preserve">
+    <value>Instance not available until after Initialize is called</value>
+  </data>
+  <data name="MonitorAgentToAddCannotBeNull" xml:space="preserve">
+    <value>toAdd cannot be null</value>
+  </data>
+  <data name="MonitorAgentUnknownFileChangeTypeforInnerFileChange" xml:space="preserve">
+    <value>Unknown FileChangeType for InnerFileChange:</value>
+  </data>
+  <data name="CLNotificationManualPollingEngineAlreadyInitialized" xml:space="preserve">
+    <value>Already initialized</value>
+  </data>
+  <data name="CLNotificationManualPollingEngineAlreadyStarted" xml:space="preserve">
+    <value>Already started</value>
+  </data>
+  <data name="CLNotificationManualPollingEngineDefaultConstructorNotSupported" xml:space="preserve">
+    <value>Default constructor not supported</value>
+  </data>
+  <data name="CLNotificationManualPollingEngineDelegateSendManualPollMustNotBeNull" xml:space="preserve">
+    <value>delegateSendManualPoll must not be null</value>
+  </data>
+  <data name="CLNotificationManualPollingEngineInitializeFirst" xml:space="preserve">
+    <value>Initialize first</value>
+  </data>
+  <data name="CLNotificationManualPollingEngineStartErrorExceptionMsg0" xml:space="preserve">
+    <value>CLNotificationManualPollingEngine: Start: ERROR: Exception: Msg: {0}.</value>
+  </data>
+  <data name="CLNotificationManualPollingEngineSyncBoxMustNotBeNull" xml:space="preserve">
+    <value>syncbox must not be null</value>
+  </data>
+  <data name="CLNotificationServiceAlreadyStarted" xml:space="preserve">
+    <value>Already started</value>
+  </data>
+  <data name="CLNotificationServiceCancelEngineTimeoutCallbackErrorExceptionMsg0" xml:space="preserve">
+    <value>CLNotificationService: CancelEngineTimeoutCallback: ERROR: Exception: Msg: {0}.</value>
+  </data>
+  <data name="CLNotificationServiceCreateEngineTimer" xml:space="preserve">
+    <value>CLNotificationService: CreateEngineTimer: ERROR: Exception: Msg: {0}.</value>
+  </data>
+  <data name="CLNotificationServiceDisconnectNotificationServerRemoteClient0" xml:space="preserve">
+    <value>CLNotificationService: DisconnectPushNotificationServer: Remove client: {0}.</value>
+  </data>
+  <data name="CLNotificationServiceDisconnectPushNotificationServerDisposeEngineWatcher" xml:space="preserve">
+    <value>CLNotificationService: DisconnectPushNotificationServer: Dispose the engine watcher.</value>
+  </data>
+  <data name="CLNotificationServiceDisconnectPushNotificationServerEntry" xml:space="preserve">
+    <value>CLNotificationService: DisconnectPushNotificationServer: Entry.</value>
+  </data>
+  <data name="CLNotificationServiceDisconnectPushNotificationServerErrorExceptionMsg0" xml:space="preserve">
+    <value>CLNotificationService: DisconnectPushNotificationServer: ERROR: Exception: Msg: {0}.</value>
+  </data>
+  <data name="CLNotificationServiceDisconnectPushNotificationServerExit" xml:space="preserve">
+    <value>CLNotificationService: DisconnectPushNotificationServer: Exit.</value>
+  </data>
+  <data name="CLNotificationServiceDisconnectPushNotificationServerStopEngine" xml:space="preserve">
+    <value>CLNotificationService: DisconnectPushNotificationServer: Stop the engine.</value>
+  </data>
+  <data name="CLNotificationServiceDisconnectPushNotificationServerStopServiceManagerThread" xml:space="preserve">
+    <value>CLNotificationService: DisconnectPushNotificationServer: StopServiceMangagerThread.</value>
+  </data>
+  <data name="CLNotificationServiceDisposeEngineTimerBackFromDispose" xml:space="preserve">
+    <value>CLNotificationService: DisposeEngineTimer: Back from dispose.</value>
+  </data>
+  <data name="CLNotificationServiceDisposeEngineTimerDisposeTimer" xml:space="preserve">
+    <value>CLNotificationService: DisposeEngineTimer: Dispose the timer.</value>
+  </data>
+  <data name="CLNotificationServiceDisposeEngineTimerErrorExceptionMsg0" xml:space="preserve">
+    <value>CLNotificationService: DisposeEngineTimer: ERROR: Exception: Msg: {0}.</value>
+  </data>
+  <data name="CLNotificationServiceEntry" xml:space="preserve">
+    <value>CLNotificationService: CLNotificationService: Entry</value>
+  </data>
+  <data name="CLNotificationServiceErrorExceptionMsg0" xml:space="preserve">
+    <value>CLNotificationService: CLNotificationService: ERROR: Exception: Msg: {0}.</value>
+  </data>
+  <data name="CLNotificationServiceHasFailed" xml:space="preserve">
+    <value>Notification service has failed</value>
+  </data>
+  <data name="CLNotificationServiceObjectMustBeACLNotificationService" xml:space="preserve">
+    <value>obj must be a CLNotificationService</value>
+  </data>
+  <data name="CLNotificationServicePerformMannualSyncFromFireEvent" xml:space="preserve">
+    <value>CLNotificationService: PerformManualSyncFrom: Fire event to request the application to send a Sync_From request.</value>
+  </data>
+  <data name="CLNotificationServicePerformManualSyncFromFireEventToNotifyApp" xml:space="preserve">
+    <value>CLNotificationService: PerformManualSyncFrom: Fire event to notify the application  Msg: {0}.</value>
+  </data>
+  <data name="CLNotificationServiceSendNotificationEventCallbackErrorException2Msg0" xml:space="preserve">
+    <value>CLNotificationService: SendNotificationEventCallback: ERROR: Exception (2): Msg: {0}.</value>
+  </data>
+  <data name="CLNotificationServiceSendNotificationEventCallbackErrorExceptionMsg0" xml:space="preserve">
+    <value>CLNotificationService: SendNotificationEventCallback: ERROR: Exception.  Msg: &lt;{0}&gt;.</value>
+  </data>
+  <data name="CLNotificationServiceSendNotificationEventCallbackSendDidReceicePushNotificationFromServer" xml:space="preserve">
+    <value>CLNotificationService: SendNotificationEventCallback: Send DidReceivePushNotificationFromServer.</value>
+  </data>
+  <data name="CLNotificationServiceSendNotificationEventCallbackSendNotificationMessage" xml:space="preserve">
+    <value>CLNotificationService: SendNotificationEventCallback: Send notification msg: &lt;{0}&gt;.</value>
+  </data>
+  <data name="CLNotificationServiceServiceManagerThreadProcbackFromEngineStart" xml:space="preserve">
+    <value>CLNotificationService: ServiceManagerThreadProc: Back from engine Start.</value>
+  </data>
+  <data name="CLNotificationServiceServiceManagerThreadProcBreakToGoToTopOfList" xml:space="preserve">
+    <value>CLNotificationService: ServiceManagerThreadProc: Break to go to top of list.</value>
+  </data>
+  <data name="CLNotificationServiceServiceManagerThreadProcEngine0ReturnedSuccess" xml:space="preserve">
+    <value>CLNotificationService: ServiceManagerThreadProc: Engine {0} returned success.</value>
+  </data>
+  <data name="CLNotificationServiceServiceManagerThreadProcEngineReturnedFailure" xml:space="preserve">
+    <value>CLNotificationService: ServiceManagerThreadProc: Engine {0} returned failure.</value>
+  </data>
+  <data name="CLNotificationServiceServiceManagerThreadProcEntry" xml:space="preserve">
+    <value>CLNotificationService: ServiceManagerThreadProc: Entry.</value>
+  </data>
+  <data name="CLNotificationServiceServiceManagerThreadProcErrorAllEnginesFailed" xml:space="preserve">
+    <value>CLNotificationService: ServiceManagerThreadProc: ERROR: All engines failed.</value>
+  </data>
+  <data name="CLNotificationServiceServiceManagerThreadProcErrorExceptionMsg0" xml:space="preserve">
+    <value>CLNotificationService: ServiceManagerThreadProc: ERROR: Exception: Msg: {0}.</value>
+  </data>
+  <data name="CLNotificationServiceServiceManagerThreadProcInstantiateManualPolling" xml:space="preserve">
+    <value>CLNotificationService: ServiceManagerThreadProc: Instantiate manual polling engine.</value>
+  </data>
+  <data name="CLNotificationServiceServiceManagerThreadProcInstantiateSSEEngine" xml:space="preserve">
+    <value>CLNotificationService: ServiceManagerThreadProc: Instantiate SSE engine.</value>
+  </data>
+  <data name="CLNotificationServiceServiceManagerThreadProcRestartAtTopOfList" xml:space="preserve">
+    <value>CLNotificationService: ServiceManagerThreadProc: Restart at top of list.</value>
+  </data>
+  <data name="CLNotificationServiceServiceManagerThreadProcSelectBackToTopOfList" xml:space="preserve">
+    <value>CLNotificationService: ServiceManagerThreadProc: Select back to top of list.</value>
+  </data>
+  <data name="CLNotificationServiceServiceManagerThreadProcSelectNextInList" xml:space="preserve">
+    <value>CLNotificationService: ServiceManagerThreadProc: Select next in list.</value>
+  </data>
+  <data name="CLNotificationServiceServiceManagerThreadProcSelectNextInList2" xml:space="preserve">
+    <value>CLNotificationService: ServiceManagerThreadProc: Select next in list (2).</value>
+  </data>
+  <data name="CLNotificationServiceServiceManagerThreadProcServiceRequestedToStopExitThread" xml:space="preserve">
+    <value>CLNotificationService: ServiceManagerThreadProc: Service requested to stop.  Exit thread.</value>
+  </data>
+  <data name="CLNotificationServiceServiceManagerThreadProcStartEngine" xml:space="preserve">
+    <value>CLNotificationService: ServiceManagerThreadProc: Start the engine.</value>
+  </data>
+  <data name="CLNotificationServiceServiceManagerThreadProcTopOfLoopRunningEngine0" xml:space="preserve">
+    <value>CLNotificationService: ServiceManagerThreadProc: Top of loop running engine {0}.</value>
+  </data>
+  <data name="CLNotificationServiceStartEngineTimeoutCallbackError0ExMsg0" xml:space="preserve">
+    <value>CLNotificationService: StartEngineTimeoutCallback: ERROR: Exception: Msg: {0}.</value>
+  </data>
+  <data name="CLNotificationServiceStartServiceManagerThreadEntry" xml:space="preserve">
+    <value>CLNotificationService: StartServiceManagerThread: Entry.</value>
+  </data>
+  <data name="CLNotificationServiceStartServiceManagerThreadErrorExceptionMsg0" xml:space="preserve">
+    <value>CLNotificationService: StartServiceManagerThread: ERROR: Exception: Msg: {0}.</value>
+  </data>
+  <data name="CLNotificationServiceStartServiceManagerThreadStartTheManagerThread" xml:space="preserve">
+    <value>CLNotificationService: StartServiceManagerThread: Start the service manager thread.</value>
+  </data>
+  <data name="CLNotificationServiceStopEngineThreadErrorExceptionMsg0" xml:space="preserve">
+    <value>CLNotificationService: StopEngineThread: ERROR: Exception: Msg: {0}.</value>
+  </data>
+  <data name="CLNotificationServiceStopManagerThreadAbortTheServiceManagerThread" xml:space="preserve">
+    <value>CLNotificationService: StopServiceManagerThread: Abort the service manager thread.</value>
+  </data>
+  <data name="CLNotificationServiceStopManagerThreadEntry" xml:space="preserve">
+    <value>CLNotificationService: StopServiceManagerThread: Entry.</value>
+  </data>
+  <data name="CLNotificationServiceSyncBoxCannotBeNull" xml:space="preserve">
+    <value>syncbox cannot be null</value>
+  </data>
+  <data name="CLNotificationServiceSyncBoxCopiedSettingsCannotBeNull" xml:space="preserve">
+    <value>syncbox CopiedSettings DeviceId cannot be null</value>
+  </data>
+  <data name="CLNotificationServiceTimerCallbackErrorExceptionMsg0" xml:space="preserve">
+    <value>CLNotificationService: TimerCallback: ERROR: Exception: Msg: {0}.</value>
+  </data>
+  <data name="CLNotificationUnknownEngineIndex" xml:space="preserve">
+    <value>Unknown engine index</value>
+  </data>
+  <data name="FileChangeWithDependenciesBaseChangeCannotBeNull" xml:space="preserve">
+    <value>baseChange cannot be null</value>
+  </data>
+  <data name="FileChangeWithDependenciesErrorSettingMD5FromBaseChangeToNewFileChangeWithDependencies" xml:space="preserve">
+    <value>Error setting MD5 from baseChange to new FileChangeWithDependencies</value>
+  </data>
+  <data name="HashedStreamReaderAdapterFinalHashDoesNotMatchFileWasEdited" xml:space="preserve">
+    <value>final hash does not match; file has been edited;</value>
+  </data>
+  <data name="HashedStreamReaderAdapterIntermediateHashDoesNotMatchFileWasEdited" xml:space="preserve">
+    <value>intermediate hash does not match; file has been edited;</value>
+  </data>
+  <data name="MoniterAgentOriginalQueuedChangesIndexesByInMemoryIds" xml:space="preserve">
+    <value>originalQueuedChangesIndexesByInMemoryIds cannot be null, perhaps AssignDependencies private helper was called through from the internal AssignDependencies</value>
+  </data>
+  <data name="MonitorAgentAnErrorOccurredAddingAFileSystemEventToTheDatabase" xml:space="preserve">
+    <value>An error occurred adding a file system event to the database:</value>
+  </data>
+  <data name="MonitorAgentAssignDependenciesCurrentDisposalDirection0Type1OldPath2NewPath3" xml:space="preserve">
+    <value>MonitorAgent: AssignDependencies: CurrentDisposal: Direction: {0}. Type: {1}. OldPath: {2}. NewPath: {3}.</value>
+  </data>
+  <data name="MonitorAgentAssignDependenciesCurrentOriginalMappingAddCurrentDisposaltoRemoveFromSQL" xml:space="preserve">
+    <value>MonitorAgent: AssignDependencies: CurrentOriginalMapping: Add CurrentDisposal to removeFromSql.</value>
+  </data>
+  <data name="MonitorAgentAssignDependenciesCurrentOriginalMappingDirection0Type1OldPath2NewPath3" xml:space="preserve">
+    <value>MonitorAgent: AssignDependencies: CurrentOriginalMapping: Direction: {0}. Type: {1}. OldPath: {2}. NewPath: {3}.</value>
+  </data>
+  <data name="MonitorAgentAssignDependenciesCurrentOriginalMappingRemovethisCurrentOriginalMappingFromOriginalQueuedChangesIndexesByInMemoryIds" xml:space="preserve">
+    <value>MonitorAgent: AssignDependencies: CurrentOriginalMapping: Remove this CurrentOriginalMapping from originalQueuedChangesIndexesByInMemoryIds.</value>
+  </data>
+  <data name="MonitorAgentAssignDependenciesErrorCurrentOriginalMappingNotFound" xml:space="preserve">
+    <value>MonitorAgent: AssignDependencies: ERROR: CurrentOriginalMapping not found.</value>
+  </data>
+  <data name="MonitorAgentCannotCommunicateFileChangeWithoutEventIDFileChangeSource" xml:space="preserve">
+    <value>Cannot communicate FileChange without EventId; FileChangeSource:</value>
+  </data>
+  <data name="MonitorAgentCannotCommunicateFileChangeWithoutEventIDFileChangeSourceQueuedChanges" xml:space="preserve">
+    <value>Cannot communicate FileChange without EventId; FileChangeSource: QueuedChanges</value>
+  </data>
+  <data name="MonitorAgentCannotStartMonitorAfterItHasBeenDisposed" xml:space="preserve">
+    <value>Cannot start monitor after it has been disposed</value>
+  </data>
+  <data name="MonitorAgentCheckMetadataAgainstFileAllPathsContainsItem0" xml:space="preserve">
+    <value>MonitorAgent: CheckMetadataAgainstFile: AllPaths contains this item: {0}.</value>
+  </data>
+  <data name="MonitorAgentCheckMetaDataAgainstFileMetadataDifferent" xml:space="preserve">
+    <value>MonitorAgent: CheckMetadataAgainstFile: Metadata different.</value>
+  </data>
+  <data name="MonitorAgentCheckMetadataAgainstFileNotFolderAndNotIgnoringFolderModifiesCallReplacementMetadataIfDifferent" xml:space="preserve">
+    <value>MonitorAgent: CheckMetadataAgainstFile: Not folder, and not ignoring folder modifies. Call ReplacementMetadataIfDifferent.</value>
+  </data>
+  <data name="MonitorAgentCheckMetedataAgainstFileChangedOrCreatedEvent" xml:space="preserve">
+    <value>MonitorAgent: CheckMetadataAgainstFile: Changed or Created event.</value>
+  </data>
+  <data name="MonitorAgentCheckMetedataAgainstFileFileExists" xml:space="preserve">
+    <value>MonitorAgent: CheckMetadataAgainstFile: File exists.</value>
+  </data>
+  <data name="MonitorAgentCheckMetedataAgainstFileFileorFolderDoesNotExist" xml:space="preserve">
+    <value>MonitorAgent: CheckMetadataAgainstFile: File or folder does not exist.</value>
+  </data>
+  <data name="MonitorAgentCheckMetedataAgainstFileFileorFolderExists" xml:space="preserve">
+    <value>MonitorAgent: CheckMetadataAgainstFile: File or folder exists: {0}.</value>
+  </data>
+  <data name="MonitorAgentCreatingSelectedWithDependenciesReturnedAnError" xml:space="preserve">
+    <value>Creating selectedWithDependencies returned an error</value>
+  </data>
+  <data name="MonitorAgentDependencyFileChangeMD5" xml:space="preserve">
+    <value>Error setting DependencyFileChange MD5</value>
+  </data>
+  <data name="MonitorAgentErrorAddingQueuedChangesWithinProcessingFailedChangesDependencyTreeToSQL" xml:space="preserve">
+    <value>Error adding QueuedChanges within processing/failed changes dependency tree to SQL</value>
+  </data>
+  <data name="MonitorAgentErrorCreatingFileChangeToFileChangeWithDependencies" xml:space="preserve">
+    <value>Error converting FileChange to FileChangeWithDependencies</value>
+  </data>
+  <data name="MonitorAgentErrorGrabbingHeirarchyForoldPathFromAllPaths" xml:space="preserve">
+    <value>Error grabbing hierarchy for oldPath from AllPaths</value>
+  </data>
+  <data name="MonitorAgentErrorGrabbingHierarchyFromUploadsAndDownloadsInProgressBeforeMergingNewEventsToTheDataBase" xml:space="preserve">
+    <value>Error grabbing hierarchy from uploads and downloads in progress before merging new events to the database:</value>
+  </data>
+  <data name="MonitorAgentErrorOccurredChackingUploadsAgainstsDownloadsInProgressBeforeMergingNewEvents" xml:space="preserve">
+    <value>An error occurred checking against uploads or downloads in progress before merging new events into the database: </value>
+  </data>
+  <data name="MonitorAgentErrorReplacingAPortionOfThePathOfCurrentEarlierChange" xml:space="preserve">
+    <value>Error replacing a portion of the path of CurrentEarlierChange</value>
+  </data>
+  <data name="MonitorAgentErrorStartingCloudProcessWatcher_ChangedQueueIsNotOfTypeKeyValuePair" xml:space="preserve">
+    <value>Error starting Cloud, ProcessWatcher_ChangedQueue sender is not of type KeyValuePair&lt;MonitorAgent, KeyValuePair&lt;FileSystemEventArgs, bool&gt;&gt;</value>
+  </data>
+  <data name="MonitorAgentErrorUpdatingSQLAfterReplacingNewPath" xml:space="preserve">
+    <value>Error updating SQL after replacing NewPath</value>
+  </data>
+  <data name="MonitorAgentEventIDWasZeroOnAFileChangeToQueueToProcessingChanges" xml:space="preserve">
+    <value>EventId was zero on a FileChange to queue to ProcessingChanges:</value>
+  </data>
+  <data name="MonitorAgentFilesBiggerThan0AreNotYetSupportedFile1Size2" xml:space="preserve">
+    <value>Files bigger than {0} are not yet supported; File: {1}, Size: {2}</value>
+  </data>
+  <data name="MonitorAgentLaterChangeInCreationModificationDependencyChecktoCreatedType" xml:space="preserve">
+    <value>Error updating LaterChange in CreationModificationDependencyCheck to Created Type</value>
+  </data>
+  <data name="MonitorAgentRenameDependencyCheckAddLaterChangeToChangesToDispose" xml:space="preserve">
+    <value>MonitorAgent: RenameDependencyCheck: Add later change to changes to dispose.</value>
+  </data>
+  <data name="MonitorAgentRenameDependencyCheckBreakOutOfEnumeration" xml:space="preserve">
+    <value>MonitorAgent: RenameDependencyCheck: Break out of enumeration.</value>
+  </data>
+  <data name="MonitorAgentRenameDependencyCheckCallCheckFileChangeDependenciesForDuplicatesOnInnerRename" xml:space="preserve">
+    <value>MonitorAgent: RenameDependencyCheck: Call CheckFileChangeDependenciesForDuplicates on inner rename.</value>
+  </data>
+  <data name="MonitorAgentRenameDependencyCheckContinueProcessing" xml:space="preserve">
+    <value>MonitorAgent: RenameDependencyCheck: Continue processing: {0}.</value>
+  </data>
+  <data name="MonitorAgentRenameDependencyCheckCurrentEarlierChangeDirection0Type1OldPath2NewPath3" xml:space="preserve">
+    <value>MonitorAgent: RenameDependencyCheck: CurrentEarlierChange: Direction: {0}. Type: {1}. OldPath: {2}. NewPath: {3}.</value>
+  </data>
+  <data name="MonitorAgentRenameDependencyCheckCurrentInnerRenameDirection0OldPathNewPath2" xml:space="preserve">
+    <value>MonitorAgent: RenameDependencyCheck: CurrentInnerRename: Direction: {0}. OldPath: {1}. NewPath: {2}.</value>
+  </data>
+  <data name="MonitorAgentRenameDependencyCheckEarlierChangeContainsOldPath" xml:space="preserve">
+    <value>MonitorAgent: RenameDependencyCheck: Earlier change contains OldPath.</value>
+  </data>
+  <data name="MonitorAgentRenameDependencyCheckEarlierChangeIsCreated" xml:space="preserve">
+    <value>MonitorAgent: RenameDependencyCheck: Earlier change is Created.</value>
+  </data>
+  <data name="MonitorAgentRenameDependencyCheckEarlierChangeIsCreatedOrModified" xml:space="preserve">
+    <value>MonitorAgent: RenameDependencyCheck: Earlier change is Created or Modified.</value>
+  </data>
+  <data name="MonitorAgentRenameDependencyCheckEarlierChangeIsDeleted" xml:space="preserve">
+    <value>MonitorAgent: RenameDependencyCheck: Earlier change is Deleted.</value>
+  </data>
+  <data name="MonitorAgentRenameDependencyCheckEarlierChangeIsRenamed" xml:space="preserve">
+    <value>MonitorAgent: RenameDependencyCheck: Earlier change is Renamed</value>
+  </data>
+  <data name="MonitorAgentRenameDependencyCheckError0" xml:space="preserve">
+    <value>MonitorAgent: RenameDependencyCheck: ERROR: {0}.</value>
+  </data>
+  <data name="MonitorAgentRenameDependencyCheckInnerNewPathContainsLaterChangeOldPathorLAterChangeOldPathContainsInnerNewPath" xml:space="preserve">
+    <value>MonitorAgent: RenameDependencyCheck: Inner new path contains laterChange old path, or laterChange old path contains inner new path.</value>
+  </data>
+  <data name="MonitorAgentRenameDependencyCheckLaterChangeDirection0Type1OldPath2NewPath3" xml:space="preserve">
+    <value>MonitorAgent: RenameDependencyCheck: LaterChange: Direction: {0}. Type: {1}. OldPath: {2}. NewPath: {3}.</value>
+  </data>
+  <data name="MonitorAgentRenameDependencyCheckLaterOldPathContainsEarlierNewPath" xml:space="preserve">
+    <value>MonitorAgent: RenameDependencyCheck: Later old path contains earlier new path.</value>
+  </data>
+  <data name="MonitorAgentRenameDependencyCheckLoopThruOnlyRenamePathsFromTop" xml:space="preserve">
+    <value>MonitorAgent: RenameDependencyCheck: Loop thru onlyRenamePathsFromTop.</value>
+  </data>
+  <data name="MonitorAgentRenameDependencyCheckNewPathDoesNotEqualOldPathLoopUntilRecursingParentIsRenamed" xml:space="preserve">
+    <value>MonitorAgent: RenameDependencyCheck: NewPath does not equal OldPath. Loop until recursing parent is null. renamedOverlapChild: {0}.</value>
+  </data>
+  <data name="MonitorAgentRenameDependencyCheckNewPathEqualsOldPath" xml:space="preserve">
+    <value>MonitorAgent: RenameDependencyCheck: NewPath equals OldPath.</value>
+  </data>
+  <data name="MonitorAgentRenameDependencyCheckNoDependenciesAddedToLaterChange" xml:space="preserve">
+    <value>MonitorAgent: RenameDependencyCheck: No DependenciesAddeedToLaterChange.</value>
+  </data>
+  <data name="MonitorAgentRenameDependencyCheckNoDependenciesAddedToLaterChange2" xml:space="preserve">
+    <value>MonitorAgent: RenameDependencyCheck: No DependenciesAddeedToLaterChange (2).</value>
+  </data>
+  <data name="MonitorAgentRenameDependencyCheckProcessRenamedOverlap" xml:space="preserve">
+    <value>MonitorAgent: RenameDependencyCheck: Process renamedOverlap: {0}.</value>
+  </data>
+  <data name="MonitorAgentRenameDependencyCheckRemoveDependencyFromLaterParentLaterChangeDirection0OldPath1NewPath2" xml:space="preserve">
+    <value>MonitorAgent: RenameDependencyCheck: Remove dependency from laterParent: LaterChange: Direction: {0}. OldPath: {1}. NewPath: {2}.</value>
+  </data>
+  <data name="MonitorAgentRenameDependencyCheckRemoveDependencyToMoveDirection0OldPathNewPath2" xml:space="preserve">
+    <value>MonitorAgent: RenameDependencyCheck: Remove dependency dependencyToMove: Direction: {0}. OldPath: {1}. NewPath: {2}.</value>
+  </data>
+  <data name="MonitorAgentRenameDependencyCheckRenamedOverlapEqualsLaterChangeOldPath0MergeEarlierChangeToSQL" xml:space="preserve">
+    <value>MonitorAgent: RenameDependencyCheck: renamedOverlap equals later change OldPath: {0}. Merge earlier change to SQL.</value>
+  </data>
+  <data name="MonitorAgentRenameDependencyCheckRenamePathSearchesNotNullAddThisInnerRenameToRenamePathSearches" xml:space="preserve">
+    <value>MonitorAgent: RenameDependencyCheck: RenamePathSearches not null. Add this inner rename to RenamePathSearches.</value>
+  </data>
+  <data name="MonitorAgentRenameDependencyCheckRenamePathSearchsIsFull" xml:space="preserve">
+    <value>MonitorAgent: RenameDependencyCheck: RenamePathSearches is null.</value>
+  </data>
+  <data name="MonitorAgentSQLUpdateError" xml:space="preserve">
+    <value>Error updating SQL</value>
+  </data>
+  <data name="MonitorAgentSystemDoesNotSupportShell32FileWillBeAssumedToBeValidShortcut" xml:space="preserve">
+    <value>System does not support Shell32, file will be assumed to be a valid shortcut</value>
+  </data>
+  <data name="MonitorAgentUnableToCastThisActionAsAction" xml:space="preserve">
+    <value>Unable to cast thisAction as Action&lt;SQLIndexer.Model.FindFileResult, DateTime, FilePathDictionary&lt;FileMetadata&gt;, GenericHolder&lt;SQLIndexer.Model.FindFileResult&gt;, object&gt;</value>
+  </data>
+  <data name="MonitorAgentUnableToFireOnProcessEventGroupParameterMismatch" xml:space="preserve">
+    <value>Unable to fire OnProcessEventGroupCallback due to parameter mismatch</value>
+  </data>
+  <data name="MonitorAgentUnableToRemoveFileChangeFromQueuedChangesAfterMergingToSQL" xml:space="preserve">
+    <value>Unable to remove FileChange from QueuedChanges after merging to SQL</value>
+  </data>
+  <data name="MonitorAgentUnknownFileChangeTypeForCurrentEarlierChange" xml:space="preserve">
+    <value>Unknown FileChangeType for CurrentEarlierChange:</value>
+  </data>
+  <data name="MonitorAgentWritingUpdatedFileUploadMetadataToSQL" xml:space="preserve">
+    <value>Error writing updated file upload metadata to SQL</value>
+  </data>
+  <data name="SetBadgeBadgeTypeIsNotWithinTheAcceptableRange" xml:space="preserve">
+    <value>BadgeType is not within the acceptable range</value>
+  </data>
+  <data name="SetBadgeCannotRetrievePropertyValuesOnAnInvalidSetBadge" xml:space="preserve">
+    <value>Cannot retrieve property values on an invalid SetBadge</value>
+  </data>
+  <data name="SetBadgePathToBadgeCannotBeNull" xml:space="preserve">
+    <value>PathToBadge cannot be null</value>
+  </data>
+  <data name="UpdatePathArgsPathToBadgeCannotBeNull" xml:space="preserve">
+    <value>PathToBadge cannot be null</value>
+  </data>
+  <data name="CLNotificationSseEngineAlreadyInitialized" xml:space="preserve">
+    <value>Already initialized</value>
+  </data>
+  <data name="CLNotificationSseEngineDelegateCancelEngineTimeoutMustNotBeNull" xml:space="preserve">
+    <value>delegateCancelEngineTimeout must not be null</value>
+  </data>
+  <data name="CLNotificationSseEngineDelegateCreateEngineTimerMustNotBeNull" xml:space="preserve">
+    <value>delegateCreateEngineTimer must not be null</value>
+  </data>
+  <data name="CLNotificationSseEngineDelegateDisposeEngineTimerMustNotBeNull" xml:space="preserve">
+    <value>delegateDisposeEngineTimer must not be null</value>
+  </data>
+  <data name="CLNotificationSseEngineDelegateSendNotificationEventMustNotBeNull" xml:space="preserve">
+    <value>delegateSendNotificationEvent must not be null</value>
+  </data>
+  <data name="CLNotificationSseEnginedelegateStartEngineTimeoutMustNotBeNull" xml:space="preserve">
+    <value>delegateStartEngineTimeout must not be null</value>
+  </data>
+  <data name="CLNotificationSseEngineErrorExceptionMsg0" xml:space="preserve">
+    <value>CLNotificationSseEngine: StartThreadProc: ERROR: Exception: Msg: {0}.</value>
+  </data>
+  <data name="CLNotificationSseEngineObjectMustBeCLNNotificationService" xml:space="preserve">
+    <value>obj must be a CLNotificationSseEngine</value>
+  </data>
+  <data name="CLNotificationSseEngineProcessReceivedCharacterErrorNotExpectingChar0" xml:space="preserve">
+    <value>CLNotificationSseEngine: ProcessReceivedCharacter: ERROR. Not expecting char: {0}.</value>
+  </data>
+  <data name="CLNotificationSseEngineProcessReceivedCharacterValueIsNotAnInt0" xml:space="preserve">
+    <value>CLNotificationSseEngine: ProcessReceivedCharacter: Value is not an int: {0}.</value>
+  </data>
+  <data name="CLNotificationSseEngineReceivedInvalidStatusCode" xml:space="preserve">
+    <value>CLNotificationSseEngine: StartThreadProc: Received invalid status code.</value>
+  </data>
+  <data name="CLNotificationSseEngineReceivedNoContentFromServer" xml:space="preserve">
+    <value>CLNotificationSseEngine: StartThreadProc: Received no content from server.</value>
+  </data>
+  <data name="CLNotificationSseEngineSSEEngine" xml:space="preserve">
+    <value>SSE Engine</value>
+  </data>
+  <data name="CLNotificationSseEngineStartEngineThreadErrorExceptionMsg0" xml:space="preserve">
+    <value>CLNotificationSseEngine: StartEngineThread: ERROR: Exception: Msg: {0}.</value>
+  </data>
+  <data name="CLNotificationSseEngineStartEngineThreadExit" xml:space="preserve">
+    <value>CLNotificationSseEngine: StartEngineThread: Exit.</value>
+  </data>
+  <data name="CLNotificationSseEngineStartEntry" xml:space="preserve">
+    <value>CLNotificationSseEngine: Start: Entry.</value>
+  </data>
+  <data name="CLNotificationSseEngineStartErrorExceptionMsg0" xml:space="preserve">
+    <value>CLNotificationSseEngine: Start: ERROR: Exception: Msg: {0}.</value>
+  </data>
+  <data name="CLNotificationSseEngineStartExitReturn0" xml:space="preserve">
+    <value>CLNotificationSseEngine: Start: Exit.  Return: {0}.</value>
+  </data>
+  <data name="CLNotificationSseEngineStartThreadProcEntry" xml:space="preserve">
+    <value>CLNotificationSseEngine: StartThreadProc: Entry.</value>
+  </data>
+  <data name="CLNotificationSseEngineStartThreadProcErrorException3Msg0" xml:space="preserve">
+    <value>CLNotificationSseEngine: StartThreadProc: ERROR: Exception (3): Msg: {0}.</value>
+  </data>
+  <data name="CLNotificationSseEngineStartThreadProcErrorException4Msg0" xml:space="preserve">
+    <value>CLNotificationSseEngine: StartThreadProc: ERROR: Exception (4): Msg: {0}.</value>
+  </data>
+  <data name="CLNotificationSseEngineStartThreadProcReceived204NoContent" xml:space="preserve">
+    <value>CLNotificationSseEngine: StartThreadProc: Received 204 no content.</value>
+  </data>
+  <data name="CLNotificationSseEngineStartThreadProcStartReadingDataFromResponseStream" xml:space="preserve">
+    <value>CLNotificationSseEngine: StartThreadProc: Start reading data from the response stream.</value>
+  </data>
+  <data name="CLNotificationSseEngineStopEntry" xml:space="preserve">
+    <value>CLNotificationSseEngine: Stop: Entry.</value>
+  </data>
+  <data name="CLNotificationSseEngineSyncboxCannotBeNull" xml:space="preserve">
+    <value>syncbox must not be null</value>
+  </data>
+  <data name="CLNotificationSseEngineSyncboxHttpRestCannotBeNull" xml:space="preserve">
+    <value>_syncbox.HttpRestClient must not be null</value>
+  </data>
+  <data name="CLNotificationSseEngineSyncboxMustNotBeNull" xml:space="preserve">
+    <value>_syncbox must not be null</value>
+  </data>
+  <data name="CLNotificationSseEngineTimerExpiredAbortTheEngineThread" xml:space="preserve">
+    <value>CLNotificationSseEngine: TimerExpired: Abort the engine thread.</value>
+  </data>
+  <data name="CLNotificationSseEngineTimerExpiredCleanUpResource0" xml:space="preserve">
+    <value>CLNotificationSseEngine: TimerExpired: Clean up resource: {0}.</value>
+  </data>
+  <data name="CLNotificationSseEngineTimerExpiredEntry" xml:space="preserve">
+    <value>CLNotificationSseEngine: TimerExpired: Entry.</value>
+  </data>
+  <data name="CLNotificationSseEngineTimerExpiredErrorExceptionMsg0" xml:space="preserve">
+    <value>CLNotificationSseEngine: TimerExpired: ERROR: Exception: Msg: {0}.</value>
+  </data>
+  <data name="CLNotificationSseEngineTimerExpiredErrorImproperUserState" xml:space="preserve">
+    <value>CLNotificationSseEngine: TimerExpired: ERROR: Improper user state.</value>
+  </data>
+  <data name="CLNotificationSseEngineTimerExpiredErrorMsg0" xml:space="preserve">
+    <value>CLNotificationSseEngine: TimerExpired: ERROR: Msg: {0}.</value>
+  </data>
+  <data name="CLNotificationSseEngineTimerExpiredExit" xml:space="preserve">
+    <value>CLNotificationSseEngine: TimerExpired: Exit.</value>
+  </data>
+  <data name="CLNotificationSseEngineWebExceptionThrownWithoutAResponse" xml:space="preserve">
+    <value>WebException thrown without a Response</value>
+  </data>
+  <data name="CLNotificationsSseEngineDefaultConstructorNotSupported" xml:space="preserve">
+    <value>Default constructor not supported</value>
+  </data>
+  <data name="CLNotificationSseEngineDelegateSendNotificationsDelegateSendManualPollMustNotBeNull" xml:space="preserve">
+    <value>delegateSendManualPoll must not be null</value>
+  </data>
+  <data name="CompletedFileDownloadHttpBody" xml:space="preserve">
+    <value>---Completed file download---</value>
+    <comment>must end with three hyphen characters</comment>
+  </data>
+  <data name="ErrorMovingDownloadedFileHttpBody" xml:space="preserve">
+    <value>---Error moving downloaded file---</value>
+    <comment>must end with three hyphen characters</comment>
+  </data>
+  <data name="ExceptionHelpersProcessHttpInnerDownload" xml:space="preserve">
+    <value>{0}: {1}---</value>
+    <comment>must end with three hyphen characters</comment>
+  </data>
+  <data name="ExceptionCLSyncEngineMissingSyncFolder" xml:space="preserve">
+    <value>The syncbox folder does not exist at the specified path: {0}.</value>
+  </data>
+  <data name="ExceptionCLHttpRestNullPath" xml:space="preserve">
+    <value>Path cannot be null</value>
+    <comment>Path should not be translated</comment>
+  </data>
+  <data name="ExceptionCLHttpRestNullServerUid" xml:space="preserve">
+    <value>serverUid cannot be null</value>
+    <comment>serverUid should not be translated</comment>
+  </data>
+  <data name="ExceptionCLHttpRestNullSyncbox" xml:space="preserve">
+    <value>syncbox cannot be null</value>
+    <comment>syncbox should not be translated</comment>
+  </data>
+  <data name="ExceptionCLHttpRestWithoutMetadata" xml:space="preserve">
+    <value>Server responded without an array of Metadata</value>
+  </data>
+  <data name="ExceptionCLHttpRestWithoutMoveResponses" xml:space="preserve">
+    <value>Server responded without an array of move responses</value>
+  </data>
+  <data name="ExceptionCLHttpRestWithoutPlans" xml:space="preserve">
+    <value>Server responded without an array of Plans</value>
+  </data>
+  <data name="ExceptionCLHttpRestWithoutSessions" xml:space="preserve">
+    <value>Server responded without an array of Sessions</value>
+  </data>
+  <data name="ExceptionSyncboxCreateFileMonitor" xml:space="preserve">
+    <value>Error creating FileMonitor</value>
+    <comment>FileMonitor should not be translated</comment>
+  </data>
+  <data name="ExceptionSyncboxCreateIndex" xml:space="preserve">
+    <value>Error creating local index for syncbox</value>
+  </data>
+  <data name="ExceptionSyncboxLockPath" xml:space="preserve">
+    <value>Unable to lock syncbox folder</value>
+  </data>
+  <data name="ExceptionSyncboxLockPathTrace" xml:space="preserve">
+    <value>CLSyncEngine: ERROR: CreateFile after checking Syncbox path. Msg: {0}</value>
+    <comment>CLSyncEngine and CreateFile should not be translated</comment>
+  </data>
+  <data name="ExceptionSyncboxStartFileMonitor" xml:space="preserve">
+    <value>Error starting FileMonitor</value>
+    <comment>FileMonitor should not be translated</comment>
+  </data>
+  <data name="ExceptionSyncboxStartGeneral" xml:space="preserve">
+    <value>A general exception occurred starting a syncbox, see InnerException</value>
+    <comment>InnerException should not be translated</comment>
+  </data>
+  <data name="ExceptionSyncboxStartInitialIndexing" xml:space="preserve">
+    <value>Error starting initial indexing</value>
+  </data>
+  <data name="ExceptionSyncboxStartStatus" xml:space="preserve">
+    <value>Error getting syncbox status from Cloud</value>
+    <comment>Cloud should not be translated</comment>
+  </data>
+  <data name="ExceptionFileItemNullIsFolderActionAndHeaderAction" xml:space="preserve">
+    <value>response IsFolder must not be null or headerAction must not be null or action must not be null</value>
+    <comment>response, IsFolder, headerAction, and action should not be translated</comment>
+  </data>
+  <data name="ExceptionFileItemNullResponse" xml:space="preserve">
+    <value>response must not be null</value>
+    <comment>response should not be translated</comment>
+  </data>
+  <data name="ExceptionFileItemNullSyncbox" xml:space="preserve">
+    <value>syncbox must not be null</value>
+    <comment>syncbox should not be translated</comment>
+  </data>
+  <data name="ExceptionFileItemUnknownAction" xml:space="preserve">
+    <value>Unable to determine if action represents a file or a folder. action: {0}</value>
+    <comment>action and action should not be translated</comment>
+  </data>
+  <data name="ExceptionOnDemandAlreadyDeleted" xml:space="preserve">
+    <value>Item has already been deleted</value>
+  </data>
+  <data name="ExceptionOnDemandCheckPathBad" xml:space="preserve">
+    <value>pathToCheck is bad, see InnerException</value>
+    <comment>pathToCheck should not be translated</comment>
+  </data>
+  <data name="ExceptionOnDemandCheckPathNotContained" xml:space="preserve">
+    <value>pathToCheck does not contain syncbox Path</value>
+    <comment>pathToCheck, syncbox, and Path should not be translated</comment>
+  </data>
+  <data name="ExceptionOnDemandCheckPathNull" xml:space="preserve">
+    <value>pathToCheck cannot be null</value>
+    <comment>pathToCheck should not be translated</comment>
+  </data>
+  <data name="ExceptionOnDemandCheckPathSyncboxPathNull" xml:space="preserve">
+    <value>Syncbox Path cannot be null</value>
+    <comment>Syncbox and Path should not be translated</comment>
+  </data>
+  <data name="ExceptionOnDemandConflict" xml:space="preserve">
+    <value>Destination item already exists</value>
+  </data>
+  <data name="ExceptionOnDemandDeserializeErrorMessage" xml:space="preserve">
+    <value>An error occurred deserializing the error message for current item in error</value>
+  </data>
+  <data name="ExceptionOnDemandItemError" xml:space="preserve">
+    <value>An error occurred for the current item, check the InnerException Message</value>
+    <comment>InnerException and Message should not be translated</comment>
+  </data>
+  <data name="ExceptionOnDemandNotFound" xml:space="preserve">
+    <value>Item was not found</value>
+  </data>
+  <data name="ExceptionOnDemandNullItem" xml:space="preserve">
+    <value>Server responded with a null item in the response array</value>
+  </data>
+  <data name="ExceptionOnDemandNullMetadata" xml:space="preserve">
+    <value>Server responded with an item without metadata</value>
+    <comment>metadata should not be translated</comment>
+  </data>
+  <data name="ExceptionOnDemandNullStatus" xml:space="preserve">
+    <value>Server responded with an item without a status</value>
+    <comment>status should not be translated</comment>
+  </data>
+  <data name="ExceptionOnDemandRenameMissingParameters" xml:space="preserve">
+    <value>itemParams cannot be null nor empty</value>
+    <comment>"itemParams" should not be translated</comment>
+  </data>
+  <data name="ExceptionOnDemandResponseArrayLength" xml:space="preserve">
+    <value>Server responded with a different number of items than the input array</value>
+  </data>
+  <data name="ExceptionOnDemandUnknownItemStatus" xml:space="preserve">
+    <value>An unknown status was returned for an item. Status: {0}</value>
+    <comment>status, InnerException, and Message should not be translated</comment>
+  </data>
+  <data name="ExceptionOnDemandSyncboxPathAlreadySet" xml:space="preserve">
+    <value>The syncbox path has already been set</value>
+  </data>
+  <data name="ExceptionSyncEngineHttpStatus" xml:space="preserve">
+    <value>{0}. Http status code: {1}</value>
+  </data>
+  <data name="ExceptionOnDemandRenameFilesInvalidExistingPathInItemMsg0" xml:space="preserve">
+    <value>Invalid existing Path in input item {0}</value>
+    <comment>Do not translate "Path".</comment>
+  </data>
+  <data name="ExceptionFileMonitorBeginProcessingSetMD5" xml:space="preserve">
+    <value>Error on SetMD5 from MD5 of an existing change</value>
+    <comment>SetMD5 and MD5 should not be translated</comment>
+  </data>
+  <data name="ExceptionCLSyncboxBeginSyncExistingEngine" xml:space="preserve">
+    <value>Not marked as already started, but still has an existing CLSyncEngine</value>
+    <comment>CLSyncEngine should not be translated</comment>
+  </data>
+  <data name="ExceptionCLSyncboxBeginSyncStartEngine" xml:space="preserve">
+    <value>Error starting active syncing</value>
+  </data>
+  <data name="ExceptionCLSyncboxEngineNotFound" xml:space="preserve">
+    <value>Marked as started, but does not have an existing CLSyncEngine</value>
+    <comment>CLSyncEngine should not be translated</comment>
+  </data>
+  <data name="ExceptionCLSyncboxNotStarted" xml:space="preserve">
+    <value>Start the syncbox first</value>
+  </data>
+  <data name="ExceptionCLSyncboxPathNotSet" xml:space="preserve">
+    <value>path must be set first</value>
+    <comment>path should not be translated</comment>
+  </data>
+  <data name="ExceptionCLSyncboxResetLocalCacheAlreadyStarted" xml:space="preserve">
+    <value>Stop the syncbox before resetting local cache</value>
+  </data>
+  <data name="ExceptionHelpersProcessHttpInnerAsyncTimeout" xml:space="preserve">
+    <value>Asynchronously getting request stream or getting response has timed out</value>
+  </data>
+  <data name="ExceptionCLHttpRestWithoutDeleteResponses" xml:space="preserve">
+    <value>Server responded without an array of delete responses</value>
+  </data>
+  <data name="ExceptionCLHttpRestWithoutRenameResponses" xml:space="preserve">
+    <value>Server responded without an array of rename responses</value>
+  </data>
+  <data name="ExceptionOnDemandFileItemNullAtIndexMsg0" xml:space="preserve">
+    <value>File item must not be null at item index {0}</value>
+    <comment>Do not translate "{0}.</comment>
+  </data>
+  <data name="ExceptionOnDemandFolderItemNullAtIndexMsg0" xml:space="preserve">
+    <value>Folder item must not be null at item index {0}</value>
+    <comment>Do not translate "{0}.</comment>
+  </data>
+  <data name="ExceptionOnDemandItemToRenameMustNotBeNull" xml:space="preserve">
+    <value>itemToRename must not be null</value>
+    <comment>Do not translate "itemToRename".</comment>
+  </data>
+  <data name="ExceptionOnDemandNewNameMustBeSpecified" xml:space="preserve">
+    <value>newName must be specified</value>
+    <comment>Do not translate "newName".</comment>
+  </data>
+</root>