--- conflicted
+++ resolved
@@ -19,12 +19,8 @@
     GroupOrder INTEGER CONSTRAINT CHK_Events_GroupOrder_INTEGER
       CHECK (GroupOrder IS NULL OR TYPEOF(GroupOrder) = 'integer'),
     PreviousId INTEGER,
-<<<<<<< HEAD
-	FileDownloadPendingRevision TEXT CONSTRAINT CHK_Events_FileDownloadPendingRevision_TEXT
+    FileDownloadPendingRevision TEXT CONSTRAINT CHK_Events_FileDownloadPendingRevision_TEXT
       CHECK (FileDownloadPendingRevision IS NULL OR TYPEOF(FileDownloadPendingRevision) = 'text'),
-    PRIMARY KEY (EventId ASC),
-=======
->>>>>>> eb15e16b
     CONSTRAINT IDX_Events_GroupOrder_GroupId
       UNIQUE (GroupOrder ASC, GroupId ASC),
     CONSTRAINT FK_Events_FileChangeTypeEnumId_FileChangeTypeCategoryId__Enums_EnumId_EnumCategoryId
