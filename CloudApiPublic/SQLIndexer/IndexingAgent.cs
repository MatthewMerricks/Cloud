--- conflicted
+++ resolved
@@ -1,2708 +1,2634 @@
-//
-// IndexingAgent.cs
-// Cloud Windows
-//
-// Created By DavidBruck.
-// Copyright (c) Cloud.com. All rights reserved.
-
-using System;
-using System.Collections.Generic;
-using System.Data.Objects.SqlClient;
-using System.IO;
-using System.Linq;
-using System.Runtime.CompilerServices;
-using System.Text;
-using System.Threading;
-using System.Threading.Tasks;
-using System.Transactions;
-using System.Data.SqlServerCe;
-using System.Globalization;
-using System.Windows;
-using CloudApiPublic.Model;
-using CloudApiPublic.Static;
-using CloudApiPublic.SQLIndexer.SqlModel;
-using CloudApiPublic.SQLIndexer.Migrations;
-using CloudApiPublic.SQLIndexer.Static;
-using CloudApiPublic.SQLIndexer.Model;
-using SqlSync = CloudApiPublic.SQLIndexer.SqlModel.Sync;
-
-namespace CloudApiPublic.SQLIndexer
-{
-    internal sealed class IndexingAgent : IDisposable
-    {
-        #region private fields
-        // store the path that represents the root of indexing
-        private string indexedPath = null;
-
-        #region SQL CE
-        private string indexDBLocation;
-        private const string indexDBPassword = "Q29weXJpZ2h0Q2xvdWQuY29tQ3JlYXRlZEJ5RGF2aWRCcnVjaw=="; // <-- if you change this password, you will likely break all clients with older databases
-        private static string getDecodedIndexDBPassword()
-        {
-            byte[] decodeChars = Convert.FromBase64String(indexDBPassword);
-            return Encoding.ASCII.GetString(decodeChars);
-        }
-        private const string connectionStringFormatter = "data source={0};password={1};lcid=1033;case sensitive=TRUE;default lock timeout=300000"; // 1033 is Locale ID for English - United States
-        private static string buildConnectionString(string indexDBLocation)
-        {
-            return string.Format(connectionStringFormatter, indexDBLocation, getDecodedIndexDBPassword());
-        }
-        private const string indexScriptsResourceFolder = ".SQLIndexer.IndexDBScripts.";
-
-        public readonly ReaderWriterLockSlim CELocker = new ReaderWriterLockSlim();
-        #endregion
-
-        // store dictionaries to convert between the FileChangetype enumeration and its integer value in the database,
-        // will be filled in during startup
-        private static Dictionary<int, FileChangeType> changeEnums = null;
-        private static Dictionary<FileChangeType, int> changeEnumsBackward = null;
-
-        // category in SQL that represents the Enumeration type FileChangeType
-        private static int changeCategoryId = 0;
-        // locker for reading/writing the change enumerations
-        private static object changeEnumsLocker = new object();
-        #endregion
-
-        #region public properties
-        /// <summary>
-        /// Store the last Sync Id, starts null before indexing; lock on the IndexingAgent instance for all reads/writes
-        /// </summary>
-        public string LastSyncId { get; private set; }
-        public readonly ReaderWriterLockSlim LastSyncLocker = new ReaderWriterLockSlim();
-        #endregion
-
-        /// <summary>
-        /// Creates the SQL indexing service and outputs it,
-        /// must be started afterwards with StartInitialIndexing
-        /// </summary>
-        /// <param name="newIndexer">Output indexing agent</param>
-<<<<<<< HEAD
-        /// <param name="syncBoxId">Sync box ID</param>
-        /// <param name="databaseLocation">(optional) A database storage location unique to a particular user</param>
-        /// <returns>Returns the error that occurred during creation, if any</returns>
-        public static CLError CreateNewAndInitialize(out IndexingAgent newIndexer, Nullable<long> syncBoxId, string databaseLocation = null)
-=======
-        /// <param name="userId">String id for the user</param>
-        /// <param name="databaseLocation">(optional) A database storage location unique to a particular user</param>
-        /// <returns>Returns the error that occurred during creation, if any</returns>
-        public static CLError CreateNewAndInitialize(out IndexingAgent newIndexer, string userId, string databaseLocation = null)
->>>>>>> dec8d83b
-        {
-            // Fill in output with constructor
-            IndexingAgent newAgent;
-            try
-            {
-<<<<<<< HEAD
-                newIndexer = newAgent = new IndexingAgent(databaseLocation, syncBoxId);
-=======
-                newIndexer = newAgent = new IndexingAgent(databaseLocation, userId);
->>>>>>> dec8d83b
-            }
-            catch (Exception ex)
-            {
-                newIndexer = Helpers.DefaultForType<IndexingAgent>();
-                return ex;
-            }
-
-            // Fill in change enumerations if they have not been filled in yet
-            try
-            {
-                lock (changeEnumsLocker)
-                {
-                    if (changeEnums == null)
-                    {
-                        bool needToMakeDB = true;
-
-                        if (File.Exists(newAgent.indexDBLocation))
-                        {
-                            try
-                            {
-                                using (SqlCeConnection indexDB = new SqlCeConnection(buildConnectionString(newAgent.indexDBLocation)))
-                                {
-                                    indexDB.Open();
-
-                                    int versionBeforeUpdate;
-                                    using (SqlCeCommand versionCommand = indexDB.CreateCommand())
-                                    {
-                                        versionCommand.CommandText = "SELECT [Version].[Version] FROM [Version] WHERE [Version].[TrueKey] = 1";
-                                        versionBeforeUpdate = Helpers.ConvertTo<int>(versionCommand.ExecuteScalar());
-                                    }
-
-                                    if (versionBeforeUpdate == 0)
-                                    {
-                                        int newVersion = 1;
-
-                                        foreach (KeyValuePair<int, IMigration> currentDBMigration in MigrationList.GetMigrationsAfterVersion(versionBeforeUpdate))
-                                        {
-                                            currentDBMigration.Value.Apply(indexDB, getDecodedIndexDBPassword());
-
-                                            newVersion = currentDBMigration.Key;
-                                        }
-
-                                        using (SqlCeCommand updateVersionCommand = indexDB.CreateCommand())
-                                        {
-                                            updateVersionCommand.CommandText = "UPDATE [Version] SET [Version].[Version] = " + newVersion.ToString() + " WHERE [Version].[TrueKey] = 1";
-                                            updateVersionCommand.ExecuteNonQuery();
-                                        }
-                                    }
-                                }
-
-                                needToMakeDB = false;
-                            }
-                            catch
-                            {
-                                File.Delete(newAgent.indexDBLocation);
-                            }
-                        }
-
-                        if (needToMakeDB)
-                        {
-                            FileInfo indexDBInfo = new FileInfo(newAgent.indexDBLocation);
-                            if (!indexDBInfo.Directory.Exists)
-                            {
-                                indexDBInfo.Directory.Create();
-                            }
-                            
-                            System.Reflection.Assembly indexingAssembly = System.Reflection.Assembly.GetAssembly(typeof(IndexingAgent));
-
-                            List<KeyValuePair<int, string>> indexDBScripts = new List<KeyValuePair<int, string>>();
-
-                            string scriptDirectory = indexingAssembly.GetName().Name + indexScriptsResourceFolder;
-
-                            Encoding ansiEncoding = Encoding.GetEncoding(1252); //ANSI saved from NotePad on a US-EN Windows machine
-
-                            foreach (string currentScriptName in indexingAssembly.GetManifestResourceNames()
-                                .Where(resourceName => resourceName.StartsWith(scriptDirectory)))
-                            {
-                                if (!string.IsNullOrWhiteSpace(currentScriptName)
-                                    && currentScriptName.Length >= 5 // length of 1+-digit number plus ".sql" file extension
-                                    && currentScriptName.EndsWith(".sql", StringComparison.InvariantCultureIgnoreCase))
-                                {
-                                    int numChars = 0;
-                                    for (int numberCharIndex = scriptDirectory.Length; numberCharIndex < currentScriptName.Length; numberCharIndex++)
-                                    {
-                                        if (!char.IsDigit(currentScriptName[numberCharIndex]))
-                                        {
-                                            numChars = numberCharIndex - scriptDirectory.Length;
-                                            break;
-                                        }
-                                    }
-                                    if (numChars > 0)
-                                    {
-                                        string nameNumberPortion = currentScriptName.Substring(scriptDirectory.Length, numChars);
-                                        int nameNumber;
-                                        if (int.TryParse(nameNumberPortion, out nameNumber))
-                                        {
-                                            using (Stream resourceStream = indexingAssembly.GetManifestResourceStream(currentScriptName))
-                                            {
-                                                using (StreamReader resourceReader = new StreamReader(resourceStream, ansiEncoding))
-                                                {
-                                                    indexDBScripts.Add(new KeyValuePair<int, string>(nameNumber, resourceReader.ReadToEnd()));
-                                                }
-                                            }
-                                        }
-                                    }
-                                }
-                            }
-
-                            using (SqlCeEngine ceEngine = new SqlCeEngine(buildConnectionString(newAgent.indexDBLocation)))
-                            {
-                                ceEngine.CreateDatabase();
-                            }
-
-                            SqlCeConnection creationConnection = null;
-
-                            try
-                            {
-                                creationConnection = new SqlCeConnection(buildConnectionString(newAgent.indexDBLocation));
-                                creationConnection.Open();
-
-                                foreach (string indexDBScript in indexDBScripts.OrderBy(scriptPair => scriptPair.Key).Select(scriptPair => scriptPair.Value))
-                                {
-                                    SqlCeCommand scriptCommand = creationConnection.CreateCommand();
-                                    try
-                                    {
-                                        scriptCommand.CommandText = Helpers.DecryptString(indexDBScript, getDecodedIndexDBPassword());
-                                        scriptCommand.ExecuteNonQuery();
-                                    }
-                                    finally
-                                    {
-                                        scriptCommand.Dispose();
-                                    }
-                                }
-                            }
-                            finally
-                            {
-                                if (creationConnection != null)
-                                {
-                                    creationConnection.Dispose();
-                                }
-                            }
-                        }
-
-                        int changeEnumsCount = System.Enum.GetNames(typeof(FileChangeType)).Length;
-                        changeEnums = new Dictionary<int, FileChangeType>(changeEnumsCount);
-                        changeEnumsBackward = new Dictionary<FileChangeType, int>(changeEnumsCount);
-
-                        using (SqlCeConnection indexDB = new SqlCeConnection(buildConnectionString(newAgent.indexDBLocation)))
-                        {
-                            int storeCategoryId = -1;
-                            foreach (EnumCategory currentCategory in SqlAccessor<EnumCategory>
-                                .SelectResultSet(indexDB,
-                                    "SELECT * FROM [EnumCategories]"))
-                            {
-                                if (currentCategory.Name == typeof(FileChangeType).Name)
-                                {
-                                    storeCategoryId = currentCategory.EnumCategoryId;
-                                }
-                            }
-
-                            foreach (SqlEnum currentChangeEnum in SqlAccessor<SqlEnum>
-                                .SelectResultSet(indexDB,
-                                    "SELECT * FROM [Enums] WHERE [Enums].[EnumCategoryId] = " + storeCategoryId.ToString()))
-                            {
-                                changeCategoryId = currentChangeEnum.EnumCategoryId;
-                                int forwardKey = currentChangeEnum.EnumId;
-                                FileChangeType forwardValue = (FileChangeType)System.Enum.Parse(typeof(FileChangeType), currentChangeEnum.Name);
-                                changeEnums.Add(forwardKey,
-                                    forwardValue);
-                                changeEnumsBackward.Add(forwardValue,
-                                    forwardKey);
-                            }
-                        }
-
-                        if (changeEnums.Count != changeEnumsCount)
-                        {
-                            throw new Exception("FileChangeType enumerations are not all found in the database");
-                        }
-                    }
-                }
-            }
-            catch (Exception ex)
-            {
-                return ex;
-            }
-            return null;
-        }
-
-        #region public methods
-        /// <summary>
-        /// Starts the indexing process on an indexing agent which will resolve the last events and changes to the file system since the last time
-        /// the file monitor was running to produce the initial in-memory index and changes to process,
-        /// spins off a user work thread for the actual processing and returns immediately
-        /// </summary>
-        /// <param name="indexCompletionCallback">FileMonitor method to call upon completion of the index (should trigger normal processing of file events)</param>
-        /// <param name="getPath">FileMonitor method which returns the path to be indexed (so that the indexing and monitor are tied together)</param>
-        /// <returns>Returns an error that occurred during startup, if any</returns>
-        public CLError StartInitialIndexing(Action<IEnumerable<KeyValuePair<FilePath, FileMetadata>>, IEnumerable<FileChange>> indexCompletionCallback,
-            Func<string> getPath)
-        {
-            try
-            {
-                this.indexedPath = getPath();
-                ThreadPool.QueueUserWorkItem(state => this.BuildIndex((Action<IEnumerable<KeyValuePair<FilePath, FileMetadata>>, IEnumerable<FileChange>>)state),
-                    indexCompletionCallback);
-            }
-            catch (Exception ex)
-            {
-                return ex;
-            }
-            return null;
-        }
-
-        /// <summary>
-        /// Retrieve the complete file system state at the time of the last sync
-        /// </summary>
-        /// <param name="syncStates">Outputs the file system state</param>
-        /// <returns>Returns an error that occurred retrieving the file system state, if any</returns>
-        public CLError GetLastSyncStates(out FilePathDictionary<SyncedObject> syncStates)
-        {
-            CELocker.EnterReadLock();
-            try
-            {
-                using (SqlCeConnection indexDB = new SqlCeConnection(buildConnectionString(this.indexDBLocation)))
-                {
-                    // Pull the last sync from the database
-                    SqlSync lastSync = SqlAccessor<SqlSync>
-                        .SelectResultSet(indexDB,
-                            "SELECT TOP 1 * FROM [Syncs] ORDER BY [Syncs].[SyncCounter] DESC")
-                        .SingleOrDefault();
-
-                    // Default the sync states (to null) if there was never a sync
-                    if (lastSync == null)
-                    {
-                        syncStates = Helpers.DefaultForType<FilePathDictionary<SyncedObject>>();
-                    }
-                    // If there was a sync, continue on to build the sync state
-                    else
-                    {
-                        // Create the dictionary of sync states to output
-                        CLError createDictError = FilePathDictionary<SyncedObject>.CreateAndInitialize(lastSync.RootPath,
-                            out syncStates);
-                        if (createDictError != null)
-                        {
-                            return createDictError;
-                        }
-
-                        Dictionary<long, KeyValuePair<GenericHolder<FileSystemObject>, GenericHolder<FileSystemObject>>> mappedSyncStates = new Dictionary<long,KeyValuePair<GenericHolder<FileSystemObject>,GenericHolder<FileSystemObject>>>();
-
-                        // Loop through all sync states for the last sync
-                        foreach (FileSystemObject currentSyncState in SqlAccessor<FileSystemObject>
-                            .SelectResultSet(indexDB,
-                                "SELECT * FROM [FileSystemObjects] WHERE [FileSystemObjects].[SyncCounter] = " + lastSync.SyncCounter.ToString()))
-                        {
-                            if (mappedSyncStates.ContainsKey(currentSyncState.FileSystemObjectId))
-                            {
-                                if (currentSyncState.ServerLinked)
-                                {
-                                    mappedSyncStates[currentSyncState.FileSystemObjectId].Value.Value = currentSyncState;
-                                }
-                                else
-                                {
-                                    mappedSyncStates[currentSyncState.FileSystemObjectId].Key.Value = currentSyncState;
-                                }
-                            }
-                            else if (currentSyncState.ServerLinked)
-                            {
-                                mappedSyncStates.Add(currentSyncState.FileSystemObjectId,
-                                    new KeyValuePair<GenericHolder<FileSystemObject>, GenericHolder<FileSystemObject>>(
-                                        new GenericHolder<FileSystemObject>(),
-                                        new GenericHolder<FileSystemObject>(currentSyncState)));
-                            }
-                            else
-                            {
-                                mappedSyncStates.Add(currentSyncState.FileSystemObjectId,
-                                    new KeyValuePair<GenericHolder<FileSystemObject>, GenericHolder<FileSystemObject>>(
-                                        new GenericHolder<FileSystemObject>(currentSyncState),
-                                        new GenericHolder<FileSystemObject>()));
-                            }
-                        }
-
-                        foreach (KeyValuePair<long, KeyValuePair<GenericHolder<FileSystemObject>, GenericHolder<FileSystemObject>>> currentSyncState in mappedSyncStates)
-                        {
-                            // Add the current sync state from the last sync to the output dictionary
-                            syncStates.Add(currentSyncState.Value.Key.Value.Path,
-                                new SyncedObject()
-                                {
-                                    ServerLinkedPath = currentSyncState.Value.Value.Value == null
-                                        ? null
-                                        : currentSyncState.Value.Value.Value.Path,
-                                    Metadata = new FileMetadata()
-                                    {
-<<<<<<< HEAD
-                                        // TODO: add server id
-=======
->>>>>>> dec8d83b
-                                        HashableProperties = new FileMetadataHashableProperties(currentSyncState.Value.Key.Value.IsFolder,
-                                            currentSyncState.Value.Key.Value.LastTime,
-                                            currentSyncState.Value.Key.Value.CreationTime,
-                                            currentSyncState.Value.Key.Value.Size),
-                                        LinkTargetPath = currentSyncState.Value.Key.Value.TargetPath,
-                                        Revision = currentSyncState.Value.Key.Value.Revision,
-                                        StorageKey = currentSyncState.Value.Key.Value.StorageKey
-                                    }
-                                });
-                        }
-                    }
-                }
-            }
-            catch (Exception ex)
-            {
-                syncStates = null;
-                return ex;
-            }
-            finally
-            {
-                CELocker.ExitReadLock();
-            }
-            return null;
-        }
-
-        public CLError GetMetadataByPathAndRevision(string path, string revision, out FileMetadata metadata)
-        {
-            CELocker.EnterReadLock();
-            try
-            {
-                if (string.IsNullOrEmpty(path))
-                {
-                    throw new NullReferenceException("path cannot be null");
-                }
-
-                using (SqlCeConnection indexDB = new SqlCeConnection(buildConnectionString(this.indexDBLocation)))
-                {
-                    // Grab the most recent sync from the database to pull sync states
-                    SqlSync lastSync = SqlAccessor<SqlSync>
-                        .SelectResultSet(indexDB,
-                            "SELECT TOP 1 * FROM [Syncs] ORDER BY [Syncs].[SyncCounter] DESC")
-                        .SingleOrDefault();
-
-                    if (lastSync == null)
-                    {
-                        metadata = null;
-                    }
-                    else
-                    {
-                        int pathCRC = StringCRC.Crc(path);
-
-                        FileSystemObject foundSync = SqlAccessor<FileSystemObject>
-                            .SelectResultSet(indexDB,
-                                "SELECT TOP 1 * " +
-                                "FROM [FileSystemObjects] " +
-                                "WHERE [FileSystemObjects].[SyncCounter] = " + lastSync.SyncCounter.ToString() + " " +
-                                "AND [FileSystemObjects].[PathChecksum] = " + pathCRC.ToString() + " " +
-                                (revision == null
-                                    ? "AND [FileSystemObjects].[Revision] IS NULL "
-                                    : "AND [FileSystemObjects].[Revision] = '" + revision.Replace("'", "''").ToLowerInvariant() + "'"))
-                            .SingleOrDefault(parent => parent.Path == path); // run in memory since Path field is not indexable
-
-                        if (foundSync != null)
-                        {
-                            metadata = new FileMetadata()
-                            {
-<<<<<<< HEAD
-                                // TODO: add server id
-=======
->>>>>>> dec8d83b
-                                HashableProperties = new FileMetadataHashableProperties(foundSync.IsFolder,
-                                    foundSync.LastTime,
-                                    foundSync.CreationTime,
-                                    foundSync.Size),
-                                LinkTargetPath = foundSync.TargetPath,
-                                Revision = revision,
-                                StorageKey = foundSync.StorageKey
-                            };
-                        }
-                        else
-                        {
-                            metadata = null;
-                        }
-                    }
-                }
-            }
-            catch (Exception ex)
-            {
-                metadata = Helpers.DefaultForType<FileMetadata>();
-                return ex;
-            }
-            finally
-            {
-                CELocker.ExitReadLock();
-            }
-            return null;
-        }
-
-        /// <summary>
-        /// Retrieves all unprocessed events that occurred since the last sync
-        /// </summary>
-        /// <param name="changeEvents">Outputs the unprocessed events</param>
-        /// <returns>Returns an error that occurred filling the unprocessed events, if any</returns>
-        public CLError GetPendingEvents(out List<KeyValuePair<FilePath, FileChange>> changeEvents)
-        {
-            CELocker.EnterReadLock();
-            try
-            {
-                using (SqlCeConnection indexDB = new SqlCeConnection(buildConnectionString(this.indexDBLocation)))
-                {
-                    // Create the output list
-                    changeEvents = new List<KeyValuePair<FilePath, FileChange>>();
-
-                    // Loop through all the events in the database after the last sync (if any)
-                    foreach (Event currentChange in
-                        SqlAccessor<Event>
-                            .SelectResultSet(indexDB,
-                                "SELECT " +
-                                SqlAccessor<Event>.GetSelectColumns() + ", " +
-                                SqlAccessor<FileSystemObject>.GetSelectColumns(FileSystemObject.Name) +
-                                "FROM [Events] " +
-                                "INNER JOIN [FileSystemObjects] ON [Events].[EventId] = [FileSystemObjects].[EventId] " +
-                                "WHERE [FileSystemObjects].[SyncCounter] IS NULL " +
-                                "ORDER BY [Events].[EventId]",
-                                new string[]
-                                {
-                                    FileSystemObject.Name
-                                }))
-                    {
-                        // For each event since the last sync (if any), add to the output dictionary
-                        changeEvents.Add(new KeyValuePair<FilePath, FileChange>(currentChange.FileSystemObject.Path,
-                            new FileChange()
-                            {
-                                NewPath = currentChange.FileSystemObject.Path,
-                                OldPath = currentChange.PreviousPath,
-                                Type = changeEnums[currentChange.FileChangeTypeEnumId],
-                                Metadata = new FileMetadata()
-                                {
-<<<<<<< HEAD
-                                    // TODO: add server id
-=======
->>>>>>> dec8d83b
-                                    HashableProperties = new FileMetadataHashableProperties(currentChange.FileSystemObject.IsFolder,
-                                        currentChange.FileSystemObject.LastTime,
-                                        currentChange.FileSystemObject.CreationTime,
-                                        currentChange.FileSystemObject.Size),
-                                    Revision = currentChange.FileSystemObject.Revision,
-                                    StorageKey = currentChange.FileSystemObject.StorageKey,
-                                    LinkTargetPath = currentChange.FileSystemObject.TargetPath
-                                },
-                                Direction = (currentChange.SyncFrom ? SyncDirection.From : SyncDirection.To)
-                            }));
-                    }
-                }
-            }
-            catch (Exception ex)
-            {
-                changeEvents = Helpers.DefaultForType<List<KeyValuePair<FilePath, FileChange>>>();
-                return ex;
-            }
-            finally
-            {
-                CELocker.ExitReadLock();
-            }
-            return null;
-        }
-
-        /// <summary>
-        /// Adds an unprocessed change since the last sync as a new event to the database,
-        /// EventId property of the input event is set after database update
-        /// </summary>
-        /// <param name="newEvents">Change to add</param>
-        /// <returns>Returns error that occurred when adding the event to database, if any</returns>
-        public CLError AddEvents(IEnumerable<FileChange> newEvents, bool alreadyObtainedLock = false)
-        {
-            if (!alreadyObtainedLock)
-            {
-                CELocker.EnterReadLock();
-            }
-            try
-            {
-                // Ensure input parameter is set
-                if (newEvents == null)
-                {
-                    throw new NullReferenceException("newEvents cannot be null");
-                }
-                if (newEvents.Any(newEvent => newEvent.Metadata == null))
-                {
-                    throw new NullReferenceException("The Metadata property of every newEvent cannot be null");
-                }
-
-                List<Event> eventsToAdd = new List<Event>();
-                Guid eventGroup = Guid.NewGuid();
-                int eventCounter = 0;
-                Dictionary<int, KeyValuePair<FileChange, GenericHolder<long>>> orderToChange = new Dictionary<int, KeyValuePair<FileChange, GenericHolder<long>>>();
-
-                // If change is marked for adding to SQL,
-                // then process database addition
-                foreach (FileChange newEvent in newEvents.Where(newEvent => newEvent.EventId == 0 || !newEvent.DoNotAddToSQLIndex))
-                {
-                    string newPathString = newEvent.NewPath.ToString();
-
-                    eventCounter++;
-                    orderToChange.Add(eventCounter, new KeyValuePair<FileChange, GenericHolder<long>>(newEvent, new GenericHolder<long>()));
-
-                    // Define the new event to add for the unprocessed change
-                    eventsToAdd.Add(new Event()
-                    {
-                        FileChangeTypeCategoryId = changeCategoryId,
-                        FileChangeTypeEnumId = changeEnumsBackward[newEvent.Type],
-                        FileSystemObject = new FileSystemObject()
-                        {
-<<<<<<< HEAD
-                            // TODO: add server id
-=======
->>>>>>> dec8d83b
-                            CreationTime = newEvent.Metadata.HashableProperties.CreationTime.Ticks == FileConstants.InvalidUtcTimeTicks
-                                ? (Nullable<DateTime>)null
-                                : newEvent.Metadata.HashableProperties.CreationTime,
-                            IsFolder = newEvent.Metadata.HashableProperties.IsFolder,
-                            LastTime = newEvent.Metadata.HashableProperties.LastTime.Ticks == FileConstants.InvalidUtcTimeTicks
-                                ? (Nullable<DateTime>)null
-                                : newEvent.Metadata.HashableProperties.LastTime,
-                            Path = newPathString,
-                            Size = newEvent.Metadata.HashableProperties.Size,
-                            Revision = newEvent.Metadata.Revision,
-                            StorageKey = newEvent.Metadata.StorageKey,
-                            TargetPath = (newEvent.Metadata.LinkTargetPath == null ? null : newEvent.Metadata.LinkTargetPath.ToString()),
-                            SyncCounter = null,
-                            ServerLinked = false,
-
-                            // SQL CE does not support computed columns, so no "AS CHECKSUM(Path)"
-                            PathChecksum = StringCRC.Crc(newPathString)
-                        },
-                        PreviousPath = (newEvent.OldPath == null
-                            ? null
-                            : newEvent.OldPath.ToString()),
-                        GroupId = eventGroup,
-                        GroupOrder = eventCounter,
-                        SyncFrom = (newEvent.Direction == SyncDirection.From)
-                    });
-                }
-
-                if (eventsToAdd.Count > 0)
-                {
-                    using (SqlCeConnection indexDB = new SqlCeConnection(buildConnectionString(this.indexDBLocation)))
-                    {
-                        SqlAccessor<Event>.InsertRows(indexDB, eventsToAdd);
-                    }
-
-                    using (SqlCeConnection indexDB = new SqlCeConnection(buildConnectionString(this.indexDBLocation)))
-                    {
-                        Dictionary<int, long> groupOrderToId = new Dictionary<int, long>();
-                        foreach (Event createdEvent in SqlAccessor<Event>.SelectResultSet(indexDB,
-                            "SELECT * FROM [Events] WHERE [Events].[GroupId] = '" + eventGroup.ToString() + "'"))
-                        {
-                            groupOrderToId.Add((int)createdEvent.GroupOrder, createdEvent.EventId);
-                        }
-
-                        Func<Event, FileSystemObject> setIdAndGrabObject = currentEvent =>
-                            {
-                                currentEvent.FileSystemObject.EventId = orderToChange[(int)currentEvent.GroupOrder].Value.Value = groupOrderToId[(int)currentEvent.GroupOrder];
-                                return currentEvent.FileSystemObject;
-                            };
-
-                        SqlAccessor<FileSystemObject>.InsertRows(indexDB, eventsToAdd.Select(setIdAndGrabObject));
-                    }
-
-                    foreach (KeyValuePair<FileChange, GenericHolder<long>> currentAddedEvent in orderToChange.Values)
-                    {
-                        currentAddedEvent.Key.EventId = currentAddedEvent.Value.Value;
-                        MessageEvents.ApplyFileChangeMergeToChangeState(this, new FileChangeMerge(currentAddedEvent.Key, null));   // Message to invoke BadgeNet.IconOverlay.QueueNewEventBadge(currentAddedEvent.Key, null)
-                    }
-                }
-            }
-            catch (Exception ex)
-            {
-                return ex;
-            }
-            finally
-            {
-                if (!alreadyObtainedLock)
-                {
-                    CELocker.ExitReadLock();
-                }
-            }
-            return null;
-        }
-
-        /// <summary>
-        /// Removes a single event by its id
-        /// </summary>
-        /// <param name="eventId">Id of event to remove</param>
-        /// <returns>Returns an error in removing the event, if any</returns>
-        public CLError RemoveEventById(long eventId)
-        {
-            CELocker.EnterReadLock();
-            try
-            {
-                using (SqlCeConnection indexDB = new SqlCeConnection(buildConnectionString(this.indexDBLocation)))
-                {
-                    // Find the existing object for the given id
-                    FileSystemObject toDelete = SqlAccessor<FileSystemObject>.SelectResultSet(indexDB,
-                        "SELECT TOP 1 * FROM [FileSystemObjects] WHERE [FileSystemObjects].[EventId] = " + eventId.ToString())
-                        .SingleOrDefault();
-
-                    Func<Exception> notFoundException = () => new Exception("Event not found to delete");
-
-                    // Throw exception if an existing event does not exist
-                    if (toDelete == null)
-                    {
-                        throw notFoundException();
-                    }
-
-                    // Remove the found event from the database
-                    if (!SqlAccessor<FileSystemObject>.DeleteRow(indexDB,
-                            toDelete)
-                        || !SqlAccessor<Event>.DeleteRow(indexDB,
-                            new Event()
-                            {
-                                EventId = eventId
-                            }))
-                    {
-                        throw notFoundException();
-                    }
-                }
-            }
-            catch (Exception ex)
-            {
-                return ex;
-            }
-            finally
-            {
-                CELocker.ExitReadLock();
-            }
-            return null;
-        }
-
-        /// <summary>
-        /// Removes a collection of events by their ids
-        /// </summary>
-        /// <param name="eventIds">Ids of events to remove</param>
-        /// <returns>Returns an error in removing events, if any</returns>
-        public CLError RemoveEventsByIds(IEnumerable<long> eventIds, bool alreadyObtainedLock = false)
-        {
-            CLError notFoundErrors = null;
-
-            if (!alreadyObtainedLock)
-            {
-                CELocker.EnterReadLock();
-            }
-            try
-            {
-                // copy event id collection to array, defaulting to an empty array
-                long[] eventIdsArray = (eventIds == null
-                    ? new long[0]
-                    : eventIds.ToArray());
-
-                if (eventIdsArray.Length > 0)
-                {
-                    using (SqlCeConnection indexDB = new SqlCeConnection(buildConnectionString(this.indexDBLocation)))
-                    {
-                        // Create list to copy event ids from database objects,
-                        // used to ensure all event ids to be deleted were found
-                        List<long> orderedDBIds = new List<long>();
-                        // Grab all objects with ids in the specified range
-                        FileSystemObject[] deleteObjects = SqlAccessor<FileSystemObject>.SelectResultSet(indexDB,
-                            "SELECT * " +
-                            "FROM [FileSystemObjects] " +
-                            "WHERE [FileSystemObjects].[EventId] IN (" + string.Join(", ", eventIdsArray.Select(currentId => currentId.ToString()).ToArray()) + ") ")
-                            .ToArray();
-
-                        IEnumerable<int> unableToFindIndexes;
-                        SqlAccessor<FileSystemObject>.DeleteRows(indexDB,
-                            deleteObjects,
-                            out unableToFindIndexes);
-                        
-                        // Check all event ids intended for delete and make sure they were actually deleted,
-                        // otherwise create exception
-                        if (unableToFindIndexes != null)
-                        {
-                            foreach (int notDeletedIndex in unableToFindIndexes)
-                            {
-                                notFoundErrors += new Exception("Event with id " + eventIdsArray[notDeletedIndex].ToString() + " not found to delete");
-                            }
-                        }
-
-                        unableToFindIndexes = new HashSet<int>(unableToFindIndexes ?? Enumerable.Empty<int>());
-
-                        SqlAccessor<Event>.DeleteRows(indexDB,
-                            deleteObjects.Where((deleteObject, objectIndex) => !((HashSet<int>)unableToFindIndexes).Contains(objectIndex))
-                                .Select(deleteObject => new Event()
-                                {
-                                    EventId = (long)deleteObject.EventId
-                                }), out unableToFindIndexes);
-
-                        if (unableToFindIndexes != null)
-                        {
-                            foreach (int notDeletedIndex in unableToFindIndexes)
-                            {
-                                notFoundErrors += new Exception("Event with id " + eventIdsArray[notDeletedIndex].ToString() + " not found to delete");
-                            }
-                        }
-                    }
-                }
-            }
-            catch (Exception ex)
-            {
-                notFoundErrors += ex;
-            }
-            finally
-            {
-                if (!alreadyObtainedLock)
-                {
-                    CELocker.ExitReadLock();
-                }
-            }
-            return notFoundErrors;
-        }
-
-        /// <summary>
-        /// Writes a new set of sync states to the database after a sync completes,
-        /// requires newRootPath to be set on the first sync or on any sync with a new root path
-        /// </summary>
-        /// <param name="syncId">New sync Id from server</param>
-        /// <param name="syncedEventIds">Enumerable of event ids processed in sync</param>
-        /// <param name="syncCounter">Output sync counter local identity</param>
-        /// <param name="newRootPath">Optional new root path for location of sync root, must be set on first sync</param>
-        /// <returns>Returns an error that occurred during recording the sync, if any</returns>
-        public CLError RecordCompletedSync(string syncId, IEnumerable<long> syncedEventIds, out long syncCounter, FilePath newRootPath = null)
-        {
-            return RecordCompletedSync(syncId, syncedEventIds, out syncCounter, newRootPath == null ? null : newRootPath.ToString());
-        }
-
-        /// <summary>
-        /// Writes a new set of sync states to the database after a sync completes,
-        /// requires newRootPath to be set on the first sync or on any sync with a new root path
-        /// </summary>
-        /// <param name="syncId">New sync Id from server</param>
-        /// <param name="syncedEventIds">Enumerable of event ids processed in sync</param>
-        /// <param name="syncCounter">Output sync counter local identity</param>
-        /// <param name="newRootPath">Optional new root path for location of sync root, must be set on first sync</param>
-        /// <returns>Returns an error that occurred during recording the sync, if any</returns>
-        public CLError RecordCompletedSync(string syncId, IEnumerable<long> syncedEventIds, out long syncCounter, string newRootPath = null)
-        {
-            // Default the output sync counter
-            syncCounter = Helpers.DefaultForType<long>();
-            try
-            {
-                // Copy event ids completed in sync to array, defaulting to an empty array
-                long[] syncedEventIdsEnumerated = (syncedEventIds == null
-                    ? new long[0]
-                    : syncedEventIds.OrderBy(currentEventId => currentEventId).ToArray());
-
-                CELocker.EnterWriteLock();
-                try
-                {
-                    using (SqlCeConnection indexDB = new SqlCeConnection(buildConnectionString(this.indexDBLocation)))
-                    {
-                        indexDB.Open();
-
-                        using (SqlCeTransaction indexTransaction = indexDB.BeginTransaction(System.Data.IsolationLevel.ReadCommitted))
-                        {
-                            try
-                            {
-                                // Retrieve last sync if it exists
-                                SqlSync lastSync = SqlAccessor<SqlSync>.SelectResultSet(indexDB,
-                                    "SELECT TOP 1 * FROM [Syncs] ORDER BY [Syncs].[SyncCounter] DESC",
-                                    transaction: indexTransaction)
-                                    .SingleOrDefault();
-                                // Store last sync counter value or null for no last sync
-                                Nullable<long> lastSyncCounter = (lastSync == null
-                                    ? (Nullable<long>)null
-                                    : lastSync.SyncCounter);
-                                // Default root path from last sync if it was not passed in
-                                newRootPath = string.IsNullOrEmpty(newRootPath)
-                                    ? (lastSync == null ? null : lastSync.RootPath)
-                                    : newRootPath;
-
-                                if (string.IsNullOrEmpty(newRootPath))
-                                {
-                                    throw new Exception("Path cannot be found for sync root");
-                                }
-
-                                FilePath previousRoot = (lastSync == null ? null : lastSync.RootPath);
-                                FilePath newRoot = newRootPath;
-
-                                if (string.IsNullOrWhiteSpace(syncId))
-                                {
-                                    if (lastSync != null)
-                                    {
-                                        syncId = lastSync.SyncId;
-                                    }
-                                    else
-                                    {
-                                        throw new Exception("Could not find a sync id");
-                                    }
-                                }
-
-                                bool syncStatesNeedRemap = previousRoot != null
-                                    && !FilePathComparer.Instance.Equals(previousRoot, newRoot);
-
-                                // Create the new sync database object
-                                SqlSync newSync = new SqlSync()
-                                {
-                                    SyncId = syncId,
-                                    RootPath = newRootPath
-                                };
-
-                                // Add the new sync to the database and store the new counter
-                                syncCounter = SqlAccessor<SqlSync>.InsertRow<long>(indexDB, newSync, transaction: indexTransaction);
-
-                                // Create the dictionary for new sync states, returning an error if it occurred
-                                FilePathDictionary<Tuple<long, Nullable<long>, FileMetadata>> newSyncStates;
-                                CLError newSyncStatesError = FilePathDictionary<Tuple<long, Nullable<long>, FileMetadata>>.CreateAndInitialize(newRootPath,
-                                    out newSyncStates);
-                                if (newSyncStatesError != null)
-                                {
-                                    return newSyncStatesError;
-                                }
-
-                                // Create a dictionary to store remapped server paths in case they exist
-                                Dictionary<string, string> serverRemappedPaths = new Dictionary<string, string>();
-
-                                Dictionary<long, KeyValuePair<GenericHolder<FileSystemObject>, GenericHolder<FileSystemObject>>> mappedSyncStates = null;
-
-                                // If there was a previous sync, pull the previous sync states to modify
-                                if (lastSyncCounter != null)
-                                {
-                                    mappedSyncStates = new Dictionary<long, KeyValuePair<GenericHolder<FileSystemObject>, GenericHolder<FileSystemObject>>>();
-
-                                    // Loop through all sync states for the last sync
-                                    foreach (FileSystemObject currentSyncState in SqlAccessor<FileSystemObject>
-                                        .SelectResultSet(indexDB,
-                                            "SELECT * FROM [FileSystemObjects] WHERE [FileSystemObjects].[SyncCounter] = " + ((long)lastSyncCounter).ToString(),
-                                        transaction: indexTransaction))
-                                    {
-                                        if (mappedSyncStates.ContainsKey(currentSyncState.FileSystemObjectId))
-                                        {
-                                            if (currentSyncState.ServerLinked)
-                                            {
-                                                mappedSyncStates[currentSyncState.FileSystemObjectId].Value.Value = currentSyncState;
-                                            }
-                                            else
-                                            {
-                                                mappedSyncStates[currentSyncState.FileSystemObjectId].Key.Value = currentSyncState;
-                                            }
-                                        }
-                                        else if (currentSyncState.ServerLinked)
-                                        {
-                                            mappedSyncStates.Add(currentSyncState.FileSystemObjectId,
-                                                new KeyValuePair<GenericHolder<FileSystemObject>, GenericHolder<FileSystemObject>>(
-                                                    new GenericHolder<FileSystemObject>(),
-                                                    new GenericHolder<FileSystemObject>(currentSyncState)));
-                                        }
-                                        else
-                                        {
-                                            mappedSyncStates.Add(currentSyncState.FileSystemObjectId,
-                                                new KeyValuePair<GenericHolder<FileSystemObject>, GenericHolder<FileSystemObject>>(
-                                                    new GenericHolder<FileSystemObject>(currentSyncState),
-                                                    new GenericHolder<FileSystemObject>()));
-                                        }
-                                    }
-
-                                    // Loop through previous sync states
-                                    foreach (KeyValuePair<GenericHolder<FileSystemObject>, GenericHolder<FileSystemObject>> currentState in mappedSyncStates.Values)
-                                    {
-                                        string localPath = currentState.Key.Value.Path;
-                                        string serverPath = (currentState.Value.Value == null ? null : currentState.Value.Value.Path);
-
-                                        if (syncStatesNeedRemap)
-                                        {
-                                            FilePath originalLocalPath = localPath;
-                                            FilePath originalServerPath = serverPath;
-
-                                            FilePath overlappingLocal = originalLocalPath.FindOverlappingPath(previousRoot);
-                                            if (overlappingLocal != null)
-                                            {
-                                                FilePath renamedOverlapChild = originalLocalPath;
-                                                FilePath renamedOverlap = renamedOverlapChild.Parent;
-
-                                                while (renamedOverlap != null)
-                                                {
-                                                    if (FilePathComparer.Instance.Equals(renamedOverlap, previousRoot))
-                                                    {
-                                                        renamedOverlapChild.Parent = newRoot;
-                                                        localPath = originalLocalPath.ToString();
-                                                        break;
-                                                    }
-
-                                                    renamedOverlapChild = renamedOverlap;
-                                                    renamedOverlap = renamedOverlap.Parent;
-                                                }
-                                            }
-
-                                            if (originalServerPath != null)
-                                            {
-                                                FilePath overlappingServer = originalServerPath.FindOverlappingPath(previousRoot);
-                                                if (overlappingServer != null)
-                                                {
-                                                    FilePath renamedOverlapChild = overlappingServer;
-                                                    FilePath renamedOverlap = renamedOverlapChild.Parent;
-
-                                                    while (renamedOverlap != null)
-                                                    {
-                                                        if (FilePathComparer.Instance.Equals(renamedOverlap, previousRoot))
-                                                        {
-                                                            renamedOverlapChild.Parent = newRoot;
-                                                            serverPath = overlappingServer.ToString();
-                                                            break;
-                                                        }
-
-                                                        renamedOverlapChild = renamedOverlap;
-                                                        renamedOverlap = renamedOverlap.Parent;
-                                                    }
-                                                }
-                                            }
-                                        }
-
-                                        // Check if previous syncstate had a server-remapped path to store
-                                        if (currentState.Value.Value != null)
-                                        {
-                                            serverRemappedPaths.Add(localPath,
-                                                serverPath);
-                                        }
-
-                                        // Add the previous sync state to the dictionary as the baseline before changes
-                                        newSyncStates[localPath] = new Tuple<long, Nullable<long>, FileMetadata>(currentState.Key.Value.FileSystemObjectId,
-                                            currentState.Key.Value.EventId,
-                                            new FileMetadata()
-                                            {
-<<<<<<< HEAD
-                                                // TODO: add server id
-=======
->>>>>>> dec8d83b
-                                                HashableProperties = new FileMetadataHashableProperties(currentState.Key.Value.IsFolder,
-                                                    currentState.Key.Value.LastTime,
-                                                    currentState.Key.Value.CreationTime,
-                                                    currentState.Key.Value.Size),
-                                                LinkTargetPath = currentState.Key.Value.TargetPath,
-                                                Revision = currentState.Key.Value.Revision,
-                                                StorageKey = currentState.Key.Value.StorageKey
-                                            });
-                                    }
-                                }
-
-                                // Grab all events from the database since the previous sync, ordering by id to ensure correct processing logic
-                                Event[] existingEvents = SqlAccessor<Event>.SelectResultSet(indexDB,
-                                        "SELECT " +
-                                        SqlAccessor<Event>.GetSelectColumns() + ", " +
-                                        SqlAccessor<FileSystemObject>.GetSelectColumns(FileSystemObject.Name) + " " +
-                                        "FROM [Events] " +
-                                        "INNER JOIN [FileSystemObjects] ON [Events].[EventId] = [FileSystemObjects].[EventId] " +
-                                        "WHERE [FileSystemObjects].[SyncCounter] IS NULL " +
-                                        "ORDER BY [Events].[EventId]",
-                                        new string[]
-                                        {
-                                            FileSystemObject.Name
-                                        },
-                                        indexTransaction)
-                                    .ToArray();
-
-                                Action<PathState, FilePath> setBadge = (badgeType, badgePath) =>
-                                {
-                                    MessageEvents.QueueSetBadge(this, new SetBadge(badgeType, badgePath));   // Message to invoke BadgeNet.IconOverlay.QueueSetBadge(badgeType, badgePath);
-
-                                };
-
-                                List<Event> eventsToUpdate = new List<Event>();
-                                List<FileSystemObject> objectsToUpdate = new List<FileSystemObject>();
-                                List<FileSystemObject> objectsToMoveToLastSync = new List<FileSystemObject>();
-
-                                // Loop through existing events to process into the new sync states
-                                foreach (Event previousEvent in existingEvents)
-                                {
-                                    string newPath = previousEvent.FileSystemObject.Path;
-                                    string oldPath = previousEvent.PreviousPath;
-
-                                    if (syncStatesNeedRemap)
-                                    {
-                                        FilePath originalNewPath = newPath;
-                                        FilePath originalOldPath = oldPath;
-
-                                        FilePath overlappingLocal = originalNewPath.FindOverlappingPath(previousRoot);
-                                        if (overlappingLocal != null)
-                                        {
-                                            FilePath renamedOverlapChild = originalNewPath;
-                                            FilePath renamedOverlap = renamedOverlapChild.Parent;
-
-                                            while (renamedOverlap != null)
-                                            {
-                                                if (FilePathComparer.Instance.Equals(renamedOverlap, previousRoot))
-                                                {
-                                                    renamedOverlapChild.Parent = newRoot;
-                                                    newPath = originalNewPath.ToString();
-                                                    break;
-                                                }
-
-                                                renamedOverlapChild = renamedOverlap;
-                                                renamedOverlap = renamedOverlap.Parent;
-                                            }
-                                        }
-
-                                        if (originalOldPath != null)
-                                        {
-                                            FilePath overlappingServer = originalOldPath.FindOverlappingPath(previousRoot);
-                                            if (overlappingServer != null)
-                                            {
-                                                FilePath renamedOverlapChild = overlappingServer;
-                                                FilePath renamedOverlap = renamedOverlapChild.Parent;
-
-                                                while (renamedOverlap != null)
-                                                {
-                                                    if (FilePathComparer.Instance.Equals(renamedOverlap, previousRoot))
-                                                    {
-                                                        renamedOverlapChild.Parent = newRoot;
-                                                        oldPath = overlappingServer.ToString();
-                                                        break;
-                                                    }
-
-                                                    renamedOverlapChild = renamedOverlap;
-                                                    renamedOverlap = renamedOverlap.Parent;
-                                                }
-                                            }
-                                        }
-                                    }
-
-                                    // If the current database event is in the list of events that are completed,
-                                    // the syncstates have to be modified appropriately to include the change
-                                    if (Array.BinarySearch(syncedEventIdsEnumerated, previousEvent.EventId) >= 0)
-                                    {
-                                        switch (changeEnums[previousEvent.FileChangeTypeEnumId])
-                                        {
-                                            case FileChangeType.Created:
-                                                Tuple<long, Nullable<long>, FileMetadata> previousCreatedState;
-                                                KeyValuePair<GenericHolder<FileSystemObject>, GenericHolder<FileSystemObject>> previousCreatedObjects;
-                                                if (newSyncStates.TryGetValue(newPath, out previousCreatedState)
-                                                    && previousCreatedState.Item1 != previousEvent.FileSystemObject.FileSystemObjectId
-                                                    && mappedSyncStates.TryGetValue(previousCreatedState.Item1, out previousCreatedObjects))
-                                                {
-                                                    if (previousCreatedObjects.Key.Value != null)
-                                                    {
-                                                        objectsToMoveToLastSync.Add(previousCreatedObjects.Key.Value);
-                                                    }
-                                                    if (previousCreatedObjects.Value.Value != null)
-                                                    {
-                                                        objectsToMoveToLastSync.Add(previousCreatedObjects.Value.Value);
-                                                    }
-                                                }
-
-                                                newSyncStates[newPath] = new Tuple<long, Nullable<long>, FileMetadata>(previousEvent.FileSystemObject.FileSystemObjectId,
-                                                    previousEvent.EventId,
-                                                    new FileMetadata()
-                                                    {
-<<<<<<< HEAD
-                                                        // TODO: add server id
-=======
->>>>>>> dec8d83b
-                                                        HashableProperties = new FileMetadataHashableProperties(previousEvent.FileSystemObject.IsFolder,
-                                                            previousEvent.FileSystemObject.LastTime,
-                                                            previousEvent.FileSystemObject.CreationTime,
-                                                            previousEvent.FileSystemObject.Size),
-                                                        LinkTargetPath = previousEvent.FileSystemObject.TargetPath,
-                                                        Revision = previousEvent.FileSystemObject.Revision,
-                                                        StorageKey = previousEvent.FileSystemObject.StorageKey
-                                                    });
-
-                                                if (!existingEvents.Any(existingEvent => Array.BinarySearch(syncedEventIdsEnumerated, existingEvent.EventId) < 0
-                                                    && existingEvent.FileSystemObject.Path == newPath.ToString()))
-                                                {
-                                                    setBadge(PathState.Synced, newPath);
-                                                }
-                                                break;
-                                            case FileChangeType.Deleted:
-                                                newSyncStates.Remove(newPath);
-
-                                                if (previousEvent.SyncFrom)
-                                                {
-                                                    bool isDeleted;
-                                                    MessageEvents.DeleteBadgePath(this, new DeleteBadgePath(newPath), out isDeleted);   // Message to invoke BadgeNet.IconOverlay.DeleteBadgePath(newPath, out isDeleted);
-                                                }
-
-                                                // If any of the previous pending events from the database are both not in the list of completed events and match the current completed event's path,
-                                                // then badge that path as syncing, because there is at least one remaining pended event.
-                                                if (existingEvents.Any(existingEvent => Array.BinarySearch(syncedEventIdsEnumerated, existingEvent.EventId) < 0
-                                                    && existingEvent.FileSystemObject.Path == newPath.ToString()))
-                                                {
-                                                    setBadge(PathState.Syncing, newPath);
-                                                }
-                                                else if (!previousEvent.SyncFrom)
-                                                {
-                                                    setBadge(PathState.Synced, newPath);
-                                                }
-                                                break;
-                                            case FileChangeType.Modified:
-                                                Tuple<long, Nullable<long>, FileMetadata> previousModifiedState;
-                                                KeyValuePair<GenericHolder<FileSystemObject>, GenericHolder<FileSystemObject>> previousModifiedObjects;
-                                                if (newSyncStates.TryGetValue(newPath, out previousModifiedState)
-                                                    && previousModifiedState.Item1 != previousEvent.FileSystemObject.FileSystemObjectId
-                                                    && mappedSyncStates.TryGetValue(previousModifiedState.Item1, out previousModifiedObjects))
-                                                {
-                                                    if (previousModifiedObjects.Key.Value != null)
-                                                    {
-                                                        objectsToMoveToLastSync.Add(previousModifiedObjects.Key.Value);
-                                                    }
-                                                    if (previousModifiedObjects.Value.Value != null)
-                                                    {
-                                                        objectsToMoveToLastSync.Add(previousModifiedObjects.Value.Value);
-                                                    }
-                                                }
-
-                                                newSyncStates[newPath] =
-                                                    new Tuple<long, Nullable<long>, FileMetadata>(previousEvent.FileSystemObject.FileSystemObjectId,
-                                                        previousEvent.EventId,
-                                                        new FileMetadata()
-                                                        {
-<<<<<<< HEAD
-                                                            // TODO: add server id
-=======
->>>>>>> dec8d83b
-                                                            HashableProperties = new FileMetadataHashableProperties(previousEvent.FileSystemObject.IsFolder,
-                                                                previousEvent.FileSystemObject.LastTime,
-                                                                previousEvent.FileSystemObject.CreationTime,
-                                                                previousEvent.FileSystemObject.Size),
-                                                            LinkTargetPath = previousEvent.FileSystemObject.TargetPath,
-                                                            Revision = previousEvent.FileSystemObject.Revision,
-                                                            StorageKey = previousEvent.FileSystemObject.StorageKey
-                                                        });
-
-                                                if (!existingEvents.Any(existingEvent => Array.BinarySearch(syncedEventIdsEnumerated, existingEvent.EventId) < 0
-                                                    && existingEvent.FileSystemObject.Path == newPath.ToString()))
-                                                {
-                                                    setBadge(PathState.Synced, newPath);
-                                                }
-                                                break;
-                                            case FileChangeType.Renamed:
-                                                Tuple<long, Nullable<long>, FileMetadata> previousNewPathState;
-                                                Tuple<long, Nullable<long>, FileMetadata> previousOldPathState;
-                                                if (newSyncStates.TryGetValue(newPath, out previousNewPathState))
-                                                {
-                                                    if (newSyncStates.ContainsKey(oldPath))
-                                                    {
-                                                        newSyncStates.Remove(oldPath);
-                                                    }
-
-                                                    KeyValuePair<GenericHolder<FileSystemObject>, GenericHolder<FileSystemObject>> previousNewPathObjects;
-
-                                                    if (previousNewPathState.Item1 != previousEvent.FileSystemObject.FileSystemObjectId
-                                                        && mappedSyncStates.TryGetValue(previousNewPathState.Item1, out previousNewPathObjects))
-                                                    {
-                                                        if (previousNewPathObjects.Key.Value != null)
-                                                        {
-                                                            objectsToMoveToLastSync.Add(previousNewPathObjects.Key.Value);
-                                                        }
-                                                        if (previousNewPathObjects.Value.Value != null)
-                                                        {
-                                                            objectsToMoveToLastSync.Add(previousNewPathObjects.Value.Value);
-                                                        }
-                                                    }
-                                                }
-                                                else if (newSyncStates.TryGetValue(oldPath, out previousOldPathState))
-                                                {
-                                                    newSyncStates.Rename(oldPath, newPath);
-
-                                                    KeyValuePair<GenericHolder<FileSystemObject>, GenericHolder<FileSystemObject>> previousOldPathObjects;
-
-                                                    if (previousOldPathState.Item1 != previousEvent.FileSystemObject.FileSystemObjectId
-                                                        && mappedSyncStates.TryGetValue(previousOldPathState.Item1, out previousOldPathObjects))
-                                                    {
-                                                        if (previousOldPathObjects.Key.Value != null)
-                                                        {
-                                                            objectsToMoveToLastSync.Add(previousOldPathObjects.Key.Value);
-                                                        }
-                                                        if (previousOldPathObjects.Value.Value != null)
-                                                        {
-                                                            objectsToMoveToLastSync.Add(previousOldPathObjects.Value.Value);
-                                                        }
-                                                    }
-                                                }
-
-                                                newSyncStates[newPath] =
-                                                    new Tuple<long, Nullable<long>, FileMetadata>(previousEvent.FileSystemObject.FileSystemObjectId,
-                                                        previousEvent.EventId,
-                                                        new FileMetadata()
-                                                        {
-<<<<<<< HEAD
-                                                            // TODO: add server id
-=======
->>>>>>> dec8d83b
-                                                            HashableProperties = new FileMetadataHashableProperties(previousEvent.FileSystemObject.IsFolder,
-                                                                previousEvent.FileSystemObject.LastTime,
-                                                                previousEvent.FileSystemObject.CreationTime,
-                                                                previousEvent.FileSystemObject.Size),
-                                                            LinkTargetPath = previousEvent.FileSystemObject.TargetPath,
-                                                            Revision = previousEvent.FileSystemObject.Revision,
-                                                            StorageKey = previousEvent.FileSystemObject.StorageKey
-                                                        });
-
-                                                if (previousEvent.SyncFrom)
-                                                {
-                                                    MessageEvents.RenameBadgePath(this, new RenameBadgePath(oldPath, newPath));   // Message to invoke BadgeNet.IconOverlay.RenameBadgePath(oldPath, newPath);
-                                                }
-
-                                                // If there are no other events pending at this same path, mark the renamed path as synced.
-                                                if (!existingEvents.Any(existingEvent => Array.BinarySearch(syncedEventIdsEnumerated, existingEvent.EventId) < 0
-                                                    && existingEvent.FileSystemObject.Path == newPath.ToString()))
-                                                {
-                                                    setBadge(PathState.Synced, newPath);
-                                                }
-                                                break;
-                                        }
-                                    }
-                                    // Else if the previous database event is not in the list of completed events,
-                                    // The event will get moved to after the current sync so it will be processed later
-                                    else
-                                    {
-                                        if (syncStatesNeedRemap)
-                                        {
-                                            if (!FilePathComparer.Instance.Equals(previousEvent.FileSystemObject.Path, newPath))
-                                            {
-                                                previousEvent.FileSystemObject.Path = newPath;
-
-                                                objectsToUpdate.Add(previousEvent.FileSystemObject);
-                                            }
-                                            previousEvent.PreviousPath = oldPath;
-
-                                            eventsToUpdate.Add(previousEvent);
-                                        }
-                                    }
-                                }
-
-                                //// what was this for?
-                                //bool atLeastOneServerLinked = false;
-
-                                // Loop through modified set of sync states (including new changes) and add the matching database objects
-                                foreach (KeyValuePair<FilePath, Tuple<long, Nullable<long>, FileMetadata>> newSyncState in newSyncStates)
-                                {
-                                    string newPathString = newSyncState.Key.ToString();
-
-                                    // Add the file/folder object for the current sync state
-                                    objectsToUpdate.Add(new FileSystemObject()
-                                    {
-<<<<<<< HEAD
-                                        // TODO: add server id
-=======
->>>>>>> dec8d83b
-                                        CreationTime = (newSyncState.Value.Item3.HashableProperties.CreationTime.Ticks == FileConstants.InvalidUtcTimeTicks
-                                            ? (Nullable<DateTime>)null
-                                            : newSyncState.Value.Item3.HashableProperties.CreationTime),
-                                        IsFolder = newSyncState.Value.Item3.HashableProperties.IsFolder,
-                                        LastTime = (newSyncState.Value.Item3.HashableProperties.LastTime.Ticks == FileConstants.InvalidUtcTimeTicks
-                                            ? (Nullable<DateTime>)null
-                                            : newSyncState.Value.Item3.HashableProperties.LastTime),
-                                        Path = newPathString,
-                                        Size = newSyncState.Value.Item3.HashableProperties.Size,
-                                        TargetPath = (newSyncState.Value.Item3.LinkTargetPath == null ? null : newSyncState.Value.Item3.LinkTargetPath.ToString()),
-                                        Revision = newSyncState.Value.Item3.Revision,
-                                        StorageKey = newSyncState.Value.Item3.StorageKey,
-                                        SyncCounter = syncCounter,
-                                        ServerLinked = false,
-                                        FileSystemObjectId = newSyncState.Value.Item1,
-                                        EventId = newSyncState.Value.Item2,
-
-                                        // SQL CE does not support computed columns, so no "AS CHECKSUM(Path)"
-                                        PathChecksum = StringCRC.Crc(newPathString)
-                                    });
-
-                                    // If the file/folder path is remapped on the server, add the file/folder object for the server-mapped state
-                                    if (serverRemappedPaths.ContainsKey(newPathString))
-                                    {
-                                        //// what was this for?
-                                        //atLeastOneServerLinked = true;
-
-                                        objectsToUpdate.Add(new FileSystemObject()
-                                        {
-<<<<<<< HEAD
-                                            // TODO: add server id
-=======
->>>>>>> dec8d83b
-                                            CreationTime = (newSyncState.Value.Item3.HashableProperties.CreationTime.Ticks == FileConstants.InvalidUtcTimeTicks
-                                                ? (Nullable<DateTime>)null
-                                                : newSyncState.Value.Item3.HashableProperties.CreationTime),
-                                            IsFolder = newSyncState.Value.Item3.HashableProperties.IsFolder,
-                                            LastTime = (newSyncState.Value.Item3.HashableProperties.LastTime.Ticks == FileConstants.InvalidUtcTimeTicks
-                                                ? (Nullable<DateTime>)null
-                                                : newSyncState.Value.Item3.HashableProperties.LastTime),
-                                            Path = serverRemappedPaths[newPathString],
-                                            Size = newSyncState.Value.Item3.HashableProperties.Size,
-                                            TargetPath = (newSyncState.Value.Item3.LinkTargetPath == null ? null : newSyncState.Value.Item3.LinkTargetPath.ToString()),
-                                            Revision = newSyncState.Value.Item3.Revision,
-                                            StorageKey = newSyncState.Value.Item3.StorageKey,
-                                            SyncCounter = syncCounter,
-                                            ServerLinked = true,
-                                            FileSystemObjectId = newSyncState.Value.Item1,
-                                            EventId = newSyncState.Value.Item2,
-
-                                            // SQL CE does not support computed columns, so no "AS CHECKSUM(Path)"
-                                            PathChecksum = StringCRC.Crc(serverRemappedPaths[newPathString])
-                                        });
-                                    }
-                                }
-
-                                // Define field that will be output for indexes not updated
-                                IEnumerable<int> unableToFindIndexes;
-
-                                // Update Events that were queued for modification
-                                SqlAccessor<Event>.UpdateRows(indexDB,
-                                    eventsToUpdate,
-                                    out unableToFindIndexes,
-                                    transaction: indexTransaction);
-
-                                // Update FileSystemObjects that were queued for modification
-                                SqlAccessor<FileSystemObject>.UpdateRows(indexDB,
-                                    objectsToUpdate,
-                                    out unableToFindIndexes,
-                                    transaction: indexTransaction);
-
-                                // If any FileSystemObjects were not found to update,
-                                // then they need to be inserted
-                                if (unableToFindIndexes != null
-                                    && unableToFindIndexes.Count() > 0)
-                                {
-                                    // Insert new FileSystemObjects with IDENTITY_INSERT ON (will force server-linked sync state to have a matching identity to the non-server-linked sync state)
-                                    SqlAccessor<FileSystemObject>.InsertRows(indexDB,
-                                        unableToFindIndexes.Select(currentInsert => objectsToUpdate[currentInsert]),
-                                        true,
-                                        transaction: indexTransaction);
-                                }
-
-                                if (objectsToMoveToLastSync.Count > 0)
-                                {
-                                    FileSystemObject[] needsMove = objectsToMoveToLastSync.Where(currentObjectToMove => lastSyncCounter == null
-                                        || currentObjectToMove.SyncCounter == lastSyncCounter).ToArray();
-
-                                    if (needsMove.Length > 0)
-                                    {
-                                        SqlAccessor<FileSystemObject>.UpdateRows(indexDB,
-                                            needsMove.Select(currentObjectToMove =>
-                                                    ((Func<FileSystemObject, Nullable<long>, FileSystemObject>)((toMove, lastCounter) =>
-                                                    {
-                                                        if (lastCounter == null)
-                                                        {
-                                                            toMove.SyncCounter = null;
-                                                            toMove.EventId = null;
-                                                        }
-                                                        else
-                                                        {
-                                                            toMove.SyncCounter = lastCounter;
-                                                        }
-                                                        return toMove;
-                                                    }))(currentObjectToMove, lastSyncCounter)),
-                                                out unableToFindIndexes,
-                                                transaction: indexTransaction);
-                                    }
-                                }
-
-                                indexTransaction.Commit(CommitMode.Immediate);
-                            }
-                            catch
-                            {
-                                indexTransaction.Rollback();
-
-                                throw;
-                            }
-                        }
-                    }
-
-                    // update the exposed last sync id upon sync completion
-                    LastSyncLocker.EnterWriteLock();
-                    try
-                    {
-                        this.LastSyncId = syncId;
-                    }
-                    finally
-                    {
-                        LastSyncLocker.ExitWriteLock();
-                    }
-                }
-                finally
-                {
-                    CELocker.ExitWriteLock();
-                }
-            }
-            catch (Exception ex)
-            {
-                return ex;
-            }
-            return null;
-        }
-
-        /// <summary>
-        /// ¡¡ Call this carefully, completely wipes index database (use when user deletes local repository or relinks) !!
-        /// </summary>
-        /// <returns></returns>
-        public CLError WipeIndex(string newRootPath)
-        {
-            try
-            {
-                CELocker.EnterWriteLock();
-                try
-                {
-                    using (SqlCeConnection indexDB = new SqlCeConnection(buildConnectionString(this.indexDBLocation)))
-                    {
-                        indexDB.Open();
-
-                        using (SqlCeTransaction indexTransaction = indexDB.BeginTransaction(System.Data.IsolationLevel.ReadCommitted))
-                        {
-                            // It does not matter functionally if there was an error deleting an event (it may be orphaned without causing a problem),
-                            // so we delete events outside of the main transaction which can be allowed to fail
-                            IEnumerable<Event> deleteEvents;
-                                IEnumerable<int> unableToFindIndexes;
-
-                            try
-                            {
-                                IEnumerable<FileSystemObject> pendingToDelete = SqlAccessor<FileSystemObject>.SelectResultSet(indexDB,
-                                    "SELECT " + SqlAccessor<FileSystemObject>.GetSelectColumns() + ", " +
-                                        SqlAccessor<Event>.GetSelectColumns("Event") + " " +
-                                        "FROM [FileSystemObjects] " +
-                                        "LEFT OUTER JOIN [Events] ON [FileSystemObjects].[EventId] = [Events].[EventId] " +
-                                        "WHERE  [FileSystemObjects].[SyncCounter] IS NULL ",
-                                    new string[] { "Event" },
-                                    indexTransaction).ToArray();
-
-                                SqlAccessor<FileSystemObject>.DeleteRows(indexDB,
-                                    pendingToDelete,
-                                    out unableToFindIndexes,
-                                    transaction: indexTransaction);
-
-                                deleteEvents = pendingToDelete.Where(toDelete => toDelete.EventId != null)
-                                    .Select(toDelete => toDelete.Event);
-
-                                SqlAccessor<SqlSync>.InsertRow(indexDB,
-                                    new SqlSync()
-                                    {
-                                        SyncId = IdForEmptySync,
-                                        RootPath = newRootPath
-                                    },
-                                    transaction: indexTransaction);
-
-                                indexTransaction.Commit(CommitMode.Immediate);
-                            }
-                            catch
-                            {
-                                indexTransaction.Rollback();
-
-                                throw;
-                            }
-
-                            SqlAccessor<Event>.DeleteRows(indexDB,
-                                deleteEvents,
-                                out unableToFindIndexes);
-                        }
-                    }
-                }
-                finally
-                {
-                    CELocker.ExitWriteLock();
-                }
-            }
-            catch (Exception ex)
-            {
-                return ex;
-            }
-            return null;
-        }
-        private const string IdForEmptySync = "0";
-
-        /// <summary>
-        /// Method to merge event into database,
-        /// used when events are modified or replaced with new events
-        /// </summary>
-        /// <param name="mergedEvent">Event with latest file or folder metadata, pass null to only delete the old event</param>
-        /// <param name="eventToRemove">Previous event to set if an old event is being replaced in the process</param>
-        /// <returns>Returns an error from merging the events, if any</returns>
-        [MethodImpl(MethodImplOptions.Synchronized)]
-        public CLError MergeEventsIntoDatabase(IEnumerable<FileChangeMerge> mergeToFroms, bool alreadyObtainedLock = false)
-        {
-            CLError toReturn = null;
-            if (mergeToFroms != null)
-            {
-                try
-                {
-                    List<FileChange> toAdd = new List<FileChange>();
-                    Dictionary<long, FileChange> toUpdate = new Dictionary<long, FileChange>();
-                    HashSet<long> toDelete = new HashSet<long>();
-
-                    foreach (FileChangeMerge currentMergeToFrom in mergeToFroms)
-                    {
-                        // Continue to next iteration if boolean set indicating not to add to SQL
-                        if (currentMergeToFrom.MergeTo != null
-                            && currentMergeToFrom.MergeTo.DoNotAddToSQLIndex
-                            && currentMergeToFrom.MergeTo.EventId != 0)
-                        {
-                            MessageEvents.ApplyFileChangeMergeToChangeState(this, new FileChangeMerge(currentMergeToFrom.MergeTo, currentMergeToFrom.MergeFrom));   // Message to invoke BadgeNet.IconOverlay.QueueNewEventBadge(currentMergeToFrom.MergeTo, currentMergeToFrom.MergeFrom)
-                            continue;
-                        }
-
-                        // Ensure input variables have proper references set
-                        if (currentMergeToFrom.MergeTo == null)
-                        {
-                            // null merge events are only valid if there is an oldEvent to remove
-                            if (currentMergeToFrom.MergeFrom == null)
-                            {
-                                throw new NullReferenceException("currentMergeToFrom.MergeTo cannot be null");
-                            }
-                        }
-                        else if (currentMergeToFrom.MergeTo.Metadata == null)
-                        {
-                            throw new NullReferenceException("currentMergeToFrom.MergeTo cannot have null Metadata");
-                        }
-
-                        // Define field for the event id that needs updating in the database,
-                        // defaulting to none
-                        Nullable<long> eventIdToUpdate = null;
-
-                        // If the mergedEvent already has an id (exists in database),
-                        // then the database event will be updated at the mergedEvent id;
-                        // also, if the oldEvent exists in the database, it needs to be removed
-                        if (currentMergeToFrom.MergeTo == null
-                            || currentMergeToFrom.MergeTo.EventId > 0)
-                        {
-                            if (currentMergeToFrom.MergeTo != null
-                                && currentMergeToFrom.MergeTo.EventId > 0
-                                // added the following condition in case both events to merge together share a single database event
-                                // which should not be removed
-                                && (currentMergeToFrom.MergeTo == null || currentMergeToFrom.MergeTo.EventId != currentMergeToFrom.MergeTo.EventId))
-                            {
-                                toDelete.Add(currentMergeToFrom.MergeTo.EventId);
-                            }
-
-                            // If the mergedEvent it null and the oldEvent is set with a valid eventId,
-                            // then save only the deletion of the oldEvent and continue to next iteration
-                            if (currentMergeToFrom.MergeTo == null)
-                            {
-                                continue;
-                            }
-
-                            eventIdToUpdate = currentMergeToFrom.MergeTo.EventId;
-                        }
-                        // Else if the mergedEvent does not have an id in the database
-                        // and the oldEvent exists and has an id in the database,
-                        // then the database event will be updated at the oldEvent id
-                        // and the event id should be moved to the mergedEvent
-                        else if (currentMergeToFrom.MergeFrom != null
-                            && currentMergeToFrom.MergeFrom.EventId > 0)
-                        {
-                            currentMergeToFrom.MergeTo.EventId = currentMergeToFrom.MergeFrom.EventId;
-
-                            eventIdToUpdate = currentMergeToFrom.MergeTo.EventId;
-                        }
-
-                        // If an id for the database event already exists,
-                        // then update the object in the database with the latest properties from mergedEvent
-                        if (eventIdToUpdate != null)
-                        {
-                            toUpdate[(long)eventIdToUpdate] = currentMergeToFrom.MergeTo;
-                        }
-                        // Else the database event does not already exist,
-                        // then add it
-                        else
-                        {
-                            toAdd.Add(currentMergeToFrom.MergeTo);
-                        }
-                    }
-
-                    if (toAdd.Count > 0
-                        || toUpdate.Count > 0
-                        || toDelete.Count > 0)
-                    {
-                        if (!alreadyObtainedLock)
-                        {
-                            CELocker.EnterReadLock();
-                        }
-                        try
-                        {
-                            using (SqlCeConnection indexDB = new SqlCeConnection(buildConnectionString(this.indexDBLocation)))
-                            {
-                                if (toDelete.Count > 0)
-                                {
-                                    CLError deleteErrors = RemoveEventsByIds(toDelete, true);
-
-                                    if (deleteErrors != null)
-                                    {
-                                        toReturn += new AggregateException("Error deleting some events", deleteErrors.GrabExceptions());
-                                    }
-                                }
-
-                                if (toUpdate.Count > 0)
-                                {
-                                    Dictionary<long, KeyValuePair<FileChange, GenericHolder<bool>>> findOriginal = toUpdate.ToDictionary(currentToUpdate => currentToUpdate.Key,
-                                        currentToUpdate => new KeyValuePair<FileChange, GenericHolder<bool>>(currentToUpdate.Value, new GenericHolder<bool>(false)));
-
-                                    // If any event is not found to update, then it can be added via identity insert to its provided event id key, this list stores those keys
-                                    HashSet<long> missingKeys = new HashSet<long>();
-
-                                    // Find the existing event for the given id
-                                    Event[] toModify = SqlAccessor<Event>.SelectResultSet(indexDB,
-                                        "SELECT " +
-                                        SqlAccessor<Event>.GetSelectColumns() + ", " +
-                                        SqlAccessor<FileSystemObject>.GetSelectColumns(FileSystemObject.Name) + " " +
-                                        "FROM [Events] " +
-                                        "INNER JOIN [FileSystemObjects] ON [Events].[EventId] = [FileSystemObjects].[EventId] " +
-                                        "WHERE [Events].[EventId] IN (" +
-                                        string.Join(", ", findOriginal.Keys.Select(currentToUpdate => currentToUpdate.ToString()).ToArray()) + ")",
-                                        new string[]
-                                    {
-                                        FileSystemObject.Name
-                                    }).ToArray();
-
-                                    // Record exception if an existing event does not exist
-                                    if (toModify == null
-                                        || !toModify.Any())
-                                    {
-                                        foreach (long missingEventId in findOriginal.Keys)
-                                        {
-                                            missingKeys.Add(missingEventId);
-
-                                            //toReturn += new Exception("Unable to find event with id " + missingEventId.ToString() + " to update");
-                                        }
-                                    }
-                                    else
-                                    {
-                                        foreach (Event currentToModify in toModify)
-                                        {
-                                            KeyValuePair<FileChange, GenericHolder<bool>> mergedPair = findOriginal[currentToModify.EventId];
-                                            mergedPair.Value.Value = true;
-                                            FileChange mergedEvent = mergedPair.Key;
-
-                                            // Update database object with latest event properties
-<<<<<<< HEAD
-                                            // TODO: add server id
-=======
->>>>>>> dec8d83b
-                                            currentToModify.FileChangeTypeEnumId = changeEnumsBackward[mergedEvent.Type];
-                                            currentToModify.PreviousPath = (mergedEvent.OldPath == null
-                                                ? null
-                                                : mergedEvent.OldPath.ToString());
-                                            currentToModify.FileSystemObject.CreationTime = (mergedEvent.Metadata.HashableProperties.CreationTime.Ticks == FileConstants.InvalidUtcTimeTicks
-                                                ? (Nullable<DateTime>)null
-                                                : mergedEvent.Metadata.HashableProperties.CreationTime);
-                                            currentToModify.FileSystemObject.IsFolder = mergedEvent.Metadata.HashableProperties.IsFolder;
-                                            currentToModify.FileSystemObject.LastTime = (mergedEvent.Metadata.HashableProperties.LastTime.Ticks == FileConstants.InvalidUtcTimeTicks
-                                                ? (Nullable<DateTime>)null
-                                                : mergedEvent.Metadata.HashableProperties.LastTime);
-                                            currentToModify.FileSystemObject.Path = mergedEvent.NewPath.ToString();
-                                            currentToModify.FileSystemObject.Size = mergedEvent.Metadata.HashableProperties.Size;
-                                            currentToModify.FileSystemObject.TargetPath = (mergedEvent.Metadata.LinkTargetPath == null ? null : mergedEvent.Metadata.LinkTargetPath.ToString());
-                                            currentToModify.FileSystemObject.Revision = mergedEvent.Metadata.Revision;
-                                            currentToModify.FileSystemObject.StorageKey = mergedEvent.Metadata.StorageKey;
-                                        }
-
-                                        foreach (KeyValuePair<FileChange, GenericHolder<bool>> mergedPair in findOriginal.Values)
-                                        {
-                                            if (!mergedPair.Value.Value)
-                                            {
-                                                missingKeys.Add(mergedPair.Key.EventId);
-
-                                                //toReturn += new Exception("Unable to find event with id " + mergedPair.Key.EventId.ToString() + " to update");
-                                            }
-                                        }
-
-                                        IEnumerable<int> unableToFindIndexes;
-
-                                        SqlAccessor<Event>.UpdateRows(indexDB,
-                                            toModify,
-                                            out unableToFindIndexes);
-
-                                        if (unableToFindIndexes != null
-                                            && unableToFindIndexes.Any())
-                                        {
-                                            foreach (long missingEventId in
-                                                unableToFindIndexes.Select(currentUnableToFind => toModify[currentUnableToFind].EventId)
-                                                    .Distinct())// Possible to get back multiple Event objects with the same EventId if two or more FileSystemObjects have the same EventId (which is an error)
-                                            {
-                                                missingKeys.Add(missingEventId);
-
-                                                //toReturn += new Exception("Unable to find event with id " + missingEventId.ToString() + " to update");
-                                            }
-                                        }
-
-                                        SqlAccessor<FileSystemObject>.UpdateRows(indexDB,
-                                            toModify.Select(currentToModify => currentToModify.FileSystemObject),
-                                            out unableToFindIndexes);
-
-                                        if (unableToFindIndexes != null)
-                                        {
-                                            foreach (FileSystemObject currentMissingFileSystemObject in unableToFindIndexes.Select(currentUnableToFind => toModify[currentUnableToFind].FileSystemObject))
-                                            {
-                                                if (currentMissingFileSystemObject.EventId == null || !missingKeys.Contains((long)currentMissingFileSystemObject.EventId))
-                                                {
-                                                    toReturn += new Exception("Unable to find file system object with id " + currentMissingFileSystemObject.FileSystemObjectId.ToString() + " to update");
-                                                }
-                                            }
-                                        }
-                                    }
-
-                                    if (missingKeys.Count > 0)
-                                    {
-                                        Event[] identityInsertChanges = missingKeys.Select(currentMissingKey => findOriginal[currentMissingKey].Key)
-                                            .Select(identityInsertChange => new KeyValuePair<FileChange, string>(identityInsertChange, identityInsertChange.NewPath.ToString()))
-                                            .Select(identityInsertChange => new Event()
-                                            {
-                                                EventId = identityInsertChange.Key.EventId,
-                                                FileChangeTypeCategoryId = changeCategoryId,
-                                                FileChangeTypeEnumId = changeEnumsBackward[identityInsertChange.Key.Type],
-                                                FileSystemObject = new FileSystemObject()
-                                                {
-<<<<<<< HEAD
-                                                    // TODO: add server id
-=======
->>>>>>> dec8d83b
-                                                    EventId = identityInsertChange.Key.EventId,
-                                                    CreationTime = identityInsertChange.Key.Metadata.HashableProperties.CreationTime.Ticks == FileConstants.InvalidUtcTimeTicks
-                                                        ? (Nullable<DateTime>)null
-                                                        : identityInsertChange.Key.Metadata.HashableProperties.CreationTime,
-                                                    IsFolder = identityInsertChange.Key.Metadata.HashableProperties.IsFolder,
-                                                    LastTime = identityInsertChange.Key.Metadata.HashableProperties.LastTime.Ticks == FileConstants.InvalidUtcTimeTicks
-                                                        ? (Nullable<DateTime>)null
-                                                        : identityInsertChange.Key.Metadata.HashableProperties.LastTime,
-                                                    Path = identityInsertChange.Value,
-                                                    Size = identityInsertChange.Key.Metadata.HashableProperties.Size,
-                                                    Revision = identityInsertChange.Key.Metadata.Revision,
-                                                    StorageKey = identityInsertChange.Key.Metadata.StorageKey,
-                                                    TargetPath = (identityInsertChange.Key.Metadata.LinkTargetPath == null ? null : identityInsertChange.Key.Metadata.LinkTargetPath.ToString()),
-                                                    SyncCounter = null,
-                                                    ServerLinked = false,
-
-                                                    // SQL CE does not support computed columns, so no "AS CHECKSUM(Path)"
-                                                    PathChecksum = StringCRC.Crc(identityInsertChange.Value)
-                                                },
-                                                PreviousPath = (identityInsertChange.Key.OldPath == null
-                                                    ? null
-                                                    : identityInsertChange.Key.OldPath.ToString()),
-                                                SyncFrom = (identityInsertChange.Key.Direction == SyncDirection.From)
-                                            }).ToArray();
-
-                                        SqlAccessor<Event>.InsertRows(indexDB,
-                                            identityInsertChanges,
-                                            identityInsert: true);
-
-                                        SqlAccessor<FileSystemObject>.InsertRows(indexDB,
-                                            identityInsertChanges.Select(identityInsertChange => identityInsertChange.FileSystemObject));
-                                    }
-                                }
-
-                                if (toAdd.Count > 0)
-                                {
-                                    CLError addError = AddEvents(toAdd, true);
-
-                                    if (addError != null)
-                                    {
-                                        toReturn += new AggregateException("Error in adding events", addError.GrabExceptions());
-                                    }
-                                }
-                            }
-                        }
-                        finally
-                        {
-                            if (!alreadyObtainedLock)
-                            {
-                                CELocker.ExitReadLock();
-                            }
-                        }
-                    }
-
-                    foreach (FileChangeMerge currentMergeToFrom in mergeToFroms)
-                    {
-                        // If mergedEvent was not processed in AddEvents,
-                        // then process badging (AddEvents processes badging for the rest)
-                        if (currentMergeToFrom.MergeTo == null
-                            || toUpdate.ContainsKey(currentMergeToFrom.MergeTo.EventId)
-                            || toDelete.Contains(currentMergeToFrom.MergeTo.EventId))
-                        {
-                            MessageEvents.ApplyFileChangeMergeToChangeState(this, new FileChangeMerge(currentMergeToFrom.MergeTo, currentMergeToFrom.MergeFrom));   // Message to invoke BadgeNet.IconOverlay.QueueNewEventBadge(currentMergeToFrom.MergeTo, currentMergeToFrom.MergeFrom)
-                        }
-                    }
-                }
-                catch (Exception ex)
-                {
-                    toReturn += ex;
-                }
-            }
-            return toReturn;
-        }
-
-        /// <summary>
-        /// Includes an event in the last set of sync states,
-        /// or in other words processes it as complete
-        /// (event will no longer be included in GetEventsSinceLastSync)
-        /// </summary>
-        /// <param name="eventId">Primary key value of the event to process</param>
-        /// <returns>Returns an error that occurred marking the event complete, if any</returns>
-        [MethodImpl(MethodImplOptions.Synchronized)]
-        public CLError MarkEventAsCompletedOnPreviousSync(long eventId)
-        {
-            try
-            {
-                Event currentEvent = null;              // scope outside for badging reference
-                CELocker.EnterWriteLock();
-                try
-                {
-                    using (SqlCeConnection indexDB = new SqlCeConnection(buildConnectionString(this.indexDBLocation)))
-                    {
-                        indexDB.Open();
-
-                        using (SqlCeTransaction indexTransaction = indexDB.BeginTransaction(System.Data.IsolationLevel.ReadCommitted))
-                        {
-                            try
-                            {
-                                // grab the event from the database by provided id
-                                currentEvent = SqlAccessor<Event>.SelectResultSet(indexDB,
-                                        "SELECT TOP 1 " +
-                                        SqlAccessor<Event>.GetSelectColumns() + ", " +
-                                        SqlAccessor<FileSystemObject>.GetSelectColumns(FileSystemObject.Name) + " " +
-                                        "FROM [Events] " +
-                                        "INNER JOIN [FileSystemObjects] ON [Events].[EventId] = [FileSystemObjects].[EventId] " +
-                                        "WHERE [FileSystemObjects].[SyncCounter] IS NULL " +
-                                        "AND [Events].[EventId] = " + eventId.ToString(),
-                                        new string[]
-                                        {
-                                            FileSystemObject.Name
-                                        },
-                                        indexTransaction)
-                                    .SingleOrDefault();
-                                // ensure an event was found
-                                if (currentEvent == null)
-                                {
-                                    throw new KeyNotFoundException("Previous event not found or not pending for given id: " + eventId.ToString());
-                                }
-
-                                // Grab the most recent sync from the database to pull sync states
-                                SqlSync lastSync = SqlAccessor<SqlSync>.SelectResultSet(indexDB,
-                                        "SELECT TOP 1 * FROM [Syncs] ORDER BY [Syncs].[SyncCounter] DESC",
-                                        transaction: indexTransaction)
-                                    .SingleOrDefault();
-
-                                // ensure a previous sync was found
-                                if (lastSync == null)
-                                {
-                                    throw new Exception("Previous sync not found for completed event");
-                                }
-
-                                // declare fields to store server paths in case they are different than the local paths,
-                                // defaulting to null
-                                string serverRemappedNewPath = null;
-                                string serverRemappedOldPath = null;
-
-                                int crcInt = StringCRC.Crc(currentEvent.FileSystemObject.Path);
-                                Nullable<int> crcIntOld = (currentEvent.FileChangeTypeEnumId == changeEnumsBackward[FileChangeType.Renamed]
-                                        && currentEvent.PreviousPath != null
-                                    ? StringCRC.Crc(currentEvent.PreviousPath)
-                                    : (Nullable<int>)null);
-
-                                // pull the sync states for the new path of the current event
-                                IEnumerable<FileSystemObject> existingObjectsAtPath = SqlAccessor<FileSystemObject>.SelectResultSet(indexDB,
-                                            "SELECT * " +
-                                            "FROM [FileSystemObjects] " +
-                                            "WHERE [FileSystemObjects].[SyncCounter] = " + lastSync.SyncCounter.ToString() + " " +
-                                            "AND [FileSystemObjects].[ServerLinked] = 0 AND " +
-                                            (crcIntOld == null
-                                                ? "[FileSystemObjects].[PathChecksum] = " + crcInt.ToString()
-                                                : "([FileSystemObjects].[PathChecksum] = " + crcInt.ToString() + " OR [FileSystemObjects].[PathChecksum] = " + ((int)crcIntOld).ToString() + ")"),
-                                        transaction: indexTransaction)
-                                    .Where(currentSyncState =>
-                                        (crcIntOld == null
-                                            ? currentSyncState.Path == currentEvent.FileSystemObject.Path
-                                            : (currentSyncState.Path == currentEvent.FileSystemObject.Path || currentSyncState.Path == currentEvent.PreviousPath))); // run in memory since Path field is not indexable
-
-                                if (existingObjectsAtPath != null
-                                    && existingObjectsAtPath.Any())
-                                {
-                                    // add in server-linked objects
-                                    existingObjectsAtPath = existingObjectsAtPath.Concat(SqlAccessor<FileSystemObject>.SelectResultSet(indexDB,
-                                            "SELECT * FROM [FileSystemObjects] WHERE [FileSystemObjects].[ServerLinked] = 1 AND [FileSystemObjects].[FileSystemObjectId] IN (" +
-                                            string.Join(", ", existingObjectsAtPath.Select(currentExistingObject => currentExistingObject.FileSystemObjectId.ToString()).ToArray()) + ")",
-                                        transaction: indexTransaction));
-                                }
-
-                                Dictionary<long, KeyValuePair<GenericHolder<FileSystemObject>, GenericHolder<FileSystemObject>>> newPathStates = new Dictionary<long, KeyValuePair<GenericHolder<FileSystemObject>, GenericHolder<FileSystemObject>>>();
-
-                                foreach (FileSystemObject currentExistingObject in existingObjectsAtPath)
-                                {
-                                    if (newPathStates.ContainsKey(currentExistingObject.FileSystemObjectId))
-                                    {
-                                        if (currentExistingObject.ServerLinked)
-                                        {
-                                            newPathStates[currentExistingObject.FileSystemObjectId].Value.Value = currentExistingObject;
-                                        }
-                                        else
-                                        {
-                                            newPathStates[currentExistingObject.FileSystemObjectId].Key.Value = currentExistingObject;
-                                        }
-                                    }
-                                    else if (currentExistingObject.ServerLinked)
-                                    {
-                                        newPathStates.Add(currentExistingObject.FileSystemObjectId,
-                                            new KeyValuePair<GenericHolder<FileSystemObject>, GenericHolder<FileSystemObject>>(
-                                                new GenericHolder<FileSystemObject>(),
-                                                new GenericHolder<FileSystemObject>(currentExistingObject)));
-                                    }
-                                    else
-                                    {
-                                        newPathStates.Add(currentExistingObject.FileSystemObjectId,
-                                            new KeyValuePair<GenericHolder<FileSystemObject>, GenericHolder<FileSystemObject>>(
-                                                new GenericHolder<FileSystemObject>(currentExistingObject),
-                                                new GenericHolder<FileSystemObject>()));
-                                    }
-                                }
-
-                                List<FileSystemObject> toDelete = new List<FileSystemObject>();
-
-                                foreach (KeyValuePair<long, KeyValuePair<GenericHolder<FileSystemObject>, GenericHolder<FileSystemObject>>> currentPreviousState in
-                                    newPathStates.OrderBy(orderState => orderState.Key))
-                                {
-                                    if (currentPreviousState.Value.Key.Value.Path == currentEvent.FileSystemObject.Path)
-                                    {
-                                        if (currentPreviousState.Value.Value.Value != null)
-                                        {
-                                            serverRemappedNewPath = currentPreviousState.Value.Value.Value.Path;
-
-                                            toDelete.Add(currentPreviousState.Value.Value.Value);
-                                        }
-                                    }
-                                    else if (currentPreviousState.Value.Value.Value != null)
-                                    {
-                                        serverRemappedOldPath = currentPreviousState.Value.Value.Value.Path;
-
-                                        toDelete.Add(currentPreviousState.Value.Value.Value);
-                                    }
-
-                                    toDelete.Add(currentPreviousState.Value.Key.Value);
-                                }
-
-                                if (toDelete.Count > 0)
-                                {
-                                    // remove the current sync state(s)
-                                    IEnumerable<int> unableToFindIndexes;
-                                    SqlAccessor<FileSystemObject>.DeleteRows(indexDB, toDelete, out unableToFindIndexes, transaction: indexTransaction);
-                                }
-
-                                // if the change type of the current event is not a deletion,
-                                // then a new sync state needs to be created for the event and added to the database
-                                if (changeEnums[currentEvent.FileChangeTypeEnumId] != FileChangeType.Deleted)
-                                {
-                                    // function to produce a new file system object to store in the database for the event's object;
-                                    // dynamically sets the path from input
-                                    Func<string, bool, FileSystemObject> getNewFileSystemObject = (fileSystemPath, serverLinked) =>
-                                        {
-                                            return new FileSystemObject()
-                                            {
-                                                CreationTime = currentEvent.FileSystemObject.CreationTime,
-                                                IsFolder = currentEvent.FileSystemObject.IsFolder,
-                                                LastTime = currentEvent.FileSystemObject.LastTime,
-                                                Path = fileSystemPath,
-                                                Size = currentEvent.FileSystemObject.Size,
-                                                TargetPath = currentEvent.FileSystemObject.TargetPath,
-                                                Revision = currentEvent.FileSystemObject.Revision,
-                                                StorageKey = currentEvent.FileSystemObject.StorageKey,
-                                                EventId = eventId,
-                                                FileSystemObjectId = currentEvent.FileSystemObject.FileSystemObjectId,
-                                                ServerLinked = serverLinked,
-                                                SyncCounter = lastSync.SyncCounter,
-
-                                                // SQL CE does not support computed columns, so no "AS CHECKSUM(Path)"
-                                                PathChecksum = StringCRC.Crc(fileSystemPath)
-                                            };
-                                        };
-
-                                    // create the file system object for the local path for the event
-                                    FileSystemObject eventFileSystemObject = getNewFileSystemObject(currentEvent.FileSystemObject.Path, false);
-
-                                    if (serverRemappedNewPath != null)
-                                    {
-                                        // create the file system object for the server remapped path for the event
-                                        FileSystemObject serverRemappedFileSystemObject = getNewFileSystemObject(serverRemappedNewPath, true);
-
-                                        // apply the events to the Sync
-                                        IEnumerable<int> unableToFindIndexes;
-                                        SqlAccessor<FileSystemObject>.UpdateRows(indexDB, new FileSystemObject[] { eventFileSystemObject, serverRemappedFileSystemObject }, out unableToFindIndexes, transaction: indexTransaction);
-                                    }
-                                    else
-                                    {
-                                        // apply the event to the Sync
-                                        SqlAccessor<FileSystemObject>.UpdateRow(indexDB, eventFileSystemObject, transaction: indexTransaction);
-                                    }
-                                }
-
-                                indexTransaction.Commit(CommitMode.Immediate);
-                            }
-                            catch
-                            {
-                                indexTransaction.Rollback();
-
-                                throw;
-                            }
-                        }
-                    }
-                }
-                finally
-                {
-                    CELocker.ExitWriteLock();
-                }
-
-                Action<FilePath> setBadgeSynced = syncedPath =>
-                    {
-                        MessageEvents.QueueSetBadge(this, new SetBadge(PathState.Synced, syncedPath));   // Message to invoke BadgeNet.IconOverlay.QueueSetBadge(PathState.Synced, syncedPath);
-                    };
-
-                // Adjust the badge for this completed event.
-                if (currentEvent != null)
-                {
-                    switch (changeEnums[currentEvent.FileChangeTypeEnumId])
-                    {
-                        case FileChangeType.Created:
-                        case FileChangeType.Modified:
-                            setBadgeSynced(currentEvent.FileSystemObject.Path);
-                            break;
-                        case FileChangeType.Deleted:
-                            if (currentEvent.SyncFrom)
-                            {
-                                bool isDeleted;
-                                MessageEvents.DeleteBadgePath(this, new DeleteBadgePath(currentEvent.FileSystemObject.Path), out isDeleted);   // Message to invoke BadgeNet.IconOverlay.DeleteBadgePath(currentEvent.FileSystemObject.Path, out isDeleted);
-                            }
-                            else
-                            {
-                                setBadgeSynced(currentEvent.FileSystemObject.Path);
-                            }
-                            break;
-                        case FileChangeType.Renamed:
-                            if (currentEvent.SyncFrom)
-                            {
-                                MessageEvents.RenameBadgePath(this, new RenameBadgePath(currentEvent.PreviousPath, currentEvent.FileSystemObject.Path));   // Message to invoke BadgeNet.IconOverlay.RenameBadgePath(currentEvent.PreviousPath, currentEvent.FileSystemObject.Path);
-                            }
-
-                            setBadgeSynced(currentEvent.FileSystemObject.Path);
-                            break;
-                    }
-                }
-            }
-            catch (Exception ex)
-            {
-                return ex;
-            }
-            return null;
-        }
-        #endregion
-
-        #region private methods
-        /// <summary>
-        /// Private constructor to ensure IndexingAgent is created through public static initializer (to return a CLError)
-        /// </summary>
-<<<<<<< HEAD
-        private IndexingAgent(string databaseLocation, Nullable<long> syncBoxId)
-        {
-            if (syncBoxId == null)
-            {
-                throw new NullReferenceException("syncBoxId cannot be null");
-=======
-        private IndexingAgent(string databaseLocation, string userId)
-        {
-            if (string.IsNullOrWhiteSpace(userId))
-            {
-                throw new NullReferenceException("userId cannot be null");
->>>>>>> dec8d83b
-            }
-
-            this.indexDBLocation = (databaseLocation == null
-                ? Environment.GetFolderPath(Environment.SpecialFolder.LocalApplicationData, Environment.SpecialFolderOption.Create) +
-                    "\\" + Helpers.GetDefaultNameFromApplicationName() +
-<<<<<<< HEAD
-                    "\\" + ((long)syncBoxId).ToString() + // create the default location uniquely for the user
-=======
-                    "\\" + userId + // create the default location uniquely for the user
->>>>>>> dec8d83b
-                    "\\IndexDB.sdf"
-                : new FileInfo(databaseLocation).FullName + "\\IndexDB.sdf");
-        }
-
-        /// <summary>
-        /// Action fired on a user worker thread which traverses the root path to build an initial index on application startup
-        /// </summary>
-        /// <param name="indexCompletionCallback">Callback should be the BeginProcessing method of the FileMonitor to forward the initial index</param>
-        private void BuildIndex(Action<IEnumerable<KeyValuePair<FilePath, FileMetadata>>, IEnumerable<FileChange>> indexCompletionCallback)
-        {
-            FilePath baseComparePath = indexedPath;
-
-            // Create the initial index dictionary, throwing any exceptions that occurred in the process
-            FilePathDictionary<FileMetadata> indexPaths;
-            CLError indexPathCreationError = FilePathDictionary<FileMetadata>.CreateAndInitialize(baseComparePath,
-                out indexPaths);
-            if (indexPathCreationError != null)
-            {
-                throw indexPathCreationError.GrabFirstException();
-            }
-
-            FilePathDictionary<FileMetadata> combinedIndexPlusChanges;
-            CLError combinedIndexCreationError = FilePathDictionary<FileMetadata>.CreateAndInitialize(baseComparePath,
-                out combinedIndexPlusChanges);
-            if (combinedIndexCreationError != null)
-            {
-                throw combinedIndexCreationError.GrabFirstException();
-            }
-
-            FilePathDictionary<GenericHolder<bool>> pathDeletions;
-            CLError pathDeletionsCreationError = FilePathDictionary<GenericHolder<bool>>.CreateAndInitialize(baseComparePath,
-                out pathDeletions);
-            if (pathDeletionsCreationError != null)
-            {
-                throw pathDeletionsCreationError.GrabFirstException();
-            }
-
-            using (SqlCeConnection indexDB = new SqlCeConnection(buildConnectionString(this.indexDBLocation)))
-            {
-                // Grab the most recent sync from the database to pull sync states
-                SqlSync lastSync = SqlAccessor<SqlSync>.SelectResultSet(indexDB,
-                    "SELECT TOP 1 * FROM [Syncs] ORDER BY [Syncs].[SyncCounter] DESC")
-                    .SingleOrDefault();
-                // Store the sync counter from the last sync, defaulting to null
-                Nullable<long> lastSyncCounter = (lastSync == null
-                    ? (Nullable<long>)null
-                    : lastSync.SyncCounter);
-
-                // Update the exposed last sync id string under a lock
-                LastSyncLocker.EnterWriteLock();
-                try
-                {
-                    this.LastSyncId = (lastSync == null
-                        ? null
-                        : lastSync.SyncId);
-                }
-                finally
-                {
-                    LastSyncLocker.ExitWriteLock();
-                }
-
-                // Create a list for changes that need to be processed after the last sync
-                List<FileChange> changeList = new List<FileChange>();
-
-                // If there was a previous sync, use it as the basis for the starting index before calculating changes to apply
-                if (lastSync != null)
-                {
-                    // Loop through the sync states for the last sync
-                    foreach (FileSystemObject currentSyncState in SqlAccessor<FileSystemObject>.SelectResultSet(indexDB,
-                        "SELECT * FROM [FileSystemObjects] WHERE [FileSystemObjects].[SyncCounter] = " + lastSync.SyncCounter.ToString()))
-                    {
-                        // Add the previous sync state to the initial index
-                        FileMetadata currentToAdd = new FileMetadata()
-                            {
-<<<<<<< HEAD
-                                // TODO: add server id
-=======
->>>>>>> dec8d83b
-                                HashableProperties = new FileMetadataHashableProperties(currentSyncState.IsFolder,
-                                    currentSyncState.LastTime,
-                                    currentSyncState.CreationTime,
-                                    currentSyncState.Size),
-                                LinkTargetPath = currentSyncState.TargetPath,
-                                Revision = currentSyncState.Revision,
-                                StorageKey = currentSyncState.StorageKey
-                            };
-
-                        indexPaths.Add(currentSyncState.Path, currentToAdd);
-                        combinedIndexPlusChanges.Add(currentSyncState.Path, currentToAdd);
-                    }
-                }
-
-                lock (changeEnumsLocker)
-                {
-                    // Loop through database events since the last sync to add changes
-                    foreach (Event currentEvent in SqlAccessor<Event>.SelectResultSet(indexDB,
-                        "SELECT " +
-                        SqlAccessor<Event>.GetSelectColumns() + ", " +
-                        SqlAccessor<FileSystemObject>.GetSelectColumns(FileSystemObject.Name) + " " +
-                        "FROM [Events] " +
-                        "INNER JOIN [FileSystemObjects] ON [Events].[EventId] = [FileSystemObjects].[EventId] " +
-                        "WHERE [FileSystemObjects].[SyncCounter] IS NULL " +
-                        "ORDER BY [Events].[EventId]",
-                        new string[]
-                        {
-                            FileSystemObject.Name
-                        }))
-                    {
-                        // Add database event to list of changes
-                        FileMetadata changeMetadata = new FileMetadata()
-                            {
-<<<<<<< HEAD
-                                // TODO: add server id
-=======
->>>>>>> dec8d83b
-                                HashableProperties = new FileMetadataHashableProperties(currentEvent.FileSystemObject.IsFolder,
-                                    currentEvent.FileSystemObject.LastTime,
-                                    currentEvent.FileSystemObject.CreationTime,
-                                    currentEvent.FileSystemObject.Size),
-                                LinkTargetPath = currentEvent.FileSystemObject.TargetPath,
-                                Revision = currentEvent.FileSystemObject.Revision,
-                                StorageKey = currentEvent.FileSystemObject.StorageKey
-                            };
-
-                        FilePath pathObject = currentEvent.FileSystemObject.Path;
-                        FilePath oldPathObject = currentEvent.PreviousPath;
-
-						changeList.Add(new FileChange()
-                        {
-                            Metadata = changeMetadata,
-                            NewPath = pathObject,
-                            OldPath = oldPathObject,
-                            Type = changeEnums[currentEvent.FileChangeTypeEnumId],
-                            DoNotAddToSQLIndex = true,
-                            EventId = currentEvent.EventId
-                        });
-
-                        switch (changeEnums[currentEvent.FileChangeTypeEnumId])
-                        {
-                            case FileChangeType.Modified:
-                            case FileChangeType.Created:
-                                combinedIndexPlusChanges[pathObject] = changeMetadata;
-
-                                GenericHolder<bool> reverseDeletion;
-                                if (pathDeletions.TryGetValue(pathObject, out reverseDeletion))
-                                {
-                                    reverseDeletion.Value = false;
-                                }
-                                break;
-                            case FileChangeType.Deleted:
-                                if (combinedIndexPlusChanges.Remove(pathObject))
-                                {
-                                    pathDeletions.Remove(pathObject);
-                                    pathDeletions.Add(pathObject, new GenericHolder<bool>(true));
-                                }
-                                break;
-                            case FileChangeType.Renamed:
-                                if (combinedIndexPlusChanges.ContainsKey(oldPathObject))
-                                {
-                                    FilePathHierarchicalNode<FileMetadata> newRename;
-                                    CLError hierarchyError = combinedIndexPlusChanges.GrabHierarchyForPath(pathObject, out newRename, true);
-                                    if (hierarchyError == null
-                                        && newRename == null)
-                                    {
-                                        combinedIndexPlusChanges.Rename(oldPathObject, pathObject);
-                                        combinedIndexPlusChanges[pathObject] = changeMetadata;
-
-                                        FilePathHierarchicalNode<GenericHolder<bool>> newDeletion;
-                                        CLError deletionHierarchyError = pathDeletions.GrabHierarchyForPath(pathObject, out newDeletion, true);
-
-                                        if (deletionHierarchyError == null
-                                            && newDeletion == null)
-                                        {
-                                            GenericHolder<bool> previousDeletion;
-                                            if (pathDeletions.TryGetValue(oldPathObject, out previousDeletion))
-                                            {
-                                                previousDeletion.Value = false;
-                                            }
-                                            else
-                                            {
-                                                pathDeletions.Add(oldPathObject, new GenericHolder<bool>(false));
-                                            }
-
-                                            pathDeletions.Rename(oldPathObject, pathObject);
-                                        }
-                                    }
-                                }
-                                break;
-                        }
-                    }
-                }
-
-                // Define DirectoryInfo at current path which will be traversed
-                DirectoryInfo indexRootPath = new DirectoryInfo(indexedPath);
-
-                // RecurseIndexDirectory both adds the new changes to the list that are found on disc
-                // and returns a list of all paths traversed for comparison to the existing index
-                string[] recursedIndexes = RecurseIndexDirectory(changeList,
-                    indexPaths,
-                    combinedIndexPlusChanges,
-                    this.RemoveEventById,
-                    indexedPath).ToArray();
-
-                // Define a list to store indexes that previously existed in the last index, but were not found upon reindexing
-                List<FileChange> possibleDeletions = new List<FileChange>();
-
-                // Loop through the paths that previously existed in the index, but were not found when traversing the indexed path
-                foreach (string deletedPath in
-                    indexPaths.Select(currentIndex => currentIndex.Key.ToString())
-                        .Except(recursedIndexes,
-                            StringComparer.InvariantCulture))
-                {
-                    // For the path that existed previously in the index but is no longer found on disc, process as a deletion
-                    FilePath deletedPathObject = deletedPath;
-                    possibleDeletions.Add(new FileChange()
-                    {
-                        NewPath = deletedPath,
-                        Type = FileChangeType.Deleted,
-                        Metadata = indexPaths[deletedPath]
-                    });
-                    pathDeletions.Remove(deletedPath);
-                    pathDeletions.Add(deletedPath, new GenericHolder<bool>(true));
-                }
-
-                // Only add possible deletion if a parent wasn't already marked as deleted
-                foreach (FileChange possibleDeletion in possibleDeletions)
-                {
-                    bool foundDeletedParent = false;
-<<<<<<< HEAD
-                    FilePath levelToCheck = possibleDeletion.NewPath;
-=======
-                    FilePath levelToCheck = possibleDeletion.NewPath.Parent;
->>>>>>> dec8d83b
-                    while (levelToCheck.Contains(baseComparePath))
-                    {
-                        GenericHolder<bool> parentDeletion;
-                        if (pathDeletions.TryGetValue(levelToCheck, out parentDeletion)
-                            && parentDeletion.Value)
-                        {
-                            foundDeletedParent = true;
-                            break;
-                        }
-
-                        levelToCheck = levelToCheck.Parent;
-                    }
-                    if (!foundDeletedParent)
-                    {
-                        changeList.Add(possibleDeletion);
-                    }
-                }
-
-                foreach (FilePath initiallySyncedBadge in indexPaths.Keys)
-                {
-                    MessageEvents.SetPathState(this, new SetBadge(PathState.Synced, initiallySyncedBadge));
-                }
-
-                // Callback on initial index completion
-                // (will process detected changes and begin normal folder monitor processing)
-                indexCompletionCallback(indexPaths,
-                    changeList);
-            }
-        }
-
-        // Define comparer to use locally for file/folder metadata
-        private static FileMetadataHashableComparer fileComparer = new FileMetadataHashableComparer();
-
-        /// <summary>
-        /// Process changes found on disc that are different from the initial index to produce FileChanges
-        /// and return the enumeration of paths traversed; recurses on self for inner folders
-        /// </summary>
-        /// <param name="changeList">List of FileChanges to add/update with new changes</param>
-        /// <param name="currentDirectory">Current directory to scan</param>
-        /// <param name="indexPaths">Initial index</param>
-        /// <param name="combinedIndexPlusChanges">Initial index plus all previous FileChanges in database and changes made up through current reindexing</param>
-        /// <param name="AddEventCallback">Callback to fire if a database event needs to be added</param>
-        /// <param name="uncoveredChanges">Optional list of changes which no longer have a corresponding local path, only set when self-recursing</param>
-        /// <returns>Returns the list of paths traversed</returns>
-        private static IEnumerable<string> RecurseIndexDirectory(List<FileChange> changeList, FilePathDictionary<FileMetadata> indexPaths, FilePathDictionary<FileMetadata> combinedIndexPlusChanges, Func<long, CLError> RemoveEventCallback, string currentDirectoryFullPath, FindFileResult currentDirectory = null, Dictionary<FilePath, LinkedList<FileChange>> uncoveredChanges = null)
-        {
-            // Store whether the current method call is outermost or a recursion,
-            // only the outermost method call has a null uncoveredChanges parameter
-            bool outermostMethodCall = (uncoveredChanges == null);
-
-            // If current method call is not a self-recursion,
-            // build the uncoveredChanges dictionary with initial values from the values in changeList
-            if (outermostMethodCall)
-            {
-                uncoveredChanges = new Dictionary<FilePath, LinkedList<FileChange>>(FilePathComparer.Instance);
-                    //new Dictionary<FilePath, FileChange>(changeList.Count,
-                    //FilePathComparer.Instance);
-                foreach (FileChange currentChange in changeList)
-                {
-                    if (uncoveredChanges.ContainsKey(currentChange.NewPath))
-                    {
-                        uncoveredChanges[currentChange.NewPath].AddFirst(currentChange);
-                    }
-                    else
-                    {
-                        uncoveredChanges.Add(currentChange.NewPath, new LinkedList<FileChange>(new FileChange[] { currentChange }));
-                    }
-                }
-            }
-
-            // Current path traversed, remove from uncoveredChanges
-            uncoveredChanges.Remove(currentDirectoryFullPath);
-
-            // Create a list of the traversed paths at or below the current level
-            List<string> filePathsFound = new List<string>();
-
-            IEnumerable<FindFileResult> innerDirectories;
-            IEnumerable<FindFileResult> innerFiles;
-            if (currentDirectory == null)
-            {
-                bool rootNotFound;
-                IList<FindFileResult> allInnerPaths = FindFileResult.RecursiveDirectorySearch(currentDirectoryFullPath,
-                    (FileAttributes.Hidden// ignore hidden files
-                        | FileAttributes.Offline// ignore offline files (data is not available on them)
-                        | FileAttributes.System// ignore system files
-                        | FileAttributes.Temporary),// ignore temporary files
-                    out rootNotFound);
-
-                if (rootNotFound)
-                {
-                    MessageBox.Show("Unable to find Cloud directory at path: " + currentDirectoryFullPath, "Error Starting Cloud");
-                    return filePathsFound;
-                }
-
-                innerDirectories = allInnerPaths.Where(currentInnerDirectory => currentInnerDirectory.IsFolder);
-                innerFiles = allInnerPaths.Where(currentInnerFile => !currentInnerFile.IsFolder);
-            }
-            else
-            {
-                innerDirectories = currentDirectory.Children.Where(currentInnerDirectory => currentInnerDirectory.IsFolder);
-                innerFiles = currentDirectory.Children.Where(currentInnerFile => !currentInnerFile.IsFolder);
-            }
-
-            try
-            {
-                // Loop through all subdirectories under the current directory
-                foreach (FindFileResult subDirectory in innerDirectories)
-                {
-                    string subDirectoryFullPath = currentDirectoryFullPath + "\\" + subDirectory.Name;
-                    FilePath subDirectoryPathObject = subDirectoryFullPath;
-
-                    // Store current subdirectory path as traversed
-                    filePathsFound.Add(subDirectoryFullPath);
-                    // Create properties for the current subdirectory
-                    FileMetadataHashableProperties compareProperties = new FileMetadataHashableProperties(true,
-                        (subDirectory.LastWriteTime == null ? (Nullable<DateTime>)null : ((DateTime)subDirectory.LastWriteTime).DropSubSeconds()),
-                        (subDirectory.CreationTime == null ? (Nullable<DateTime>)null : ((DateTime)subDirectory.CreationTime).DropSubSeconds()),
-                        null);
-
-                    // Grab the last metadata that matches the current directory path, if any
-                    FilePathHierarchicalNode<FileMetadata> existingHierarchy;
-                    CLError hierarchyError = combinedIndexPlusChanges.GrabHierarchyForPath(subDirectoryPathObject, out existingHierarchy, true);
-                    // If there is no existing event, a directory was added
-                    if (hierarchyError == null
-                        && existingHierarchy == null)
-                    {
-                        FileMetadata newDirectoryMetadata = new FileMetadata()
-                            {
-                                HashableProperties = compareProperties
-                            };
-
-                        changeList.Add(new FileChange()
-                        {
-                            NewPath = subDirectoryPathObject,
-                            Type = FileChangeType.Created,
-                            Metadata = newDirectoryMetadata
-                        });
-
-                        combinedIndexPlusChanges.Add(subDirectoryPathObject, newDirectoryMetadata);
-                    }
-
-                    // Add the inner paths to the output list by recursing (which will also process inner changes)
-                    filePathsFound.AddRange(RecurseIndexDirectory(changeList,
-                        indexPaths,
-                        combinedIndexPlusChanges,
-                        RemoveEventCallback,
-                        subDirectoryFullPath,
-                        subDirectory,
-                        uncoveredChanges));
-                }
-
-                // Loop through all files under the current directory
-                foreach (FindFileResult currentFile in innerFiles)
-                {
-                    string currentFileFullPath = currentDirectoryFullPath + "\\" + currentFile.Name;
-                    FilePath currentFilePathObject = currentFileFullPath;
-
-                    // Remove file from list of changes which have not yet been traversed (since it has been traversed)
-                    uncoveredChanges.Remove(currentFilePathObject);
-
-                    // Add file path to traversed output list
-                    filePathsFound.Add(currentFileFullPath);
-                    // Find file properties
-                    FileMetadataHashableProperties compareProperties = new FileMetadataHashableProperties(false,
-                        (currentFile.LastWriteTime == null ? (Nullable<DateTime>)null : ((DateTime)currentFile.LastWriteTime).DropSubSeconds()),
-                        (currentFile.CreationTime == null ? (Nullable<DateTime>)null : ((DateTime)currentFile.CreationTime).DropSubSeconds()),
-                        currentFile.Size);
-
-                    // Grab the last metadata that matches the current file path, if any
-                    FileMetadata existingFileMetadata;
-                    // If a change does not already exist for the current file path,
-                    // check if file has changed since last index to process changes
-                    if (combinedIndexPlusChanges.TryGetValue(currentFilePathObject, out existingFileMetadata))
-                    {
-                        // If the file has changed (different metadata), then process a file modification change
-                        if (!fileComparer.Equals(compareProperties, existingFileMetadata.HashableProperties))
-                        {
-                            FileMetadata modifiedMetadata = new FileMetadata()
-                                {
-<<<<<<< HEAD
-                                    ServerId = existingFileMetadata.ServerId,
-                                    HashableProperties = compareProperties,
-                                    LinkTargetPath = existingFileMetadata.LinkTargetPath, //Todo: needs to check again for new target path
-=======
-                                    HashableProperties = compareProperties,
-                                    LinkTargetPath = existingFileMetadata.LinkTargetPath,//Todo: needs to check again for new target path
->>>>>>> dec8d83b
-                                    Revision = existingFileMetadata.Revision,
-                                    StorageKey = existingFileMetadata.StorageKey
-                                };
-
-                            changeList.Add(new FileChange()
-                            {
-                                NewPath = currentFilePathObject,
-                                Type = FileChangeType.Modified,
-                                Metadata = modifiedMetadata
-                            });
-
-                            combinedIndexPlusChanges[currentFilePathObject] = modifiedMetadata;
-                        }
-                    }
-                    // else if index doesn't contain the current path, then the file has been created
-                    else
-                    {
-                        FileMetadata fileCreatedMetadata = new FileMetadata()
-                            {
-                                HashableProperties = compareProperties//,
-                                //LinkTargetPath = //Todo: needs to read target path
-                            };
-
-                        changeList.Add(new FileChange()
-                        {
-                            NewPath = currentFilePathObject,
-                            Type = FileChangeType.Created,
-                            Metadata = fileCreatedMetadata
-                        });
-
-                        combinedIndexPlusChanges.Add(currentFilePathObject, fileCreatedMetadata);
-                    }
-                }
-            }
-            catch (UnauthorizedAccessException ex)
-            {
-                if (outermostMethodCall)
-                {
-                    MessageBox.Show("Unable to scan files/folders in Cloud folder. Location not accessible:" + Environment.NewLine + ex.Message, "Error Starting Cloud");
-                }
-            }
-            catch { }
-
-            // If this method call was the outermost one (not recursed),
-            // then the uncoveredChanges list was depleted of all traversed paths leaving
-            // only file changes that no longer match anything existing on the disc
-            // (meaning the change needs to be reversed since the file/folder was deleted)
-            if (outermostMethodCall)
-            {
-                // Loop through the uncovered file changes
-                foreach (KeyValuePair<FilePath, LinkedList<FileChange>> uncoveredChange in uncoveredChanges)
-                {
-                    // Take all the changes at a path which no longer has a file/folder and
-                    // either remove all the events (if the last sync index did not contain the folder)
-                    // or turn all changes into a single deletion change (if the last sync index did contain the folder)
-                    bool existingDeletion = false;
-                    LinkedListNode<FileChange> currentUncoveredChange = uncoveredChange.Value.First;
-                    bool existsInIndex = indexPaths.ContainsKey(uncoveredChange.Key);
-                    // Continue checking the linked list nodes until it is past the end (thus null)
-                    while (currentUncoveredChange != null)
-                    {
-                        // Only keep the first deletion event and only if there is a path in the index for the corresponding delete
-                        if (existsInIndex
-                            && !existingDeletion
-                            && currentUncoveredChange.Value.Type == FileChangeType.Deleted)
-                        {
-                            existingDeletion = true;
-                        }
-                        else
-                        {
-                            changeList.Remove(currentUncoveredChange.Value);
-                            if (currentUncoveredChange.Value.EventId > 0)
-                            {
-                                RemoveEventCallback(currentUncoveredChange.Value.EventId);
-                            }
-                        }
-
-                        // Move to the next FileChange in the linked list
-                        currentUncoveredChange = currentUncoveredChange.Next;
-                    }
-                }
-            }
-
-            // return the list of all traversed paths at or below the current directory
-            return filePathsFound;
-        }
-        #endregion private methods
-
-        #region dispose
-        
-        #region IDisposable members
-        // Standard IDisposable implementation based on MSDN System.IDisposable
-        ~IndexingAgent()
-        {
-            Dispose(false);
-        }
-        // Standard IDisposable implementation based on MSDN System.IDisposable
-        public void Dispose()
-        {
-            Dispose(true);
-            GC.SuppressFinalize(this);
-        }
-        #endregion
-        
-        // Standard IDisposable implementation based on MSDN System.IDisposable
-        private void Dispose(bool disposing)
-        {
-            lock (this)
-            {
-                // Run dispose on inner managed objects based on disposing condition
-                if (disposing)
-                {
-                    CELocker.Dispose();
-                }
-            }
-        }
-        #endregion
-    }
+﻿//
+// IndexingAgent.cs
+// Cloud Windows
+//
+// Created By DavidBruck.
+// Copyright (c) Cloud.com. All rights reserved.
+
+using System;
+using System.Collections.Generic;
+using System.Data.Objects.SqlClient;
+using System.IO;
+using System.Linq;
+using System.Runtime.CompilerServices;
+using System.Text;
+using System.Threading;
+using System.Threading.Tasks;
+using System.Transactions;
+using System.Data.SqlServerCe;
+using System.Globalization;
+using System.Windows;
+using CloudApiPublic.Model;
+using CloudApiPublic.Static;
+using CloudApiPublic.SQLIndexer.SqlModel;
+using CloudApiPublic.SQLIndexer.Migrations;
+using CloudApiPublic.SQLIndexer.Static;
+using CloudApiPublic.SQLIndexer.Model;
+using SqlSync = CloudApiPublic.SQLIndexer.SqlModel.Sync;
+
+namespace CloudApiPublic.SQLIndexer
+{
+    internal sealed class IndexingAgent : IDisposable
+    {
+        #region private fields
+        // store the path that represents the root of indexing
+        private string indexedPath = null;
+
+        #region SQL CE
+        private string indexDBLocation;
+        private const string indexDBPassword = "Q29weXJpZ2h0Q2xvdWQuY29tQ3JlYXRlZEJ5RGF2aWRCcnVjaw=="; // <-- if you change this password, you will likely break all clients with older databases
+        private static string getDecodedIndexDBPassword()
+        {
+            byte[] decodeChars = Convert.FromBase64String(indexDBPassword);
+            return Encoding.ASCII.GetString(decodeChars);
+        }
+        private const string connectionStringFormatter = "data source={0};password={1};lcid=1033;case sensitive=TRUE;default lock timeout=300000"; // 1033 is Locale ID for English - United States
+        private static string buildConnectionString(string indexDBLocation)
+        {
+            return string.Format(connectionStringFormatter, indexDBLocation, getDecodedIndexDBPassword());
+        }
+        private const string indexScriptsResourceFolder = ".SQLIndexer.IndexDBScripts.";
+
+        public readonly ReaderWriterLockSlim CELocker = new ReaderWriterLockSlim();
+        #endregion
+
+        // store dictionaries to convert between the FileChangetype enumeration and its integer value in the database,
+        // will be filled in during startup
+        private static Dictionary<int, FileChangeType> changeEnums = null;
+        private static Dictionary<FileChangeType, int> changeEnumsBackward = null;
+
+        // category in SQL that represents the Enumeration type FileChangeType
+        private static int changeCategoryId = 0;
+        // locker for reading/writing the change enumerations
+        private static object changeEnumsLocker = new object();
+        #endregion
+
+        #region public properties
+        /// <summary>
+        /// Store the last Sync Id, starts null before indexing; lock on the IndexingAgent instance for all reads/writes
+        /// </summary>
+        public string LastSyncId { get; private set; }
+        public readonly ReaderWriterLockSlim LastSyncLocker = new ReaderWriterLockSlim();
+        #endregion
+
+        /// <summary>
+        /// Creates the SQL indexing service and outputs it,
+        /// must be started afterwards with StartInitialIndexing
+        /// </summary>
+        /// <param name="newIndexer">Output indexing agent</param>
+        /// <param name="syncBoxId">Sync box ID</param>
+        /// <param name="databaseLocation">(optional) A database storage location unique to a particular user</param>
+        /// <returns>Returns the error that occurred during creation, if any</returns>
+        public static CLError CreateNewAndInitialize(out IndexingAgent newIndexer, Nullable<long> syncBoxId, string databaseLocation = null)
+        {
+            // Fill in output with constructor
+            IndexingAgent newAgent;
+            try
+            {
+                newIndexer = newAgent = new IndexingAgent(databaseLocation, syncBoxId);
+            }
+            catch (Exception ex)
+            {
+                newIndexer = Helpers.DefaultForType<IndexingAgent>();
+                return ex;
+            }
+
+            // Fill in change enumerations if they have not been filled in yet
+            try
+            {
+                lock (changeEnumsLocker)
+                {
+                    if (changeEnums == null)
+                    {
+                        bool needToMakeDB = true;
+
+                        if (File.Exists(newAgent.indexDBLocation))
+                        {
+                            try
+                            {
+                                using (SqlCeConnection indexDB = new SqlCeConnection(buildConnectionString(newAgent.indexDBLocation)))
+                                {
+                                    indexDB.Open();
+
+                                    int versionBeforeUpdate;
+                                    using (SqlCeCommand versionCommand = indexDB.CreateCommand())
+                                    {
+                                        versionCommand.CommandText = "SELECT [Version].[Version] FROM [Version] WHERE [Version].[TrueKey] = 1";
+                                        versionBeforeUpdate = Helpers.ConvertTo<int>(versionCommand.ExecuteScalar());
+                                    }
+
+                                    if (versionBeforeUpdate == 0)
+                                    {
+                                        int newVersion = 1;
+
+                                        foreach (KeyValuePair<int, IMigration> currentDBMigration in MigrationList.GetMigrationsAfterVersion(versionBeforeUpdate))
+                                        {
+                                            currentDBMigration.Value.Apply(indexDB, getDecodedIndexDBPassword());
+
+                                            newVersion = currentDBMigration.Key;
+                                        }
+
+                                        using (SqlCeCommand updateVersionCommand = indexDB.CreateCommand())
+                                        {
+                                            updateVersionCommand.CommandText = "UPDATE [Version] SET [Version].[Version] = " + newVersion.ToString() + " WHERE [Version].[TrueKey] = 1";
+                                            updateVersionCommand.ExecuteNonQuery();
+                                        }
+                                    }
+                                }
+
+                                needToMakeDB = false;
+                            }
+                            catch
+                            {
+                                File.Delete(newAgent.indexDBLocation);
+                            }
+                        }
+
+                        if (needToMakeDB)
+                        {
+                            FileInfo indexDBInfo = new FileInfo(newAgent.indexDBLocation);
+                            if (!indexDBInfo.Directory.Exists)
+                            {
+                                indexDBInfo.Directory.Create();
+                            }
+                            
+                            System.Reflection.Assembly indexingAssembly = System.Reflection.Assembly.GetAssembly(typeof(IndexingAgent));
+
+                            List<KeyValuePair<int, string>> indexDBScripts = new List<KeyValuePair<int, string>>();
+
+                            string scriptDirectory = indexingAssembly.GetName().Name + indexScriptsResourceFolder;
+
+                            Encoding ansiEncoding = Encoding.GetEncoding(1252); //ANSI saved from NotePad on a US-EN Windows machine
+
+                            foreach (string currentScriptName in indexingAssembly.GetManifestResourceNames()
+                                .Where(resourceName => resourceName.StartsWith(scriptDirectory)))
+                            {
+                                if (!string.IsNullOrWhiteSpace(currentScriptName)
+                                    && currentScriptName.Length >= 5 // length of 1+-digit number plus ".sql" file extension
+                                    && currentScriptName.EndsWith(".sql", StringComparison.InvariantCultureIgnoreCase))
+                                {
+                                    int numChars = 0;
+                                    for (int numberCharIndex = scriptDirectory.Length; numberCharIndex < currentScriptName.Length; numberCharIndex++)
+                                    {
+                                        if (!char.IsDigit(currentScriptName[numberCharIndex]))
+                                        {
+                                            numChars = numberCharIndex - scriptDirectory.Length;
+                                            break;
+                                        }
+                                    }
+                                    if (numChars > 0)
+                                    {
+                                        string nameNumberPortion = currentScriptName.Substring(scriptDirectory.Length, numChars);
+                                        int nameNumber;
+                                        if (int.TryParse(nameNumberPortion, out nameNumber))
+                                        {
+                                            using (Stream resourceStream = indexingAssembly.GetManifestResourceStream(currentScriptName))
+                                            {
+                                                using (StreamReader resourceReader = new StreamReader(resourceStream, ansiEncoding))
+                                                {
+                                                    indexDBScripts.Add(new KeyValuePair<int, string>(nameNumber, resourceReader.ReadToEnd()));
+                                                }
+                                            }
+                                        }
+                                    }
+                                }
+                            }
+
+                            using (SqlCeEngine ceEngine = new SqlCeEngine(buildConnectionString(newAgent.indexDBLocation)))
+                            {
+                                ceEngine.CreateDatabase();
+                            }
+
+                            SqlCeConnection creationConnection = null;
+
+                            try
+                            {
+                                creationConnection = new SqlCeConnection(buildConnectionString(newAgent.indexDBLocation));
+                                creationConnection.Open();
+
+                                foreach (string indexDBScript in indexDBScripts.OrderBy(scriptPair => scriptPair.Key).Select(scriptPair => scriptPair.Value))
+                                {
+                                    SqlCeCommand scriptCommand = creationConnection.CreateCommand();
+                                    try
+                                    {
+                                        scriptCommand.CommandText = Helpers.DecryptString(indexDBScript, getDecodedIndexDBPassword());
+                                        scriptCommand.ExecuteNonQuery();
+                                    }
+                                    finally
+                                    {
+                                        scriptCommand.Dispose();
+                                    }
+                                }
+                            }
+                            finally
+                            {
+                                if (creationConnection != null)
+                                {
+                                    creationConnection.Dispose();
+                                }
+                            }
+                        }
+
+                        int changeEnumsCount = System.Enum.GetNames(typeof(FileChangeType)).Length;
+                        changeEnums = new Dictionary<int, FileChangeType>(changeEnumsCount);
+                        changeEnumsBackward = new Dictionary<FileChangeType, int>(changeEnumsCount);
+
+                        using (SqlCeConnection indexDB = new SqlCeConnection(buildConnectionString(newAgent.indexDBLocation)))
+                        {
+                            int storeCategoryId = -1;
+                            foreach (EnumCategory currentCategory in SqlAccessor<EnumCategory>
+                                .SelectResultSet(indexDB,
+                                    "SELECT * FROM [EnumCategories]"))
+                            {
+                                if (currentCategory.Name == typeof(FileChangeType).Name)
+                                {
+                                    storeCategoryId = currentCategory.EnumCategoryId;
+                                }
+                            }
+
+                            foreach (SqlEnum currentChangeEnum in SqlAccessor<SqlEnum>
+                                .SelectResultSet(indexDB,
+                                    "SELECT * FROM [Enums] WHERE [Enums].[EnumCategoryId] = " + storeCategoryId.ToString()))
+                            {
+                                changeCategoryId = currentChangeEnum.EnumCategoryId;
+                                int forwardKey = currentChangeEnum.EnumId;
+                                FileChangeType forwardValue = (FileChangeType)System.Enum.Parse(typeof(FileChangeType), currentChangeEnum.Name);
+                                changeEnums.Add(forwardKey,
+                                    forwardValue);
+                                changeEnumsBackward.Add(forwardValue,
+                                    forwardKey);
+                            }
+                        }
+
+                        if (changeEnums.Count != changeEnumsCount)
+                        {
+                            throw new Exception("FileChangeType enumerations are not all found in the database");
+                        }
+                    }
+                }
+            }
+            catch (Exception ex)
+            {
+                return ex;
+            }
+            return null;
+        }
+
+        #region public methods
+        /// <summary>
+        /// Starts the indexing process on an indexing agent which will resolve the last events and changes to the file system since the last time
+        /// the file monitor was running to produce the initial in-memory index and changes to process,
+        /// spins off a user work thread for the actual processing and returns immediately
+        /// </summary>
+        /// <param name="indexCompletionCallback">FileMonitor method to call upon completion of the index (should trigger normal processing of file events)</param>
+        /// <param name="getPath">FileMonitor method which returns the path to be indexed (so that the indexing and monitor are tied together)</param>
+        /// <returns>Returns an error that occurred during startup, if any</returns>
+        public CLError StartInitialIndexing(Action<IEnumerable<KeyValuePair<FilePath, FileMetadata>>, IEnumerable<FileChange>> indexCompletionCallback,
+            Func<string> getPath)
+        {
+            try
+            {
+                this.indexedPath = getPath();
+                ThreadPool.QueueUserWorkItem(state => this.BuildIndex((Action<IEnumerable<KeyValuePair<FilePath, FileMetadata>>, IEnumerable<FileChange>>)state),
+                    indexCompletionCallback);
+            }
+            catch (Exception ex)
+            {
+                return ex;
+            }
+            return null;
+        }
+
+        /// <summary>
+        /// Retrieve the complete file system state at the time of the last sync
+        /// </summary>
+        /// <param name="syncStates">Outputs the file system state</param>
+        /// <returns>Returns an error that occurred retrieving the file system state, if any</returns>
+        public CLError GetLastSyncStates(out FilePathDictionary<SyncedObject> syncStates)
+        {
+            CELocker.EnterReadLock();
+            try
+            {
+                using (SqlCeConnection indexDB = new SqlCeConnection(buildConnectionString(this.indexDBLocation)))
+                {
+                    // Pull the last sync from the database
+                    SqlSync lastSync = SqlAccessor<SqlSync>
+                        .SelectResultSet(indexDB,
+                            "SELECT TOP 1 * FROM [Syncs] ORDER BY [Syncs].[SyncCounter] DESC")
+                        .SingleOrDefault();
+
+                    // Default the sync states (to null) if there was never a sync
+                    if (lastSync == null)
+                    {
+                        syncStates = Helpers.DefaultForType<FilePathDictionary<SyncedObject>>();
+                    }
+                    // If there was a sync, continue on to build the sync state
+                    else
+                    {
+                        // Create the dictionary of sync states to output
+                        CLError createDictError = FilePathDictionary<SyncedObject>.CreateAndInitialize(lastSync.RootPath,
+                            out syncStates);
+                        if (createDictError != null)
+                        {
+                            return createDictError;
+                        }
+
+                        Dictionary<long, KeyValuePair<GenericHolder<FileSystemObject>, GenericHolder<FileSystemObject>>> mappedSyncStates = new Dictionary<long,KeyValuePair<GenericHolder<FileSystemObject>,GenericHolder<FileSystemObject>>>();
+
+                        // Loop through all sync states for the last sync
+                        foreach (FileSystemObject currentSyncState in SqlAccessor<FileSystemObject>
+                            .SelectResultSet(indexDB,
+                                "SELECT * FROM [FileSystemObjects] WHERE [FileSystemObjects].[SyncCounter] = " + lastSync.SyncCounter.ToString()))
+                        {
+                            if (mappedSyncStates.ContainsKey(currentSyncState.FileSystemObjectId))
+                            {
+                                if (currentSyncState.ServerLinked)
+                                {
+                                    mappedSyncStates[currentSyncState.FileSystemObjectId].Value.Value = currentSyncState;
+                                }
+                                else
+                                {
+                                    mappedSyncStates[currentSyncState.FileSystemObjectId].Key.Value = currentSyncState;
+                                }
+                            }
+                            else if (currentSyncState.ServerLinked)
+                            {
+                                mappedSyncStates.Add(currentSyncState.FileSystemObjectId,
+                                    new KeyValuePair<GenericHolder<FileSystemObject>, GenericHolder<FileSystemObject>>(
+                                        new GenericHolder<FileSystemObject>(),
+                                        new GenericHolder<FileSystemObject>(currentSyncState)));
+                            }
+                            else
+                            {
+                                mappedSyncStates.Add(currentSyncState.FileSystemObjectId,
+                                    new KeyValuePair<GenericHolder<FileSystemObject>, GenericHolder<FileSystemObject>>(
+                                        new GenericHolder<FileSystemObject>(currentSyncState),
+                                        new GenericHolder<FileSystemObject>()));
+                            }
+                        }
+
+                        foreach (KeyValuePair<long, KeyValuePair<GenericHolder<FileSystemObject>, GenericHolder<FileSystemObject>>> currentSyncState in mappedSyncStates)
+                        {
+                            // Add the current sync state from the last sync to the output dictionary
+                            syncStates.Add(currentSyncState.Value.Key.Value.Path,
+                                new SyncedObject()
+                                {
+                                    ServerLinkedPath = currentSyncState.Value.Value.Value == null
+                                        ? null
+                                        : currentSyncState.Value.Value.Value.Path,
+                                    Metadata = new FileMetadata()
+                                    {
+                                        // TODO: add server id
+                                        HashableProperties = new FileMetadataHashableProperties(currentSyncState.Value.Key.Value.IsFolder,
+                                            currentSyncState.Value.Key.Value.LastTime,
+                                            currentSyncState.Value.Key.Value.CreationTime,
+                                            currentSyncState.Value.Key.Value.Size),
+                                        LinkTargetPath = currentSyncState.Value.Key.Value.TargetPath,
+                                        Revision = currentSyncState.Value.Key.Value.Revision,
+                                        StorageKey = currentSyncState.Value.Key.Value.StorageKey
+                                    }
+                                });
+                        }
+                    }
+                }
+            }
+            catch (Exception ex)
+            {
+                syncStates = null;
+                return ex;
+            }
+            finally
+            {
+                CELocker.ExitReadLock();
+            }
+            return null;
+        }
+
+        public CLError GetMetadataByPathAndRevision(string path, string revision, out FileMetadata metadata)
+        {
+            CELocker.EnterReadLock();
+            try
+            {
+                if (string.IsNullOrEmpty(path))
+                {
+                    throw new NullReferenceException("path cannot be null");
+                }
+
+                using (SqlCeConnection indexDB = new SqlCeConnection(buildConnectionString(this.indexDBLocation)))
+                {
+                    // Grab the most recent sync from the database to pull sync states
+                    SqlSync lastSync = SqlAccessor<SqlSync>
+                        .SelectResultSet(indexDB,
+                            "SELECT TOP 1 * FROM [Syncs] ORDER BY [Syncs].[SyncCounter] DESC")
+                        .SingleOrDefault();
+
+                    if (lastSync == null)
+                    {
+                        metadata = null;
+                    }
+                    else
+                    {
+                        int pathCRC = StringCRC.Crc(path);
+
+                        FileSystemObject foundSync = SqlAccessor<FileSystemObject>
+                            .SelectResultSet(indexDB,
+                                "SELECT TOP 1 * " +
+                                "FROM [FileSystemObjects] " +
+                                "WHERE [FileSystemObjects].[SyncCounter] = " + lastSync.SyncCounter.ToString() + " " +
+                                "AND [FileSystemObjects].[PathChecksum] = " + pathCRC.ToString() + " " +
+                                (revision == null
+                                    ? "AND [FileSystemObjects].[Revision] IS NULL "
+                                    : "AND [FileSystemObjects].[Revision] = '" + revision.Replace("'", "''").ToLowerInvariant() + "'"))
+                            .SingleOrDefault(parent => parent.Path == path); // run in memory since Path field is not indexable
+
+                        if (foundSync != null)
+                        {
+                            metadata = new FileMetadata()
+                            {
+                                // TODO: add server id
+                                HashableProperties = new FileMetadataHashableProperties(foundSync.IsFolder,
+                                    foundSync.LastTime,
+                                    foundSync.CreationTime,
+                                    foundSync.Size),
+                                LinkTargetPath = foundSync.TargetPath,
+                                Revision = revision,
+                                StorageKey = foundSync.StorageKey
+                            };
+                        }
+                        else
+                        {
+                            metadata = null;
+                        }
+                    }
+                }
+            }
+            catch (Exception ex)
+            {
+                metadata = Helpers.DefaultForType<FileMetadata>();
+                return ex;
+            }
+            finally
+            {
+                CELocker.ExitReadLock();
+            }
+            return null;
+        }
+
+        /// <summary>
+        /// Retrieves all unprocessed events that occurred since the last sync
+        /// </summary>
+        /// <param name="changeEvents">Outputs the unprocessed events</param>
+        /// <returns>Returns an error that occurred filling the unprocessed events, if any</returns>
+        public CLError GetPendingEvents(out List<KeyValuePair<FilePath, FileChange>> changeEvents)
+        {
+            CELocker.EnterReadLock();
+            try
+            {
+                using (SqlCeConnection indexDB = new SqlCeConnection(buildConnectionString(this.indexDBLocation)))
+                {
+                    // Create the output list
+                    changeEvents = new List<KeyValuePair<FilePath, FileChange>>();
+
+                    // Loop through all the events in the database after the last sync (if any)
+                    foreach (Event currentChange in
+                        SqlAccessor<Event>
+                            .SelectResultSet(indexDB,
+                                "SELECT " +
+                                SqlAccessor<Event>.GetSelectColumns() + ", " +
+                                SqlAccessor<FileSystemObject>.GetSelectColumns(FileSystemObject.Name) +
+                                "FROM [Events] " +
+                                "INNER JOIN [FileSystemObjects] ON [Events].[EventId] = [FileSystemObjects].[EventId] " +
+                                "WHERE [FileSystemObjects].[SyncCounter] IS NULL " +
+                                "ORDER BY [Events].[EventId]",
+                                new string[]
+                                {
+                                    FileSystemObject.Name
+                                }))
+                    {
+                        // For each event since the last sync (if any), add to the output dictionary
+                        changeEvents.Add(new KeyValuePair<FilePath, FileChange>(currentChange.FileSystemObject.Path,
+                            new FileChange()
+                            {
+                                NewPath = currentChange.FileSystemObject.Path,
+                                OldPath = currentChange.PreviousPath,
+                                Type = changeEnums[currentChange.FileChangeTypeEnumId],
+                                Metadata = new FileMetadata()
+                                {
+                                    // TODO: add server id
+                                    HashableProperties = new FileMetadataHashableProperties(currentChange.FileSystemObject.IsFolder,
+                                        currentChange.FileSystemObject.LastTime,
+                                        currentChange.FileSystemObject.CreationTime,
+                                        currentChange.FileSystemObject.Size),
+                                    Revision = currentChange.FileSystemObject.Revision,
+                                    StorageKey = currentChange.FileSystemObject.StorageKey,
+                                    LinkTargetPath = currentChange.FileSystemObject.TargetPath
+                                },
+                                Direction = (currentChange.SyncFrom ? SyncDirection.From : SyncDirection.To)
+                            }));
+                    }
+                }
+            }
+            catch (Exception ex)
+            {
+                changeEvents = Helpers.DefaultForType<List<KeyValuePair<FilePath, FileChange>>>();
+                return ex;
+            }
+            finally
+            {
+                CELocker.ExitReadLock();
+            }
+            return null;
+        }
+
+        /// <summary>
+        /// Adds an unprocessed change since the last sync as a new event to the database,
+        /// EventId property of the input event is set after database update
+        /// </summary>
+        /// <param name="newEvents">Change to add</param>
+        /// <returns>Returns error that occurred when adding the event to database, if any</returns>
+        public CLError AddEvents(IEnumerable<FileChange> newEvents, bool alreadyObtainedLock = false)
+        {
+            if (!alreadyObtainedLock)
+            {
+                CELocker.EnterReadLock();
+            }
+            try
+            {
+                // Ensure input parameter is set
+                if (newEvents == null)
+                {
+                    throw new NullReferenceException("newEvents cannot be null");
+                }
+                if (newEvents.Any(newEvent => newEvent.Metadata == null))
+                {
+                    throw new NullReferenceException("The Metadata property of every newEvent cannot be null");
+                }
+
+                List<Event> eventsToAdd = new List<Event>();
+                Guid eventGroup = Guid.NewGuid();
+                int eventCounter = 0;
+                Dictionary<int, KeyValuePair<FileChange, GenericHolder<long>>> orderToChange = new Dictionary<int, KeyValuePair<FileChange, GenericHolder<long>>>();
+
+                // If change is marked for adding to SQL,
+                // then process database addition
+                foreach (FileChange newEvent in newEvents.Where(newEvent => newEvent.EventId == 0 || !newEvent.DoNotAddToSQLIndex))
+                {
+                    string newPathString = newEvent.NewPath.ToString();
+
+                    eventCounter++;
+                    orderToChange.Add(eventCounter, new KeyValuePair<FileChange, GenericHolder<long>>(newEvent, new GenericHolder<long>()));
+
+                    // Define the new event to add for the unprocessed change
+                    eventsToAdd.Add(new Event()
+                    {
+                        FileChangeTypeCategoryId = changeCategoryId,
+                        FileChangeTypeEnumId = changeEnumsBackward[newEvent.Type],
+                        FileSystemObject = new FileSystemObject()
+                        {
+                            // TODO: add server id
+                            CreationTime = newEvent.Metadata.HashableProperties.CreationTime.Ticks == FileConstants.InvalidUtcTimeTicks
+                                ? (Nullable<DateTime>)null
+                                : newEvent.Metadata.HashableProperties.CreationTime,
+                            IsFolder = newEvent.Metadata.HashableProperties.IsFolder,
+                            LastTime = newEvent.Metadata.HashableProperties.LastTime.Ticks == FileConstants.InvalidUtcTimeTicks
+                                ? (Nullable<DateTime>)null
+                                : newEvent.Metadata.HashableProperties.LastTime,
+                            Path = newPathString,
+                            Size = newEvent.Metadata.HashableProperties.Size,
+                            Revision = newEvent.Metadata.Revision,
+                            StorageKey = newEvent.Metadata.StorageKey,
+                            TargetPath = (newEvent.Metadata.LinkTargetPath == null ? null : newEvent.Metadata.LinkTargetPath.ToString()),
+                            SyncCounter = null,
+                            ServerLinked = false,
+
+                            // SQL CE does not support computed columns, so no "AS CHECKSUM(Path)"
+                            PathChecksum = StringCRC.Crc(newPathString)
+                        },
+                        PreviousPath = (newEvent.OldPath == null
+                            ? null
+                            : newEvent.OldPath.ToString()),
+                        GroupId = eventGroup,
+                        GroupOrder = eventCounter,
+                        SyncFrom = (newEvent.Direction == SyncDirection.From)
+                    });
+                }
+
+                if (eventsToAdd.Count > 0)
+                {
+                    using (SqlCeConnection indexDB = new SqlCeConnection(buildConnectionString(this.indexDBLocation)))
+                    {
+                        SqlAccessor<Event>.InsertRows(indexDB, eventsToAdd);
+                    }
+
+                    using (SqlCeConnection indexDB = new SqlCeConnection(buildConnectionString(this.indexDBLocation)))
+                    {
+                        Dictionary<int, long> groupOrderToId = new Dictionary<int, long>();
+                        foreach (Event createdEvent in SqlAccessor<Event>.SelectResultSet(indexDB,
+                            "SELECT * FROM [Events] WHERE [Events].[GroupId] = '" + eventGroup.ToString() + "'"))
+                        {
+                            groupOrderToId.Add((int)createdEvent.GroupOrder, createdEvent.EventId);
+                        }
+
+                        Func<Event, FileSystemObject> setIdAndGrabObject = currentEvent =>
+                            {
+                                currentEvent.FileSystemObject.EventId = orderToChange[(int)currentEvent.GroupOrder].Value.Value = groupOrderToId[(int)currentEvent.GroupOrder];
+                                return currentEvent.FileSystemObject;
+                            };
+
+                        SqlAccessor<FileSystemObject>.InsertRows(indexDB, eventsToAdd.Select(setIdAndGrabObject));
+                    }
+
+                    foreach (KeyValuePair<FileChange, GenericHolder<long>> currentAddedEvent in orderToChange.Values)
+                    {
+                        currentAddedEvent.Key.EventId = currentAddedEvent.Value.Value;
+                        MessageEvents.ApplyFileChangeMergeToChangeState(this, new FileChangeMerge(currentAddedEvent.Key, null));   // Message to invoke BadgeNet.IconOverlay.QueueNewEventBadge(currentAddedEvent.Key, null)
+                    }
+                }
+            }
+            catch (Exception ex)
+            {
+                return ex;
+            }
+            finally
+            {
+                if (!alreadyObtainedLock)
+                {
+                    CELocker.ExitReadLock();
+                }
+            }
+            return null;
+        }
+
+        /// <summary>
+        /// Removes a single event by its id
+        /// </summary>
+        /// <param name="eventId">Id of event to remove</param>
+        /// <returns>Returns an error in removing the event, if any</returns>
+        public CLError RemoveEventById(long eventId)
+        {
+            CELocker.EnterReadLock();
+            try
+            {
+                using (SqlCeConnection indexDB = new SqlCeConnection(buildConnectionString(this.indexDBLocation)))
+                {
+                    // Find the existing object for the given id
+                    FileSystemObject toDelete = SqlAccessor<FileSystemObject>.SelectResultSet(indexDB,
+                        "SELECT TOP 1 * FROM [FileSystemObjects] WHERE [FileSystemObjects].[EventId] = " + eventId.ToString())
+                        .SingleOrDefault();
+
+                    Func<Exception> notFoundException = () => new Exception("Event not found to delete");
+
+                    // Throw exception if an existing event does not exist
+                    if (toDelete == null)
+                    {
+                        throw notFoundException();
+                    }
+
+                    // Remove the found event from the database
+                    if (!SqlAccessor<FileSystemObject>.DeleteRow(indexDB,
+                            toDelete)
+                        || !SqlAccessor<Event>.DeleteRow(indexDB,
+                            new Event()
+                            {
+                                EventId = eventId
+                            }))
+                    {
+                        throw notFoundException();
+                    }
+                }
+            }
+            catch (Exception ex)
+            {
+                return ex;
+            }
+            finally
+            {
+                CELocker.ExitReadLock();
+            }
+            return null;
+        }
+
+        /// <summary>
+        /// Removes a collection of events by their ids
+        /// </summary>
+        /// <param name="eventIds">Ids of events to remove</param>
+        /// <returns>Returns an error in removing events, if any</returns>
+        public CLError RemoveEventsByIds(IEnumerable<long> eventIds, bool alreadyObtainedLock = false)
+        {
+            CLError notFoundErrors = null;
+
+            if (!alreadyObtainedLock)
+            {
+                CELocker.EnterReadLock();
+            }
+            try
+            {
+                // copy event id collection to array, defaulting to an empty array
+                long[] eventIdsArray = (eventIds == null
+                    ? new long[0]
+                    : eventIds.ToArray());
+
+                if (eventIdsArray.Length > 0)
+                {
+                    using (SqlCeConnection indexDB = new SqlCeConnection(buildConnectionString(this.indexDBLocation)))
+                    {
+                        // Create list to copy event ids from database objects,
+                        // used to ensure all event ids to be deleted were found
+                        List<long> orderedDBIds = new List<long>();
+                        // Grab all objects with ids in the specified range
+                        FileSystemObject[] deleteObjects = SqlAccessor<FileSystemObject>.SelectResultSet(indexDB,
+                            "SELECT * " +
+                            "FROM [FileSystemObjects] " +
+                            "WHERE [FileSystemObjects].[EventId] IN (" + string.Join(", ", eventIdsArray.Select(currentId => currentId.ToString()).ToArray()) + ") ")
+                            .ToArray();
+
+                        IEnumerable<int> unableToFindIndexes;
+                        SqlAccessor<FileSystemObject>.DeleteRows(indexDB,
+                            deleteObjects,
+                            out unableToFindIndexes);
+                        
+                        // Check all event ids intended for delete and make sure they were actually deleted,
+                        // otherwise create exception
+                        if (unableToFindIndexes != null)
+                        {
+                            foreach (int notDeletedIndex in unableToFindIndexes)
+                            {
+                                notFoundErrors += new Exception("Event with id " + eventIdsArray[notDeletedIndex].ToString() + " not found to delete");
+                            }
+                        }
+
+                        unableToFindIndexes = new HashSet<int>(unableToFindIndexes ?? Enumerable.Empty<int>());
+
+                        SqlAccessor<Event>.DeleteRows(indexDB,
+                            deleteObjects.Where((deleteObject, objectIndex) => !((HashSet<int>)unableToFindIndexes).Contains(objectIndex))
+                                .Select(deleteObject => new Event()
+                                {
+                                    EventId = (long)deleteObject.EventId
+                                }), out unableToFindIndexes);
+
+                        if (unableToFindIndexes != null)
+                        {
+                            foreach (int notDeletedIndex in unableToFindIndexes)
+                            {
+                                notFoundErrors += new Exception("Event with id " + eventIdsArray[notDeletedIndex].ToString() + " not found to delete");
+                            }
+                        }
+                    }
+                }
+            }
+            catch (Exception ex)
+            {
+                notFoundErrors += ex;
+            }
+            finally
+            {
+                if (!alreadyObtainedLock)
+                {
+                    CELocker.ExitReadLock();
+                }
+            }
+            return notFoundErrors;
+        }
+
+        /// <summary>
+        /// Writes a new set of sync states to the database after a sync completes,
+        /// requires newRootPath to be set on the first sync or on any sync with a new root path
+        /// </summary>
+        /// <param name="syncId">New sync Id from server</param>
+        /// <param name="syncedEventIds">Enumerable of event ids processed in sync</param>
+        /// <param name="syncCounter">Output sync counter local identity</param>
+        /// <param name="newRootPath">Optional new root path for location of sync root, must be set on first sync</param>
+        /// <returns>Returns an error that occurred during recording the sync, if any</returns>
+        public CLError RecordCompletedSync(string syncId, IEnumerable<long> syncedEventIds, out long syncCounter, FilePath newRootPath = null)
+        {
+            return RecordCompletedSync(syncId, syncedEventIds, out syncCounter, newRootPath == null ? null : newRootPath.ToString());
+        }
+
+        /// <summary>
+        /// Writes a new set of sync states to the database after a sync completes,
+        /// requires newRootPath to be set on the first sync or on any sync with a new root path
+        /// </summary>
+        /// <param name="syncId">New sync Id from server</param>
+        /// <param name="syncedEventIds">Enumerable of event ids processed in sync</param>
+        /// <param name="syncCounter">Output sync counter local identity</param>
+        /// <param name="newRootPath">Optional new root path for location of sync root, must be set on first sync</param>
+        /// <returns>Returns an error that occurred during recording the sync, if any</returns>
+        public CLError RecordCompletedSync(string syncId, IEnumerable<long> syncedEventIds, out long syncCounter, string newRootPath = null)
+        {
+            // Default the output sync counter
+            syncCounter = Helpers.DefaultForType<long>();
+            try
+            {
+                // Copy event ids completed in sync to array, defaulting to an empty array
+                long[] syncedEventIdsEnumerated = (syncedEventIds == null
+                    ? new long[0]
+                    : syncedEventIds.OrderBy(currentEventId => currentEventId).ToArray());
+
+                CELocker.EnterWriteLock();
+                try
+                {
+                    using (SqlCeConnection indexDB = new SqlCeConnection(buildConnectionString(this.indexDBLocation)))
+                    {
+                        indexDB.Open();
+
+                        using (SqlCeTransaction indexTransaction = indexDB.BeginTransaction(System.Data.IsolationLevel.ReadCommitted))
+                        {
+                            try
+                            {
+                                // Retrieve last sync if it exists
+                                SqlSync lastSync = SqlAccessor<SqlSync>.SelectResultSet(indexDB,
+                                    "SELECT TOP 1 * FROM [Syncs] ORDER BY [Syncs].[SyncCounter] DESC",
+                                    transaction: indexTransaction)
+                                    .SingleOrDefault();
+                                // Store last sync counter value or null for no last sync
+                                Nullable<long> lastSyncCounter = (lastSync == null
+                                    ? (Nullable<long>)null
+                                    : lastSync.SyncCounter);
+                                // Default root path from last sync if it was not passed in
+                                newRootPath = string.IsNullOrEmpty(newRootPath)
+                                    ? (lastSync == null ? null : lastSync.RootPath)
+                                    : newRootPath;
+
+                                if (string.IsNullOrEmpty(newRootPath))
+                                {
+                                    throw new Exception("Path cannot be found for sync root");
+                                }
+
+                                FilePath previousRoot = (lastSync == null ? null : lastSync.RootPath);
+                                FilePath newRoot = newRootPath;
+
+                                if (string.IsNullOrWhiteSpace(syncId))
+                                {
+                                    if (lastSync != null)
+                                    {
+                                        syncId = lastSync.SyncId;
+                                    }
+                                    else
+                                    {
+                                        throw new Exception("Could not find a sync id");
+                                    }
+                                }
+
+                                bool syncStatesNeedRemap = previousRoot != null
+                                    && !FilePathComparer.Instance.Equals(previousRoot, newRoot);
+
+                                // Create the new sync database object
+                                SqlSync newSync = new SqlSync()
+                                {
+                                    SyncId = syncId,
+                                    RootPath = newRootPath
+                                };
+
+                                // Add the new sync to the database and store the new counter
+                                syncCounter = SqlAccessor<SqlSync>.InsertRow<long>(indexDB, newSync, transaction: indexTransaction);
+
+                                // Create the dictionary for new sync states, returning an error if it occurred
+                                FilePathDictionary<Tuple<long, Nullable<long>, FileMetadata>> newSyncStates;
+                                CLError newSyncStatesError = FilePathDictionary<Tuple<long, Nullable<long>, FileMetadata>>.CreateAndInitialize(newRootPath,
+                                    out newSyncStates);
+                                if (newSyncStatesError != null)
+                                {
+                                    return newSyncStatesError;
+                                }
+
+                                // Create a dictionary to store remapped server paths in case they exist
+                                Dictionary<string, string> serverRemappedPaths = new Dictionary<string, string>();
+
+                                Dictionary<long, KeyValuePair<GenericHolder<FileSystemObject>, GenericHolder<FileSystemObject>>> mappedSyncStates = null;
+
+                                // If there was a previous sync, pull the previous sync states to modify
+                                if (lastSyncCounter != null)
+                                {
+                                    mappedSyncStates = new Dictionary<long, KeyValuePair<GenericHolder<FileSystemObject>, GenericHolder<FileSystemObject>>>();
+
+                                    // Loop through all sync states for the last sync
+                                    foreach (FileSystemObject currentSyncState in SqlAccessor<FileSystemObject>
+                                        .SelectResultSet(indexDB,
+                                            "SELECT * FROM [FileSystemObjects] WHERE [FileSystemObjects].[SyncCounter] = " + ((long)lastSyncCounter).ToString(),
+                                        transaction: indexTransaction))
+                                    {
+                                        if (mappedSyncStates.ContainsKey(currentSyncState.FileSystemObjectId))
+                                        {
+                                            if (currentSyncState.ServerLinked)
+                                            {
+                                                mappedSyncStates[currentSyncState.FileSystemObjectId].Value.Value = currentSyncState;
+                                            }
+                                            else
+                                            {
+                                                mappedSyncStates[currentSyncState.FileSystemObjectId].Key.Value = currentSyncState;
+                                            }
+                                        }
+                                        else if (currentSyncState.ServerLinked)
+                                        {
+                                            mappedSyncStates.Add(currentSyncState.FileSystemObjectId,
+                                                new KeyValuePair<GenericHolder<FileSystemObject>, GenericHolder<FileSystemObject>>(
+                                                    new GenericHolder<FileSystemObject>(),
+                                                    new GenericHolder<FileSystemObject>(currentSyncState)));
+                                        }
+                                        else
+                                        {
+                                            mappedSyncStates.Add(currentSyncState.FileSystemObjectId,
+                                                new KeyValuePair<GenericHolder<FileSystemObject>, GenericHolder<FileSystemObject>>(
+                                                    new GenericHolder<FileSystemObject>(currentSyncState),
+                                                    new GenericHolder<FileSystemObject>()));
+                                        }
+                                    }
+
+                                    // Loop through previous sync states
+                                    foreach (KeyValuePair<GenericHolder<FileSystemObject>, GenericHolder<FileSystemObject>> currentState in mappedSyncStates.Values)
+                                    {
+                                        string localPath = currentState.Key.Value.Path;
+                                        string serverPath = (currentState.Value.Value == null ? null : currentState.Value.Value.Path);
+
+                                        if (syncStatesNeedRemap)
+                                        {
+                                            FilePath originalLocalPath = localPath;
+                                            FilePath originalServerPath = serverPath;
+
+                                            FilePath overlappingLocal = originalLocalPath.FindOverlappingPath(previousRoot);
+                                            if (overlappingLocal != null)
+                                            {
+                                                FilePath renamedOverlapChild = originalLocalPath;
+                                                FilePath renamedOverlap = renamedOverlapChild.Parent;
+
+                                                while (renamedOverlap != null)
+                                                {
+                                                    if (FilePathComparer.Instance.Equals(renamedOverlap, previousRoot))
+                                                    {
+                                                        renamedOverlapChild.Parent = newRoot;
+                                                        localPath = originalLocalPath.ToString();
+                                                        break;
+                                                    }
+
+                                                    renamedOverlapChild = renamedOverlap;
+                                                    renamedOverlap = renamedOverlap.Parent;
+                                                }
+                                            }
+
+                                            if (originalServerPath != null)
+                                            {
+                                                FilePath overlappingServer = originalServerPath.FindOverlappingPath(previousRoot);
+                                                if (overlappingServer != null)
+                                                {
+                                                    FilePath renamedOverlapChild = overlappingServer;
+                                                    FilePath renamedOverlap = renamedOverlapChild.Parent;
+
+                                                    while (renamedOverlap != null)
+                                                    {
+                                                        if (FilePathComparer.Instance.Equals(renamedOverlap, previousRoot))
+                                                        {
+                                                            renamedOverlapChild.Parent = newRoot;
+                                                            serverPath = overlappingServer.ToString();
+                                                            break;
+                                                        }
+
+                                                        renamedOverlapChild = renamedOverlap;
+                                                        renamedOverlap = renamedOverlap.Parent;
+                                                    }
+                                                }
+                                            }
+                                        }
+
+                                        // Check if previous syncstate had a server-remapped path to store
+                                        if (currentState.Value.Value != null)
+                                        {
+                                            serverRemappedPaths.Add(localPath,
+                                                serverPath);
+                                        }
+
+                                        // Add the previous sync state to the dictionary as the baseline before changes
+                                        newSyncStates[localPath] = new Tuple<long, Nullable<long>, FileMetadata>(currentState.Key.Value.FileSystemObjectId,
+                                            currentState.Key.Value.EventId,
+                                            new FileMetadata()
+                                            {
+                                                // TODO: add server id
+                                                HashableProperties = new FileMetadataHashableProperties(currentState.Key.Value.IsFolder,
+                                                    currentState.Key.Value.LastTime,
+                                                    currentState.Key.Value.CreationTime,
+                                                    currentState.Key.Value.Size),
+                                                LinkTargetPath = currentState.Key.Value.TargetPath,
+                                                Revision = currentState.Key.Value.Revision,
+                                                StorageKey = currentState.Key.Value.StorageKey
+                                            });
+                                    }
+                                }
+
+                                // Grab all events from the database since the previous sync, ordering by id to ensure correct processing logic
+                                Event[] existingEvents = SqlAccessor<Event>.SelectResultSet(indexDB,
+                                        "SELECT " +
+                                        SqlAccessor<Event>.GetSelectColumns() + ", " +
+                                        SqlAccessor<FileSystemObject>.GetSelectColumns(FileSystemObject.Name) + " " +
+                                        "FROM [Events] " +
+                                        "INNER JOIN [FileSystemObjects] ON [Events].[EventId] = [FileSystemObjects].[EventId] " +
+                                        "WHERE [FileSystemObjects].[SyncCounter] IS NULL " +
+                                        "ORDER BY [Events].[EventId]",
+                                        new string[]
+                                        {
+                                            FileSystemObject.Name
+                                        },
+                                        indexTransaction)
+                                    .ToArray();
+
+                                Action<PathState, FilePath> setBadge = (badgeType, badgePath) =>
+                                {
+                                    MessageEvents.QueueSetBadge(this, new SetBadge(badgeType, badgePath));   // Message to invoke BadgeNet.IconOverlay.QueueSetBadge(badgeType, badgePath);
+
+                                };
+
+                                List<Event> eventsToUpdate = new List<Event>();
+                                List<FileSystemObject> objectsToUpdate = new List<FileSystemObject>();
+                                List<FileSystemObject> objectsToMoveToLastSync = new List<FileSystemObject>();
+
+                                // Loop through existing events to process into the new sync states
+                                foreach (Event previousEvent in existingEvents)
+                                {
+                                    string newPath = previousEvent.FileSystemObject.Path;
+                                    string oldPath = previousEvent.PreviousPath;
+
+                                    if (syncStatesNeedRemap)
+                                    {
+                                        FilePath originalNewPath = newPath;
+                                        FilePath originalOldPath = oldPath;
+
+                                        FilePath overlappingLocal = originalNewPath.FindOverlappingPath(previousRoot);
+                                        if (overlappingLocal != null)
+                                        {
+                                            FilePath renamedOverlapChild = originalNewPath;
+                                            FilePath renamedOverlap = renamedOverlapChild.Parent;
+
+                                            while (renamedOverlap != null)
+                                            {
+                                                if (FilePathComparer.Instance.Equals(renamedOverlap, previousRoot))
+                                                {
+                                                    renamedOverlapChild.Parent = newRoot;
+                                                    newPath = originalNewPath.ToString();
+                                                    break;
+                                                }
+
+                                                renamedOverlapChild = renamedOverlap;
+                                                renamedOverlap = renamedOverlap.Parent;
+                                            }
+                                        }
+
+                                        if (originalOldPath != null)
+                                        {
+                                            FilePath overlappingServer = originalOldPath.FindOverlappingPath(previousRoot);
+                                            if (overlappingServer != null)
+                                            {
+                                                FilePath renamedOverlapChild = overlappingServer;
+                                                FilePath renamedOverlap = renamedOverlapChild.Parent;
+
+                                                while (renamedOverlap != null)
+                                                {
+                                                    if (FilePathComparer.Instance.Equals(renamedOverlap, previousRoot))
+                                                    {
+                                                        renamedOverlapChild.Parent = newRoot;
+                                                        oldPath = overlappingServer.ToString();
+                                                        break;
+                                                    }
+
+                                                    renamedOverlapChild = renamedOverlap;
+                                                    renamedOverlap = renamedOverlap.Parent;
+                                                }
+                                            }
+                                        }
+                                    }
+
+                                    // If the current database event is in the list of events that are completed,
+                                    // the syncstates have to be modified appropriately to include the change
+                                    if (Array.BinarySearch(syncedEventIdsEnumerated, previousEvent.EventId) >= 0)
+                                    {
+                                        switch (changeEnums[previousEvent.FileChangeTypeEnumId])
+                                        {
+                                            case FileChangeType.Created:
+                                                Tuple<long, Nullable<long>, FileMetadata> previousCreatedState;
+                                                KeyValuePair<GenericHolder<FileSystemObject>, GenericHolder<FileSystemObject>> previousCreatedObjects;
+                                                if (newSyncStates.TryGetValue(newPath, out previousCreatedState)
+                                                    && previousCreatedState.Item1 != previousEvent.FileSystemObject.FileSystemObjectId
+                                                    && mappedSyncStates.TryGetValue(previousCreatedState.Item1, out previousCreatedObjects))
+                                                {
+                                                    if (previousCreatedObjects.Key.Value != null)
+                                                    {
+                                                        objectsToMoveToLastSync.Add(previousCreatedObjects.Key.Value);
+                                                    }
+                                                    if (previousCreatedObjects.Value.Value != null)
+                                                    {
+                                                        objectsToMoveToLastSync.Add(previousCreatedObjects.Value.Value);
+                                                    }
+                                                }
+
+                                                newSyncStates[newPath] = new Tuple<long, Nullable<long>, FileMetadata>(previousEvent.FileSystemObject.FileSystemObjectId,
+                                                    previousEvent.EventId,
+                                                    new FileMetadata()
+                                                    {
+                                                        // TODO: add server id
+                                                        HashableProperties = new FileMetadataHashableProperties(previousEvent.FileSystemObject.IsFolder,
+                                                            previousEvent.FileSystemObject.LastTime,
+                                                            previousEvent.FileSystemObject.CreationTime,
+                                                            previousEvent.FileSystemObject.Size),
+                                                        LinkTargetPath = previousEvent.FileSystemObject.TargetPath,
+                                                        Revision = previousEvent.FileSystemObject.Revision,
+                                                        StorageKey = previousEvent.FileSystemObject.StorageKey
+                                                    });
+
+                                                if (!existingEvents.Any(existingEvent => Array.BinarySearch(syncedEventIdsEnumerated, existingEvent.EventId) < 0
+                                                    && existingEvent.FileSystemObject.Path == newPath.ToString()))
+                                                {
+                                                    setBadge(PathState.Synced, newPath);
+                                                }
+                                                break;
+                                            case FileChangeType.Deleted:
+                                                newSyncStates.Remove(newPath);
+
+                                                if (previousEvent.SyncFrom)
+                                                {
+                                                    bool isDeleted;
+                                                    MessageEvents.DeleteBadgePath(this, new DeleteBadgePath(newPath), out isDeleted);   // Message to invoke BadgeNet.IconOverlay.DeleteBadgePath(newPath, out isDeleted);
+                                                }
+
+                                                // If any of the previous pending events from the database are both not in the list of completed events and match the current completed event's path,
+                                                // then badge that path as syncing, because there is at least one remaining pended event.
+                                                if (existingEvents.Any(existingEvent => Array.BinarySearch(syncedEventIdsEnumerated, existingEvent.EventId) < 0
+                                                    && existingEvent.FileSystemObject.Path == newPath.ToString()))
+                                                {
+                                                    setBadge(PathState.Syncing, newPath);
+                                                }
+                                                else if (!previousEvent.SyncFrom)
+                                                {
+                                                    setBadge(PathState.Synced, newPath);
+                                                }
+                                                break;
+                                            case FileChangeType.Modified:
+                                                Tuple<long, Nullable<long>, FileMetadata> previousModifiedState;
+                                                KeyValuePair<GenericHolder<FileSystemObject>, GenericHolder<FileSystemObject>> previousModifiedObjects;
+                                                if (newSyncStates.TryGetValue(newPath, out previousModifiedState)
+                                                    && previousModifiedState.Item1 != previousEvent.FileSystemObject.FileSystemObjectId
+                                                    && mappedSyncStates.TryGetValue(previousModifiedState.Item1, out previousModifiedObjects))
+                                                {
+                                                    if (previousModifiedObjects.Key.Value != null)
+                                                    {
+                                                        objectsToMoveToLastSync.Add(previousModifiedObjects.Key.Value);
+                                                    }
+                                                    if (previousModifiedObjects.Value.Value != null)
+                                                    {
+                                                        objectsToMoveToLastSync.Add(previousModifiedObjects.Value.Value);
+                                                    }
+                                                }
+
+                                                newSyncStates[newPath] =
+                                                    new Tuple<long, Nullable<long>, FileMetadata>(previousEvent.FileSystemObject.FileSystemObjectId,
+                                                        previousEvent.EventId,
+                                                        new FileMetadata()
+                                                        {
+                                                            // TODO: add server id
+                                                            HashableProperties = new FileMetadataHashableProperties(previousEvent.FileSystemObject.IsFolder,
+                                                                previousEvent.FileSystemObject.LastTime,
+                                                                previousEvent.FileSystemObject.CreationTime,
+                                                                previousEvent.FileSystemObject.Size),
+                                                            LinkTargetPath = previousEvent.FileSystemObject.TargetPath,
+                                                            Revision = previousEvent.FileSystemObject.Revision,
+                                                            StorageKey = previousEvent.FileSystemObject.StorageKey
+                                                        });
+
+                                                if (!existingEvents.Any(existingEvent => Array.BinarySearch(syncedEventIdsEnumerated, existingEvent.EventId) < 0
+                                                    && existingEvent.FileSystemObject.Path == newPath.ToString()))
+                                                {
+                                                    setBadge(PathState.Synced, newPath);
+                                                }
+                                                break;
+                                            case FileChangeType.Renamed:
+                                                Tuple<long, Nullable<long>, FileMetadata> previousNewPathState;
+                                                Tuple<long, Nullable<long>, FileMetadata> previousOldPathState;
+                                                if (newSyncStates.TryGetValue(newPath, out previousNewPathState))
+                                                {
+                                                    if (newSyncStates.ContainsKey(oldPath))
+                                                    {
+                                                        newSyncStates.Remove(oldPath);
+                                                    }
+
+                                                    KeyValuePair<GenericHolder<FileSystemObject>, GenericHolder<FileSystemObject>> previousNewPathObjects;
+
+                                                    if (previousNewPathState.Item1 != previousEvent.FileSystemObject.FileSystemObjectId
+                                                        && mappedSyncStates.TryGetValue(previousNewPathState.Item1, out previousNewPathObjects))
+                                                    {
+                                                        if (previousNewPathObjects.Key.Value != null)
+                                                        {
+                                                            objectsToMoveToLastSync.Add(previousNewPathObjects.Key.Value);
+                                                        }
+                                                        if (previousNewPathObjects.Value.Value != null)
+                                                        {
+                                                            objectsToMoveToLastSync.Add(previousNewPathObjects.Value.Value);
+                                                        }
+                                                    }
+                                                }
+                                                else if (newSyncStates.TryGetValue(oldPath, out previousOldPathState))
+                                                {
+                                                    newSyncStates.Rename(oldPath, newPath);
+
+                                                    KeyValuePair<GenericHolder<FileSystemObject>, GenericHolder<FileSystemObject>> previousOldPathObjects;
+
+                                                    if (previousOldPathState.Item1 != previousEvent.FileSystemObject.FileSystemObjectId
+                                                        && mappedSyncStates.TryGetValue(previousOldPathState.Item1, out previousOldPathObjects))
+                                                    {
+                                                        if (previousOldPathObjects.Key.Value != null)
+                                                        {
+                                                            objectsToMoveToLastSync.Add(previousOldPathObjects.Key.Value);
+                                                        }
+                                                        if (previousOldPathObjects.Value.Value != null)
+                                                        {
+                                                            objectsToMoveToLastSync.Add(previousOldPathObjects.Value.Value);
+                                                        }
+                                                    }
+                                                }
+
+                                                newSyncStates[newPath] =
+                                                    new Tuple<long, Nullable<long>, FileMetadata>(previousEvent.FileSystemObject.FileSystemObjectId,
+                                                        previousEvent.EventId,
+                                                        new FileMetadata()
+                                                        {
+                                                            // TODO: add server id
+                                                            HashableProperties = new FileMetadataHashableProperties(previousEvent.FileSystemObject.IsFolder,
+                                                                previousEvent.FileSystemObject.LastTime,
+                                                                previousEvent.FileSystemObject.CreationTime,
+                                                                previousEvent.FileSystemObject.Size),
+                                                            LinkTargetPath = previousEvent.FileSystemObject.TargetPath,
+                                                            Revision = previousEvent.FileSystemObject.Revision,
+                                                            StorageKey = previousEvent.FileSystemObject.StorageKey
+                                                        });
+
+                                                if (previousEvent.SyncFrom)
+                                                {
+                                                    MessageEvents.RenameBadgePath(this, new RenameBadgePath(oldPath, newPath));   // Message to invoke BadgeNet.IconOverlay.RenameBadgePath(oldPath, newPath);
+                                                }
+
+                                                // If there are no other events pending at this same path, mark the renamed path as synced.
+                                                if (!existingEvents.Any(existingEvent => Array.BinarySearch(syncedEventIdsEnumerated, existingEvent.EventId) < 0
+                                                    && existingEvent.FileSystemObject.Path == newPath.ToString()))
+                                                {
+                                                    setBadge(PathState.Synced, newPath);
+                                                }
+                                                break;
+                                        }
+                                    }
+                                    // Else if the previous database event is not in the list of completed events,
+                                    // The event will get moved to after the current sync so it will be processed later
+                                    else
+                                    {
+                                        if (syncStatesNeedRemap)
+                                        {
+                                            if (!FilePathComparer.Instance.Equals(previousEvent.FileSystemObject.Path, newPath))
+                                            {
+                                                previousEvent.FileSystemObject.Path = newPath;
+
+                                                objectsToUpdate.Add(previousEvent.FileSystemObject);
+                                            }
+                                            previousEvent.PreviousPath = oldPath;
+
+                                            eventsToUpdate.Add(previousEvent);
+                                        }
+                                    }
+                                }
+
+                                //// what was this for?
+                                //bool atLeastOneServerLinked = false;
+
+                                // Loop through modified set of sync states (including new changes) and add the matching database objects
+                                foreach (KeyValuePair<FilePath, Tuple<long, Nullable<long>, FileMetadata>> newSyncState in newSyncStates)
+                                {
+                                    string newPathString = newSyncState.Key.ToString();
+
+                                    // Add the file/folder object for the current sync state
+                                    objectsToUpdate.Add(new FileSystemObject()
+                                    {
+                                        // TODO: add server id
+                                        CreationTime = (newSyncState.Value.Item3.HashableProperties.CreationTime.Ticks == FileConstants.InvalidUtcTimeTicks
+                                            ? (Nullable<DateTime>)null
+                                            : newSyncState.Value.Item3.HashableProperties.CreationTime),
+                                        IsFolder = newSyncState.Value.Item3.HashableProperties.IsFolder,
+                                        LastTime = (newSyncState.Value.Item3.HashableProperties.LastTime.Ticks == FileConstants.InvalidUtcTimeTicks
+                                            ? (Nullable<DateTime>)null
+                                            : newSyncState.Value.Item3.HashableProperties.LastTime),
+                                        Path = newPathString,
+                                        Size = newSyncState.Value.Item3.HashableProperties.Size,
+                                        TargetPath = (newSyncState.Value.Item3.LinkTargetPath == null ? null : newSyncState.Value.Item3.LinkTargetPath.ToString()),
+                                        Revision = newSyncState.Value.Item3.Revision,
+                                        StorageKey = newSyncState.Value.Item3.StorageKey,
+                                        SyncCounter = syncCounter,
+                                        ServerLinked = false,
+                                        FileSystemObjectId = newSyncState.Value.Item1,
+                                        EventId = newSyncState.Value.Item2,
+
+                                        // SQL CE does not support computed columns, so no "AS CHECKSUM(Path)"
+                                        PathChecksum = StringCRC.Crc(newPathString)
+                                    });
+
+                                    // If the file/folder path is remapped on the server, add the file/folder object for the server-mapped state
+                                    if (serverRemappedPaths.ContainsKey(newPathString))
+                                    {
+                                        //// what was this for?
+                                        //atLeastOneServerLinked = true;
+
+                                        objectsToUpdate.Add(new FileSystemObject()
+                                        {
+                                            // TODO: add server id
+                                            CreationTime = (newSyncState.Value.Item3.HashableProperties.CreationTime.Ticks == FileConstants.InvalidUtcTimeTicks
+                                                ? (Nullable<DateTime>)null
+                                                : newSyncState.Value.Item3.HashableProperties.CreationTime),
+                                            IsFolder = newSyncState.Value.Item3.HashableProperties.IsFolder,
+                                            LastTime = (newSyncState.Value.Item3.HashableProperties.LastTime.Ticks == FileConstants.InvalidUtcTimeTicks
+                                                ? (Nullable<DateTime>)null
+                                                : newSyncState.Value.Item3.HashableProperties.LastTime),
+                                            Path = serverRemappedPaths[newPathString],
+                                            Size = newSyncState.Value.Item3.HashableProperties.Size,
+                                            TargetPath = (newSyncState.Value.Item3.LinkTargetPath == null ? null : newSyncState.Value.Item3.LinkTargetPath.ToString()),
+                                            Revision = newSyncState.Value.Item3.Revision,
+                                            StorageKey = newSyncState.Value.Item3.StorageKey,
+                                            SyncCounter = syncCounter,
+                                            ServerLinked = true,
+                                            FileSystemObjectId = newSyncState.Value.Item1,
+                                            EventId = newSyncState.Value.Item2,
+
+                                            // SQL CE does not support computed columns, so no "AS CHECKSUM(Path)"
+                                            PathChecksum = StringCRC.Crc(serverRemappedPaths[newPathString])
+                                        });
+                                    }
+                                }
+
+                                // Define field that will be output for indexes not updated
+                                IEnumerable<int> unableToFindIndexes;
+
+                                // Update Events that were queued for modification
+                                SqlAccessor<Event>.UpdateRows(indexDB,
+                                    eventsToUpdate,
+                                    out unableToFindIndexes,
+                                    transaction: indexTransaction);
+
+                                // Update FileSystemObjects that were queued for modification
+                                SqlAccessor<FileSystemObject>.UpdateRows(indexDB,
+                                    objectsToUpdate,
+                                    out unableToFindIndexes,
+                                    transaction: indexTransaction);
+
+                                // If any FileSystemObjects were not found to update,
+                                // then they need to be inserted
+                                if (unableToFindIndexes != null
+                                    && unableToFindIndexes.Count() > 0)
+                                {
+                                    // Insert new FileSystemObjects with IDENTITY_INSERT ON (will force server-linked sync state to have a matching identity to the non-server-linked sync state)
+                                    SqlAccessor<FileSystemObject>.InsertRows(indexDB,
+                                        unableToFindIndexes.Select(currentInsert => objectsToUpdate[currentInsert]),
+                                        true,
+                                        transaction: indexTransaction);
+                                }
+
+                                if (objectsToMoveToLastSync.Count > 0)
+                                {
+                                    FileSystemObject[] needsMove = objectsToMoveToLastSync.Where(currentObjectToMove => lastSyncCounter == null
+                                        || currentObjectToMove.SyncCounter == lastSyncCounter).ToArray();
+
+                                    if (needsMove.Length > 0)
+                                    {
+                                        SqlAccessor<FileSystemObject>.UpdateRows(indexDB,
+                                            needsMove.Select(currentObjectToMove =>
+                                                    ((Func<FileSystemObject, Nullable<long>, FileSystemObject>)((toMove, lastCounter) =>
+                                                    {
+                                                        if (lastCounter == null)
+                                                        {
+                                                            toMove.SyncCounter = null;
+                                                            toMove.EventId = null;
+                                                        }
+                                                        else
+                                                        {
+                                                            toMove.SyncCounter = lastCounter;
+                                                        }
+                                                        return toMove;
+                                                    }))(currentObjectToMove, lastSyncCounter)),
+                                                out unableToFindIndexes,
+                                                transaction: indexTransaction);
+                                    }
+                                }
+
+                                indexTransaction.Commit(CommitMode.Immediate);
+                            }
+                            catch
+                            {
+                                indexTransaction.Rollback();
+
+                                throw;
+                            }
+                        }
+                    }
+
+                    // update the exposed last sync id upon sync completion
+                    LastSyncLocker.EnterWriteLock();
+                    try
+                    {
+                        this.LastSyncId = syncId;
+                    }
+                    finally
+                    {
+                        LastSyncLocker.ExitWriteLock();
+                    }
+                }
+                finally
+                {
+                    CELocker.ExitWriteLock();
+                }
+            }
+            catch (Exception ex)
+            {
+                return ex;
+            }
+            return null;
+        }
+
+        /// <summary>
+        /// ¡¡ Call this carefully, completely wipes index database (use when user deletes local repository or relinks) !!
+        /// </summary>
+        /// <returns></returns>
+        public CLError WipeIndex(string newRootPath)
+        {
+            try
+            {
+                CELocker.EnterWriteLock();
+                try
+                {
+                    using (SqlCeConnection indexDB = new SqlCeConnection(buildConnectionString(this.indexDBLocation)))
+                    {
+                        indexDB.Open();
+
+                        using (SqlCeTransaction indexTransaction = indexDB.BeginTransaction(System.Data.IsolationLevel.ReadCommitted))
+                        {
+                            // It does not matter functionally if there was an error deleting an event (it may be orphaned without causing a problem),
+                            // so we delete events outside of the main transaction which can be allowed to fail
+                            IEnumerable<Event> deleteEvents;
+                                IEnumerable<int> unableToFindIndexes;
+
+                            try
+                            {
+                                IEnumerable<FileSystemObject> pendingToDelete = SqlAccessor<FileSystemObject>.SelectResultSet(indexDB,
+                                    "SELECT " + SqlAccessor<FileSystemObject>.GetSelectColumns() + ", " +
+                                        SqlAccessor<Event>.GetSelectColumns("Event") + " " +
+                                        "FROM [FileSystemObjects] " +
+                                        "LEFT OUTER JOIN [Events] ON [FileSystemObjects].[EventId] = [Events].[EventId] " +
+                                        "WHERE  [FileSystemObjects].[SyncCounter] IS NULL ",
+                                    new string[] { "Event" },
+                                    indexTransaction).ToArray();
+
+                                SqlAccessor<FileSystemObject>.DeleteRows(indexDB,
+                                    pendingToDelete,
+                                    out unableToFindIndexes,
+                                    transaction: indexTransaction);
+
+                                deleteEvents = pendingToDelete.Where(toDelete => toDelete.EventId != null)
+                                    .Select(toDelete => toDelete.Event);
+
+                                SqlAccessor<SqlSync>.InsertRow(indexDB,
+                                    new SqlSync()
+                                    {
+                                        SyncId = IdForEmptySync,
+                                        RootPath = newRootPath
+                                    },
+                                    transaction: indexTransaction);
+
+                                indexTransaction.Commit(CommitMode.Immediate);
+                            }
+                            catch
+                            {
+                                indexTransaction.Rollback();
+
+                                throw;
+                            }
+
+                            SqlAccessor<Event>.DeleteRows(indexDB,
+                                deleteEvents,
+                                out unableToFindIndexes);
+                        }
+                    }
+                }
+                finally
+                {
+                    CELocker.ExitWriteLock();
+                }
+            }
+            catch (Exception ex)
+            {
+                return ex;
+            }
+            return null;
+        }
+        private const string IdForEmptySync = "0";
+
+        /// <summary>
+        /// Method to merge event into database,
+        /// used when events are modified or replaced with new events
+        /// </summary>
+        /// <param name="mergedEvent">Event with latest file or folder metadata, pass null to only delete the old event</param>
+        /// <param name="eventToRemove">Previous event to set if an old event is being replaced in the process</param>
+        /// <returns>Returns an error from merging the events, if any</returns>
+        [MethodImpl(MethodImplOptions.Synchronized)]
+        public CLError MergeEventsIntoDatabase(IEnumerable<FileChangeMerge> mergeToFroms, bool alreadyObtainedLock = false)
+        {
+            CLError toReturn = null;
+            if (mergeToFroms != null)
+            {
+                try
+                {
+                    List<FileChange> toAdd = new List<FileChange>();
+                    Dictionary<long, FileChange> toUpdate = new Dictionary<long, FileChange>();
+                    HashSet<long> toDelete = new HashSet<long>();
+
+                    foreach (FileChangeMerge currentMergeToFrom in mergeToFroms)
+                    {
+                        // Continue to next iteration if boolean set indicating not to add to SQL
+                        if (currentMergeToFrom.MergeTo != null
+                            && currentMergeToFrom.MergeTo.DoNotAddToSQLIndex
+                            && currentMergeToFrom.MergeTo.EventId != 0)
+                        {
+                            MessageEvents.ApplyFileChangeMergeToChangeState(this, new FileChangeMerge(currentMergeToFrom.MergeTo, currentMergeToFrom.MergeFrom));   // Message to invoke BadgeNet.IconOverlay.QueueNewEventBadge(currentMergeToFrom.MergeTo, currentMergeToFrom.MergeFrom)
+                            continue;
+                        }
+
+                        // Ensure input variables have proper references set
+                        if (currentMergeToFrom.MergeTo == null)
+                        {
+                            // null merge events are only valid if there is an oldEvent to remove
+                            if (currentMergeToFrom.MergeFrom == null)
+                            {
+                                throw new NullReferenceException("currentMergeToFrom.MergeTo cannot be null");
+                            }
+                        }
+                        else if (currentMergeToFrom.MergeTo.Metadata == null)
+                        {
+                            throw new NullReferenceException("currentMergeToFrom.MergeTo cannot have null Metadata");
+                        }
+
+                        // Define field for the event id that needs updating in the database,
+                        // defaulting to none
+                        Nullable<long> eventIdToUpdate = null;
+
+                        // If the mergedEvent already has an id (exists in database),
+                        // then the database event will be updated at the mergedEvent id;
+                        // also, if the oldEvent exists in the database, it needs to be removed
+                        if (currentMergeToFrom.MergeTo == null
+                            || currentMergeToFrom.MergeTo.EventId > 0)
+                        {
+                            if (currentMergeToFrom.MergeTo != null
+                                && currentMergeToFrom.MergeTo.EventId > 0
+                                // added the following condition in case both events to merge together share a single database event
+                                // which should not be removed
+                                && (currentMergeToFrom.MergeTo == null || currentMergeToFrom.MergeTo.EventId != currentMergeToFrom.MergeTo.EventId))
+                            {
+                                toDelete.Add(currentMergeToFrom.MergeTo.EventId);
+                            }
+
+                            // If the mergedEvent it null and the oldEvent is set with a valid eventId,
+                            // then save only the deletion of the oldEvent and continue to next iteration
+                            if (currentMergeToFrom.MergeTo == null)
+                            {
+                                continue;
+                            }
+
+                            eventIdToUpdate = currentMergeToFrom.MergeTo.EventId;
+                        }
+                        // Else if the mergedEvent does not have an id in the database
+                        // and the oldEvent exists and has an id in the database,
+                        // then the database event will be updated at the oldEvent id
+                        // and the event id should be moved to the mergedEvent
+                        else if (currentMergeToFrom.MergeFrom != null
+                            && currentMergeToFrom.MergeFrom.EventId > 0)
+                        {
+                            currentMergeToFrom.MergeTo.EventId = currentMergeToFrom.MergeFrom.EventId;
+
+                            eventIdToUpdate = currentMergeToFrom.MergeTo.EventId;
+                        }
+
+                        // If an id for the database event already exists,
+                        // then update the object in the database with the latest properties from mergedEvent
+                        if (eventIdToUpdate != null)
+                        {
+                            toUpdate[(long)eventIdToUpdate] = currentMergeToFrom.MergeTo;
+                        }
+                        // Else the database event does not already exist,
+                        // then add it
+                        else
+                        {
+                            toAdd.Add(currentMergeToFrom.MergeTo);
+                        }
+                    }
+
+                    if (toAdd.Count > 0
+                        || toUpdate.Count > 0
+                        || toDelete.Count > 0)
+                    {
+                        if (!alreadyObtainedLock)
+                        {
+                            CELocker.EnterReadLock();
+                        }
+                        try
+                        {
+                            using (SqlCeConnection indexDB = new SqlCeConnection(buildConnectionString(this.indexDBLocation)))
+                            {
+                                if (toDelete.Count > 0)
+                                {
+                                    CLError deleteErrors = RemoveEventsByIds(toDelete, true);
+
+                                    if (deleteErrors != null)
+                                    {
+                                        toReturn += new AggregateException("Error deleting some events", deleteErrors.GrabExceptions());
+                                    }
+                                }
+
+                                if (toUpdate.Count > 0)
+                                {
+                                    Dictionary<long, KeyValuePair<FileChange, GenericHolder<bool>>> findOriginal = toUpdate.ToDictionary(currentToUpdate => currentToUpdate.Key,
+                                        currentToUpdate => new KeyValuePair<FileChange, GenericHolder<bool>>(currentToUpdate.Value, new GenericHolder<bool>(false)));
+
+                                    // If any event is not found to update, then it can be added via identity insert to its provided event id key, this list stores those keys
+                                    HashSet<long> missingKeys = new HashSet<long>();
+
+                                    // Find the existing event for the given id
+                                    Event[] toModify = SqlAccessor<Event>.SelectResultSet(indexDB,
+                                        "SELECT " +
+                                        SqlAccessor<Event>.GetSelectColumns() + ", " +
+                                        SqlAccessor<FileSystemObject>.GetSelectColumns(FileSystemObject.Name) + " " +
+                                        "FROM [Events] " +
+                                        "INNER JOIN [FileSystemObjects] ON [Events].[EventId] = [FileSystemObjects].[EventId] " +
+                                        "WHERE [Events].[EventId] IN (" +
+                                        string.Join(", ", findOriginal.Keys.Select(currentToUpdate => currentToUpdate.ToString()).ToArray()) + ")",
+                                        new string[]
+                                    {
+                                        FileSystemObject.Name
+                                    }).ToArray();
+
+                                    // Record exception if an existing event does not exist
+                                    if (toModify == null
+                                        || !toModify.Any())
+                                    {
+                                        foreach (long missingEventId in findOriginal.Keys)
+                                        {
+                                            missingKeys.Add(missingEventId);
+
+                                            //toReturn += new Exception("Unable to find event with id " + missingEventId.ToString() + " to update");
+                                        }
+                                    }
+                                    else
+                                    {
+                                        foreach (Event currentToModify in toModify)
+                                        {
+                                            KeyValuePair<FileChange, GenericHolder<bool>> mergedPair = findOriginal[currentToModify.EventId];
+                                            mergedPair.Value.Value = true;
+                                            FileChange mergedEvent = mergedPair.Key;
+
+                                            // Update database object with latest event properties
+                                            // TODO: add server id
+                                            currentToModify.FileChangeTypeEnumId = changeEnumsBackward[mergedEvent.Type];
+                                            currentToModify.PreviousPath = (mergedEvent.OldPath == null
+                                                ? null
+                                                : mergedEvent.OldPath.ToString());
+                                            currentToModify.FileSystemObject.CreationTime = (mergedEvent.Metadata.HashableProperties.CreationTime.Ticks == FileConstants.InvalidUtcTimeTicks
+                                                ? (Nullable<DateTime>)null
+                                                : mergedEvent.Metadata.HashableProperties.CreationTime);
+                                            currentToModify.FileSystemObject.IsFolder = mergedEvent.Metadata.HashableProperties.IsFolder;
+                                            currentToModify.FileSystemObject.LastTime = (mergedEvent.Metadata.HashableProperties.LastTime.Ticks == FileConstants.InvalidUtcTimeTicks
+                                                ? (Nullable<DateTime>)null
+                                                : mergedEvent.Metadata.HashableProperties.LastTime);
+                                            currentToModify.FileSystemObject.Path = mergedEvent.NewPath.ToString();
+                                            currentToModify.FileSystemObject.Size = mergedEvent.Metadata.HashableProperties.Size;
+                                            currentToModify.FileSystemObject.TargetPath = (mergedEvent.Metadata.LinkTargetPath == null ? null : mergedEvent.Metadata.LinkTargetPath.ToString());
+                                            currentToModify.FileSystemObject.Revision = mergedEvent.Metadata.Revision;
+                                            currentToModify.FileSystemObject.StorageKey = mergedEvent.Metadata.StorageKey;
+                                        }
+
+                                        foreach (KeyValuePair<FileChange, GenericHolder<bool>> mergedPair in findOriginal.Values)
+                                        {
+                                            if (!mergedPair.Value.Value)
+                                            {
+                                                missingKeys.Add(mergedPair.Key.EventId);
+
+                                                //toReturn += new Exception("Unable to find event with id " + mergedPair.Key.EventId.ToString() + " to update");
+                                            }
+                                        }
+
+                                        IEnumerable<int> unableToFindIndexes;
+
+                                        SqlAccessor<Event>.UpdateRows(indexDB,
+                                            toModify,
+                                            out unableToFindIndexes);
+
+                                        if (unableToFindIndexes != null
+                                            && unableToFindIndexes.Any())
+                                        {
+                                            foreach (long missingEventId in
+                                                unableToFindIndexes.Select(currentUnableToFind => toModify[currentUnableToFind].EventId)
+                                                    .Distinct())// Possible to get back multiple Event objects with the same EventId if two or more FileSystemObjects have the same EventId (which is an error)
+                                            {
+                                                missingKeys.Add(missingEventId);
+
+                                                //toReturn += new Exception("Unable to find event with id " + missingEventId.ToString() + " to update");
+                                            }
+                                        }
+
+                                        SqlAccessor<FileSystemObject>.UpdateRows(indexDB,
+                                            toModify.Select(currentToModify => currentToModify.FileSystemObject),
+                                            out unableToFindIndexes);
+
+                                        if (unableToFindIndexes != null)
+                                        {
+                                            foreach (FileSystemObject currentMissingFileSystemObject in unableToFindIndexes.Select(currentUnableToFind => toModify[currentUnableToFind].FileSystemObject))
+                                            {
+                                                if (currentMissingFileSystemObject.EventId == null || !missingKeys.Contains((long)currentMissingFileSystemObject.EventId))
+                                                {
+                                                    toReturn += new Exception("Unable to find file system object with id " + currentMissingFileSystemObject.FileSystemObjectId.ToString() + " to update");
+                                                }
+                                            }
+                                        }
+                                    }
+
+                                    if (missingKeys.Count > 0)
+                                    {
+                                        Event[] identityInsertChanges = missingKeys.Select(currentMissingKey => findOriginal[currentMissingKey].Key)
+                                            .Select(identityInsertChange => new KeyValuePair<FileChange, string>(identityInsertChange, identityInsertChange.NewPath.ToString()))
+                                            .Select(identityInsertChange => new Event()
+                                            {
+                                                EventId = identityInsertChange.Key.EventId,
+                                                FileChangeTypeCategoryId = changeCategoryId,
+                                                FileChangeTypeEnumId = changeEnumsBackward[identityInsertChange.Key.Type],
+                                                FileSystemObject = new FileSystemObject()
+                                                {
+                                                    // TODO: add server id
+                                                    EventId = identityInsertChange.Key.EventId,
+                                                    CreationTime = identityInsertChange.Key.Metadata.HashableProperties.CreationTime.Ticks == FileConstants.InvalidUtcTimeTicks
+                                                        ? (Nullable<DateTime>)null
+                                                        : identityInsertChange.Key.Metadata.HashableProperties.CreationTime,
+                                                    IsFolder = identityInsertChange.Key.Metadata.HashableProperties.IsFolder,
+                                                    LastTime = identityInsertChange.Key.Metadata.HashableProperties.LastTime.Ticks == FileConstants.InvalidUtcTimeTicks
+                                                        ? (Nullable<DateTime>)null
+                                                        : identityInsertChange.Key.Metadata.HashableProperties.LastTime,
+                                                    Path = identityInsertChange.Value,
+                                                    Size = identityInsertChange.Key.Metadata.HashableProperties.Size,
+                                                    Revision = identityInsertChange.Key.Metadata.Revision,
+                                                    StorageKey = identityInsertChange.Key.Metadata.StorageKey,
+                                                    TargetPath = (identityInsertChange.Key.Metadata.LinkTargetPath == null ? null : identityInsertChange.Key.Metadata.LinkTargetPath.ToString()),
+                                                    SyncCounter = null,
+                                                    ServerLinked = false,
+
+                                                    // SQL CE does not support computed columns, so no "AS CHECKSUM(Path)"
+                                                    PathChecksum = StringCRC.Crc(identityInsertChange.Value)
+                                                },
+                                                PreviousPath = (identityInsertChange.Key.OldPath == null
+                                                    ? null
+                                                    : identityInsertChange.Key.OldPath.ToString()),
+                                                SyncFrom = (identityInsertChange.Key.Direction == SyncDirection.From)
+                                            }).ToArray();
+
+                                        SqlAccessor<Event>.InsertRows(indexDB,
+                                            identityInsertChanges,
+                                            identityInsert: true);
+
+                                        SqlAccessor<FileSystemObject>.InsertRows(indexDB,
+                                            identityInsertChanges.Select(identityInsertChange => identityInsertChange.FileSystemObject));
+                                    }
+                                }
+
+                                if (toAdd.Count > 0)
+                                {
+                                    CLError addError = AddEvents(toAdd, true);
+
+                                    if (addError != null)
+                                    {
+                                        toReturn += new AggregateException("Error in adding events", addError.GrabExceptions());
+                                    }
+                                }
+                            }
+                        }
+                        finally
+                        {
+                            if (!alreadyObtainedLock)
+                            {
+                                CELocker.ExitReadLock();
+                            }
+                        }
+                    }
+
+                    foreach (FileChangeMerge currentMergeToFrom in mergeToFroms)
+                    {
+                        // If mergedEvent was not processed in AddEvents,
+                        // then process badging (AddEvents processes badging for the rest)
+                        if (currentMergeToFrom.MergeTo == null
+                            || toUpdate.ContainsKey(currentMergeToFrom.MergeTo.EventId)
+                            || toDelete.Contains(currentMergeToFrom.MergeTo.EventId))
+                        {
+                            MessageEvents.ApplyFileChangeMergeToChangeState(this, new FileChangeMerge(currentMergeToFrom.MergeTo, currentMergeToFrom.MergeFrom));   // Message to invoke BadgeNet.IconOverlay.QueueNewEventBadge(currentMergeToFrom.MergeTo, currentMergeToFrom.MergeFrom)
+                        }
+                    }
+                }
+                catch (Exception ex)
+                {
+                    toReturn += ex;
+                }
+            }
+            return toReturn;
+        }
+
+        /// <summary>
+        /// Includes an event in the last set of sync states,
+        /// or in other words processes it as complete
+        /// (event will no longer be included in GetEventsSinceLastSync)
+        /// </summary>
+        /// <param name="eventId">Primary key value of the event to process</param>
+        /// <returns>Returns an error that occurred marking the event complete, if any</returns>
+        [MethodImpl(MethodImplOptions.Synchronized)]
+        public CLError MarkEventAsCompletedOnPreviousSync(long eventId)
+        {
+            try
+            {
+                Event currentEvent = null;              // scope outside for badging reference
+                CELocker.EnterWriteLock();
+                try
+                {
+                    using (SqlCeConnection indexDB = new SqlCeConnection(buildConnectionString(this.indexDBLocation)))
+                    {
+                        indexDB.Open();
+
+                        using (SqlCeTransaction indexTransaction = indexDB.BeginTransaction(System.Data.IsolationLevel.ReadCommitted))
+                        {
+                            try
+                            {
+                                // grab the event from the database by provided id
+                                currentEvent = SqlAccessor<Event>.SelectResultSet(indexDB,
+                                        "SELECT TOP 1 " +
+                                        SqlAccessor<Event>.GetSelectColumns() + ", " +
+                                        SqlAccessor<FileSystemObject>.GetSelectColumns(FileSystemObject.Name) + " " +
+                                        "FROM [Events] " +
+                                        "INNER JOIN [FileSystemObjects] ON [Events].[EventId] = [FileSystemObjects].[EventId] " +
+                                        "WHERE [FileSystemObjects].[SyncCounter] IS NULL " +
+                                        "AND [Events].[EventId] = " + eventId.ToString(),
+                                        new string[]
+                                        {
+                                            FileSystemObject.Name
+                                        },
+                                        indexTransaction)
+                                    .SingleOrDefault();
+                                // ensure an event was found
+                                if (currentEvent == null)
+                                {
+                                    throw new KeyNotFoundException("Previous event not found or not pending for given id: " + eventId.ToString());
+                                }
+
+                                // Grab the most recent sync from the database to pull sync states
+                                SqlSync lastSync = SqlAccessor<SqlSync>.SelectResultSet(indexDB,
+                                        "SELECT TOP 1 * FROM [Syncs] ORDER BY [Syncs].[SyncCounter] DESC",
+                                        transaction: indexTransaction)
+                                    .SingleOrDefault();
+
+                                // ensure a previous sync was found
+                                if (lastSync == null)
+                                {
+                                    throw new Exception("Previous sync not found for completed event");
+                                }
+
+                                // declare fields to store server paths in case they are different than the local paths,
+                                // defaulting to null
+                                string serverRemappedNewPath = null;
+                                string serverRemappedOldPath = null;
+
+                                int crcInt = StringCRC.Crc(currentEvent.FileSystemObject.Path);
+                                Nullable<int> crcIntOld = (currentEvent.FileChangeTypeEnumId == changeEnumsBackward[FileChangeType.Renamed]
+                                        && currentEvent.PreviousPath != null
+                                    ? StringCRC.Crc(currentEvent.PreviousPath)
+                                    : (Nullable<int>)null);
+
+                                // pull the sync states for the new path of the current event
+                                IEnumerable<FileSystemObject> existingObjectsAtPath = SqlAccessor<FileSystemObject>.SelectResultSet(indexDB,
+                                            "SELECT * " +
+                                            "FROM [FileSystemObjects] " +
+                                            "WHERE [FileSystemObjects].[SyncCounter] = " + lastSync.SyncCounter.ToString() + " " +
+                                            "AND [FileSystemObjects].[ServerLinked] = 0 AND " +
+                                            (crcIntOld == null
+                                                ? "[FileSystemObjects].[PathChecksum] = " + crcInt.ToString()
+                                                : "([FileSystemObjects].[PathChecksum] = " + crcInt.ToString() + " OR [FileSystemObjects].[PathChecksum] = " + ((int)crcIntOld).ToString() + ")"),
+                                        transaction: indexTransaction)
+                                    .Where(currentSyncState =>
+                                        (crcIntOld == null
+                                            ? currentSyncState.Path == currentEvent.FileSystemObject.Path
+                                            : (currentSyncState.Path == currentEvent.FileSystemObject.Path || currentSyncState.Path == currentEvent.PreviousPath))); // run in memory since Path field is not indexable
+
+                                if (existingObjectsAtPath != null
+                                    && existingObjectsAtPath.Any())
+                                {
+                                    // add in server-linked objects
+                                    existingObjectsAtPath = existingObjectsAtPath.Concat(SqlAccessor<FileSystemObject>.SelectResultSet(indexDB,
+                                            "SELECT * FROM [FileSystemObjects] WHERE [FileSystemObjects].[ServerLinked] = 1 AND [FileSystemObjects].[FileSystemObjectId] IN (" +
+                                            string.Join(", ", existingObjectsAtPath.Select(currentExistingObject => currentExistingObject.FileSystemObjectId.ToString()).ToArray()) + ")",
+                                        transaction: indexTransaction));
+                                }
+
+                                Dictionary<long, KeyValuePair<GenericHolder<FileSystemObject>, GenericHolder<FileSystemObject>>> newPathStates = new Dictionary<long, KeyValuePair<GenericHolder<FileSystemObject>, GenericHolder<FileSystemObject>>>();
+
+                                foreach (FileSystemObject currentExistingObject in existingObjectsAtPath)
+                                {
+                                    if (newPathStates.ContainsKey(currentExistingObject.FileSystemObjectId))
+                                    {
+                                        if (currentExistingObject.ServerLinked)
+                                        {
+                                            newPathStates[currentExistingObject.FileSystemObjectId].Value.Value = currentExistingObject;
+                                        }
+                                        else
+                                        {
+                                            newPathStates[currentExistingObject.FileSystemObjectId].Key.Value = currentExistingObject;
+                                        }
+                                    }
+                                    else if (currentExistingObject.ServerLinked)
+                                    {
+                                        newPathStates.Add(currentExistingObject.FileSystemObjectId,
+                                            new KeyValuePair<GenericHolder<FileSystemObject>, GenericHolder<FileSystemObject>>(
+                                                new GenericHolder<FileSystemObject>(),
+                                                new GenericHolder<FileSystemObject>(currentExistingObject)));
+                                    }
+                                    else
+                                    {
+                                        newPathStates.Add(currentExistingObject.FileSystemObjectId,
+                                            new KeyValuePair<GenericHolder<FileSystemObject>, GenericHolder<FileSystemObject>>(
+                                                new GenericHolder<FileSystemObject>(currentExistingObject),
+                                                new GenericHolder<FileSystemObject>()));
+                                    }
+                                }
+
+                                List<FileSystemObject> toDelete = new List<FileSystemObject>();
+
+                                foreach (KeyValuePair<long, KeyValuePair<GenericHolder<FileSystemObject>, GenericHolder<FileSystemObject>>> currentPreviousState in
+                                    newPathStates.OrderBy(orderState => orderState.Key))
+                                {
+                                    if (currentPreviousState.Value.Key.Value.Path == currentEvent.FileSystemObject.Path)
+                                    {
+                                        if (currentPreviousState.Value.Value.Value != null)
+                                        {
+                                            serverRemappedNewPath = currentPreviousState.Value.Value.Value.Path;
+
+                                            toDelete.Add(currentPreviousState.Value.Value.Value);
+                                        }
+                                    }
+                                    else if (currentPreviousState.Value.Value.Value != null)
+                                    {
+                                        serverRemappedOldPath = currentPreviousState.Value.Value.Value.Path;
+
+                                        toDelete.Add(currentPreviousState.Value.Value.Value);
+                                    }
+
+                                    toDelete.Add(currentPreviousState.Value.Key.Value);
+                                }
+
+                                if (toDelete.Count > 0)
+                                {
+                                    // remove the current sync state(s)
+                                    IEnumerable<int> unableToFindIndexes;
+                                    SqlAccessor<FileSystemObject>.DeleteRows(indexDB, toDelete, out unableToFindIndexes, transaction: indexTransaction);
+                                }
+
+                                // if the change type of the current event is not a deletion,
+                                // then a new sync state needs to be created for the event and added to the database
+                                if (changeEnums[currentEvent.FileChangeTypeEnumId] != FileChangeType.Deleted)
+                                {
+                                    // function to produce a new file system object to store in the database for the event's object;
+                                    // dynamically sets the path from input
+                                    Func<string, bool, FileSystemObject> getNewFileSystemObject = (fileSystemPath, serverLinked) =>
+                                        {
+                                            return new FileSystemObject()
+                                            {
+                                                CreationTime = currentEvent.FileSystemObject.CreationTime,
+                                                IsFolder = currentEvent.FileSystemObject.IsFolder,
+                                                LastTime = currentEvent.FileSystemObject.LastTime,
+                                                Path = fileSystemPath,
+                                                Size = currentEvent.FileSystemObject.Size,
+                                                TargetPath = currentEvent.FileSystemObject.TargetPath,
+                                                Revision = currentEvent.FileSystemObject.Revision,
+                                                StorageKey = currentEvent.FileSystemObject.StorageKey,
+                                                EventId = eventId,
+                                                FileSystemObjectId = currentEvent.FileSystemObject.FileSystemObjectId,
+                                                ServerLinked = serverLinked,
+                                                SyncCounter = lastSync.SyncCounter,
+
+                                                // SQL CE does not support computed columns, so no "AS CHECKSUM(Path)"
+                                                PathChecksum = StringCRC.Crc(fileSystemPath)
+                                            };
+                                        };
+
+                                    // create the file system object for the local path for the event
+                                    FileSystemObject eventFileSystemObject = getNewFileSystemObject(currentEvent.FileSystemObject.Path, false);
+
+                                    if (serverRemappedNewPath != null)
+                                    {
+                                        // create the file system object for the server remapped path for the event
+                                        FileSystemObject serverRemappedFileSystemObject = getNewFileSystemObject(serverRemappedNewPath, true);
+
+                                        // apply the events to the Sync
+                                        IEnumerable<int> unableToFindIndexes;
+                                        SqlAccessor<FileSystemObject>.UpdateRows(indexDB, new FileSystemObject[] { eventFileSystemObject, serverRemappedFileSystemObject }, out unableToFindIndexes, transaction: indexTransaction);
+                                    }
+                                    else
+                                    {
+                                        // apply the event to the Sync
+                                        SqlAccessor<FileSystemObject>.UpdateRow(indexDB, eventFileSystemObject, transaction: indexTransaction);
+                                    }
+                                }
+
+                                indexTransaction.Commit(CommitMode.Immediate);
+                            }
+                            catch
+                            {
+                                indexTransaction.Rollback();
+
+                                throw;
+                            }
+                        }
+                    }
+                }
+                finally
+                {
+                    CELocker.ExitWriteLock();
+                }
+
+                Action<FilePath> setBadgeSynced = syncedPath =>
+                    {
+                        MessageEvents.QueueSetBadge(this, new SetBadge(PathState.Synced, syncedPath));   // Message to invoke BadgeNet.IconOverlay.QueueSetBadge(PathState.Synced, syncedPath);
+                    };
+
+                // Adjust the badge for this completed event.
+                if (currentEvent != null)
+                {
+                    switch (changeEnums[currentEvent.FileChangeTypeEnumId])
+                    {
+                        case FileChangeType.Created:
+                        case FileChangeType.Modified:
+                            setBadgeSynced(currentEvent.FileSystemObject.Path);
+                            break;
+                        case FileChangeType.Deleted:
+                            if (currentEvent.SyncFrom)
+                            {
+                                bool isDeleted;
+                                MessageEvents.DeleteBadgePath(this, new DeleteBadgePath(currentEvent.FileSystemObject.Path), out isDeleted);   // Message to invoke BadgeNet.IconOverlay.DeleteBadgePath(currentEvent.FileSystemObject.Path, out isDeleted);
+                            }
+                            else
+                            {
+                                setBadgeSynced(currentEvent.FileSystemObject.Path);
+                            }
+                            break;
+                        case FileChangeType.Renamed:
+                            if (currentEvent.SyncFrom)
+                            {
+                                MessageEvents.RenameBadgePath(this, new RenameBadgePath(currentEvent.PreviousPath, currentEvent.FileSystemObject.Path));   // Message to invoke BadgeNet.IconOverlay.RenameBadgePath(currentEvent.PreviousPath, currentEvent.FileSystemObject.Path);
+                            }
+
+                            setBadgeSynced(currentEvent.FileSystemObject.Path);
+                            break;
+                    }
+                }
+            }
+            catch (Exception ex)
+            {
+                return ex;
+            }
+            return null;
+        }
+        #endregion
+
+        #region private methods
+        /// <summary>
+        /// Private constructor to ensure IndexingAgent is created through public static initializer (to return a CLError)
+        /// </summary>
+        private IndexingAgent(string databaseLocation, Nullable<long> syncBoxId)
+        {
+            if (syncBoxId == null)
+            {
+                throw new NullReferenceException("syncBoxId cannot be null");
+            }
+
+            this.indexDBLocation = (databaseLocation == null
+                ? Environment.GetFolderPath(Environment.SpecialFolder.LocalApplicationData, Environment.SpecialFolderOption.Create) +
+                    "\\" + Helpers.GetDefaultNameFromApplicationName() +
+                    "\\" + ((long)syncBoxId).ToString() + // create the default location uniquely for the user
+                    "\\IndexDB.sdf"
+                : new FileInfo(databaseLocation).FullName + "\\IndexDB.sdf");
+        }
+
+        /// <summary>
+        /// Action fired on a user worker thread which traverses the root path to build an initial index on application startup
+        /// </summary>
+        /// <param name="indexCompletionCallback">Callback should be the BeginProcessing method of the FileMonitor to forward the initial index</param>
+        private void BuildIndex(Action<IEnumerable<KeyValuePair<FilePath, FileMetadata>>, IEnumerable<FileChange>> indexCompletionCallback)
+        {
+            FilePath baseComparePath = indexedPath;
+
+            // Create the initial index dictionary, throwing any exceptions that occurred in the process
+            FilePathDictionary<FileMetadata> indexPaths;
+            CLError indexPathCreationError = FilePathDictionary<FileMetadata>.CreateAndInitialize(baseComparePath,
+                out indexPaths);
+            if (indexPathCreationError != null)
+            {
+                throw indexPathCreationError.GrabFirstException();
+            }
+
+            FilePathDictionary<FileMetadata> combinedIndexPlusChanges;
+            CLError combinedIndexCreationError = FilePathDictionary<FileMetadata>.CreateAndInitialize(baseComparePath,
+                out combinedIndexPlusChanges);
+            if (combinedIndexCreationError != null)
+            {
+                throw combinedIndexCreationError.GrabFirstException();
+            }
+
+            FilePathDictionary<GenericHolder<bool>> pathDeletions;
+            CLError pathDeletionsCreationError = FilePathDictionary<GenericHolder<bool>>.CreateAndInitialize(baseComparePath,
+                out pathDeletions);
+            if (pathDeletionsCreationError != null)
+            {
+                throw pathDeletionsCreationError.GrabFirstException();
+            }
+
+            using (SqlCeConnection indexDB = new SqlCeConnection(buildConnectionString(this.indexDBLocation)))
+            {
+                // Grab the most recent sync from the database to pull sync states
+                SqlSync lastSync = SqlAccessor<SqlSync>.SelectResultSet(indexDB,
+                    "SELECT TOP 1 * FROM [Syncs] ORDER BY [Syncs].[SyncCounter] DESC")
+                    .SingleOrDefault();
+                // Store the sync counter from the last sync, defaulting to null
+                Nullable<long> lastSyncCounter = (lastSync == null
+                    ? (Nullable<long>)null
+                    : lastSync.SyncCounter);
+
+                // Update the exposed last sync id string under a lock
+                LastSyncLocker.EnterWriteLock();
+                try
+                {
+                    this.LastSyncId = (lastSync == null
+                        ? null
+                        : lastSync.SyncId);
+                }
+                finally
+                {
+                    LastSyncLocker.ExitWriteLock();
+                }
+
+                // Create a list for changes that need to be processed after the last sync
+                List<FileChange> changeList = new List<FileChange>();
+
+                // If there was a previous sync, use it as the basis for the starting index before calculating changes to apply
+                if (lastSync != null)
+                {
+                    // Loop through the sync states for the last sync
+                    foreach (FileSystemObject currentSyncState in SqlAccessor<FileSystemObject>.SelectResultSet(indexDB,
+                        "SELECT * FROM [FileSystemObjects] WHERE [FileSystemObjects].[SyncCounter] = " + lastSync.SyncCounter.ToString()))
+                    {
+                        // Add the previous sync state to the initial index
+                        FileMetadata currentToAdd = new FileMetadata()
+                            {
+                                // TODO: add server id
+                                HashableProperties = new FileMetadataHashableProperties(currentSyncState.IsFolder,
+                                    currentSyncState.LastTime,
+                                    currentSyncState.CreationTime,
+                                    currentSyncState.Size),
+                                LinkTargetPath = currentSyncState.TargetPath,
+                                Revision = currentSyncState.Revision,
+                                StorageKey = currentSyncState.StorageKey
+                            };
+
+                        indexPaths.Add(currentSyncState.Path, currentToAdd);
+                        combinedIndexPlusChanges.Add(currentSyncState.Path, currentToAdd);
+                    }
+                }
+
+                lock (changeEnumsLocker)
+                {
+                    // Loop through database events since the last sync to add changes
+                    foreach (Event currentEvent in SqlAccessor<Event>.SelectResultSet(indexDB,
+                        "SELECT " +
+                        SqlAccessor<Event>.GetSelectColumns() + ", " +
+                        SqlAccessor<FileSystemObject>.GetSelectColumns(FileSystemObject.Name) + " " +
+                        "FROM [Events] " +
+                        "INNER JOIN [FileSystemObjects] ON [Events].[EventId] = [FileSystemObjects].[EventId] " +
+                        "WHERE [FileSystemObjects].[SyncCounter] IS NULL " +
+                        "ORDER BY [Events].[EventId]",
+                        new string[]
+                        {
+                            FileSystemObject.Name
+                        }))
+                    {
+                        // Add database event to list of changes
+                        FileMetadata changeMetadata = new FileMetadata()
+                            {
+                                // TODO: add server id
+                                HashableProperties = new FileMetadataHashableProperties(currentEvent.FileSystemObject.IsFolder,
+                                    currentEvent.FileSystemObject.LastTime,
+                                    currentEvent.FileSystemObject.CreationTime,
+                                    currentEvent.FileSystemObject.Size),
+                                LinkTargetPath = currentEvent.FileSystemObject.TargetPath,
+                                Revision = currentEvent.FileSystemObject.Revision,
+                                StorageKey = currentEvent.FileSystemObject.StorageKey
+                            };
+
+                        FilePath pathObject = currentEvent.FileSystemObject.Path;
+                        FilePath oldPathObject = currentEvent.PreviousPath;
+
+						changeList.Add(new FileChange()
+                        {
+                            Metadata = changeMetadata,
+                            NewPath = pathObject,
+                            OldPath = oldPathObject,
+                            Type = changeEnums[currentEvent.FileChangeTypeEnumId],
+                            DoNotAddToSQLIndex = true,
+                            EventId = currentEvent.EventId
+                        });
+
+                        switch (changeEnums[currentEvent.FileChangeTypeEnumId])
+                        {
+                            case FileChangeType.Modified:
+                            case FileChangeType.Created:
+                                combinedIndexPlusChanges[pathObject] = changeMetadata;
+
+                                GenericHolder<bool> reverseDeletion;
+                                if (pathDeletions.TryGetValue(pathObject, out reverseDeletion))
+                                {
+                                    reverseDeletion.Value = false;
+                                }
+                                break;
+                            case FileChangeType.Deleted:
+                                if (combinedIndexPlusChanges.Remove(pathObject))
+                                {
+                                    pathDeletions.Remove(pathObject);
+                                    pathDeletions.Add(pathObject, new GenericHolder<bool>(true));
+                                }
+                                break;
+                            case FileChangeType.Renamed:
+                                if (combinedIndexPlusChanges.ContainsKey(oldPathObject))
+                                {
+                                    FilePathHierarchicalNode<FileMetadata> newRename;
+                                    CLError hierarchyError = combinedIndexPlusChanges.GrabHierarchyForPath(pathObject, out newRename, true);
+                                    if (hierarchyError == null
+                                        && newRename == null)
+                                    {
+                                        combinedIndexPlusChanges.Rename(oldPathObject, pathObject);
+                                        combinedIndexPlusChanges[pathObject] = changeMetadata;
+
+                                        FilePathHierarchicalNode<GenericHolder<bool>> newDeletion;
+                                        CLError deletionHierarchyError = pathDeletions.GrabHierarchyForPath(pathObject, out newDeletion, true);
+
+                                        if (deletionHierarchyError == null
+                                            && newDeletion == null)
+                                        {
+                                            GenericHolder<bool> previousDeletion;
+                                            if (pathDeletions.TryGetValue(oldPathObject, out previousDeletion))
+                                            {
+                                                previousDeletion.Value = false;
+                                            }
+                                            else
+                                            {
+                                                pathDeletions.Add(oldPathObject, new GenericHolder<bool>(false));
+                                            }
+
+                                            pathDeletions.Rename(oldPathObject, pathObject);
+                                        }
+                                    }
+                                }
+                                break;
+                        }
+                    }
+                }
+
+                // Define DirectoryInfo at current path which will be traversed
+                DirectoryInfo indexRootPath = new DirectoryInfo(indexedPath);
+
+                // RecurseIndexDirectory both adds the new changes to the list that are found on disc
+                // and returns a list of all paths traversed for comparison to the existing index
+                string[] recursedIndexes = RecurseIndexDirectory(changeList,
+                    indexPaths,
+                    combinedIndexPlusChanges,
+                    this.RemoveEventById,
+                    indexedPath).ToArray();
+
+                // Define a list to store indexes that previously existed in the last index, but were not found upon reindexing
+                List<FileChange> possibleDeletions = new List<FileChange>();
+
+                // Loop through the paths that previously existed in the index, but were not found when traversing the indexed path
+                foreach (string deletedPath in
+                    indexPaths.Select(currentIndex => currentIndex.Key.ToString())
+                        .Except(recursedIndexes,
+                            StringComparer.InvariantCulture))
+                {
+                    // For the path that existed previously in the index but is no longer found on disc, process as a deletion
+                    FilePath deletedPathObject = deletedPath;
+                    possibleDeletions.Add(new FileChange()
+                    {
+                        NewPath = deletedPath,
+                        Type = FileChangeType.Deleted,
+                        Metadata = indexPaths[deletedPath]
+                    });
+                    pathDeletions.Remove(deletedPath);
+                    pathDeletions.Add(deletedPath, new GenericHolder<bool>(true));
+                }
+
+                // Only add possible deletion if a parent wasn't already marked as deleted
+                foreach (FileChange possibleDeletion in possibleDeletions)
+                {
+                    bool foundDeletedParent = false;
+                    FilePath levelToCheck = possibleDeletion.NewPath.Parent;
+                    while (levelToCheck.Contains(baseComparePath))
+                    {
+                        GenericHolder<bool> parentDeletion;
+                        if (pathDeletions.TryGetValue(levelToCheck, out parentDeletion)
+                            && parentDeletion.Value)
+                        {
+                            foundDeletedParent = true;
+                            break;
+                        }
+
+                        levelToCheck = levelToCheck.Parent;
+                    }
+                    if (!foundDeletedParent)
+                    {
+                        changeList.Add(possibleDeletion);
+                    }
+                }
+
+                foreach (FilePath initiallySyncedBadge in indexPaths.Keys)
+                {
+                    MessageEvents.SetPathState(this, new SetBadge(PathState.Synced, initiallySyncedBadge));
+                }
+
+                // Callback on initial index completion
+                // (will process detected changes and begin normal folder monitor processing)
+                indexCompletionCallback(indexPaths,
+                    changeList);
+            }
+        }
+
+        // Define comparer to use locally for file/folder metadata
+        private static FileMetadataHashableComparer fileComparer = new FileMetadataHashableComparer();
+
+        /// <summary>
+        /// Process changes found on disc that are different from the initial index to produce FileChanges
+        /// and return the enumeration of paths traversed; recurses on self for inner folders
+        /// </summary>
+        /// <param name="changeList">List of FileChanges to add/update with new changes</param>
+        /// <param name="currentDirectory">Current directory to scan</param>
+        /// <param name="indexPaths">Initial index</param>
+        /// <param name="combinedIndexPlusChanges">Initial index plus all previous FileChanges in database and changes made up through current reindexing</param>
+        /// <param name="AddEventCallback">Callback to fire if a database event needs to be added</param>
+        /// <param name="uncoveredChanges">Optional list of changes which no longer have a corresponding local path, only set when self-recursing</param>
+        /// <returns>Returns the list of paths traversed</returns>
+        private static IEnumerable<string> RecurseIndexDirectory(List<FileChange> changeList, FilePathDictionary<FileMetadata> indexPaths, FilePathDictionary<FileMetadata> combinedIndexPlusChanges, Func<long, CLError> RemoveEventCallback, string currentDirectoryFullPath, FindFileResult currentDirectory = null, Dictionary<FilePath, LinkedList<FileChange>> uncoveredChanges = null)
+        {
+            // Store whether the current method call is outermost or a recursion,
+            // only the outermost method call has a null uncoveredChanges parameter
+            bool outermostMethodCall = (uncoveredChanges == null);
+
+            // If current method call is not a self-recursion,
+            // build the uncoveredChanges dictionary with initial values from the values in changeList
+            if (outermostMethodCall)
+            {
+                uncoveredChanges = new Dictionary<FilePath, LinkedList<FileChange>>(FilePathComparer.Instance);
+                    //new Dictionary<FilePath, FileChange>(changeList.Count,
+                    //FilePathComparer.Instance);
+                foreach (FileChange currentChange in changeList)
+                {
+                    if (uncoveredChanges.ContainsKey(currentChange.NewPath))
+                    {
+                        uncoveredChanges[currentChange.NewPath].AddFirst(currentChange);
+                    }
+                    else
+                    {
+                        uncoveredChanges.Add(currentChange.NewPath, new LinkedList<FileChange>(new FileChange[] { currentChange }));
+                    }
+                }
+            }
+
+            // Current path traversed, remove from uncoveredChanges
+            uncoveredChanges.Remove(currentDirectoryFullPath);
+
+            // Create a list of the traversed paths at or below the current level
+            List<string> filePathsFound = new List<string>();
+
+            IEnumerable<FindFileResult> innerDirectories;
+            IEnumerable<FindFileResult> innerFiles;
+            if (currentDirectory == null)
+            {
+                bool rootNotFound;
+                IList<FindFileResult> allInnerPaths = FindFileResult.RecursiveDirectorySearch(currentDirectoryFullPath,
+                    (FileAttributes.Hidden// ignore hidden files
+                        | FileAttributes.Offline// ignore offline files (data is not available on them)
+                        | FileAttributes.System// ignore system files
+                        | FileAttributes.Temporary),// ignore temporary files
+                    out rootNotFound);
+
+                if (rootNotFound)
+                {
+                    MessageBox.Show("Unable to find Cloud directory at path: " + currentDirectoryFullPath, "Error Starting Cloud");
+                    return filePathsFound;
+                }
+
+                innerDirectories = allInnerPaths.Where(currentInnerDirectory => currentInnerDirectory.IsFolder);
+                innerFiles = allInnerPaths.Where(currentInnerFile => !currentInnerFile.IsFolder);
+            }
+            else
+            {
+                innerDirectories = currentDirectory.Children.Where(currentInnerDirectory => currentInnerDirectory.IsFolder);
+                innerFiles = currentDirectory.Children.Where(currentInnerFile => !currentInnerFile.IsFolder);
+            }
+
+            try
+            {
+                // Loop through all subdirectories under the current directory
+                foreach (FindFileResult subDirectory in innerDirectories)
+                {
+                    string subDirectoryFullPath = currentDirectoryFullPath + "\\" + subDirectory.Name;
+                    FilePath subDirectoryPathObject = subDirectoryFullPath;
+
+                    // Store current subdirectory path as traversed
+                    filePathsFound.Add(subDirectoryFullPath);
+                    // Create properties for the current subdirectory
+                    FileMetadataHashableProperties compareProperties = new FileMetadataHashableProperties(true,
+                        (subDirectory.LastWriteTime == null ? (Nullable<DateTime>)null : ((DateTime)subDirectory.LastWriteTime).DropSubSeconds()),
+                        (subDirectory.CreationTime == null ? (Nullable<DateTime>)null : ((DateTime)subDirectory.CreationTime).DropSubSeconds()),
+                        null);
+
+                    // Grab the last metadata that matches the current directory path, if any
+                    FilePathHierarchicalNode<FileMetadata> existingHierarchy;
+                    CLError hierarchyError = combinedIndexPlusChanges.GrabHierarchyForPath(subDirectoryPathObject, out existingHierarchy, true);
+                    // If there is no existing event, a directory was added
+                    if (hierarchyError == null
+                        && existingHierarchy == null)
+                    {
+                        FileMetadata newDirectoryMetadata = new FileMetadata()
+                            {
+                                HashableProperties = compareProperties
+                            };
+
+                        changeList.Add(new FileChange()
+                        {
+                            NewPath = subDirectoryPathObject,
+                            Type = FileChangeType.Created,
+                            Metadata = newDirectoryMetadata
+                        });
+
+                        combinedIndexPlusChanges.Add(subDirectoryPathObject, newDirectoryMetadata);
+                    }
+
+                    // Add the inner paths to the output list by recursing (which will also process inner changes)
+                    filePathsFound.AddRange(RecurseIndexDirectory(changeList,
+                        indexPaths,
+                        combinedIndexPlusChanges,
+                        RemoveEventCallback,
+                        subDirectoryFullPath,
+                        subDirectory,
+                        uncoveredChanges));
+                }
+
+                // Loop through all files under the current directory
+                foreach (FindFileResult currentFile in innerFiles)
+                {
+                    string currentFileFullPath = currentDirectoryFullPath + "\\" + currentFile.Name;
+                    FilePath currentFilePathObject = currentFileFullPath;
+
+                    // Remove file from list of changes which have not yet been traversed (since it has been traversed)
+                    uncoveredChanges.Remove(currentFilePathObject);
+
+                    // Add file path to traversed output list
+                    filePathsFound.Add(currentFileFullPath);
+                    // Find file properties
+                    FileMetadataHashableProperties compareProperties = new FileMetadataHashableProperties(false,
+                        (currentFile.LastWriteTime == null ? (Nullable<DateTime>)null : ((DateTime)currentFile.LastWriteTime).DropSubSeconds()),
+                        (currentFile.CreationTime == null ? (Nullable<DateTime>)null : ((DateTime)currentFile.CreationTime).DropSubSeconds()),
+                        currentFile.Size);
+
+                    // Grab the last metadata that matches the current file path, if any
+                    FileMetadata existingFileMetadata;
+                    // If a change does not already exist for the current file path,
+                    // check if file has changed since last index to process changes
+                    if (combinedIndexPlusChanges.TryGetValue(currentFilePathObject, out existingFileMetadata))
+                    {
+                        // If the file has changed (different metadata), then process a file modification change
+                        if (!fileComparer.Equals(compareProperties, existingFileMetadata.HashableProperties))
+                        {
+                            FileMetadata modifiedMetadata = new FileMetadata()
+                                {
+                                    ServerId = existingFileMetadata.ServerId,
+                                    HashableProperties = compareProperties,
+                                    LinkTargetPath = existingFileMetadata.LinkTargetPath, //Todo: needs to check again for new target path
+                                    Revision = existingFileMetadata.Revision,
+                                    StorageKey = existingFileMetadata.StorageKey
+                                };
+
+                            changeList.Add(new FileChange()
+                            {
+                                NewPath = currentFilePathObject,
+                                Type = FileChangeType.Modified,
+                                Metadata = modifiedMetadata
+                            });
+
+                            combinedIndexPlusChanges[currentFilePathObject] = modifiedMetadata;
+                        }
+                    }
+                    // else if index doesn't contain the current path, then the file has been created
+                    else
+                    {
+                        FileMetadata fileCreatedMetadata = new FileMetadata()
+                            {
+                                HashableProperties = compareProperties//,
+                                //LinkTargetPath = //Todo: needs to read target path
+                            };
+
+                        changeList.Add(new FileChange()
+                        {
+                            NewPath = currentFilePathObject,
+                            Type = FileChangeType.Created,
+                            Metadata = fileCreatedMetadata
+                        });
+
+                        combinedIndexPlusChanges.Add(currentFilePathObject, fileCreatedMetadata);
+                    }
+                }
+            }
+            catch (UnauthorizedAccessException ex)
+            {
+                if (outermostMethodCall)
+                {
+                    MessageBox.Show("Unable to scan files/folders in Cloud folder. Location not accessible:" + Environment.NewLine + ex.Message, "Error Starting Cloud");
+                }
+            }
+            catch { }
+
+            // If this method call was the outermost one (not recursed),
+            // then the uncoveredChanges list was depleted of all traversed paths leaving
+            // only file changes that no longer match anything existing on the disc
+            // (meaning the change needs to be reversed since the file/folder was deleted)
+            if (outermostMethodCall)
+            {
+                // Loop through the uncovered file changes
+                foreach (KeyValuePair<FilePath, LinkedList<FileChange>> uncoveredChange in uncoveredChanges)
+                {
+                    // Take all the changes at a path which no longer has a file/folder and
+                    // either remove all the events (if the last sync index did not contain the folder)
+                    // or turn all changes into a single deletion change (if the last sync index did contain the folder)
+                    bool existingDeletion = false;
+                    LinkedListNode<FileChange> currentUncoveredChange = uncoveredChange.Value.First;
+                    bool existsInIndex = indexPaths.ContainsKey(uncoveredChange.Key);
+                    // Continue checking the linked list nodes until it is past the end (thus null)
+                    while (currentUncoveredChange != null)
+                    {
+                        // Only keep the first deletion event and only if there is a path in the index for the corresponding delete
+                        if (existsInIndex
+                            && !existingDeletion
+                            && currentUncoveredChange.Value.Type == FileChangeType.Deleted)
+                        {
+                            existingDeletion = true;
+                        }
+                        else
+                        {
+                            changeList.Remove(currentUncoveredChange.Value);
+                            if (currentUncoveredChange.Value.EventId > 0)
+                            {
+                                RemoveEventCallback(currentUncoveredChange.Value.EventId);
+                            }
+                        }
+
+                        // Move to the next FileChange in the linked list
+                        currentUncoveredChange = currentUncoveredChange.Next;
+                    }
+                }
+            }
+
+            // return the list of all traversed paths at or below the current directory
+            return filePathsFound;
+        }
+        #endregion private methods
+
+        #region dispose
+        
+        #region IDisposable members
+        // Standard IDisposable implementation based on MSDN System.IDisposable
+        ~IndexingAgent()
+        {
+            Dispose(false);
+        }
+        // Standard IDisposable implementation based on MSDN System.IDisposable
+        public void Dispose()
+        {
+            Dispose(true);
+            GC.SuppressFinalize(this);
+        }
+        #endregion
+        
+        // Standard IDisposable implementation based on MSDN System.IDisposable
+        private void Dispose(bool disposing)
+        {
+            lock (this)
+            {
+                // Run dispose on inner managed objects based on disposing condition
+                if (disposing)
+                {
+                    CELocker.Dispose();
+                }
+            }
+        }
+        #endregion
+    }
 }