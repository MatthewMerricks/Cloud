//
// IndexingAgent.cs
// Cloud Windows
//
// Created By DavidBruck.
// Copyright (c) Cloud.com. All rights reserved.

using System;
using System.Collections.Generic;
using System.Data.Objects.SqlClient;
using System.IO;
using System.Linq;
using System.Runtime.CompilerServices;
using System.Text;
using System.Threading;
using System.Threading.Tasks;
using System.Transactions;
using System.Globalization;
using Cloud.Model;
using Cloud.Static;
using Cloud.SQLIndexer.SqlModel;
using Cloud.SQLIndexer.Migrations;
using Cloud.SQLIndexer.Model;
using SqlSync = Cloud.SQLIndexer.SqlModel.Sync;
using Cloud.Interfaces;
using Cloud.Support;
using Cloud.Model.EventMessages.ErrorInfo;
using Cloud.SQLProxies;

namespace Cloud.SQLIndexer
{
    internal sealed class IndexingAgent : IDisposable
    {
        #region private fields
        private static readonly CLTrace _trace = CLTrace.Instance;
        // store the path that represents the root of indexing
        private string indexedPath = null;
        private readonly CLSyncbox syncbox;
        private readonly bool copyDatabaseBetweenChanges;
        private long rootFileSystemObjectId = 0;
        private long rootFileSystemObjectServerUidId = 0;
        private bool disposed = false;

        private readonly Dictionary<long, long> migratedServerUidIds = new Dictionary<long, long>();

        #region SQLite
        private readonly string indexDBLocation;
        private const string indexDBPassword = "Q29weXJpZ2h0Q2xvdWQuY29tQ3JlYXRlZEJ5RGF2aWRCcnVjaw=="; // <-- if you change this password, you will likely break all clients with older databases
        private const string indexScriptsResourceFolder = ".SQLIndexer.IndexDBScripts.";
        #endregion

        // store dictionaries to convert between the FileChangetype enumeration and its integer value in the database,
        // will be filled in during startup
        private static Dictionary<long, FileChangeType> changeEnums = null;
        private static Dictionary<FileChangeType, long> changeEnumsBackward = null;

        private readonly GenericHolder<int> dbCopyNumber = new GenericHolder<int>(0);

        // category in SQL that represents the Enumeration type FileChangeType
        private static long changeCategoryId = 0;
        // locker for reading/writing the change enumerations
        private static object changeEnumsLocker = new object();
        #endregion

        #region public properties
        /// <summary>
        /// Store the last Sync Id, starts null before indexing; lock on the IndexingAgent instance for all reads/writes
        /// </summary>
        public string LastSyncId { get; private set; }
        public readonly ReaderWriterLockSlim LastSyncLocker = new ReaderWriterLockSlim();
        #endregion

        /// <summary>
        /// Creates the SQL indexing service and outputs it,
        /// must be started afterwards with StartInitialIndexing
        /// </summary>
        /// <param name="newIndexer">Output indexing agent</param>
        /// <param name="syncbox">Syncbox to index</param>
        /// <returns>Returns the error that occurred during creation, if any</returns>
        public static CLError CreateNewAndInitialize(out IndexingAgent newIndexer, CLSyncbox syncbox, bool copyDatabaseBetweenChanges = false)
        {
            // Fill in output with constructor
            IndexingAgent newAgent;
            try
            {
                newIndexer = newAgent = new IndexingAgent(syncbox, copyDatabaseBetweenChanges); // this double instance setting is required for some reason to prevent a "does not exist in the current context" compiler error
            }
            catch (Exception ex)
            {
                newIndexer = Helpers.DefaultForType<IndexingAgent>();
                return ex;
            }

            try
            {
                newIndexer.InitializeDatabase(syncbox.CopiedSettings.SyncRoot);
            }
            catch (Exception ex)
            {
                return ex;
            }
            return null;
        }

        #region public methods
        public CLError CreateNewServerUid(string serverUid, string revision, out long serverUidId, SQLTransactionalBase existingTransaction = null)
        {
            SQLTransactionalImplementation castTransaction = existingTransaction as SQLTransactionalImplementation;
            bool inputTransactionSet = castTransaction != null;
            try
            {
                if (disposed)
                {
                    throw new ObjectDisposedException("This IndexingAgent");
                }

                _trace.writeToLog(9, "IndexingAgent: Entry: CreateNewServerUid: serverUid: {0}. revision: {1}. existingTransaction: {2}.", serverUid, revision, existingTransaction == null ? "null" : "notNull");

                if (existingTransaction != null
                    && castTransaction == null)
                {
                    throw new NullReferenceException("existingTransaction is not implemented as private derived type. It should be retrieved via method GetNewTransaction method. Creating a new transaction instead which will be committed immediately.");
                }
            }
            catch (Exception ex)
            {
                serverUidId = Helpers.DefaultForType<long>();

                return ex;
            }

            CLError toReturn = null;

            try
            {
                if (castTransaction == null)
                {
                    ISQLiteConnection indexDB;
                    castTransaction = new SQLTransactionalImplementation(
                        indexDB = CreateAndOpenCipherConnection(),
                        indexDB.BeginTransaction(System.Data.IsolationLevel.Serializable));
                }

                SqlServerUid newUid = new SqlServerUid()
                {
                    ServerUid = serverUid,
                    Revision = revision
                };

                serverUidId = SqlAccessor<SqlServerUid>.InsertRow<long>(
                    castTransaction.sqlConnection,
                    newUid,
                    transaction: castTransaction.sqlTransaction);

                if (!inputTransactionSet
                    && castTransaction != null)
                {
                    castTransaction.Commit();
                }
                _trace.writeToLog(9, "IndexingAgent: CreateNewServerUid: Return serverUidId: {0}.", serverUidId);
                if ((syncbox.CopiedSettings.TraceType & TraceType.ServerUid) == TraceType.ServerUid)
                {
                    ComTrace.LogServerUid(syncbox.CopiedSettings.TraceLocation, syncbox.CopiedSettings.DeviceId, syncbox.SyncboxId, serverUidId, serverUid, revision);
                }
            }
            catch (Exception ex)
            {
                serverUidId = Helpers.DefaultForType<long>();

                toReturn += ex;
            }
            finally
            {
                if (!inputTransactionSet
                    && castTransaction != null)
                {
                    castTransaction.Dispose();
                }
            }
            return toReturn;
        }

        public CLError UpdateServerUid(long serverUidId, string serverUid, string revision, out Nullable<long> existingServerUidIdRequiringMerging, SQLTransactionalBase existingTransaction = null)
        {
            SQLTransactionalImplementation castTransaction = existingTransaction as SQLTransactionalImplementation;
            bool inputTransactionSet = castTransaction != null;
            try
            {
                if (disposed)
                {
                    throw new ObjectDisposedException("This IndexingAgent");
                }

                _trace.writeToLog(9, "IndexingAgent: Entry: UpdateServerUid: serverUidId: {0}. serverUid: {1}. revision: {2}. existingTransaction: {3}.", serverUidId, serverUid, revision, existingTransaction == null ? "null" : "notNull");

                if (existingTransaction != null
                    && castTransaction == null)
                {
                    throw new NullReferenceException("existingTransaction is not implemented as private derived type. It should be retrieved via method GetNewTransaction method. Creating a new transaction instead which will be committed immediately.");
                }
            }
            catch (Exception ex)
            {
                existingServerUidIdRequiringMerging = null;

                return ex;
            }

            CLError toReturn = null;
            try
            {
                if (castTransaction == null)
                {
                    ISQLiteConnection indexDB;
                    castTransaction = new SQLTransactionalImplementation(
                        indexDB = CreateAndOpenCipherConnection(),
                        indexDB.BeginTransaction(System.Data.IsolationLevel.Serializable));
                }

                SqlServerUid existingUid = SqlAccessor<SqlServerUid>.SelectResultSet(
                        castTransaction.sqlConnection,
                        "SELECT * " +
                        "FROM ServerUids " +
                        "WHERE ServerUids.ServerUid = ?", // <-- parameter 1
                        transaction: castTransaction.sqlTransaction,
                        selectParameters: Helpers.EnumerateSingleItem(serverUid))
                    .FirstOrDefault();

                lock (migratedServerUidIds)
                {
                    long nextServerUidId;
                    while (migratedServerUidIds.TryGetValue(serverUidId, out nextServerUidId))
                    {
                        serverUidId = nextServerUidId;
                        _trace.writeToLog(9, "IndexingAgent: UpdateServerUid: Migrated forwards: serverUidId: {0}.", serverUidId);
                    }
                }

                if (existingUid != null
                    && existingUid.ServerUidId == serverUidId
                    && existingUid.Revision == revision)
                {
                    // no op, row already exists and matches current data

                    existingServerUidIdRequiringMerging = null;
                }
                else
                {
                    Nullable<long> previousMigrationTarget = null;
                    bool migratedExistingUid = false;

                    try
                    {
                        if (existingUid == null
                            || existingUid.ServerUidId == serverUidId)
                        {
                            // either serverUid does not already exist in the database and can be added,
                            // or row matches current row and revision needs to be updated

                            // in this condition, only the existing row will be updated (after else condition below)

                            existingServerUidIdRequiringMerging = null;
                        }
                        else
                        {
                            // another row already is using the same ServerUid,
                            // need to move all rows forward to use this ServerUidId and remove the other one and update the current ServerUidId to the latest values

                            existingServerUidIdRequiringMerging = existingUid.ServerUidId;

                            lock (migratedServerUidIds)
                            {
                                long grabExistingTarget;
                                if (migratedServerUidIds.TryGetValue(existingUid.ServerUidId, out grabExistingTarget))
                                {
                                    previousMigrationTarget = grabExistingTarget;
                                    migratedServerUidIds[existingUid.ServerUidId] = serverUidId;
                                }
                                else
                                {
                                    migratedServerUidIds.Add(existingUid.ServerUidId, serverUidId);
                                }
                            }
                            migratedExistingUid = true;

                            using (ISQLiteCommand moveServerUidIds = castTransaction.sqlConnection.CreateCommand())
                            {
                                moveServerUidIds.Transaction = castTransaction.sqlTransaction;

                                moveServerUidIds.CommandText = "UPDATE FileSystemObjects " +
                                    "SET ServerUidId = ? " + // <-- parameter 1
                                    "WHERE ServerUidId = ?;" + // <-- parameter 2
                                    "DELETE FROM ServerUids " +
                                    "WHERE ServerUidId = ?;"; // <-- paramter 3 (equivalent to parameter 2)

                                ISQLiteParameter uidIdToKeep = moveServerUidIds.CreateParameter();
                                uidIdToKeep.Value = serverUidId;
                                moveServerUidIds.Parameters.Add(uidIdToKeep);

                                ISQLiteParameter uidIdToRemoveOne = moveServerUidIds.CreateParameter();
                                uidIdToRemoveOne.Value = existingUid.ServerUidId;
                                moveServerUidIds.Parameters.Add(uidIdToRemoveOne);

                                ISQLiteParameter uidIdToRemoveTwo = moveServerUidIds.CreateParameter();
                                uidIdToRemoveTwo.Value = existingUid.ServerUidId;
                                moveServerUidIds.Parameters.Add(uidIdToRemoveTwo);

                                moveServerUidIds.ExecuteNonQuery();
                            }
                        }

                        SqlServerUid updateUid = new SqlServerUid()
                        {
                            ServerUidId = serverUidId,
                            ServerUid = serverUid,
                            Revision = revision
                        };

                        if (!SqlAccessor<SqlServerUid>.UpdateRow(
                            castTransaction.sqlConnection,
                            updateUid,
                            castTransaction.sqlTransaction))
                        {
                            throw SQLConstructors.SQLiteException(WrappedSQLiteErrorCode.Misuse, string.Format("Unable to update server \"uid\" and revision for id {0}", serverUidId));
                        }

                        if (!inputTransactionSet
                            && castTransaction != null)
                        {
                            castTransaction.Commit();
                        }
                    }
                    catch
                    {
                        if (migratedExistingUid)
                        {
                            lock (migratedServerUidIds)
                            {
                                if (previousMigrationTarget == null)
                                {
                                    migratedServerUidIds.Remove(existingUid.ServerUidId);
                                }
                                else
                                {
                                    migratedServerUidIds[existingUid.ServerUidId] = ((long)previousMigrationTarget);
                                }
                            }
                        }

                        throw;
                    }

                    if ((syncbox.CopiedSettings.TraceType & TraceType.ServerUid) == TraceType.ServerUid)
                    {
                        ComTrace.LogServerUid(syncbox.CopiedSettings.TraceLocation, syncbox.CopiedSettings.DeviceId, syncbox.SyncboxId, serverUidId, serverUid, revision);
                    }
                }
            }
            catch (Exception ex)
            {
                existingServerUidIdRequiringMerging = null;

                toReturn += ex;
            }
            finally
            {
                if (!inputTransactionSet
                    && castTransaction != null)
                {
                    castTransaction.Dispose();
                }
            }
            return toReturn;
        }

        public CLError QueryServerUid(long serverUidId, out string serverUid, out string revision, SQLTransactionalBase existingTransaction = null)
        {
            SQLTransactionalImplementation castTransaction = existingTransaction as SQLTransactionalImplementation;
            bool inputTransactionSet = castTransaction != null;
            try
            {
                if (disposed)
                {
                    throw new ObjectDisposedException("This IndexingAgent");
                }

                _trace.writeToLog(9, "IndexingAgent: Entry: QueryServerUid: serverUidId: {0}. existingTransaction: {1}.", serverUidId, existingTransaction == null ? "null" : "notNull");

                if (existingTransaction != null
                    && castTransaction == null)
                {
                    throw new NullReferenceException("existingTransaction is not implemented as private derived type. It should be retrieved via method GetNewTransaction method. Creating a new transaction instead which will be committed immediately.");
                }
            }
            catch (Exception ex)
            {
                serverUid = Helpers.DefaultForType<string>();
                revision = Helpers.DefaultForType<string>();

                return ex;
            }

            CLError toReturn = null;
            try
            {
                if (castTransaction == null)
                {
                    ISQLiteConnection indexDB;
                    castTransaction = new SQLTransactionalImplementation(
                        indexDB = CreateAndOpenCipherConnection(),
                        indexDB.BeginTransaction(System.Data.IsolationLevel.Serializable));
                }

                SqlServerUid retrievedUid;
                lock (migratedServerUidIds)
                {
                    long nextServerUidId;
                    while (migratedServerUidIds.TryGetValue(serverUidId, out nextServerUidId))
                    {
                        serverUidId = nextServerUidId;
                        _trace.writeToLog(9, "IndexingAgent: QueryServerUid: Migrated forwards: serverUidId: {0}.", serverUidId);
                    }

                    retrievedUid = SqlAccessor<SqlServerUid>.SelectResultSet(
                            castTransaction.sqlConnection,
                            "SELECT * " +
                                "FROM ServerUids " +
                                "WHERE ServerUids.ServerUidId = ?",
                            transaction: castTransaction.sqlTransaction,
                            selectParameters: Helpers.EnumerateSingleItem(serverUidId))
                        .FirstOrDefault();
                }

                if (retrievedUid == null)
                {
                    throw SQLConstructors.SQLiteException(WrappedSQLiteErrorCode.Misuse, string.Format("Unable to retrieve ServerUid with id {0}", serverUidId));
                }

                serverUid = retrievedUid.ServerUid;
                revision = retrievedUid.Revision;

                if (!inputTransactionSet
                    && castTransaction != null)
                {
                    castTransaction.Commit();
                }
                _trace.writeToLog(9, "IndexingAgent: QueryServerUid: Return: serverUid: {0}. revision: {1}.", serverUid, revision);
                if ((syncbox.CopiedSettings.TraceType & TraceType.ServerUid) == TraceType.ServerUid)
                {
                    ComTrace.LogServerUid(syncbox.CopiedSettings.TraceLocation, syncbox.CopiedSettings.DeviceId, syncbox.SyncboxId, serverUidId, serverUid, revision);
                }
            }
            catch (Exception ex)
            {
                serverUid = Helpers.DefaultForType<string>();
                revision = Helpers.DefaultForType<string>();

                toReturn += ex;
            }
            finally
            {
                if (!inputTransactionSet
                    && castTransaction != null)
                {
                    castTransaction.Dispose();
                }
            }
            return toReturn;
        }

        public CLError QueryOrCreateServerUid(string serverUid, out long serverUidId, string revision, bool syncFromFileModify, SQLTransactionalBase existingTransaction = null)
        {
            SQLTransactionalImplementation castTransaction = existingTransaction as SQLTransactionalImplementation;
            bool inputTransactionSet = castTransaction != null;
            try
            {
                if (disposed)
                {
                    throw new ObjectDisposedException("This IndexingAgent");
                }

                _trace.writeToLog(9, "IndexingAgent: Entry: QueryOrCreateServerUid: serverUid: {0}. revision: {1}. syncFromFileModify {2}. existingTransaction: {3}.", serverUid, revision, syncFromFileModify, existingTransaction == null ? "null" : "notNull");

                if (existingTransaction != null
                    && castTransaction == null)
                {
                    throw new NullReferenceException("existingTransaction is not implemented as private derived type. It should be retrieved via method GetNewTransaction method. Creating a new transaction instead which will be committed immediately.");
                }
            }
            catch (Exception ex)
            {
                serverUidId = Helpers.DefaultForType<long>();

                return ex;
            }

            CLError toReturn = null;
            try
            {
                if (castTransaction == null)
                {
                    ISQLiteConnection indexDB;
                    castTransaction = new SQLTransactionalImplementation(
                        indexDB = CreateAndOpenCipherConnection(),
                        indexDB.BeginTransaction(System.Data.IsolationLevel.Serializable));
                }

                SqlServerUid retrievedUid = SqlAccessor<SqlServerUid>.SelectResultSet(
                        castTransaction.sqlConnection,
                        "SELECT * " +
                            "FROM ServerUids " +
                            "WHERE ServerUids.ServerUid = ?",
                        transaction: castTransaction.sqlTransaction,
                        selectParameters: Helpers.EnumerateSingleItem(serverUid))
                    .FirstOrDefault();

                if (retrievedUid == null)
                {
                    retrievedUid = new SqlServerUid()
                    {
                        ServerUid = serverUid,
                        Revision = revision
                    };

                    serverUidId = SqlAccessor<SqlServerUid>.InsertRow<long>(
                        castTransaction.sqlConnection,
                        retrievedUid,
                        transaction: castTransaction.sqlTransaction);
                }
                else
                {
                    serverUidId = retrievedUid.ServerUidId;

                    if (!syncFromFileModify
                        && revision != retrievedUid.Revision)
                    {
                        retrievedUid.Revision = revision;

                        if (!SqlAccessor<SqlServerUid>.UpdateRow(castTransaction.sqlConnection,
                            retrievedUid,
                            castTransaction.sqlTransaction))
                        {
                            throw SQLConstructors.SQLiteException(WrappedSQLiteErrorCode.Misuse, "Unable to update ServerUid with different revision");
                        }
                    }
                }

                if (!inputTransactionSet
                    && castTransaction != null)
                {
                    castTransaction.Commit();
                }
                _trace.writeToLog(9, "IndexingAgent: QueryOrCreateServerUid: Return: serverUidid: {0}.", serverUidId);
                if ((syncbox.CopiedSettings.TraceType & TraceType.ServerUid) == TraceType.ServerUid)
                {
                    ComTrace.LogServerUid(syncbox.CopiedSettings.TraceLocation, syncbox.CopiedSettings.DeviceId, syncbox.SyncboxId, serverUidId, serverUid, revision);
                }
            }
            catch (Exception ex)
            {
                serverUidId = Helpers.DefaultForType<long>();

                toReturn += ex;
            }
            finally
            {
                if (!inputTransactionSet
                    && castTransaction != null)
                {
                    castTransaction.Dispose();
                }
            }
            return toReturn;
        }

        /// <summary>
        /// Queries database by eventId to return latest metadata and path as a FileChange and whether or not the event is still pending
        /// </summary>
        /// <param name="eventId">EventId key to lookup</param>
        /// <param name="queryResult">(output) Result FileChange from EventId lookup</param>
        /// <param name="isPending">(output) Result whether event is pending from EventId lookup</param>
        /// <param name="status">(output) Status of quering the database</param>
        /// <returns>Returns any error which occurred querying the database, if any</returns>
        public CLError QueryFileChangeByEventId(long eventId, out FileChange queryResult, out bool isPending, out FileChangeQueryStatus status)
        {
            if (disposed)
            {
                try
                {
                    throw new ObjectDisposedException("This IndexingAgent");
                }
                catch (Exception ex)
                {
                    queryResult = Helpers.DefaultForType<FileChange>();
                    isPending = Helpers.DefaultForType<bool>();
                    status = FileChangeQueryStatus.ErrorDisposed;

                    return ex;
                }
            }

            try
            {
                if (eventId <= 0)
                {
                    throw new ArgumentException("eventId cannot be equal to or less than zero");
                }

                using (ISQLiteConnection indexDB = CreateAndOpenCipherConnection())
                {
                    bool resultFound = false;
                    queryResult = null;
                    isPending = false;

                    foreach (Event existingEvent in SqlAccessor<Event>.SelectResultSet(
                            indexDB,
                            "SELECT " +
                                SqlAccessor<Event>.GetSelectColumns() + ", " +
                                SqlAccessor<FileSystemObject>.GetSelectColumns("FileSystemObject") + ", " +
                                SqlAccessor<FileSystemObject>.GetSelectColumns("Previous", "Previouses") +
                                " FROM Events" +
                                " INNER JOIN FileSystemObjects ON Events.EventId = FileSystemObjects.EventId" +
                                " LEFT OUTER JOIN FileSystemObjects Previouses ON Events.PreviousId = FileSystemObjects.FileSystemObjectId" +
                                " WHERE Events.EventId = ?" +
                                " ORDER BY" +
                                " CASE WHEN FileSystemObjects.EventOrder IS NULL" +
                                " THEN 0" +
                                " ELSE FileSystemObjects.EventOrder" +
                                " END DESC",
                            new[]
                            {
                                "FileSystemObject",
                                "Previous"
                            },
                            selectParameters: Helpers.EnumerateSingleItem(eventId)))
                    {
                        if (resultFound)
                        {
                            status = FileChangeQueryStatus.ErrorMultipleResults;
                            return SQLConstructors.SQLiteException(WrappedSQLiteErrorCode.Misuse, "Multiple objects found for given eventId");
                        }

                        resultFound = true;

                        queryResult = new FileChange()
                        {
                            Direction = (existingEvent.SyncFrom ? SyncDirection.From : SyncDirection.To),
                            EventId = existingEvent.EventId,
                            Metadata = new FileMetadata(existingEvent.FileSystemObject.ServerUidId)
                            {
                                EventTime = new DateTime(existingEvent.FileSystemObject.EventTimeUTCTicks, DateTimeKind.Utc),
                                HashableProperties = new FileMetadataHashableProperties(
                                    existingEvent.FileSystemObject.IsFolder,
                                    (existingEvent.FileSystemObject.LastTimeUTCTicks == null
                                        ? (Nullable<DateTime>)null
                                        : new DateTime((long)existingEvent.FileSystemObject.LastTimeUTCTicks, DateTimeKind.Utc)),
                                    (existingEvent.FileSystemObject.CreationTimeUTCTicks == null
                                        ? (Nullable<DateTime>)null
                                        : new DateTime((long)existingEvent.FileSystemObject.CreationTimeUTCTicks, DateTimeKind.Utc)),
                                    existingEvent.FileSystemObject.Size),
                                IsShare = existingEvent.FileSystemObject.IsShare,
                                MimeType = existingEvent.FileSystemObject.MimeType,
                                Permissions = (existingEvent.FileSystemObject.Permissions == null
                                    ? (Nullable<POSIXPermissions>)null
                                    : (POSIXPermissions)((int)existingEvent.FileSystemObject.Permissions)),
                                StorageKey = existingEvent.FileSystemObject.StorageKey,
                                Version = existingEvent.FileSystemObject.Version
                            },
                            NewPath = existingEvent.FileSystemObject.CalculatedFullPath,
                            OldPath = (existingEvent.Previous == null
                                ? null
                                : existingEvent.Previous.CalculatedFullPath),
                            Type = changeEnums[existingEvent.FileChangeTypeEnumId]
                        };
                        queryResult.SetMD5(existingEvent.FileSystemObject.MD5);
                        isPending = existingEvent.FileSystemObject.Pending;
                    }

                    if (!resultFound)
                    {
                        status = FileChangeQueryStatus.ErrorNotFound;
                    }
                    else
                    {
                        status = FileChangeQueryStatus.Success;
                    }
                }
            }
            catch (Exception ex)
            {
                queryResult = Helpers.DefaultForType<FileChange>();
                isPending = Helpers.DefaultForType<bool>();
                status = FileChangeQueryStatus.ErrorUnknown;

                return ex;
            }
            return null;
        }

        /// <summary>
        /// Starts the indexing process on an indexing agent which will resolve the last events and changes to the file system since the last time
        /// the file monitor was running to produce the initial in-memory index and changes to process,
        /// spins off a user work thread for the actual processing and returns immediately
        /// </summary>
        /// <param name="indexCompletionCallback">FileMonitor method to call upon completion of the index (should trigger normal processing of file events)</param>
        /// <param name="getPath">FileMonitor method which returns the path to be indexed (so that the indexing and monitor are tied together)</param>
        /// <returns>Returns an error that occurred during startup, if any</returns>
        public CLError StartInitialIndexing(Action<IEnumerable<KeyValuePair<FilePath, FileMetadata>>, IEnumerable<FileChange>> indexCompletionCallback,
            Func<string> getPath)
        {
            if (disposed)
            {
                try
                {
                    throw new ObjectDisposedException("This IndexingAgent");
                }
                catch (Exception ex)
                {
                    return ex;
                }
            }

            try
            {
                this.indexedPath = getPath();
                ThreadPool.QueueUserWorkItem(state => 
                    {
                        try 
	                    {
                            this.BuildIndex((Action<IEnumerable<KeyValuePair<FilePath, FileMetadata>>, IEnumerable<FileChange>>)state);
	                    }
	                    catch (Exception ex)
	                    {
                            CLError error = new AggregateException("Error building the index", ex);
                            error.LogErrors(_trace.TraceLocation, _trace.LogErrors);
                            _trace.writeToLog(1, "IndexingAgent: StartInitialIndexing: ERROR: Exception: Error building the initial index. Msg: <{0}>.", ex.Message);
	                    }
                    },
                    indexCompletionCallback);
            }
            catch (Exception ex)
            {
                return ex;
            }
            return null;
        }

        public void SwapOrderBetweenTwoEventIds(long eventIdA, long eventIdB, SQLTransactionalBase requiredTransaction)
        {
            if (disposed)
            {
                try
                {
                    throw new ObjectDisposedException("This IndexingAgent");
                }
                catch
                {
                    return;
                }
            }

            if (requiredTransaction == null)
            {
                throw new NullReferenceException("requiredTransaction cannot be null");
            }

            SQLTransactionalImplementation castTransaction = requiredTransaction as SQLTransactionalImplementation;

            if (castTransaction == null)
            {
                throw new NullReferenceException("existingTransaction is not implemented as private derived type. It should be retrieved via method GetNewTransaction method. Creating a new transaction instead which will be committed immediately.");
            }
            if (!(eventIdA > 0))
            {
                throw new ArgumentException("eventIdA was not the positive integer created from adding a new Event to the databse");
            }
            if (!(eventIdB > 0))
            {
                throw new ArgumentException("eventIdB was not the positive integer created from adding a new Event to the database");
            }
            if (eventIdA == eventIdB)
            {
                throw new ArgumentException("Cannot swap two events with the same ID");
            }

            FileSystemObject eventAObject = null;
            FileSystemObject eventBObject = null;

            foreach (FileSystemObject matchedEventObject in SqlAccessor<FileSystemObject>.SelectResultSet(
                castTransaction.sqlConnection,
                "SELECT *" +
                    "FROM FileSystemObjects " +
                    "WHERE FileSystemObjects.EventId = ? " + // <-- parameter 1
                    "OR FileSystemObjects.EventId = ?", // <-- paremeter 2
                transaction: castTransaction.sqlTransaction,
                selectParameters: new[] { eventIdA, eventIdB }))
            {
                if (matchedEventObject.EventId == eventIdA)
                {
                    if (eventAObject != null)
                    {
                        throw SQLConstructors.SQLiteException(WrappedSQLiteErrorCode.Misuse, "Query for FileSystemObjects by eventIdA and eventIdB returned more than one Event for eventIdA");
                    }

                    eventAObject = matchedEventObject;
                }
                else if (matchedEventObject.EventId == eventIdB)
                {
                    if (eventBObject != null)
                    {
                        throw SQLConstructors.SQLiteException(WrappedSQLiteErrorCode.Misuse, "Query for FileSystemObjects by eventIdA and eventIdB returned more than one Event for eventIdB");
                    }

                    eventBObject = matchedEventObject;
                }
                else
                {
                    throw SQLConstructors.SQLiteException(WrappedSQLiteErrorCode.Misuse, "Query for FileSystemObjects by eventIdA and eventIdB returned an event which matches neither ID");
                }
            }

            if (eventAObject == null)
            {
                throw SQLConstructors.SQLiteException(WrappedSQLiteErrorCode.Misuse, "Query for FileSystemObjects by eventIdA and eventIdB did not return any Event for eventIdA");
            }
            if (eventBObject == null)
            {
                throw SQLConstructors.SQLiteException(WrappedSQLiteErrorCode.Misuse, "Query for FileSystemObjects by eventIdA and eventIdB did not return any Event for eventIdB");
            }

            using (ISQLiteCommand swapEventOrders = castTransaction.sqlConnection.CreateCommand())
            {
                swapEventOrders.Transaction = castTransaction.sqlTransaction;

                swapEventOrders.CommandText = "UPDATE FileSystemObjects " +
                    "SET EventOrder = ? " + // <-- parameter 1
                    "WHERE FileSystemObjectId = ?; " + // <-- parameter 2
                    "UPDATE FileSystemObjects " +
                    "SET EventOrder = ? " + // <-- parameter 3
                    "WHERE FileSystemObjectId = ?;";// <-- parameter 4

                ISQLiteParameter eventBOrderParam = swapEventOrders.CreateParameter();
                eventBOrderParam.Value = eventBObject.EventOrder;
                swapEventOrders.Parameters.Add(eventBOrderParam);

                ISQLiteParameter eventAIdParam = swapEventOrders.CreateParameter();
                eventAIdParam.Value = eventAObject.FileSystemObjectId;
                swapEventOrders.Parameters.Add(eventAIdParam);

                ISQLiteParameter eventAOrderParam = swapEventOrders.CreateParameter();
                eventAOrderParam.Value = eventAObject.EventOrder;
                swapEventOrders.Parameters.Add(eventAOrderParam);

                ISQLiteParameter eventBIdParam = swapEventOrders.CreateParameter();
                eventBIdParam.Value = eventBObject.FileSystemObjectId;
                swapEventOrders.Parameters.Add(eventBIdParam);

                swapEventOrders.ExecuteNonQuery();
            }
        }

        public CLError GetCalculatedFullPathByServerUid(string serverUid, out string calculatedFullPath, Nullable<long> excludedEventId = null)
        {
            if (disposed)
            {
                try
                {
                    throw new ObjectDisposedException("This IndexingAgent");
                }
                catch (Exception ex)
                {
                    calculatedFullPath = Helpers.DefaultForType<string>();

                    return ex;
                }
            }

            try
            {
                if (serverUid == null)
                {
                    throw new NullReferenceException("serverUid cannot be null");
                }

                using (ISQLiteConnection indexDB = CreateAndOpenCipherConnection())
                {
                    // prefers the latest rename which is pending,
                    // otherwise prefers non-pending,
                    // last take most recent event
                    if (!SqlAccessor<object>.TrySelectScalar<string>(
                        indexDB,
                        "SELECT FileSystemObjects.CalculatedFullPath " +
                            "FROM FileSystemObjects " +
                            "LEFT OUTER JOIN " +
                            "(" +
                                "SELECT InnerObjects.EventOrder " +
                                "FROM FileSystemObjects InnerObjects " +
                                "WHERE InnerObjects.EventId IS NOT NULL " +
                                "AND InnerObjects.EventOrder IS NOT NULL " +
                                "AND InnerObjects.EventId = ? " + // <-- parameter 1
                                "LIMIT 1" +
                            ") ConstantJoin " +
                            "LEFT OUTER JOIN Events ON FileSystemObjects.EventId = Events.EventId " +
                            "INNER JOIN ServerUids ON FileSystemObjects.ServerUidId = ServerUids.ServerUidId " +
                            "WHERE ServerUids.ServerUid = ? " + // <-- parameter 2
                            "AND (ConstantJoin.EventOrder IS NULL OR FileSystemObjects.EventId IS NULL OR ConstantJoin.EventOrder > FileSystemObjects.EventOrder) " +
                            "ORDER BY " +
                            "CASE WHEN FileSystemObjects.EventId IS NOT NULL " +
                            "AND Events.FileChangeTypeEnumId = " + changeEnumsBackward[FileChangeType.Renamed].ToString() +
                            " AND FileSystemObjects.Pending = 1 " +
                            "THEN 0 " +
                            "ELSE 1 " +
                            "END ASC, " +
                            "FileSystemObjects.Pending ASC, " +
                            "CASE WHEN FileSystemObjects.EventOrder IS NULL " +
                            "THEN 0 " +
                            "ELSE FileSystemObjects.EventOrder " +
                            "END DESC " +
                            "LIMIT 1",
                        out calculatedFullPath,
                        selectParameters: new[] { excludedEventId, (object)serverUid }))
                    {
                        calculatedFullPath = null;
                    }
                }
            }
            catch (Exception ex)
            {
                calculatedFullPath = Helpers.DefaultForType<string>();

                return ex;
            }
            return null;
        }

        public CLError GetServerUidByNewPath(string newPath, out string serverUid)
        {
            if (disposed)
            {
                try
                {
                    throw new ObjectDisposedException("This IndexingAgent");
                }
                catch (Exception ex)
                {
                    serverUid = Helpers.DefaultForType<string>();

                    return ex;
                }
            }

            try
            {
                if (newPath == null)
                {
                    throw new NullReferenceException("newPath cannot be null");
                }

                using (ISQLiteConnection indexDB = CreateAndOpenCipherConnection())
                {
                    // prefers latest event even if pending
                    if (!SqlAccessor<object>.TrySelectScalar<string>(
                        indexDB,
                        "SELECT ServerUids.ServerUid " +
                        "FROM FileSystemObjects " +
                        "INNER JOIN ServerUids ON FileSystemObjects.ServerUidId = ServerUids.ServerUidID " +
                        "WHERE FileSystemObjects.CalculatedFullPath = ? " +
                        "ORDER BY " +
                        "CASE WHEN FileSystemObjects.EventOrder IS NULL " +
                        "THEN 0 " +
                        "ELSE FileSystemObjects.EventOrder " +
                        "END DESC " +
                        "LIMIT 1",
                        out serverUid,
                        selectParameters: Helpers.EnumerateSingleItem(newPath)))
                    {
                        serverUid = null;
                    }
                }
            }
            catch (Exception ex)
            {
                serverUid = Helpers.DefaultForType<string>();

                return ex;
            }
            return null;
        }

        //// whole method removed because SyncedObject class was removed (no more server-linked sync states since ServerName is a property of FileSystemObject)
        //
        ///// <summary>
        ///// Retrieve the complete file system state at the time of the last sync
        ///// </summary>
        ///// <param name="syncStates">Outputs the file system state</param>
        ///// <returns>Returns an error that occurred retrieving the file system state, if any</returns>
        //public CLError GetLastSyncStates(out FilePathDictionary<SyncedObject> syncStates)
        //{
            //if (disposed)
            //{
            //    try
            //    {
            //        throw new ObjectDisposedException("This IndexingAgent");
            //    }
            //    catch (Exception ex)
            //    {
            //        return ex;
            //    }
            //}
        //    throw new NotImplementedException("2");
        //    //ExternalSQLLocker.EnterReadLock();
        //    //try
        //    //{
        //    //    using (SqlCeConnection indexDB = new SqlCeConnection(buildConnectionString(this.indexDBLocation)))
        //    //    {
        //    //        // Pull the last sync from the database
        //    //        SqlSync lastSync = SqlAccessor<SqlSync>
        //    //            .SelectResultSet(indexDB,
        //    //                "SELECT TOP 1 * FROM [Syncs] ORDER BY [Syncs].[SyncCounter] DESC")
        //    //            .SingleOrDefault();

        //    //        // Default the sync states (to null) if there was never a sync
        //    //        if (lastSync == null)
        //    //        {
        //    //            syncStates = Helpers.DefaultForType<FilePathDictionary<SyncedObject>>();
        //    //        }
        //    //        // If there was a sync, continue on to build the sync state
        //    //        else
        //    //        {
        //    //            // Create the dictionary of sync states to output
        //    //            CLError createDictError = FilePathDictionary<SyncedObject>.CreateAndInitialize(lastSync.RootPath,
        //    //                out syncStates);
        //    //            if (createDictError != null)
        //    //            {
        //    //                return createDictError;
        //    //            }

        //    //            Dictionary<long, KeyValuePair<GenericHolder<FileSystemObject>, GenericHolder<FileSystemObject>>> mappedSyncStates = new Dictionary<long,KeyValuePair<GenericHolder<FileSystemObject>,GenericHolder<FileSystemObject>>>();

        //    //            // Loop through all sync states for the last sync
        //    //            foreach (FileSystemObject currentSyncState in SqlAccessor<FileSystemObject>
        //    //                .SelectResultSet(indexDB,
        //    //                    "SELECT * FROM [FileSystemObjects] WHERE [FileSystemObjects].[SyncCounter] = " + lastSync.SyncCounter.ToString()))
        //    //            {
        //    //                if (mappedSyncStates.ContainsKey(currentSyncState.FileSystemObjectId))
        //    //                {
        //    //                    if (currentSyncState.ServerLinked)
        //    //                    {
        //    //                        mappedSyncStates[currentSyncState.FileSystemObjectId].Value.Value = currentSyncState;
        //    //                    }
        //    //                    else
        //    //                    {
        //    //                        mappedSyncStates[currentSyncState.FileSystemObjectId].Key.Value = currentSyncState;
        //    //                    }
        //    //                }
        //    //                else if (currentSyncState.ServerLinked)
        //    //                {
        //    //                    mappedSyncStates.Add(currentSyncState.FileSystemObjectId,
        //    //                        new KeyValuePair<GenericHolder<FileSystemObject>, GenericHolder<FileSystemObject>>(
        //    //                            new GenericHolder<FileSystemObject>(),
        //    //                            new GenericHolder<FileSystemObject>(currentSyncState)));
        //    //                }
        //    //                else
        //    //                {
        //    //                    mappedSyncStates.Add(currentSyncState.FileSystemObjectId,
        //    //                        new KeyValuePair<GenericHolder<FileSystemObject>, GenericHolder<FileSystemObject>>(
        //    //                            new GenericHolder<FileSystemObject>(currentSyncState),
        //    //                            new GenericHolder<FileSystemObject>()));
        //    //                }
        //    //            }

        //    //            foreach (KeyValuePair<long, KeyValuePair<GenericHolder<FileSystemObject>, GenericHolder<FileSystemObject>>> currentSyncState in mappedSyncStates)
        //    //            {
        //    //                // Add the current sync state from the last sync to the output dictionary
        //    //                syncStates.Add(currentSyncState.Value.Key.Value.Path,
        //    //                    new SyncedObject()
        //    //                    {
        //    //                        ServerLinkedPath = currentSyncState.Value.Value.Value == null
        //    //                            ? null
        //    //                            : currentSyncState.Value.Value.Value.Path,
        //    //                        Metadata = new FileMetadata()
        //    //                        {
        //    //                            // TODO: add server id
        //    //                            HashableProperties = new FileMetadataHashableProperties(currentSyncState.Value.Key.Value.IsFolder,
        //    //                                currentSyncState.Value.Key.Value.LastTime,
        //    //                                currentSyncState.Value.Key.Value.CreationTime,
        //    //                                currentSyncState.Value.Key.Value.Size),
        //    //                            LinkTargetPath = currentSyncState.Value.Key.Value.TargetPath,
        //    //                            Revision = currentSyncState.Value.Key.Value.Revision,
        //    //                            StorageKey = currentSyncState.Value.Key.Value.StorageKey
        //    //                        }
        //    //                    });
        //    //            }
        //    //        }
        //    //    }
        //    //}
        //    //catch (Exception ex)
        //    //{
        //    //    syncStates = null;
        //    //    return ex;
        //    //}
        //    //finally
        //    //{
        //    //    ExternalSQLLocker.ExitReadLock();
        //    //}
        //    //return null;
        //}

        public CLError GetMetadataByPathAndRevision(string path, string revision, out FileMetadata metadata)
        {
            if (disposed)
            {
                try
                {
                    throw new ObjectDisposedException("This IndexingAgent");
                }
                catch (Exception ex)
                {
                    metadata = Helpers.DefaultForType<FileMetadata>();

                    return ex;
                }
            }

            try
            {
                if (string.IsNullOrEmpty(path))
                {
                    throw new NullReferenceException("path cannot be null");
                }

                using (ISQLiteConnection indexDB = CreateAndOpenCipherConnection())
                {
                    FileSystemObject existingNonPending = SqlAccessor<FileSystemObject>.SelectResultSet(
                            indexDB,
                            "SELECT * " +
                                "FROM FileSystemObjects " +
                                "INNER JOIN ServerUids ON FileSystemObjects.ServerUidId = ServerUids.ServerUidId " +
                                "WHERE CalculatedFullPath = ? " + // <-- parameter 1
                                (revision == null
                                    ? string.Empty
                                    : "AND ServerUids.Revision = ? ") + // <-- conditional parameter 2
                                "ORDER BY " +
                                "CASE WHEN FileSystemObjects.EventOrder IS NULL " +
                                "THEN 0 " +
                                "ELSE FileSystemObjects.EventOrder " +
                                "END DESC " +
                                "LIMIT 1",
                                selectParameters: (revision == null ? Helpers.EnumerateSingleItem(path) : new[] { path, revision }))
                        .SingleOrDefault();

                    if (existingNonPending == null)
                    {
                        throw new KeyNotFoundException("Unable to find existing FileSystemObject by path" + (revision == null ? string.Empty : " and revision"));
                    }

                    metadata = new FileMetadata(existingNonPending.ServerUidId)
                    {
                        EventTime = new DateTime(existingNonPending.EventTimeUTCTicks, DateTimeKind.Utc),
                        HashableProperties = new FileMetadataHashableProperties(
                            existingNonPending.IsFolder,
                            (existingNonPending.LastTimeUTCTicks == null
                                ? (Nullable<DateTime>)null
                                : new DateTime((long)existingNonPending.LastTimeUTCTicks, DateTimeKind.Utc)),
                            (existingNonPending.CreationTimeUTCTicks == null
                                ? (Nullable<DateTime>)null
                                : new DateTime((long)existingNonPending.CreationTimeUTCTicks, DateTimeKind.Utc)),
                            existingNonPending.Size),
                        IsShare = existingNonPending.IsShare,
                        MimeType = existingNonPending.MimeType,
                        Permissions = (existingNonPending.Permissions == null
                            ? (Nullable<POSIXPermissions>)null
                            : (POSIXPermissions)((int)existingNonPending.Permissions)),
                        StorageKey = existingNonPending.StorageKey,
                        Version = existingNonPending.Version
                    };
                }
            }
            catch (Exception ex)
            {
                metadata = Helpers.DefaultForType<FileMetadata>();

                return ex;
            }
            return null;
        }

        ///// <summary>
        ///// Retrieves all unprocessed events that occurred since the last sync
        ///// </summary>
        ///// <param name="changeEvents">Outputs the unprocessed events</param>
        ///// <returns>Returns an error that occurred filling the unprocessed events, if any</returns>
        //public CLError GetPendingEvents(out List<KeyValuePair<FilePath, FileChange>> changeEvents)
        //{            //if (disposed)
            //{
            //    try
            //    {
            //        throw new ObjectDisposedException("This IndexingAgent");
            //    }
            //    catch (Exception ex)
            //    {
            //        return ex;
            //    }
            //}
        //
        //
        //    ExternalSQLLocker.EnterReadLock();
        //    try
        //    {
        //        using (SqlCeConnection indexDB = new SqlCeConnection(buildConnectionString(this.indexDBLocation)))
        //        {
        //            // Create the output list
        //            changeEvents = new List<KeyValuePair<FilePath, FileChange>>();

        //            // Loop through all the events in the database after the last sync (if any)
        //            foreach (Event currentChange in
        //                SqlAccessor<Event>
        //                    .SelectResultSet(indexDB,
        //                        "SELECT " +
        //                        SqlAccessor<Event>.GetSelectColumns() + ", " +
        //                        SqlAccessor<FileSystemObject>.GetSelectColumns(FileSystemObject.Name) +
        //                        "FROM [Events] " +
        //                        "INNER JOIN [FileSystemObjects] ON [Events].[EventId] = [FileSystemObjects].[EventId] " +
        //                        "WHERE [FileSystemObjects].[SyncCounter] IS NULL " +
        //                        "ORDER BY [Events].[EventId]",
        //                        new string[]
        //                        {
        //                            FileSystemObject.Name
        //                        }))
        //            {
        //                // For each event since the last sync (if any), add to the output dictionary
        //                changeEvents.Add(new KeyValuePair<FilePath, FileChange>(currentChange.FileSystemObject.Path,
        //                    new FileChange()
        //                    {
        //                        NewPath = currentChange.FileSystemObject.Path,
        //                        OldPath = currentChange.PreviousPath,
        //                        Type = changeEnums[currentChange.FileChangeTypeEnumId],
        //                        Metadata = new FileMetadata()
        //                        {
        //                            // TODO: add server id
        //                            HashableProperties = new FileMetadataHashableProperties(currentChange.FileSystemObject.IsFolder,
        //                                currentChange.FileSystemObject.LastTime,
        //                                currentChange.FileSystemObject.CreationTime,
        //                                currentChange.FileSystemObject.Size),
        //                            Revision = currentChange.FileSystemObject.Revision,
        //                            StorageKey = currentChange.FileSystemObject.StorageKey,
        //                            LinkTargetPath = currentChange.FileSystemObject.TargetPath
        //                        },
        //                        Direction = (currentChange.SyncFrom ? SyncDirection.From : SyncDirection.To)
        //                    }));
        //            }
        //        }
        //    }
        //    catch (Exception ex)
        //    {
        //        changeEvents = Helpers.DefaultForType<List<KeyValuePair<FilePath, FileChange>>>();
        //        return ex;
        //    }
        //    finally
        //    {
        //        ExternalSQLLocker.ExitReadLock();
        //    }
        //    return null;
        //}

        /// <summary>
        /// Adds an unprocessed change since the last sync as a new event to the database,
        /// EventId property of the input event is set after database update
        /// </summary>
        /// <param name="newEvents">Change to add</param>
        /// <returns>Returns error that occurred when adding the event to database, if any</returns>
        public CLError AddEvents(IEnumerable<FileChange> newEvents, SQLTransactionalBase existingTransaction = null)
        {
            if (disposed)
            {
                try
                {
                    throw new ObjectDisposedException("This IndexingAgent");
                }
                catch (Exception ex)
                {
                    return ex;
                }
            }

            return AddEvents(null, newEvents, existingTransaction);
        }
        private CLError AddEvents(Nullable<long> syncCounter, IEnumerable<FileChange> newEvents, SQLTransactionalBase existingTransaction)
        {
            SQLTransactionalImplementation castTransaction = existingTransaction as SQLTransactionalImplementation;
            bool inputTransactionSet = castTransaction != null;
            try
            {
                if (disposed)
                {
                    throw new ObjectDisposedException("This IndexingAgent");
                }

                if (existingTransaction != null
                    && castTransaction == null)
                {
                    throw new NullReferenceException("existingTransaction is not implemented as private derived type. It should be retrieved via method GetNewTransaction method. Creating a new transaction instead which will be committed immediately.");
                }
            }
            catch (Exception ex)
            {
                return ex;
            }

            CLError toReturn = null;
            try
            {
                // Ensure input parameter is set
                if (newEvents == null)
                {
                    throw new NullReferenceException("newEvents cannot be null");
                }

                FileChange[] newEventsArray;
                {
                    List<FileChange> newEventsList = new List<FileChange>();
                    foreach (FileChange currentEvent in newEvents)
                    {
                        if (currentEvent.Metadata == null)
                        {
                            throw new NullReferenceException("The Metadata property of every newEvent cannot be null");
                        }

                        newEventsList.Add(currentEvent);
                    }
                    newEventsArray = newEventsList.ToArray();
                }

                if (castTransaction == null)
                {
                    ISQLiteConnection indexDB;
                    castTransaction = new SQLTransactionalImplementation(
                        indexDB = CreateAndOpenCipherConnection(),
                        indexDB.BeginTransaction(System.Data.IsolationLevel.Serializable));
                }

                int lastHighestChangeIndex;
                int currentChangeIndex = 0;

                // template is only used to define the type structure needed to add a FileChange to the database
                // the values from this specific object instance are never copied anywhere and are never read
                var batchedItemTemplate = new
                {
                    change = (FileChange)null, // force FileChange type
                    parentFolderId = 0L, // force signed 64-bit integer type
                    previousId = (Nullable<long>)null // force nullable of signed 64-bit integer type
                };

                //// template is only used to define the type structure needed to track paths as the result of FileChanges;
                //// the values from this specific object instance are never copied anywhere and are never read
                //var batchedPathTrackingValueTemplate = new
                //    {
                //        previousPath = (FilePath)null, // force FilePath type; null value will represent that the object had not already existed in the database (such as on a create event in the same batch)
                //        objectId = 0L // force signed 64-bit integer type
                //    };

                FilePath indexedPathObject = indexedPath;

                Dictionary<long, Event> eventsByIdForPendingRevision = new Dictionary<long, Event>();

                do
                {
                    lastHighestChangeIndex = currentChangeIndex;

                    var currentBatchToAddList = Helpers.CreateEmptyListFromTemplate(batchedItemTemplate);
                    FilePathDictionary<object> currentBatchTrackPathChanges;
                    CLError createCurrentBatchTrackPathChangesError = FilePathDictionary<object>.CreateAndInitialize(
                        indexedPathObject,
                        out currentBatchTrackPathChanges);
                    //var currentBatchTrackPathChangesPair = Helpers.CreateEmptyFilePathDictionaryFromTemplate(
                    //    indexedPathObject,
                    //    batchedPathTrackingValueTemplate);

                    if (createCurrentBatchTrackPathChangesError != null)
                    {
                        throw new AggregateException("Unable to make a FilePathDictionary with current indexedPath", createCurrentBatchTrackPathChangesError.GrabExceptions());
                    }
                    //if (currentBatchTrackPathChangesPair.Value != null)
                    //{
                    //    throw new AggregateException("Unable to make a FilePathDictionary from anonymous type template batchedPathTrackingValueTemplate with current indexedPath", currentBatchTrackPathChangesPair.Value.GrabExceptions());
                    //}

                    //var currentBatchTrackPathChanges = currentBatchTrackPathChangesPair.Key;

                    for (/* currentChangeIndex defined above */ ; currentChangeIndex < newEventsArray.Length; currentChangeIndex++)
                    {
                        try
                        {
                            FileChange currentObjectToBatch = newEventsArray[currentChangeIndex];

                            if (currentObjectToBatch.DoNotAddToSQLIndex) // skip adding current event since it was marked DoNotAddToSQLIndex
                            {
                                continue;
                            }

                            long parentFolderId;
                            Nullable<long> previousId;

                            // prefers the latest rename which is pending,
                            // otherwise prefers non-pending,
                            // last take most recent event
                            const string objectIdByPathSelectPart1 =
                                "SELECT FileSystemObjects.FileSystemObjectId " +
                                    "FROM FileSystemObjects " +
                                    "LEFT OUTER JOIN Events ON FileSystemObjects.EventId = Events.EventId " +
                                    "WHERE FileSystemObjects.CalculatedFullPath = ? " + // <-- parameter 1
                                    "ORDER BY " +
                                    "CASE WHEN FileSystemObjects.EventId IS NOT NULL " +
                                    "AND Events.FileChangeTypeEnumId = ";
                            // parts to be seperated by: changeEnumsBackward[FileChangeType.Renamed].ToString()
                            const string objectIdByPathSelectPart2 =
                                " AND FileSystemObjects.Pending = 1 " +
                                    "THEN 0 " +
                                    "ELSE 1 " +
                                    "END ASC, " +
                                    "FileSystemObjects.Pending ASC, " +
                                    "CASE WHEN FileSystemObjects.EventOrder IS NULL " +
                                    "THEN 0 " +
                                    "ELSE FileSystemObjects.EventOrder " +
                                    "END DESC " +
                                    "LIMIT 1";

                            const string missingParentErrorMessage =
                                "Unable to add a new FileSystemObject without a parent folder ID";

                            const string missingPreviousErrorMessage =
                                "Unable to add a rename Event without a previous ID";

                            bool foundExistingPathInSearch = false;
                            //long searchResultObjectId = 0;
                            //FilePath searchResultPreviousPath = null;

                            FilePath currentObjectParentPathSearch = currentObjectToBatch.NewPath.Parent;
                            while (!FilePathComparer.Instance.Equals(currentObjectParentPathSearch, indexedPathObject))
                            {
                                var pathSearchResult = Helpers.DictionaryTryGetValue(currentBatchTrackPathChanges, currentObjectParentPathSearch);

                                if (pathSearchResult.Success)
                                {
                                    foundExistingPathInSearch = true;
                                    //searchResultObjectId = pathSearchResult.Value.objectId;
                                    //searchResultPreviousPath = pathSearchResult.Value.previousPath;

                                    break;
                                }

                                currentObjectParentPathSearch = currentObjectParentPathSearch.Parent;
                            }

                            if (foundExistingPathInSearch)
                            {
                                // existing event along the current change's parent paths has not yet been committed to database so we break this batch until the previous batch is added
                                break;

                                //if (searchResultPreviousPath == null)
                                //{
                                //    // existing event along the current change's parent paths has not yet been committed to database so we break this batch until the previous batch is added
                                //    break;
                                //}
                                //else if (FilePathComparer.Instance.Equals(currentObjectParentPathSearch, currentObjectToBatch.NewPath.Parent))
                                //{
                                //    parentFolderId = (long)searchResultObjectId;
                                //}
                                //else
                                //{
                                //    FilePath renamedNewPathParent = currentObjectToBatch.NewPath.Parent.Copy();
                                //    FilePath.ApplyRename(renamedNewPathParent, currentObjectParentPathSearch, searchResultPreviousPath);

                                //    if (!SqlAccessor<object>.TrySelectScalar(
                                //        castTransaction.sqlConnection,
                                //        objectIdByPathSelect,
                                //        out parentFolderId,
                                //        castTransaction.sqlTransaction,
                                //        selectParameters: Helpers.EnumerateSingleItem(renamedNewPathParent)))
                                //    {
                                //        throw SQLConstructors.SQLiteException(WrappedSQLiteErrorCode.Misuse, missingParentErrorMessage);
                                //    }
                                //}
                            }
                            else if (!SqlAccessor<object>.TrySelectScalar(
                                castTransaction.sqlConnection,
                                objectIdByPathSelectPart1 + changeEnumsBackward[FileChangeType.Renamed].ToString() + objectIdByPathSelectPart2,
                                out parentFolderId,
                                castTransaction.sqlTransaction,
                                selectParameters: Helpers.EnumerateSingleItem(currentObjectToBatch.NewPath.Parent.ToString())))
                            {
                                throw SQLConstructors.SQLiteException(WrappedSQLiteErrorCode.Misuse, missingParentErrorMessage);
                            }

                            if (currentObjectToBatch.OldPath == null)
                            {
                                previousId = null;
                            }
                            else
                            {
                                foundExistingPathInSearch = false;
                                //searchResultObjectId = 0;
                                //searchResultPreviousPath = null;

                                currentObjectParentPathSearch = currentObjectToBatch.OldPath;
                                while (!FilePathComparer.Instance.Equals(currentObjectParentPathSearch, indexedPathObject))
                                {
                                    var pathSearchResult = Helpers.DictionaryTryGetValue(currentBatchTrackPathChanges, currentObjectParentPathSearch);

                                    if (pathSearchResult.Success)
                                    {
                                        foundExistingPathInSearch = true;
                                        //searchResultObjectId = pathSearchResult.Value.objectId;
                                        //searchResultPreviousPath = pathSearchResult.Value.previousPath;

                                        break;
                                    }

                                    currentObjectParentPathSearch = currentObjectParentPathSearch.Parent;
                                }

                                long previousIdNotNull;

                                if (foundExistingPathInSearch)
                                {
                                    // existing event along the current change's previous path and its parents has not yet been committed to database so we break this batch until the previous batch is added
                                    break;

                                    //if (searchResultPreviousPath == null)
                                    //{
                                    //    // existing event along the current change's previous path and its parents has not yet been committed to database so we break this batch until the previous batch is added
                                    //    break;
                                    //}
                                    //else if (FilePathComparer.Instance.Equals(currentObjectParentPathSearch, currentObjectToBatch.OldPath))
                                    //{
                                    //    previousId = searchResultObjectId;
                                    //}
                                    //else
                                    //{
                                    //    FilePath renamedNewPathParent = currentObjectToBatch.OldPath.Copy();
                                    //    FilePath.ApplyRename(renamedNewPathParent, currentObjectParentPathSearch, searchResultPreviousPath);

                                    //    if (!SqlAccessor<object>.TrySelectScalar(
                                    //        castTransaction.sqlConnection,
                                    //        objectIdByPathSelect,
                                    //        out previousIdNotNull,
                                    //        castTransaction.sqlTransaction,
                                    //        selectParameters: Helpers.EnumerateSingleItem(renamedNewPathParent)))
                                    //    {
                                    //        throw SQLConstructors.SQLiteException(WrappedSQLiteErrorCode.Misuse, missingPreviousErrorMessage);
                                    //    }

                                    //    previousId = previousIdNotNull;
                                    //}
                                }
                                else if (!SqlAccessor<object>.TrySelectScalar(
                                    castTransaction.sqlConnection,
                                    objectIdByPathSelectPart1 + changeEnumsBackward[FileChangeType.Renamed].ToString() + objectIdByPathSelectPart2,
                                    out previousIdNotNull,
                                    castTransaction.sqlTransaction,
                                    selectParameters: Helpers.EnumerateSingleItem(currentObjectToBatch.OldPath.ToString())))
                                {
                                    throw SQLConstructors.SQLiteException(WrappedSQLiteErrorCode.Misuse, missingPreviousErrorMessage);
                                }
                                else
                                {
                                    previousId = previousIdNotNull;
                                }
                            }

                            currentBatchToAddList.Add(new
                            {
                                change = currentObjectToBatch,
                                parentFolderId = parentFolderId,
                                previousId = previousId
                            });

                            switch (currentObjectToBatch.Type)
                            {
                                case FileChangeType.Created:
                                    currentBatchTrackPathChanges.Add(
                                        currentObjectToBatch.NewPath,
                                        new object());
                                    //new
                                    //{
                                    //    previousPath = (FilePath)null,
                                    //    objectId = 0L
                                    //});
                                    break;

                                case FileChangeType.Deleted:
                                    currentBatchTrackPathChanges.Remove(currentObjectToBatch.NewPath);
                                    break;

                                case FileChangeType.Renamed:
                                    var existingRenamePair = Helpers.DictionaryTryGetValue(currentBatchTrackPathChanges, currentObjectToBatch.OldPath);

                                    FilePathHierarchicalNode<object> oldPathHierarchy;
                                    CLError oldPathHierarchyError = currentBatchTrackPathChanges.GrabHierarchyForPath(currentObjectToBatch.OldPath, out oldPathHierarchy, suppressException: true);

                                    if (oldPathHierarchyError == null
                                        && oldPathHierarchy != null)
                                    {
                                        currentBatchTrackPathChanges.Rename(currentObjectToBatch.OldPath, currentObjectToBatch.NewPath);
                                    }

                                    if (!existingRenamePair.Success)
                                    {
                                        currentBatchTrackPathChanges.Add(
                                            currentObjectToBatch.NewPath,
                                            new object());
                                        //new
                                        //{
                                        //    previousPath = currentObjectToBatch.OldPath,
                                        //    objectId = ?? <-- this is where I realized there is nothing to track forward through renames except the path key in the dictionary
                                        //});
                                    }
                                    break;

                                //case FileChangeType.Modified: // <-- don't do anything with modified since it doesn't affect the FileSystemObjectId at any path
                            }
                        }
                        catch (Exception ex)
                        {
                            toReturn += ex;
                        }
                    }

                    List<Event> eventsToAdd = new List<Event>();
                    Guid eventGroup = Guid.NewGuid();
                    int eventCounter = 0;
                    Dictionary<int, KeyValuePair<FileChange, GenericHolder<long>>> orderToChange = new Dictionary<int, KeyValuePair<FileChange, GenericHolder<long>>>();

                    // If change is marked for adding to SQL,
                    // then process database addition
                    foreach (var newEvent in currentBatchToAddList)
                    {
                        eventCounter++;
                        orderToChange.Add(eventCounter, new KeyValuePair<FileChange, GenericHolder<long>>(newEvent.change, new GenericHolder<long>()));

                        DateTime storeCreationTimeUTC;
                        DateTime storeLastTimeUTC;

                        byte[] getMD5;
                        CLError getMD5Error = newEvent.change.GetMD5Bytes(out getMD5);
                        if (getMD5Error != null)
                        {
                            throw new AggregateException("Error getting MD5 from newEvent change", getMD5Error.GrabExceptions());
                        }

                        // Define the new event to add for the unprocessed change
                        eventsToAdd.Add(new Event()
                        {
                            FileChangeTypeCategoryId = changeCategoryId,
                            FileChangeTypeEnumId = changeEnumsBackward[newEvent.change.Type],
                            FileSystemObject = new FileSystemObject()
                            {
                                CreationTimeUTCTicks = ((newEvent.change.Metadata.HashableProperties.CreationTime.Ticks == FileConstants.InvalidUtcTimeTicks
                                        || (storeCreationTimeUTC = newEvent.change.Metadata.HashableProperties.CreationTime.ToUniversalTime()).Ticks == FileConstants.InvalidUtcTimeTicks)
                                    ? (Nullable<long>)0
                                    : storeCreationTimeUTC.Ticks),
                                EventTimeUTCTicks = DateTime.UtcNow.Ticks,
                                IsFolder = newEvent.change.Metadata.HashableProperties.IsFolder,
                                IsShare = newEvent.change.Metadata.IsShare,
                                LastTimeUTCTicks = ((newEvent.change.Metadata.HashableProperties.LastTime.Ticks == FileConstants.InvalidUtcTimeTicks
                                        || (storeLastTimeUTC = newEvent.change.Metadata.HashableProperties.LastTime.ToUniversalTime()).Ticks == FileConstants.InvalidUtcTimeTicks)
                                    ? (Nullable<long>)0
                                    : storeLastTimeUTC.Ticks),
                                MD5 = getMD5,
                                MimeType = newEvent.change.Metadata.MimeType,
                                Name = newEvent.change.NewPath.Name,
                                ParentFolderId = newEvent.parentFolderId,
                                Pending = true,
                                Permissions = (newEvent.change.Metadata.Permissions == null ? (Nullable<int>)null : (int)((POSIXPermissions)newEvent.change.Metadata.Permissions)),
                                ServerUidId = newEvent.change.Metadata.ServerUidId,
                                //ServerName = newEvent.change.ServerPath // <-- need to add server paths to FileChange
                                Size = newEvent.change.Metadata.HashableProperties.Size,
                                StorageKey = newEvent.change.Metadata.StorageKey,
                                SyncCounter = syncCounter,
                                Version = newEvent.change.Metadata.Version
                            },
                            GroupId = eventGroup,
                            GroupOrder = eventCounter,
                            PreviousId = newEvent.previousId,
                            SyncFrom = (newEvent.change.Direction == SyncDirection.From)
                        });
                    }

                    if (eventsToAdd.Count > 0)
                    {
                        SqlAccessor<Event>.InsertRows(
                            castTransaction.sqlConnection,
                            eventsToAdd,
                            transaction: castTransaction.sqlTransaction);

                        Dictionary<int, long> groupOrderToId = new Dictionary<int, long>();
                        foreach (Event createdEvent in SqlAccessor<Event>.SelectResultSet(
                            castTransaction.sqlConnection,
                            "SELECT * FROM Events WHERE Events.GroupId = ?",
                            transaction: castTransaction.sqlTransaction,
                            selectParameters: Helpers.EnumerateSingleItem(eventGroup)))
                        {
                            groupOrderToId.Add((int)createdEvent.GroupOrder, createdEvent.EventId);
                        }

                        Func<Event, FileSystemObject> setIdAndGrabObject = currentEvent =>
                        {
                            currentEvent.FileSystemObject.EventId = orderToChange[(int)currentEvent.GroupOrder].Value.Value = groupOrderToId[(int)currentEvent.GroupOrder];
                            eventsByIdForPendingRevision.Add((long)currentEvent.FileSystemObject.EventId, currentEvent);
                            return currentEvent.FileSystemObject;
                        };

                        SqlAccessor<FileSystemObject>.InsertRows(
                            castTransaction.sqlConnection,
                            eventsToAdd.Select(setIdAndGrabObject),
                            transaction: castTransaction.sqlTransaction);

                        foreach (KeyValuePair<FileChange, GenericHolder<long>> currentAddedEvent in orderToChange.Values)
                        {
                            currentAddedEvent.Key.EventId = currentAddedEvent.Value.Value;
                            _trace.writeToMemory(() => _trace.trcFmtStr(2, "IndexingAgent: AddEvents: Call MessageEvents.ApplyFileChangeMergeToChangeState."));
                            MessageEvents.ApplyFileChangeMergeToChangeState(this, new FileChangeMerge(currentAddedEvent.Key, null));   // Message to invoke BadgeNet.IconOverlay.QueueNewEventBadge(currentAddedEvent.Key, null)
                        }
                    }
                }
                while (currentChangeIndex != lastHighestChangeIndex);

                for (int newEventIdx = 0; newEventIdx < newEventsArray.Length; newEventIdx++)
                {
                    FileChange changeWithPendingRevision = newEventsArray[newEventIdx];

                    if (changeWithPendingRevision.FileDownloadPendingRevision != null)
                    {
                        SetPendingRevision(castTransaction, changeWithPendingRevision, eventsByIdForPendingRevision[changeWithPendingRevision.EventId]);
                    }
                }

                if (!inputTransactionSet
                    && castTransaction != null)
                {
                    castTransaction.Commit();
                }
            }
            catch (Exception ex)
            {
                toReturn += ex;
            }
            finally
            {
                if (!inputTransactionSet
                    && castTransaction != null)
                {
                    castTransaction.Dispose();
                }
            }
            return toReturn;
        }

        /// <summary>
        /// Removes a single event by its id
        /// </summary>
        /// <param name="eventId">Id of event to remove</param>
        /// <returns>Returns an error in removing the event, if any</returns>
        public CLError RemoveEventById(long eventId, SQLTransactionalBase existingTransaction = null)
        {
            if (disposed)
            {
                try
                {
                    throw new ObjectDisposedException("This IndexingAgent");
                }
                catch (Exception ex)
                {
                    return ex;
                }
            }

            return RemoveEventsByIds(Helpers.EnumerateSingleItem(eventId), existingTransaction);
        }

        /// <summary>
        /// Removes a collection of events by their ids
        /// </summary>
        /// <param name="eventIds">Ids of events to remove</param>
        /// <returns>Returns an error in removing events, if any</returns>
        public CLError RemoveEventsByIds(IEnumerable<long> eventIds, SQLTransactionalBase existingTransaction = null)
        {
            SQLTransactionalImplementation castTransaction = existingTransaction as SQLTransactionalImplementation;
            bool inputTransactionSet = castTransaction != null;
            try
            {
                if (disposed)
                {
                    throw new ObjectDisposedException("This IndexingAgent");
                }

                if (eventIds == null)
                {
                    throw new NullReferenceException("eventIds cannot be null");
                }

                if (existingTransaction != null
                    && castTransaction == null)
                {
                    throw new NullReferenceException("existingTransaction is not implemented as private derived type. It should be retrieved via method GetNewTransaction method. Creating a new transaction instead which will be committed immediately.");
                }
            }
            catch (Exception ex)
            {
                return ex;
            }

            CLError toReturn = null;
            try
            {
                if (castTransaction == null)
                {
                    ISQLiteConnection indexDB;
                    castTransaction = new SQLTransactionalImplementation(
                        indexDB = CreateAndOpenCipherConnection(),
                        indexDB.BeginTransaction(System.Data.IsolationLevel.Serializable));
                }

                Func<Exception> notFoundException = () => new KeyNotFoundException("Event not found to delete");

                // Find the existing objects for the given ids
                List<long> toDeleteIds = new List<long>();

                StringBuilder multipleDeleteQuery = null;
                HashSet<long> deleteIdsToFind = null;

                // special enumerator processing so we can iterate the event ids to delete just once, but also be able to know and handle having only one event id
                Nullable<long> storeLastDelete = null;
                using (IEnumerator<long> deleteEnumerator = eventIds.GetEnumerator())
                {
                    bool lastDelete;
                    while (!(lastDelete = !deleteEnumerator.MoveNext()) || storeLastDelete != null)
                    {
                        if (storeLastDelete != null)
                        {
                            if (lastDelete
                                && multipleDeleteQuery == null)
                            {
                                // single delete

                                long toDeleteId;
                                if (!SqlAccessor<object>.TrySelectScalar(
                                    castTransaction.sqlConnection,
                                    "SELECT FileSystemObjects.FileSystemObjectId " +
                                        "FROM FileSystemObjects " +
                                        "WHERE FileSystemObjects.EventId = ? " + // <-- parameter 1
                                        "ORDER BY FileSystemObjects.FileSystemObjectId DESC " +
                                        "LIMIT 1",
                                    out toDeleteId,
                                    castTransaction.sqlTransaction,
                                    Helpers.EnumerateSingleItem((long)storeLastDelete)))
                                {
                                    throw notFoundException();
                                }

                                if (!SqlAccessor<FileSystemObject>.DeleteRow(
                                    castTransaction.sqlConnection,
                                    new FileSystemObject() { FileSystemObjectId = toDeleteId },
                                    castTransaction.sqlTransaction))
                                {
                                    throw notFoundException();
                                }
                            }
                            else
                            {
                                if (multipleDeleteQuery == null)
                                {
                                    // start multiple delete query

                                    deleteIdsToFind = new HashSet<long>();
                                    deleteIdsToFind.Add((long)storeLastDelete);

                                    multipleDeleteQuery = new StringBuilder(
                                        "SELECT FileSystemObjects.* " +
                                            "FROM FileSystemObjects " +
                                            "INNER JOIN " +
                                            "(" +
                                            "SELECT EventId, MAX(FileSystemObjectId) AS MaxFileSystemObjectId " +
                                            "FROM FileSystemObjects " +
                                            "WHERE EventId IN (?" /*"[event ids]) " +
                                            "GROUP BY EventId" +
                                            ") InnerFileSystemObjects " +
                                            "WHERE InnerFileSystemObjects.EventId = FileSystemObjects.EventId " +
                                            "AND InnerFileSystemObjects.MaxFileSystemObjectId = FileSystemObjects.FileSystemObjectId" */);
                                }
                                else
                                {
                                    if (deleteIdsToFind.Add((long)storeLastDelete))
                                    {
                                        // append current item
                                        multipleDeleteQuery.Append(",?");
                                    }
                                }
                            }
                        }

                        storeLastDelete = (lastDelete
                            ? (Nullable<long>)null
                            : deleteEnumerator.Current);
                    }
                }

                if (multipleDeleteQuery != null)
                {
                    multipleDeleteQuery.Append(") " +
                        "GROUP BY EventId" +
                        ") InnerFileSystemObjects " +
                        "WHERE InnerFileSystemObjects.EventId = FileSystemObjects.EventId " +
                        "AND InnerFileSystemObjects.MaxFileSystemObjectId = FileSystemObjects.FileSystemObjectId");

                    List<long> fileSystemObjectIdsToDelete = new List<long>(deleteIdsToFind.Count);

                    foreach (FileSystemObject currentMatchedDelete in SqlAccessor<FileSystemObject>.SelectResultSet(
                        castTransaction.sqlConnection,
                        multipleDeleteQuery.ToString(),
                        transaction: castTransaction.sqlTransaction,
                        selectParameters: deleteIdsToFind))
                    {
                        try
                        {
                            if (!deleteIdsToFind.Remove((long)currentMatchedDelete.EventId))
                            {
                                throw SQLConstructors.SQLiteException(WrappedSQLiteErrorCode.Misuse, "Query of FileSystemObjectIds to delete returned a row with an EventId not in the query list or which was already marked found");
                            }
                            else
                            {
                                fileSystemObjectIdsToDelete.Add(currentMatchedDelete.FileSystemObjectId);
                            }
                        }
                        catch (Exception ex)
                        {
                            toReturn += ex;
                        }
                    }

                    foreach (long deleteIdNotFound in deleteIdsToFind)
                    {
                        try
                        {
                            throw new KeyNotFoundException("Unable to find FileSystemObject with EventId " + deleteIdsToFind.ToString() + " to delete");
                        }
                        catch (Exception ex)
                        {
                            toReturn += ex;
                        }
                    }

                    IEnumerable<int> unableToFindIndexes;
                    SqlAccessor<FileSystemObject>.DeleteRows(
                        castTransaction.sqlConnection,
                        fileSystemObjectIdsToDelete.Select(fileSystemObjectId => new FileSystemObject() { FileSystemObjectId = fileSystemObjectId }),
                        out unableToFindIndexes,
                        castTransaction.sqlTransaction);

                    // if it is normal to throw an exception below due to trigger-recursed deletes, then just comment out the exception-throwing below
                    if (unableToFindIndexes != null)
                    {
                        foreach (int unableToFindIndex in unableToFindIndexes)
                        {
                            try
                            {
                                throw new KeyNotFoundException("Unable to find FileSystemObject by Id " + fileSystemObjectIdsToDelete[unableToFindIndex].ToString() + " even after confirming existing record; row possibly deleted by recursive trigger beforehand");
                            }
                            catch (Exception ex)
                            {
                                toReturn += ex;
                            }
                        }
                    }
                }

                if (!inputTransactionSet
                    && castTransaction != null)
                {
                    castTransaction.Commit();
                }
            }
            catch (Exception ex)
            {
                toReturn += ex;
            }
            finally
            {
                if (!inputTransactionSet
                    && castTransaction != null)
                {
                    castTransaction.Dispose();
                }
            }
            return toReturn;
        }

        /// <summary>
        /// Writes a new set of sync states to the database after a sync completes,
        /// requires newRootPath to be set on the first sync or on any sync with a new root path
        /// </summary>
        /// <param name="syncId">New sync Id from server</param>
        /// <param name="syncedEventIds">Enumerable of event ids processed in sync</param>
        /// <param name="syncCounter">Output sync counter local identity</param>
        /// <param name="newRootPath">Optional new root path for location of sync root, must be set on first sync</param>
        /// <returns>Returns an error that occurred during recording the sync, if any</returns>
        public CLError RecordCompletedSync(IEnumerable<PossiblyChangedFileChange> communicatedChanges, string syncId, IEnumerable<long> syncedEventIds, out long syncCounter, string rootFolderUID = null)
        {
            if (disposed)
            {
                try
                {
                    throw new ObjectDisposedException("This IndexingAgent");
                }
                catch (Exception ex)
                {
                    syncCounter = Helpers.DefaultForType<long>();

                    return ex;
                }
            }

            if (copyDatabaseBetweenChanges)
            {
                try
                {
                    lock (dbCopyNumber)
                    {
                        string stack;
                        try
                        {
                            stack = (new System.Diagnostics.StackTrace()).ToString();
                        }
                        catch (Exception ex)
                        {
                            stack = ex.StackTrace;
                        }

                        string dbName = indexDBLocation.Substring(0, indexDBLocation.LastIndexOf('.'));

                        File.Copy(indexDBLocation,
                            string.Format(
                                "{0}{1}.db",
                                dbName,
                                dbCopyNumber.Value++));

                        File.AppendAllText(
                            string.Format(
                                "{0}.txt",
                                dbName),
                            string.Format(
                                "DB #{0}:{1}{2}{3}{4}",
                                dbCopyNumber.Value,
                                Environment.NewLine,
                                stack,
                                Environment.NewLine,
                                Environment.NewLine));
                    }
                }
                catch
                {
                }
            }

            try
            {
                using (SQLTransactionalImplementation connAndTran = GetNewTransactionPrivate())
                {
                    SqlSync newSync = new SqlSync()
                    {
                        SID = syncId
                    };

                    syncCounter = newSync.SyncCounter = SqlAccessor<SqlSync>.InsertRow<long>(connAndTran.sqlConnection, newSync, transaction: connAndTran.sqlTransaction);

                    if (rootFolderUID != null)
                    {
                        using (ISQLiteCommand updateRootFolderUID = connAndTran.sqlConnection.CreateCommand())
                        {
                            updateRootFolderUID.Transaction = connAndTran.sqlTransaction;

                            updateRootFolderUID.CommandText = "UPDATE FileSystemObjects " +
                                "SET SyncCounter = ?" + // <-- parameter 1
                                "WHERE FileSystemObjectId = ?;" + // <-- parameter 2
                                "UPDATE ServerUids " +
                                "SET ServerUid = ? " + // <-- parameter 3
                                "WHERE ServerUidId = ?"; // <-- parameter 4

                            ISQLiteParameter firstSyncCounter = updateRootFolderUID.CreateParameter();
                            firstSyncCounter.Value = syncCounter;
                            updateRootFolderUID.Parameters.Add(firstSyncCounter);

                            ISQLiteParameter rootPK = updateRootFolderUID.CreateParameter();
                            rootPK.Value = rootFileSystemObjectId;
                            updateRootFolderUID.Parameters.Add(rootPK);

                            ISQLiteParameter rootUID = updateRootFolderUID.CreateParameter();
                            rootUID.Value = rootFolderUID;
                            updateRootFolderUID.Parameters.Add(rootUID);

                            ISQLiteParameter rootUIDID = updateRootFolderUID.CreateParameter();
                            rootUIDID.Value = rootFileSystemObjectServerUidId;
                            updateRootFolderUID.Parameters.Add(rootUIDID);

                            updateRootFolderUID.ExecuteNonQuery();
                        }
                    }

                    if (communicatedChanges != null)
                    {
                        List<long> notMarkedAsChanged = new List<long>();

                        CLError mergeChangedError = MergeEventsIntoDatabase(
                            newSync.SyncCounter,
                            communicatedChanges.OrderBy(currentCommunicatedChange => currentCommunicatedChange.ResultOrder)
                                .Where(currentCommunicatedChange =>
                                {
                                    if (currentCommunicatedChange.Changed)
                                    {
                                        currentCommunicatedChange.FileChange.DoNotAddToSQLIndex = false;

                                        string serverUid;
                                        string revision;
                                        CLError queryUidError = QueryServerUid(currentCommunicatedChange.FileChange.Metadata.ServerUidId, out serverUid, out revision, connAndTran);

                                        if (queryUidError != null)
                                        {
                                            throw new AggregateException(string.Format("Unable to query ServerUid with id {0}", currentCommunicatedChange.FileChange.Metadata.ServerUidId), queryUidError.GrabExceptions());
                                        }

                                        if (serverUid == null)
                                        {
                                            throw new NullReferenceException("communicatedChange with Changed equals true requires FileChange Metadata ServerUid");
                                        }
                                        return true;
                                    }

                                    notMarkedAsChanged.Add(currentCommunicatedChange.FileChange.EventId);
                                    return false;
                                })
                                .Select(currentCommunicatedChange => new FileChangeMerge(currentCommunicatedChange.FileChange))
                                .ToArray(), // ToArray prevents multiple enumeration from running select logic a second time
                            connAndTran);

                        if (mergeChangedError != null)
                        {
                            throw new AggregateException("An error occurred merging a batch of communicated changes before completing a new sync", mergeChangedError.GrabExceptions());
                        }

                        if (notMarkedAsChanged.Count > 0)
                        {
                            using (ISQLiteCommand updateSyncCounterOnly = connAndTran.sqlConnection.CreateCommand())
                            {
                                updateSyncCounterOnly.Transaction = connAndTran.sqlTransaction;

                                ISQLiteParameter newSyncCounter = updateSyncCounterOnly.CreateParameter();
                                newSyncCounter.Value = newSync.SyncCounter;
                                updateSyncCounterOnly.Parameters.Add(newSyncCounter);

                                StringBuilder updateSyncCounterOnlyText = null;

                                foreach (long currentToUpdate in notMarkedAsChanged)
                                {
                                    if (updateSyncCounterOnlyText == null)
                                    {
                                        updateSyncCounterOnlyText = new StringBuilder("UPDATE FileSystemObjects " +
                                            "SET SyncCounter = ? " +
                                            "WHERE SyncCounter IS NULL " +
                                            "AND EventId IN (?");
                                    }
                                    else
                                    {
                                        updateSyncCounterOnlyText.Append(",?");
                                    }

                                    ISQLiteParameter currentEventId = updateSyncCounterOnly.CreateParameter();
                                    currentEventId.Value = currentToUpdate;
                                    updateSyncCounterOnly.Parameters.Add(currentEventId);
                                }

                                updateSyncCounterOnlyText.Append(")");

                                updateSyncCounterOnly.CommandText = updateSyncCounterOnlyText.ToString();

                                updateSyncCounterOnly.ExecuteNonQuery();
                            }
                        }
                    }

                    foreach (long synchronouslyCompletedEventId in syncedEventIds ?? Enumerable.Empty<long>())
                    {
                        CLError markCompletionError = MarkEventAsCompletedOnPreviousSync(synchronouslyCompletedEventId, connAndTran);
                        if (markCompletionError != null)
                        {
                            throw new AggregateException("Error marking Event at synchronouslyCompletedEventId completed on RecordCompleted", markCompletionError.GrabExceptions());
                        }
                    }

                    LastSyncId = syncId;

                    connAndTran.Commit();
                }
            }
            catch (Exception ex)
            {
                syncCounter = Helpers.DefaultForType<long>();

                return ex;
            }
            return null;
        }

        /// <summary>
        /// ¡¡ Call this carefully, completely wipes index database (use when user deletes local repository or relinks) !!
        /// </summary>
        /// <returns></returns>
        public CLError WipeIndex(string newRootPath)
        {
            if (disposed)
            {
                try
                {
                    throw new ObjectDisposedException("This IndexingAgent");
                }
                catch (Exception ex)
                {
                    return ex;
                }
            }

            try
            {
                InitializeDatabase(newRootPath, createEvenIfExisting: true);
            }
            catch (Exception ex)
            {
                return ex;
            }
            return null;
        }

        /// <summary>
        /// Creates a new transactional object which can be passed back into database access calls and externalizes the ability to dispose or commit the transaction
        /// </summary>
        public SQLTransactionalBase GetNewTransaction()
        {
            if (disposed)
            {
                try
                {
                    throw new ObjectDisposedException("This IndexingAgent");
                }
                catch (Exception ex)
                {
                    return null;
                }
            }

            if (copyDatabaseBetweenChanges)
            {
                try
                {
                    lock (dbCopyNumber)
                    {
                        string stack;
                        try
                        {
                            stack = (new System.Diagnostics.StackTrace()).ToString();
                        }
                        catch (Exception ex)
                        {
                            stack = ex.StackTrace;
                        }

                        string dbName = indexDBLocation.Substring(0, indexDBLocation.LastIndexOf('.'));

                        File.Copy(indexDBLocation,
                            string.Format(
                                "{0}{1}.db",
                                dbName,
                                dbCopyNumber.Value++));

                        File.AppendAllText(
                            string.Format(
                                "{0}.txt",
                                dbName),
                            string.Format(
                                "DB #{0}:{1}{2}{3}{4}",
                                dbCopyNumber.Value,
                                Environment.NewLine,
                                stack,
                                Environment.NewLine,
                                Environment.NewLine));
                    }
                }
                catch
                {
                }
            }

            return GetNewTransactionPrivate();
        }

        private SQLTransactionalImplementation GetNewTransactionPrivate()
        {
            if (disposed)
            {
                try
                {
                    throw new ObjectDisposedException("This IndexingAgent");
                }
                catch
                {
                    return null;
                }
            }

            ISQLiteConnection indexDB;
            return new SQLTransactionalImplementation(
                indexDB = CreateAndOpenCipherConnection(),
                indexDB.BeginTransaction(System.Data.IsolationLevel.Serializable));
        }

        /// <summary>
        /// Method to merge event into database,
        /// used when events are modified or replaced with new events
        /// </summary>
        /// <returns>Returns an error from merging the events, if any</returns>
        public CLError MergeEventsIntoDatabase(IEnumerable<FileChangeMerge> mergeToFroms, SQLTransactionalBase existingTransaction = null)
        {
            if (disposed)
            {
                try
                {
                    throw new ObjectDisposedException("This IndexingAgent");
                }
                catch (Exception ex)
                {
                    return ex;
                }
            }

            if (existingTransaction == null
                && copyDatabaseBetweenChanges)
            {
                try
                {
                    lock (dbCopyNumber)
                    {
                        string stack;
                        try
                        {
                            stack = (new System.Diagnostics.StackTrace()).ToString();
                        }
                        catch (Exception ex)
                        {
                            stack = ex.StackTrace;
                        }

                        string dbName = indexDBLocation.Substring(0, indexDBLocation.LastIndexOf('.'));

                        File.Copy(indexDBLocation,
                            string.Format(
                                "{0}{1}.db",
                                dbName,
                                dbCopyNumber.Value++));

                        File.AppendAllText(
                            string.Format(
                                "{0}.txt",
                                dbName),
                            string.Format(
                                "DB #{0}:{1}{2}{3}{4}",
                                dbCopyNumber.Value,
                                Environment.NewLine,
                                stack,
                                Environment.NewLine,
                                Environment.NewLine));
                    }
                }
                catch
                {
                }
            }

            return MergeEventsIntoDatabase(null, mergeToFroms, existingTransaction);
        }
        private CLError MergeEventsIntoDatabase(Nullable<long> syncCounter, IEnumerable<FileChangeMerge> mergeToFroms, SQLTransactionalBase existingTransaction)
        {
            SQLTransactionalImplementation castTransaction = existingTransaction as SQLTransactionalImplementation;
            bool inputTransactionSet = castTransaction != null;
            try
            {
                if (disposed)
                {
                    throw new ObjectDisposedException("This IndexingAgent");
                }

                if (existingTransaction != null
                    && castTransaction == null)
                {
                    throw new NullReferenceException("existingTransaction is not implemented as private derived type. It should be retrieved via method GetNewTransaction method. Creating a new transaction instead which will be committed immediately.");
                }

                if (castTransaction == null)
                {
                    ISQLiteConnection indexDB;
                    castTransaction = new SQLTransactionalImplementation(
                        indexDB = CreateAndOpenCipherConnection(),
                        indexDB.BeginTransaction(System.Data.IsolationLevel.Serializable));
                }
            }
            catch (Exception ex)
            {
                return ex;
            }

            // no point trying to perform multiple simultaneous merges since they will block each other via the SQLite transaction
            //
            // actually, there is a point in blocking with a local lock: if we decide two identical FileChanges need to be added to sql before the first contention happens,
            // then it will try adding twice instead of one add and one update
            lock (MergeEventsLocker)
            {
                CLError toReturn = null;
                try
                {
                    if (mergeToFroms != null)
                    {
                        HashSet<long> updatedIds = new HashSet<long>();
                        HashSet<long> deletedIds = new HashSet<long>();

                        List<FileChange> toAddList = new List<FileChange>();
                        List<long> toDeleteList = new List<long>();

                        // special enumerator processing so we can know when we're processing the last item since we cannot simply queue its item for batch accumulation
                        Nullable<FileChangeMerge> storeLastMerge = null;
                        using (IEnumerator<FileChangeMerge> mergeEnumerator = mergeToFroms.GetEnumerator())
                        {
                            bool finalMergeEvent;
                            while (!(finalMergeEvent = !mergeEnumerator.MoveNext()) || storeLastMerge != null)
                            {
                                try
                                {
                                    try
                                    {
                                        FileChange toAdd;
                                        long toDelete;
                                        FileChange toUpdate;

                                        if (storeLastMerge != null)
                                        {
                                            FileChangeMerge currentMerge = (FileChangeMerge)storeLastMerge;

                                            try
                                            {
                                                // Continue to next iteration if boolean set indicating not to add to SQL
                                                if (currentMerge.MergeTo != null
                                                    && currentMerge.MergeTo.DoNotAddToSQLIndex
                                                    && currentMerge.MergeTo.EventId != 0)
                                                {
                                                    MessageEvents.ApplyFileChangeMergeToChangeState(this, new FileChangeMerge(currentMerge.MergeTo, currentMerge.MergeFrom));   // Message to invoke BadgeNet.IconOverlay.QueueNewEventBadge(currentMergeToFrom.MergeTo, currentMergeToFrom.MergeFrom)

                                                    // normally we assign the next event to process at the end of the looping section, but since we short circuit it with continue, need to assign next event now
                                                    storeLastMerge = (finalMergeEvent
                                                        ? (Nullable<FileChangeMerge>)null
                                                        : mergeEnumerator.Current);

                                                    continue;
                                                }

                                                // Ensure input variables have proper references set
                                                if (currentMerge.MergeTo == null)
                                                {
                                                    // null merge events are only valid if there is an oldEvent to remove
                                                    if (currentMerge.MergeFrom == null)
                                                    {
                                                        throw new NullReferenceException("currentMerge.MergeTo cannot be null");
                                                    }
                                                }
                                                else if (currentMerge.MergeTo.Metadata == null)
                                                {
                                                    throw new NullReferenceException("currentMerge.MergeTo cannot have null Metadata");
                                                }
                                                else if (currentMerge.MergeTo.NewPath == null)
                                                {
                                                    throw new NullReferenceException("currentMerge.MergeTo cannot have null NewPath");
                                                }

<<<<<<< HEAD
                                                if (castTransaction == null)
                                                {
                                                    ISQLiteConnection indexDB;
                                                    castTransaction = new SQLTransactionalImplementation(
                                                        indexDB = CreateAndOpenCipherConnection(),
                                                        indexDB.BeginTransaction(System.Data.IsolationLevel.Serializable));
                                                }

                                                ////possibilities for old event:
                                                ////none,
                                                ////not in database, <-- causes old to be ignored (acts like none)
                                                ////exists in database
                                                //
                                                //
                                                ////possibilities for new event:
                                                ////none,
                                                ////not in database, (new event)
                                                ////exists in database
                                                //
                                                //
                                                ////mutually exclusive:
                                                ////none and none
                                                //
                                                //
                                                ////if there is an old exists and a new none, then delete old row
                                                //
                                                ////if old does not exists and a new none, do nothing (already not in database)
                                                //
                                                ////if old none
                                                ////    if new not in database, add new to database
                                                ////    else if new in database, update new
                                                //
                                                ////if there is an old exists and new not in database, update old row with new data
                                                //
                                                ////if there is an old exists and new in database and neither match, delete new row and update old row with new data
                                                //
                                                ////if there is an old exists and new in database and they do match by row primary key (EventId), update new in database
                                                //
                                                ////(ignore old:)
                                                ////if old does not exist and new new not in database, add new to database
                                                //
                                                ////(ignore old:)
                                                ////if old does not exist and new exists in database, update new in database


                                                // byte definitions:
                                                // 0 = null
                                                // 1 = not in database (EventId == 0)
                                                // 2 = exists in database (EventId > 0)

                                                byte oldEventState = (currentMerge.MergeFrom == null
                                                    ? (byte)0
                                                    : (currentMerge.MergeFrom.EventId > 0
                                                        ? (byte)2
                                                        : (byte)1));

                                                byte newEventState = (currentMerge.MergeTo == null
                                                    ? (byte)0
                                                    : (currentMerge.MergeTo.EventId > 0
                                                        ? (byte)2
                                                        : (byte)1));

                                                switch (oldEventState)
                                                {
                                                    // old event is null or not null but does not already exist in database
                                                    case (byte)0:
                                                    case (byte)1: // <-- not in database treated like null for old event
                                                        switch (newEventState)
                                                        {
                                                            // 0 for new event is only possible if old event was 1 (null and null are mutually excluded via exceptions above)
                                                            case (byte)0:
                                                                // already not in database, do nothing
                                                                toAdd = null;
=======
                                                ////possibilities for old event:
                                                ////none,
                                                ////not in database, <-- causes old to be ignored (acts like none)
                                                ////exists in database
                                                //
                                                //
                                                ////possibilities for new event:
                                                ////none,
                                                ////not in database, (new event)
                                                ////exists in database
                                                //
                                                //
                                                ////mutually exclusive:
                                                ////none and none
                                                //
                                                //
                                                ////if there is an old exists and a new none, then delete old row
                                                //
                                                ////if old does not exists and a new none, do nothing (already not in database)
                                                //
                                                ////if old none
                                                ////    if new not in database, add new to database
                                                ////    else if new in database, update new
                                                //
                                                ////if there is an old exists and new not in database, update old row with new data
                                                //
                                                ////if there is an old exists and new in database and neither match, delete new row and update old row with new data
                                                //
                                                ////if there is an old exists and new in database and they do match by row primary key (EventId), update new in database
                                                //
                                                ////(ignore old:)
                                                ////if old does not exist and new new not in database, add new to database
                                                //
                                                ////(ignore old:)
                                                ////if old does not exist and new exists in database, update new in database


                                                // byte definitions:
                                                // 0 = null
                                                // 1 = not in database (EventId == 0)
                                                // 2 = exists in database (EventId > 0)

                                                byte oldEventState = (currentMerge.MergeFrom == null
                                                    ? (byte)0
                                                    : (currentMerge.MergeFrom.EventId > 0
                                                        ? (byte)2
                                                        : (byte)1));

                                                byte newEventState = (currentMerge.MergeTo == null
                                                    ? (byte)0
                                                    : (currentMerge.MergeTo.EventId > 0
                                                        ? (byte)2
                                                        : (byte)1));

                                                switch (oldEventState)
                                                {
                                                    // old event is null or not null but does not already exist in database
                                                    case (byte)0:
                                                    case (byte)1: // <-- not in database treated like null for old event
                                                        switch (newEventState)
                                                        {
                                                            // 0 for new event is only possible if old event was 1 (null and null are mutually excluded via exceptions above)
                                                            case (byte)0:
                                                                // already not in database, do nothing
                                                                toAdd = null;
                                                                toUpdate = null;
                                                                toDelete = 0;
                                                                break;

                                                            case (byte)1:
                                                                // nothing to delete for the old row since it never existed in database;
                                                                // new row doesn't exist in database so it will be added
                                                                toAdd = currentMerge.MergeTo;
>>>>>>> 7167c992
                                                                toUpdate = null;
                                                                toDelete = 0;
                                                                break;

<<<<<<< HEAD
                                                            case (byte)1:
                                                                // nothing to delete for the old row since it never existed in database;
                                                                // new row doesn't exist in database so it will be added
                                                                toAdd = currentMerge.MergeTo;
                                                                toUpdate = null;
                                                                toDelete = 0;
                                                                break;

=======
>>>>>>> 7167c992
                                                            default: //case (byte)2:
                                                                // nothing to delete for old row since it never existeed in database;
                                                                // new row exists in database so update it
                                                                toAdd = null;
                                                                toUpdate = currentMerge.MergeTo;
                                                                toDelete = 0;
                                                                break;
                                                        }
                                                        break;

                                                    // old event already exists in database
                                                    default: //case (byte)2:
                                                        switch (newEventState)
                                                        {
                                                            case (byte)0:
                                                                // old row exists in database but merging it into nothingness, simply delete old row
                                                                toAdd = null;
                                                                toUpdate = null;
                                                                toDelete = currentMerge.MergeFrom.EventId;
                                                                break;

                                                            case (byte)1:
                                                                // old row exists in database and needs to be updated with latest metadata which is not in an existing new row
                                                                currentMerge.MergeTo.EventId = currentMerge.MergeFrom.EventId; // replace merge to event id with the one from the sync from

                                                                toAdd = null;
                                                                toUpdate = currentMerge.MergeTo;
                                                                toDelete = 0;
                                                                break;

                                                            default: //case (byte)2:
                                                                // old row exists in database and a new row exists

                                                                // if the rows match, then update the new row only
                                                                if (currentMerge.MergeFrom.EventId == currentMerge.MergeTo.EventId)
                                                                {
                                                                    toAdd = null;
                                                                    toUpdate = currentMerge.MergeTo;
                                                                    toDelete = 0;
                                                                }
                                                                // else if the rows do not match, then delete the new row, and put the new metadata in the old row (prefers keeping lowest EventId in database for dependency hierarchy reasons)
                                                                else
                                                                {
                                                                    // set toDelete first since the event Id at the reference we are grabbing is going to be changed in between setting toDelete and toUpdate

                                                                    toDelete = currentMerge.MergeTo.EventId;

                                                                    currentMerge.MergeTo.EventId = currentMerge.MergeFrom.EventId; // replace merge to event id with the one from the sync from

                                                                    toAdd = null;
                                                                    toUpdate = currentMerge.MergeTo;
                                                                }
                                                                break;
                                                        }
                                                        break;
                                                }
                                            }
                                            catch (Exception ex)
                                            {
                                                toDelete = 0;
                                                toUpdate = null;
                                                toAdd = null;

                                                toReturn += ex;
                                            }
                                        }
                                        else
                                        {
                                            toDelete = 0;
                                            toUpdate = null;
                                            toAdd = null;
                                        }
<<<<<<< HEAD

                                        // determine if a previous batch has finished, if there will be no more events (process any existing batch as final), or if there is an update to process immediately,
                                        // and create an action priority to perform operations by the original event order

                                        // changeType byte enum:
                                        // 0 = deletion action
                                        // 1 = addition action
                                        // 2 = update action

                                        List<byte> actionOrder = new List<byte>();

                                        if (toDeleteList.Count > 0

=======

                                        // determine if a previous batch has finished, if there will be no more events (process any existing batch as final), or if there is an update to process immediately,
                                        // and create an action priority to perform operations by the original event order

                                        // changeType byte enum:
                                        // 0 = deletion action
                                        // 1 = addition action
                                        // 2 = update action

                                        List<byte> actionOrder = new List<byte>();

                                        if (toDeleteList.Count > 0

>>>>>>> 7167c992
                                            // if the current event cannot be appended to the delete list, then the delete list must process first
                                            && (toUpdate != null
                                                || toAdd != null))
                                        {
                                            actionOrder.Add((byte)0);
                                        }

                                        if (toAddList.Count > 0

                                            // if the current event cannot be appended to the add list, then the add list must process first
                                            && (toDelete > 0
                                                || toUpdate != null))
<<<<<<< HEAD
=======
                                        {
                                            actionOrder.Add((byte)1);
                                        }

                                        // process the current event; deletes and adds will be added to a batch to process, but update is processed by itself
                                        if (toDelete > 0)
>>>>>>> 7167c992
                                        {
                                            // if last event, process what's in the delete batch now
                                            if (finalMergeEvent

                                                // also condition on whether delete was already added to actionOrder to not add it twice
                                                && (toDeleteList.Count == 0
                                                    || (toUpdate == null
                                                        && toAdd == null)))
                                            {
                                                actionOrder.Add((byte)0);
                                            }

                                            deletedIds.Add(toDelete);

                                            toDeleteList.Add(toDelete);

                                            // possible to have both a delete and an update if the rows are being merged
                                            if (toUpdate != null)
                                            {
                                                actionOrder.Add((byte)2);
                                            }
                                        }
<<<<<<< HEAD

                                        // process the current event; deletes and adds will be added to a batch to process, but update is processed by itself
                                        if (toDelete > 0)
                                        {
                                            // if last event, process what's in the delete batch now
                                            if (finalMergeEvent

                                                // also condition on whether delete was already added to actionOrder to not add it twice
                                                && (toDeleteList.Count == 0
                                                    || (toUpdate == null
                                                        && toAdd == null)))
                                            {
                                                actionOrder.Add((byte)0);
                                            }

                                            deletedIds.Add(toDelete);

                                            toDeleteList.Add(toDelete);

                                            // possible to have both a delete and an update if the rows are being merged
                                            if (toUpdate != null)
                                            {
                                                actionOrder.Add((byte)2);
                                            }
                                        }
                                        else if (toAdd != null)
                                        {
                                            toAddList.Add(toAdd);

                                            // if last event, process what's in the add batch now
                                            if (finalMergeEvent)
                                            {
                                                actionOrder.Add((byte)1);
                                            }
                                        }
                                        else if (toUpdate != null)
                                        {
                                            // always process every update one at a time
                                            actionOrder.Add((byte)2);
                                        }

                                        foreach (byte currentAction in actionOrder)
                                        {
                                            switch (currentAction)
                                            {
                                                // action is delete
                                                case (byte)0:
                                                    CLError removeBatchError = RemoveEventsByIds(toDeleteList, castTransaction);

                                                    if (removeBatchError != null)
                                                    {
                                                        toReturn += new AggregateException("One or more errors occurred removing a batch of events by ids", removeBatchError.GrabExceptions());
=======
                                        else if (toAdd != null)
                                        {
                                            toAddList.Add(toAdd);

                                            // if last event, process what's in the add batch now
                                            if (finalMergeEvent)
                                            {
                                                actionOrder.Add((byte)1);
                                            }
                                        }
                                        else if (toUpdate != null)
                                        {
                                            // always process every update one at a time
                                            actionOrder.Add((byte)2);
                                        }

                                        foreach (byte currentAction in actionOrder)
                                        {
                                            switch (currentAction)
                                            {
                                                // action is delete
                                                case (byte)0:
                                                    CLError removeBatchError = RemoveEventsByIds(toDeleteList, castTransaction);

                                                    if (removeBatchError != null)
                                                    {
                                                        toReturn += new AggregateException("One or more errors occurred removing a batch of events by ids", removeBatchError.GrabExceptions());
                                                    }

                                                    // no point wasting effort to clear the list for future batches if there will be no future batches
                                                    if (!finalMergeEvent)
                                                    {
                                                        toDeleteList.Clear();
                                                    }
                                                    break;

                                                // action is add
                                                case (byte)1:
                                                    CLError addBatchError = AddEvents(syncCounter, toAddList, castTransaction);

                                                    if (addBatchError != null)
                                                    {
                                                        toReturn += new AggregateException("One or more errors occurred adding a batch of new events");
                                                    }

                                                    // no point wasting effort to clear the list for future batches if there will be no future batches
                                                    if (!finalMergeEvent)
                                                    {
                                                        toAddList.Clear();
>>>>>>> 7167c992
                                                    }
                                                    break;

<<<<<<< HEAD
                                                    // no point wasting effort to clear the list for future batches if there will be no future batches
                                                    if (!finalMergeEvent)
                                                    {
                                                        toDeleteList.Clear();
                                                    }
                                                    break;

                                                // action is add
                                                case (byte)1:
                                                    CLError addBatchError = AddEvents(syncCounter, toAddList, castTransaction);

                                                    if (addBatchError != null)
                                                    {
                                                        toReturn += new AggregateException("One or more errors occurred adding a batch of new events");
                                                    }

                                                    // no point wasting effort to clear the list for future batches if there will be no future batches
                                                    if (!finalMergeEvent)
                                                    {
                                                        toAddList.Clear();
                                                    }
                                                    break;

                                                // action is update
                                                default: //case (byte)2:
                                                    FileSystemObject existingRow = SqlAccessor<FileSystemObject>.SelectResultSet(
                                                            castTransaction.sqlConnection,
                                                            "SELECT " +
                                                                SqlAccessor<FileSystemObject>.GetSelectColumns() + ", " +
                                                                SqlAccessor<Event>.GetSelectColumns("Event") + ", " +
                                                                SqlAccessor<FileSystemObject>.GetSelectColumns("Event.Previous", "Previouses") +
                                                                " FROM FileSystemObjects" +
                                                                " INNER JOIN Events ON FileSystemObjects.EventId = Events.EventId" +
                                                                " LEFT OUTER JOIN FileSystemObjects Previouses ON Events.PreviousId = Previouses.FileSystemObjectId" +
                                                                " WHERE Events.EventId = ?" + // <-- parameter 1
                                                                " AND FileSystemObjects.ParentFolderId IS NOT NULL" +
                                                                " LIMIT 1",
                                                            new[]
                                                        {
                                                            "Event",
                                                            "Event.Previous"
                                                        },
                                                            castTransaction.sqlTransaction,
                                                            Helpers.EnumerateSingleItem((long)toUpdate.EventId))
                                                        .SingleOrDefault();

                                                    if (existingRow == null)
                                                    {
                                                        // couldn't find existing row to update, add a new one instead (will overwrite the EventId)
                                                        toAdd = toUpdate;
                                                    }
                                                    else
                                                    {
                                                        if (existingRow.ParentFolderId == null)
                                                        {
                                                            throw SQLConstructors.SQLiteException(WrappedSQLiteErrorCode.Misuse, "Existing FileSystemObject to update did not have a parent folder");
                                                        }

                                                        long toUpdateParentFolderId;
                                                        Nullable<long> toUpdatePreviousId;

=======
                                                // action is update
                                                default: //case (byte)2:
                                                    FileSystemObject existingRow = SqlAccessor<FileSystemObject>.SelectResultSet(
                                                            castTransaction.sqlConnection,
                                                            "SELECT " +
                                                                SqlAccessor<FileSystemObject>.GetSelectColumns() + ", " +
                                                                SqlAccessor<Event>.GetSelectColumns("Event") + ", " +
                                                                SqlAccessor<FileSystemObject>.GetSelectColumns("Event.Previous", "Previouses") +
                                                                " FROM FileSystemObjects" +
                                                                " INNER JOIN Events ON FileSystemObjects.EventId = Events.EventId" +
                                                                " LEFT OUTER JOIN FileSystemObjects Previouses ON Events.PreviousId = Previouses.FileSystemObjectId" +
                                                                " WHERE Events.EventId = ?" + // <-- parameter 1
                                                                " AND FileSystemObjects.ParentFolderId IS NOT NULL" +
                                                                " LIMIT 1",
                                                            new[]
                                                        {
                                                            "Event",
                                                            "Event.Previous"
                                                        },
                                                            castTransaction.sqlTransaction,
                                                            Helpers.EnumerateSingleItem((long)toUpdate.EventId))
                                                        .SingleOrDefault();

                                                    if (existingRow == null)
                                                    {
                                                        // couldn't find existing row to update, add a new one instead (will overwrite the EventId)
                                                        toAdd = toUpdate;
                                                    }
                                                    else
                                                    {
                                                        if (existingRow.ParentFolderId == null)
                                                        {
                                                            throw SQLConstructors.SQLiteException(WrappedSQLiteErrorCode.Misuse, "Existing FileSystemObject to update did not have a parent folder");
                                                        }

                                                        long toUpdateParentFolderId;
                                                        Nullable<long> toUpdatePreviousId;

>>>>>>> 7167c992
                                                        FilePath previousRowPath = existingRow.CalculatedFullPath;
                                                        if (previousRowPath != null
                                                            && FilePathComparer.Instance.Equals(previousRowPath.Parent, toUpdate.NewPath.Parent))
                                                        {
                                                            toUpdateParentFolderId = (long)existingRow.ParentFolderId;
                                                        }
                                                        // prefer latest event even if pending
                                                        else if (!SqlAccessor<object>.TrySelectScalar(
                                                            castTransaction.sqlConnection,
                                                            "SELECT FileSystemObjects.FileSystemObjectId " +
                                                                "FROM FileSystemObjects " +
                                                                "WHERE CalculatedFullPath = ? " + // <-- parameter 1
                                                                "ORDER BY " +
                                                                "CASE WHEN FileSystemObjects.EventOrder IS NULL " +
                                                                "THEN 0 " +
                                                                "ELSE FileSystemObjects.EventOrder " +
                                                                "END DESC " +
                                                                "LIMIT 1",
                                                            out toUpdateParentFolderId,
                                                            castTransaction.sqlTransaction,
                                                            selectParameters: Helpers.EnumerateSingleItem(toUpdate.NewPath.Parent.ToString())))
                                                        {
                                                            throw SQLConstructors.SQLiteException(WrappedSQLiteErrorCode.Misuse, "Unable to find FileSystemObject with path of parent folder to use as containing folder");
                                                        }

                                                        if (toUpdate.OldPath == null)
                                                        {
                                                            toUpdatePreviousId = null;
                                                        }
                                                        else if (existingRow.Event.Previous == null
                                                            || !FilePathComparer.Instance.Equals(existingRow.Event.Previous.CalculatedFullPath, toUpdate.OldPath))
                                                        {
                                                            long previousIdNotNull;

                                                            // prefers the latest rename which is pending,
                                                            // otherwise prefers non-pending,
                                                            // last take most recent event
                                                            if (!SqlAccessor<object>.TrySelectScalar(
                                                                castTransaction.sqlConnection,
                                                                "SELECT FileSystemObjects.FileSystemObjectId " +
                                                                    "FROM FileSystemObjects " +
                                                                    "LEFT OUTER JOIN Events ON FileSystemObjects.EventId = Events.EventId " +
                                                                    "WHERE FileSystemObjects.CalculatedFullPath = ? " + // <-- parameter 1
                                                                    "ORDER BY " +
                                                                    "CASE WHEN FileSystemObjects.EventId IS NOT NULL " +
                                                                    "AND Events.FileChangeTypeEnumId = " + changeEnumsBackward[FileChangeType.Renamed].ToString() +
                                                                    " AND FileSystemObjects.Pending = 1 " +
                                                                    "THEN 0 " +
                                                                    "ELSE 1 " +
                                                                    "END ASC, " +
                                                                    "FileSystemObjects.Pending ASC, " +
                                                                    "CASE WHEN FileSystemObjects.EventOrder IS NULL " +
                                                                    "THEN 0 " +
                                                                    "ELSE FileSystemObjects.EventOrder " +
                                                                    "END DESC " +
                                                                    "LIMIT 1",
                                                                result: out previousIdNotNull,
                                                                transaction: castTransaction.sqlTransaction,
                                                                selectParameters: Helpers.EnumerateSingleItem(toUpdate.OldPath.ToString())))
                                                            {
                                                                throw SQLConstructors.SQLiteException(WrappedSQLiteErrorCode.Misuse, "Unable to find FileSystemObject with old path of toUpdate before rename\\move operation");
                                                            }

                                                            toUpdatePreviousId = previousIdNotNull;
                                                        }
                                                        else
                                                        {
                                                            toUpdatePreviousId = existingRow.Event.PreviousId;
                                                        }

                                                        #region update fields in FileSystemObject

                                                        // only associate an event to a sync counter once, later events should get new objects with a new SyncCounter anyways
                                                        if (existingRow.SyncCounter == null)
                                                        {
                                                            existingRow.SyncCounter = syncCounter;
                                                        }

                                                        if (toUpdate.Metadata.HashableProperties.CreationTime.Ticks == FileConstants.InvalidUtcTimeTicks)
                                                        {
                                                            existingRow.CreationTimeUTCTicks = null;
                                                        }
                                                        else
                                                        {
                                                            DateTime creationTimeUTC = toUpdate.Metadata.HashableProperties.CreationTime.ToUniversalTime();

                                                            existingRow.CreationTimeUTCTicks = (creationTimeUTC.Ticks == FileConstants.InvalidUtcTimeTicks
                                                                ? (Nullable<long>)null
                                                                : creationTimeUTC.Ticks);
                                                        }
                                                        existingRow.EventTimeUTCTicks = DateTime.UtcNow.Ticks;
                                                        existingRow.IsFolder = toUpdate.Metadata.HashableProperties.IsFolder;
                                                        existingRow.IsShare = toUpdate.Metadata.IsShare;
                                                        if (toUpdate.Metadata.HashableProperties.LastTime.Ticks == FileConstants.InvalidUtcTimeTicks)
                                                        {
                                                            existingRow.LastTimeUTCTicks = null;
                                                        }
                                                        else
                                                        {
                                                            DateTime lastTimeUTC = toUpdate.Metadata.HashableProperties.LastTime.ToUniversalTime();

                                                            existingRow.LastTimeUTCTicks = (lastTimeUTC.Ticks == FileConstants.InvalidUtcTimeTicks
                                                                ? (Nullable<long>)null
                                                                : lastTimeUTC.Ticks);
                                                        }
                                                        byte[] getMD5;
                                                        CLError getMD5Error = toUpdate.GetMD5Bytes(out getMD5);
                                                        if (getMD5Error != null)
                                                        {
                                                            throw new AggregateException("Error retrieving MD5 bytes from toUpdate", getMD5Error.GrabExceptions());
                                                        }
                                                        existingRow.MD5 = getMD5;
                                                        existingRow.MimeType = toUpdate.Metadata.MimeType;
                                                        existingRow.Name = toUpdate.NewPath.Name;
                                                        existingRow.ParentFolderId = toUpdateParentFolderId;
                                                        //existingRow.Pending = true; // <-- true on insert, no need to update here
                                                        existingRow.Permissions = (toUpdate.Metadata.Permissions == null
                                                            ? (Nullable<int>)null
                                                            : (int)((POSIXPermissions)toUpdate.Metadata.Permissions));
<<<<<<< HEAD
                                                        existingRow.Revision = toUpdate.Metadata.Revision;
                                                        //existingRow.ServerName // <-- add support for server name
                                                        existingRow.ServerUid = toUpdate.Metadata.ServerUid;
=======
                                                        existingRow.ServerUidId = toUpdate.Metadata.ServerUidId;
                                                        //existingRow.ServerName // <-- add support for server name
>>>>>>> 7167c992
                                                        existingRow.Size = toUpdate.Metadata.HashableProperties.Size;
                                                        existingRow.StorageKey = toUpdate.Metadata.StorageKey;
                                                        existingRow.Version = toUpdate.Metadata.Version;
                                                        #endregion

                                                        #region update fields in Event
                                                        //existingRow.Event.FileChangeTypeCategoryId = changeCategoryId; // <-- changeCategoryId on insert, no need to update here
                                                        existingRow.Event.FileChangeTypeEnumId = changeEnumsBackward[toUpdate.Type];
                                                        existingRow.Event.PreviousId = toUpdatePreviousId;
                                                        existingRow.Event.SyncFrom = (toUpdate.Direction == SyncDirection.From);
                                                        #endregion

                                                        if (!SqlAccessor<Event>.UpdateRow(castTransaction.sqlConnection, existingRow.Event, castTransaction.sqlTransaction))
                                                        {
                                                            toAdd = toUpdate;
                                                        }
                                                        if (!SqlAccessor<FileSystemObject>.UpdateRow(castTransaction.sqlConnection, existingRow, castTransaction.sqlTransaction))
                                                        {
                                                            toAdd = toUpdate;
                                                        }
<<<<<<< HEAD
=======

                                                        SetPendingRevision(castTransaction, toUpdate, existingRow.Event);
>>>>>>> 7167c992
                                                    }

                                                    updatedIds.Add(toUpdate.EventId);
                                                    break;
                                            }
                                        }
                                    }
                                    finally
                                    {
                                        storeLastMerge = (finalMergeEvent
                                            ? (Nullable<FileChangeMerge>)null
                                            : mergeEnumerator.Current);
                                    }
                                }
                                catch (Exception ex)
                                {
                                    toReturn += ex;
                                }
                            }
                        }

                        foreach (FileChangeMerge currentMergeToFrom in mergeToFroms)
                        {
                            // If mergedEvent was not processed in AddEvents,
                            // then process badging (AddEvents processes badging for the rest)
                            if (currentMergeToFrom.MergeTo == null
                                || updatedIds.Contains(currentMergeToFrom.MergeTo.EventId)
                                || deletedIds.Contains(currentMergeToFrom.MergeTo.EventId))
                            {
                                MessageEvents.ApplyFileChangeMergeToChangeState(this, new FileChangeMerge(currentMergeToFrom.MergeTo, currentMergeToFrom.MergeFrom));   // Message to invoke BadgeNet.IconOverlay.QueueNewEventBadge(currentMergeToFrom.MergeTo, currentMergeToFrom.MergeFrom)
                            }
                        }
                    }

                    if (!inputTransactionSet
                        && castTransaction != null)
                    {
                        castTransaction.Commit();
                    }
                }
                catch (Exception ex)
                {
                    toReturn += ex;
                }
                finally
                {
                    if (!inputTransactionSet
                        && castTransaction != null)
                    {
                        castTransaction.Dispose();
                    }
                }
                return toReturn;
            }
        }

        private static void SetPendingRevision(SQLTransactionalImplementation castTransaction, FileChange toUpdate, Event existingEvent)
        {
            if (toUpdate.FileDownloadPendingRevision != null
                && existingEvent.FileDownloadPendingRevision != toUpdate.FileDownloadPendingRevision)
            {
                using (ISQLiteCommand updatePendingRevision = castTransaction.sqlConnection.CreateCommand())
                {
                    updatePendingRevision.Transaction = castTransaction.sqlTransaction;

                    updatePendingRevision.CommandText = "UPDATE Events " +
                        "SET FileDownloadPendingRevision = ? " +
                        "WHERE EventId = ?";

                    ISQLiteParameter updateRevisionParam = updatePendingRevision.CreateParameter();
                    updateRevisionParam.Value = toUpdate.FileDownloadPendingRevision;
                    updatePendingRevision.Parameters.Add(updateRevisionParam);

                    ISQLiteParameter eventKeyParam = updatePendingRevision.CreateParameter();
                    eventKeyParam.Value = existingEvent.EventId;
                    updatePendingRevision.Parameters.Add(eventKeyParam);

                    updatePendingRevision.ExecuteNonQuery();
                }
            }
        }
        private readonly object MergeEventsLocker = new object();

        /// <summary>
        /// The way completing an event works has changed. The following comments may be wrong: Includes an event in the last set of sync states,
        /// or in other words processes it as complete
        /// (event will no longer be included in GetEventsSinceLastSync)
        /// </summary>
        /// <param name="eventId">Primary key value of the event to process</param>
        /// <returns>Returns an error that occurred marking the event complete, if any</returns>
        public CLError MarkEventAsCompletedOnPreviousSync(long eventId, SQLTransactionalBase existingTransaction = null)
        {
            if (disposed)
            {
                try
                {
                    throw new ObjectDisposedException("This IndexingAgent");
                }
                catch (Exception ex)
                {
                    return ex;
                }
            }

            if (existingTransaction == null
                && copyDatabaseBetweenChanges)
            {
                try
                {
                    lock (dbCopyNumber)
                    {
                        string stack;
                        try
                        {
                            stack = (new System.Diagnostics.StackTrace()).ToString();
                        }
                        catch (Exception ex)
                        {
                            stack = ex.StackTrace;
                        }

                        string dbName = indexDBLocation.Substring(0, indexDBLocation.LastIndexOf('.'));

                        File.Copy(indexDBLocation,
                            string.Format(
                                "{0}{1}.db",
                                dbName,
                                dbCopyNumber.Value++));

                        File.AppendAllText(
                            string.Format(
                                "{0}.txt",
                                dbName),
                            string.Format(
                                "DB #{0}:{1}{2}{3}{4}",
                                dbCopyNumber.Value,
                                Environment.NewLine,
                                stack,
                                Environment.NewLine,
                                Environment.NewLine));
                    }
                }
                catch
                {
                }
            }

            CLError toReturn = null;
            SQLTransactionalImplementation castTransaction = existingTransaction as SQLTransactionalImplementation;
            bool inputTransactionSet = castTransaction != null;
            if (existingTransaction != null
                && castTransaction == null)
            {
                try
                {
                    throw new NullReferenceException("existingTransaction is not implemented as private derived type. It should be retrieved via method GetNewTransaction method. Creating a new transaction instead which will be committed immediately.");
                }
                catch (Exception ex)
                {
                    toReturn += ex;
                }
            }

            FileChangeType storeExistingChangeType;
            string storeNewPath;
            string storeOldPath;
            bool storeWhetherEventIsASyncFrom;

            bool foundOtherPendingAtCompletedPath;
            try
            {
                if (castTransaction == null)
                {
                    ISQLiteConnection indexDB;
                    castTransaction = new SQLTransactionalImplementation(
                        indexDB = CreateAndOpenCipherConnection(),
                        indexDB.BeginTransaction(System.Data.IsolationLevel.Serializable));
                }

                //// don't think I need to change the SyncCounter ever when just completing an event, it should already be set
                //
                //long lastSyncCount;
                //if (!SqlAccessor<object>.TrySelectScalar(
                //    indexDB,
                //    "SELECT Syncs.SyncCounter " +
                //    "FROM Syncs " +
                //    "ORDER BY Syncs.SyncCounter DESC " +
                //    "LIMIT 1",
                //    out lastSyncCount,
                //    indexTran))
                //{
                //    throw SQLConstructors.SQLiteException(WrappedSQLiteErrorCode.Misuse, "Cannot complete an event without a previous sync point");
                //}

                GenericHolder<CLError> moveObjectsToNewParentError = new GenericHolder<CLError>(null);
                var moveObjectsToNewParent = DelegateAndDataHolder.Create(
                    new
                    {
                        castTransaction = castTransaction,
                        oldId = new GenericHolder<long>(),
                        newId = new GenericHolder<long>()
                    },
                    (Data, errorToAccumulate) =>
                    {
                        try
                        {
                            using (ISQLiteCommand moveChildrenCommand = Data.castTransaction.sqlConnection.CreateCommand())
                            {
                                moveChildrenCommand.Transaction = Data.castTransaction.sqlTransaction;
                                moveChildrenCommand.CommandText = "UPDATE FileSystemObjects " +
                                    "SET ParentFolderId = ? " +
                                    "WHERE ParentFolderId = ?";

                                ISQLiteParameter newObjectId = moveChildrenCommand.CreateParameter();
                                newObjectId.Value = Data.newId.Value;
                                moveChildrenCommand.Parameters.Add(newObjectId);

                                ISQLiteParameter oldObjectId = moveChildrenCommand.CreateParameter();
                                oldObjectId.Value = Data.oldId.Value;
                                moveChildrenCommand.Parameters.Add(oldObjectId);

                                moveChildrenCommand.ExecuteNonQuery();
                            }
                        }
                        catch (Exception ex)
                        {
                            errorToAccumulate.Value += ex;
                        }
                    },
                    moveObjectsToNewParentError);

                FileSystemObject existingEventObject = SqlAccessor<FileSystemObject>.SelectResultSet(
                        castTransaction.sqlConnection,
                        "SELECT " +
                        SqlAccessor<FileSystemObject>.GetSelectColumns() + ", " +
                        SqlAccessor<Event>.GetSelectColumns("Event") + ", " +
                        SqlAccessor<FileSystemObject>.GetSelectColumns("Event.Previous", "Previouses") + ", " +
                        SqlAccessor<SqlServerUid>.GetSelectColumns("ServerUid") +
                        " FROM FileSystemObjects" +
                        " INNER JOIN Events ON FileSystemObjects.EventId = Events.EventId" +
                        " LEFT OUTER JOIN FileSystemObjects Previouses ON Events.PreviousId = Previouses.FileSystemObjectId" +
                        " INNER JOIN ServerUids ON FileSystemObjects.ServerUidId = ServerUids.ServerUidId" +
                        " WHERE FileSystemObjects.EventId = ?" + // <-- parameter 1
                        " ORDER BY FileSystemObjects.FileSystemObjectId DESC" +
                        " LIMIT 1",
                        new[]
                        {
                            "Event",
                            "Event.Previous",
                            "ServerUid"
                        },
                        castTransaction.sqlTransaction,
                        Helpers.EnumerateSingleItem(eventId))
                    .SingleOrDefault();

                if (existingEventObject == null
                    || existingEventObject.Event == null)
                {
                    throw SQLConstructors.SQLiteException(WrappedSQLiteErrorCode.Misuse, "Unable to find existing event to complete");
                }
                if (!existingEventObject.Pending)
                {
                    throw SQLConstructors.SQLiteException(WrappedSQLiteErrorCode.Misuse, "Existing event already not pending");
                }
                if (existingEventObject.ParentFolderId == null)
                {
                    throw SQLConstructors.SQLiteException(WrappedSQLiteErrorCode.Misuse, "The root folder object should never have been pending to complete");
                }
                if (existingEventObject.ServerUid.ServerUid == null)
                {
                    // server "uid" can be null for conflicts where we rename the local item and have a dependent creation at the new path (since the rename was technically never communicated)

                    bool foundLaterCreate;
                    if (existingEventObject.EventOrder == null
                        || !SqlAccessor<object>.TrySelectScalar<bool>(
                            castTransaction.sqlConnection,
                            "SELECT EXISTS " +
                            "(" +
                                "SELECT NULL " +
                                "FROM FileSystemObjects " +
                                "INNER JOIN Events ON Events.EventId = FileSystemObjects.EventId " +
                                "WHERE FileSystemObjects.ServerUidId = ? " + // <-- parameter 1
                                "AND FileSystemObjects.Pending = 1 " +
                                "AND Events.FileChangeTypeEnumId = " + changeEnumsBackward[FileChangeType.Created].ToString() +
                                " AND EventOrder > ?" + // <-- parameter 2
                            ") AS EXIST",
                            out foundLaterCreate,
                            castTransaction.sqlTransaction,
                            new[] { existingEventObject.ServerUidId, (long)existingEventObject.EventOrder })
                        || !foundLaterCreate)
                    {
                        throw SQLConstructors.SQLiteException(WrappedSQLiteErrorCode.Misuse, "Existing event cannot be completed if it does not have a ServerUid");
                    }
                }
                if (existingEventObject.Event.PreviousId != null
                    && existingEventObject.Event.Previous == null)
                {
                    throw SQLConstructors.SQLiteException(WrappedSQLiteErrorCode.Misuse, "Unable to find previous object for rename");
                }

                storeExistingChangeType = changeEnums[existingEventObject.Event.FileChangeTypeEnumId];
                storeNewPath = existingEventObject.CalculatedFullPath;
                storeOldPath = (existingEventObject.Event.Previous == null ? null : existingEventObject.Event.Previous.CalculatedFullPath);
                storeWhetherEventIsASyncFrom = existingEventObject.Event.SyncFrom;

                long existingNonPendingIdToMerge;
                if (SqlAccessor<object>.TrySelectScalar(
                    castTransaction.sqlConnection,
                    "SELECT FileSystemObjects.FileSystemObjectId " +
                    "FROM FileSystemObjects " +
                    "WHERE FileSystemObjects.ParentFolderId = ? " + // <-- parameter 1
                    "AND FileSystemObjects.Name = ? " + // <-- parameter 2
                    "AND FileSystemObjects.Pending = 0 " +
                    "ORDER BY FileSystemObjects.FileSystemObjectId DESC " +
                    "LIMIT 1",
                    out existingNonPendingIdToMerge,
                    castTransaction.sqlTransaction,
                    (new[] { (long)existingEventObject.ParentFolderId, (object)existingEventObject.Name })))
                {
                    //// The following cases below seemed to happen under normal use and we don't wish to kill the sync engine,
                    //// it would be better if we fixed the causes of the conditions below from happening
                    //
                    //switch (storeExistingChangeType)
                    //{
                    //    case FileChangeType.Created:
                    //        throw SQLConstructors.SQLiteException(WrappedSQLiteErrorCode.Misuse, "Should not have an existing object with the same name under the same parent already not pending if this pending event represents a create");

                    //    case FileChangeType.Renamed:
                    //        throw SQLConstructors.SQLiteException(WrappedSQLiteErrorCode.Misuse, "Should not have an existing object with the same name under the same parent already not pending if this pending event represents a rename");
                    //}

                    moveObjectsToNewParent.TypedData.oldId.Value = existingNonPendingIdToMerge;
                    moveObjectsToNewParent.TypedData.newId.Value = existingEventObject.FileSystemObjectId;
                    moveObjectsToNewParent.Process();
                    if (moveObjectsToNewParentError.Value != null)
                    {
                        throw new AggregateException("An error occurred moving objects to new parent", moveObjectsToNewParentError.Value.GrabExceptions());
                    }

                    using (ISQLiteCommand movePreviousesCommand = castTransaction.sqlConnection.CreateCommand())
                    {
                        movePreviousesCommand.Transaction = castTransaction.sqlTransaction;
                        movePreviousesCommand.CommandText = "UPDATE Events " +
                            "SET PreviousId = ? " +
                            "WHERE PreviousId = ?";

                        ISQLiteParameter newPreviousId = movePreviousesCommand.CreateParameter();
                        newPreviousId.Value = existingEventObject.FileSystemObjectId;
                        movePreviousesCommand.Parameters.Add(newPreviousId);

                        ISQLiteParameter oldPreviousId = movePreviousesCommand.CreateParameter();
                        oldPreviousId.Value = existingNonPendingIdToMerge;
                        movePreviousesCommand.Parameters.Add(oldPreviousId);
                    }

                    SqlAccessor<FileSystemObject>.DeleteRow(
                        castTransaction.sqlConnection,
                        new FileSystemObject()
                        {
                            FileSystemObjectId = existingNonPendingIdToMerge
                        },
                        castTransaction.sqlTransaction);
                }
                //// The following cases below seemed to happen under normal use and we don't wish to kill the sync engine,
                //// it would be better if we fixed the causes of the conditions below from happening
                //
                //else
                //{
                //    switch (storeExistingChangeType)
                //    {
                //        case FileChangeType.Modified:
                //            throw SQLConstructors.SQLiteException(WrappedSQLiteErrorCode.Misuse, "Must have an existing object with the same name under the same parent already not pending if this pending event represents a modify");

                //        case FileChangeType.Deleted:
                //            throw SQLConstructors.SQLiteException(WrappedSQLiteErrorCode.Misuse, "Must have an existing object with the same name under the same parent already not pending if this pending event represents a delete");
                //    }
                //}

                switch (storeExistingChangeType)
                {
                    case FileChangeType.Created:
                    case FileChangeType.Modified:
                        existingEventObject.Pending = false;
                        existingEventObject.EventTimeUTCTicks = DateTime.UtcNow.Ticks;
                        if (!SqlAccessor<FileSystemObject>.UpdateRow(
                            castTransaction.sqlConnection,
                            existingEventObject,
                            castTransaction.sqlTransaction))
                        {
                            throw SQLConstructors.SQLiteException(WrappedSQLiteErrorCode.Misuse, "Unable to update existing event to not be pending");
                        }

                        if (storeWhetherEventIsASyncFrom
                            && existingEventObject.Event.FileDownloadPendingRevision != null)
                        {
                            using (ISQLiteCommand updateRevision = castTransaction.sqlConnection.CreateCommand())
                            {
                                updateRevision.Transaction = castTransaction.sqlTransaction;

                                updateRevision.CommandText = "UPDATE ServerUids " +
                                    "SET Revision = ? " +
                                    "WHERE ServerUidId = ?";

                                ISQLiteParameter revisionParameter = updateRevision.CreateParameter();
                                revisionParameter.Value = existingEventObject.Event.FileDownloadPendingRevision;
                                updateRevision.Parameters.Add(revisionParameter);

                                ISQLiteParameter serverUidKey = updateRevision.CreateParameter();
                                serverUidKey.Value = existingEventObject.ServerUidId;
                                updateRevision.Parameters.Add(serverUidKey);

                                updateRevision.ExecuteNonQuery();
                            }
                        }
                        break;

                    case FileChangeType.Deleted:
                        if (!SqlAccessor<FileSystemObject>.DeleteRow(
                            castTransaction.sqlConnection,
                            existingEventObject,
                            castTransaction.sqlTransaction))
                        {
                            throw SQLConstructors.SQLiteException(WrappedSQLiteErrorCode.Misuse, "Unable to apply deletion to complete a delete event");
                        }
                        break;

                    case FileChangeType.Renamed:
                        existingEventObject.Pending = false;
                        existingEventObject.EventTimeUTCTicks = DateTime.UtcNow.Ticks;
                        if (existingEventObject.Event.PreviousId == null)
                        {
                            throw SQLConstructors.SQLiteException(WrappedSQLiteErrorCode.Misuse, "Rename event cannot have a null PreviousId");
                        }
                        else if (existingEventObject.Event.Previous == null)
                        {
                            throw SQLConstructors.SQLiteException(WrappedSQLiteErrorCode.Misuse, "Rename event has a PreviousId, but the previous object was not retrieved");
                        }

                        long storePreviousId = (long)existingEventObject.Event.PreviousId; // store previous id, since we are about to nullify the event value but still need it to delete\move children

                        using (ISQLiteCommand moveOtherMatchingOldNames = castTransaction.sqlConnection.CreateCommand())
                        {
                            moveOtherMatchingOldNames.Transaction = castTransaction.sqlTransaction;

                            //// initial attempt to move all the other events at the same location to follow the rename to its new path
                            //
                            //moveOtherMatchingOldNames.CommandText = "UPDATE FileSystemObjects " +
                            //    "SET ParentFolderId = ?, " + // <-- parameter 1
                            //    "Name = ? " + // <-- parameter 2
                            //    "WHERE ParentFolderId = ? " + // <-- parameter 3
                            //    "AND Name = ?"; // <-- parameter 4

                            // find lowest EventOrder with same ParentFolderId and Name with a greater EventOrder than the current object which also has an Event with a FileChangeTypeEnumId which represents either "created" or "renamed", if any
                            // if this EventOrder is found, limit the above query by "AND EventOrder < [lowest EventOrder of create\rename]"

                            moveOtherMatchingOldNames.CommandText = "UPDATE FileSystemObjects " +
                                "SET ParentFolderId = ?, " + // <-- parameter 1
                                "Name = ? " + // <-- parameter 2
                                "WHERE ParentFolderId = ? " + // <-- parameter 3
                                "AND Name = ? " + // <-- parameter 4
                                "AND EventOrder < " +
                                "(" +
                                    "SELECT UpperExclusiveOrder " +
                                    "FROM " +
                                    "(" +
                                        "SELECT MAX(InnerObjects.EventOrder) + 1 as UpperExclusiveOrder " +
                                        "FROM FileSystemObjects InnerObjects" +
                                        " " +
                                        "UNION SELECT MIN(InnerObjects.EventOrder) " +
                                        "FROM FileSystemObjects InnerObjects " +
                                        "INNER JOIN Events ON InnerObjects.EventId = Events.EventId " +
                                        "WHERE InnerObjects.EventOrder > ? " + // <-- parameter 5
                                        "AND Events.FileChangeTypeEnumId IN (" + changeEnumsBackward[FileChangeType.Created].ToString() + ", " + changeEnumsBackward[FileChangeType.Renamed].ToString() + ")" +
                                    ") " +

                                    // first order to grab non-null event orders first
                                    "ORDER BY " +
                                    "CASE WHEN UpperExclusiveOrder IS NULL " +
                                    "THEN 1 " +
                                    "ELSE 0 " +
                                    "END, " +

                                    // then order by the event order itself (ascending)
                                    "UpperExclusiveOrder " +

                                    // only take the lowest event order (either the maximum or the lowest create or rename)
                                    "LIMIT 1" +
                                ")";

                            ISQLiteParameter newParentParam = moveOtherMatchingOldNames.CreateParameter();
                            newParentParam.Value = existingEventObject.ParentFolderId;
                            moveOtherMatchingOldNames.Parameters.Add(newParentParam);

                            ISQLiteParameter newNameParam = moveOtherMatchingOldNames.CreateParameter();
                            newNameParam.Value = existingEventObject.Name;
                            moveOtherMatchingOldNames.Parameters.Add(newNameParam);

                            ISQLiteParameter oldParentParam = moveOtherMatchingOldNames.CreateParameter();
                            oldParentParam.Value = existingEventObject.Event.Previous.ParentFolderId;
                            moveOtherMatchingOldNames.Parameters.Add(oldParentParam);

                            ISQLiteParameter oldNameParam = moveOtherMatchingOldNames.CreateParameter();
                            oldNameParam.Value = existingEventObject.Event.Previous.Name;
                            moveOtherMatchingOldNames.Parameters.Add(oldNameParam);

                            ISQLiteParameter renameEventOrderParam = moveOtherMatchingOldNames.CreateParameter();
                            renameEventOrderParam.Value = existingEventObject.EventOrder;
                            moveOtherMatchingOldNames.Parameters.Add(renameEventOrderParam);

                            moveOtherMatchingOldNames.ExecuteNonQuery();
                        }

                        existingEventObject.Event.PreviousId = null; // allows us to delete the FileSystemObject for the previous location so we don't have two of them non-pending to represent the same item
                        if (!SqlAccessor<Event>.UpdateRow(
                            castTransaction.sqlConnection,
                            existingEventObject.Event,
                            castTransaction.sqlTransaction))
                        {
                            throw SQLConstructors.SQLiteException(WrappedSQLiteErrorCode.Misuse, "Unable to disconnect rename event from previous id in order to delete it");
                        }

                        moveObjectsToNewParent.TypedData.oldId.Value = storePreviousId;
                        moveObjectsToNewParent.TypedData.newId.Value = existingEventObject.FileSystemObjectId;
                        moveObjectsToNewParent.Process();
                        if (moveObjectsToNewParentError.Value != null)
                        {
                            throw new AggregateException("An error occurred moving objects to new parent", moveObjectsToNewParentError.Value.GrabExceptions());
                        }

                        if (!existingEventObject.Event.Previous.Pending
                            && !SqlAccessor<FileSystemObject>.DeleteRow(
                                castTransaction.sqlConnection,
                                new FileSystemObject()
                                {
                                    FileSystemObjectId = storePreviousId
                                },
                                castTransaction.sqlTransaction))
                        {
                            throw SQLConstructors.SQLiteException(WrappedSQLiteErrorCode.Misuse, "Unable to delete previous object for rename event");
                        }

                        if (!SqlAccessor<FileSystemObject>.UpdateRow(
                            castTransaction.sqlConnection,
                            existingEventObject,
                            castTransaction.sqlTransaction))
                        {
                            throw SQLConstructors.SQLiteException(WrappedSQLiteErrorCode.Misuse, "Unable to update existing event to not be pending");
                        }
                        break;

                    default:
                        throw SQLConstructors.SQLiteException(WrappedSQLiteErrorCode.Misuse, "Existing event object had a FileChangeTypeEnumId which did not match to a known FileChangeType");
                }

                if (!SqlAccessor<object>.TrySelectScalar<bool>(
                    castTransaction.sqlConnection,
                    "SELECT EXISTS" +
                    "(" +
                        "SELECT NULL " +
                        "FROM FileSystemObjects " +
                        "WHERE FileSystemObjects.Name = ? " +
                        "AND FileSystemObjects.ParentFolderId = ? " +
                        "AND FileSystemObjects.Pending = 1" +
                    ") AS EXIST",
                    out foundOtherPendingAtCompletedPath,
                    castTransaction.sqlTransaction,
                    new[] { (object)existingEventObject.Name, ((long)existingEventObject.ParentFolderId) }))
                {
                    throw SQLConstructors.SQLiteException(WrappedSQLiteErrorCode.Misuse, "Unable to determine whether other events are pending at the current completion path");
                }

                if (!inputTransactionSet
                    && castTransaction != null)
                {
                    castTransaction.Commit();
                }
            }
            catch (Exception ex)
            {
                storeExistingChangeType = Helpers.DefaultForType<FileChangeType>();
                storeNewPath = Helpers.DefaultForType<string>();
                storeOldPath = Helpers.DefaultForType<string>();
                storeWhetherEventIsASyncFrom = Helpers.DefaultForType<bool>();
                foundOtherPendingAtCompletedPath = Helpers.DefaultForType<bool>();
                toReturn += ex;
            }
            finally
            {
                if (!inputTransactionSet
                    && castTransaction != null)
                {
                    castTransaction.Dispose();
                }
            }

            if (toReturn == null
                && !foundOtherPendingAtCompletedPath)
            {
                try
                {
                    MarkBadgeSyncedAfterEventCompletion(storeExistingChangeType, storeNewPath, storeOldPath, storeWhetherEventIsASyncFrom);
                }
                catch (Exception ex)
                {
                    toReturn += ex;
                }
            }

            return toReturn;
        }

        /// <summary>
        /// Call this when the location of the sync folder has changed (while syncing is stopped) to update the entire index to all new paths based in the new root folder
        /// </summary>
        public CLError ChangeSyncRoot(string newSyncRoot)
        {
            if (disposed)
            {
                try
                {
                    throw new ObjectDisposedException("This IndexingAgent");
                }
                catch (Exception ex)
                {
                    return ex;
                }
            }

            try
            {
                if (string.IsNullOrEmpty(newSyncRoot))
                {
                    throw new NullReferenceException("newSyncRoot cannot be null");
                }

                // initializing the database may create the database starting at the newSyncRoot so no setting is required;
                // otherwise, still need to set the root
                if (!InitializeDatabase(newSyncRoot))
                {
                    using (ISQLiteConnection indexDB = CreateAndOpenCipherConnection())
                    {
                        using (ISQLiteCommand changeRoot = indexDB.CreateCommand())
                        {
                            changeRoot.CommandText = "UPDATE FileSystemObjects " +
                                "SET Name = ? " + // <-- parameter 1
                                "WHERE ParentFolderId IS NULL"; // condition for root folder object

                            ISQLiteParameter newRootParam = changeRoot.CreateParameter();
                            newRootParam.Value = newSyncRoot;
                            changeRoot.Parameters.Add(newRootParam);

                            changeRoot.ExecuteNonQuery();
                        }
                    }
                }
            }
            catch (Exception ex)
            {
                return ex;
            }
            return null;
        }
        #endregion

        #region private methods

        /// <summary>
        /// Private constructor to ensure IndexingAgent is created through public static initializer (to return a CLError)
        /// </summary>
        /// <param name="syncbox">Syncbox to index</param>
        private IndexingAgent(CLSyncbox syncbox, bool copyDatabaseBetweenChanges)
        {
            if (syncbox == null)
            {
                throw new NullReferenceException("syncbox cannot be null");
            }
            if (string.IsNullOrEmpty(syncbox.CopiedSettings.DeviceId))
            {
                throw new NullReferenceException("settings DeviceId cannot be null");
            }

            this.indexDBLocation = Helpers.CalculateDatabasePath(syncbox);

            this.syncbox = syncbox;
            this.copyDatabaseBetweenChanges = copyDatabaseBetweenChanges;
        }

        private bool InitializeDatabase(string syncRoot, bool createEvenIfExisting = false)
        {
            if (disposed)
            {
                try
                {
                    throw new ObjectDisposedException("This IndexingAgent");
                }
                catch
                {
                    return true; // logically it makes sense to return false, but the only place the return value is used will actually perform more code if false so instead return true
                }
            }

            FileInfo dbInfo;
            bool dbNeedsDeletion;
            bool dbNeedsCreation;
            string notUsedExistingFullPath;

            CheckDatabaseFileState(createEvenIfExisting, out dbInfo, out dbNeedsDeletion, out dbNeedsCreation, indexDBLocation, out notUsedExistingFullPath, syncbox, out rootFileSystemObjectId, out rootFileSystemObjectServerUidId);

            if (dbNeedsDeletion)
            {
                dbInfo.Delete();
            }

            if (dbNeedsCreation)
            {
                FileInfo indexDBInfo = new FileInfo(indexDBLocation);
                if (!indexDBInfo.Directory.Exists)
                {
                    indexDBInfo.Directory.Create();
                }

                using (ISQLiteConnection newDBConnection = CreateAndOpenCipherConnection(enforceForeignKeyConstraints: false)) // circular reference between Events and FileSystemObjects tables
                {
                    // read creation scripts in here

                    System.Reflection.Assembly indexingAssembly = System.Reflection.Assembly.GetAssembly(typeof(IndexingAgent));

                    List<KeyValuePair<int, string>> indexDBScripts = new List<KeyValuePair<int, string>>();

                    string scriptDirectory = indexingAssembly.GetName().Name + indexScriptsResourceFolder;

                    Encoding ansiEncoding = Encoding.GetEncoding(1252); //ANSI saved from NotePad on a US-EN Windows machine

                    foreach (string currentScriptName in indexingAssembly.GetManifestResourceNames()
                        .Where(resourceName => resourceName.StartsWith(scriptDirectory)))
                    {
                        if (!string.IsNullOrWhiteSpace(currentScriptName)
                            && currentScriptName.Length >= 5 // length of 1+-digit number plus ".sql" file extension
                            && currentScriptName.EndsWith(".sql", StringComparison.InvariantCultureIgnoreCase))
                        {
                            int numChars = 0;
                            for (int numberCharIndex = scriptDirectory.Length; numberCharIndex < currentScriptName.Length; numberCharIndex++)
                            {
                                if (!char.IsDigit(currentScriptName[numberCharIndex]))
                                {
                                    numChars = numberCharIndex - scriptDirectory.Length;
                                    break;
                                }
                            }
                            if (numChars > 0)
                            {
                                string nameNumberPortion = currentScriptName.Substring(scriptDirectory.Length, numChars);
                                int nameNumber;
                                if (int.TryParse(nameNumberPortion, out nameNumber))
                                {
                                    using (Stream resourceStream = indexingAssembly.GetManifestResourceStream(currentScriptName))
                                    {
                                        using (StreamReader resourceReader = new StreamReader(resourceStream, ansiEncoding))
                                        {
                                            indexDBScripts.Add(new KeyValuePair<int, string>(nameNumber, resourceReader.ReadToEnd()));
                                        }
                                    }
                                }
                            }
                        }
                    }

                    using (ISQLiteConnection creationConnection = CreateAndOpenCipherConnection(enforceForeignKeyConstraints: false)) // do not enforce constraints since part of the creation scripts are to create two tables which foreign key reference each other
                    {
                        // special enumerator processing so we can inject an operation immediately before processing the last script:
                        // we need to add the root FileSystemObject before updating the user versions via PRAGMA (which should be the last SQL script)
                        string storeLastScript = null;
                        using (IEnumerator<string> insertEnumerator = indexDBScripts.OrderBy(scriptPair => scriptPair.Key)
                            .Select(scriptPair => scriptPair.Value)
                            .GetEnumerator())
                        {
                            bool lastInsert;
                            while (!(lastInsert = !insertEnumerator.MoveNext()) || storeLastScript != null)
                            {
                                if (storeLastScript != null)
                                {
                                    if (lastInsert)
                                    {
                                        CLError createRootServerUid = CreateNewServerUid(serverUid: null, revision: null, serverUidId: out rootFileSystemObjectServerUidId);

                                        if (createRootServerUid != null)
                                        {
                                            throw new AggregateException("Unable to create ServerUid", createRootServerUid.GrabExceptions());
                                        }

                                        rootFileSystemObjectId = SqlAccessor<FileSystemObject>.InsertRow<long>
                                            (creationConnection,
                                                new FileSystemObject()
                                                {
                                                    EventTimeUTCTicks = 0, // never need to show the root folder in recents, so it should have the oldest event time
                                                    IsFolder = true,
                                                    Name = syncRoot,
                                                    Pending = false,
                                                    ServerUidId = rootFileSystemObjectServerUidId
                                                });
                                    }

                                    using (ISQLiteCommand scriptCommand = creationConnection.CreateCommand())
                                    {
                                        scriptCommand.CommandText = Helpers.DecryptString(storeLastScript,
                                            Encoding.ASCII.GetString(
                                                Convert.FromBase64String(indexDBPassword)));
                                        scriptCommand.ExecuteNonQuery();
                                    }
                                }

                                storeLastScript = (lastInsert
                                    ? null
                                    : insertEnumerator.Current);
                            }
                        }
                    }
                }
            }

            lock (changeEnumsLocker)
            {
                if (changeEnums == null)
                {
                    try
                    {
                        int changeEnumsCount = System.Enum.GetNames(typeof(FileChangeType)).Length;
                        changeEnums = new Dictionary<long, FileChangeType>(changeEnumsCount);
                        changeEnumsBackward = new Dictionary<FileChangeType, long>(changeEnumsCount);

                        using (ISQLiteConnection indexDB = CreateAndOpenCipherConnection())
                        {
                            long storeCategoryId = -1;
                            foreach (EnumCategory currentCategory in SqlAccessor<EnumCategory>
                                .SelectResultSet(indexDB,
                                    "SELECT * FROM EnumCategories WHERE Name = '" + typeof(FileChangeType).Name.Replace("'", "''") + "'"))
                            {
                                if (storeCategoryId == -1)
                                {
                                    storeCategoryId = currentCategory.EnumCategoryId;
                                }
                                else
                                {
                                    throw SQLConstructors.SQLiteException(WrappedSQLiteErrorCode.Misuse, "More than one type with name FileChangeType found");
                                }
                            }

                            if (storeCategoryId == -1)
                            {
                                throw SQLConstructors.SQLiteException(WrappedSQLiteErrorCode.Misuse, "No EnumCategory found with name FileChangeType");
                            }

                            foreach (SqlEnum currentChangeEnum in SqlAccessor<SqlEnum>
                                .SelectResultSet(indexDB,
                                    "SELECT * FROM Enums WHERE Enums.EnumCategoryId = " + storeCategoryId.ToString()))
                            {
                                changeCategoryId = currentChangeEnum.EnumCategoryId;
                                long forwardKey = currentChangeEnum.EnumId;

                                FileChangeType forwardValue;
                                if (!System.Enum.TryParse<FileChangeType>(currentChangeEnum.Name, out forwardValue))
                                {
                                    throw SQLConstructors.SQLiteException(WrappedSQLiteErrorCode.Misuse, "Name of Enum for FileChangeType EnumCategory does not parse as a FileChangeType");
                                }

                                changeEnums.Add(forwardKey,
                                    forwardValue);
                                changeEnumsBackward.Add(forwardValue,
                                    forwardKey);
                            }
                        }

                        if (changeEnums.Count != changeEnumsCount)
                        {
                            throw SQLConstructors.SQLiteException(WrappedSQLiteErrorCode.Misuse, "FileChangeType enumerated values do not match count with names in the database");
                        }
                    }
                    catch
                    {
                        changeEnums = null; // used as condition to rebuild the static dictionaries

                        throw;
                    }
                }

                if (copyDatabaseBetweenChanges)
                {
                    string indexLocationWithoutExtension = indexDBLocation.Substring(0, indexDBLocation.LastIndexOf('.'));
                    int highestExistingCopyIndex = 2;
                    while (File.Exists(string.Format("{0}{1}.db", indexLocationWithoutExtension, highestExistingCopyIndex)))
                    {
                        highestExistingCopyIndex++;
                    }

                    // no need to lock since initialization must be atomic with initial database operations
                    dbCopyNumber.Value = highestExistingCopyIndex;
                }
            }

            return dbNeedsCreation;
        }

        public static void CheckDatabaseFileState(bool createEvenIfExisting, out FileInfo dbInfo, out bool dbNeedsDeletion, out bool dbNeedsCreation, string indexDBLocation, out string rootObjectCalculatedFullPath)
        {
            long doNotUse;
            CheckDatabaseFileState(createEvenIfExisting, out dbInfo, out dbNeedsDeletion, out dbNeedsCreation, indexDBLocation, out rootObjectCalculatedFullPath, syncbox: null, rootObjectId: out doNotUse, rootObjectServerUidId: out doNotUse);
        }

        private static void CheckDatabaseFileState(bool createEvenIfExisting, out FileInfo dbInfo, out bool dbNeedsDeletion, out bool dbNeedsCreation, string indexDBLocation, out string rootObjectCalculatedFullPath, CLSyncbox syncbox, out long rootObjectId, out long rootObjectServerUidId)
        {
            dbInfo = new FileInfo(indexDBLocation);

            if (dbInfo.Exists)
            {
                if (createEvenIfExisting)
                {
                    rootObjectCalculatedFullPath = Helpers.DefaultForType<string>();
                    rootObjectId = Helpers.DefaultForType<long>();
                    rootObjectServerUidId = Helpers.DefaultForType<long>();

                    dbNeedsDeletion = true;
                    dbNeedsCreation = true;
                }
                else
                {
                    try
                    {
                        using (ISQLiteConnection verifyAndUpdateConnection = StaticCreateAndOpenCipherConnection(enforceForeignKeyConstraints: true, indexDBLocation: indexDBLocation))
                        {
                            CheckIntegrity(verifyAndUpdateConnection);

                            int existingVersion;

                            using (ISQLiteCommand getVersionCommand = verifyAndUpdateConnection.CreateCommand())
                            {
                                getVersionCommand.CommandText = "PRAGMA user_version;";
                                existingVersion = Convert.ToInt32(getVersionCommand.ExecuteScalar());
                            }

                            if (existingVersion < 2)
                            {
                                // database was never finalized (version is changed from 1 to [current database version] via the last initialization script, which identifies successful creation)
                                // the very first implementation of this database will be version 2 so we can compare on less than 2

                                rootObjectCalculatedFullPath = Helpers.DefaultForType<string>();
                                rootObjectId = Helpers.DefaultForType<long>();
                                rootObjectServerUidId = Helpers.DefaultForType<long>();

                                dbNeedsCreation = true;
                                dbNeedsDeletion = true;
                            }
                            else
                            {
                                int newVersion = -1;

                                foreach (KeyValuePair<int, IMigration> currentDBMigration in MigrationList.GetMigrationsAfterVersion(existingVersion))
                                {
                                    currentDBMigration.Value.Apply(
                                        verifyAndUpdateConnection,
                                        indexDBPassword);

                                    newVersion = currentDBMigration.Key;
                                }

                                if (newVersion > existingVersion)
                                {
                                    using (ISQLiteCommand updateVersionCommand = verifyAndUpdateConnection.CreateCommand())
                                    {
                                        updateVersionCommand.CommandText = "PRAGMA user_version = " + newVersion.ToString();
                                        updateVersionCommand.ExecuteNonQuery();
                                    }
                                }

                                FileSystemObject rootObject = SqlAccessor<FileSystemObject>.SelectResultSet(
                                        verifyAndUpdateConnection,
                                        "SELECT * " +
                                        "FROM FileSystemObjects " +
                                        "WHERE FileSystemObjects.ParentFolderId IS NULL " +
                                        "LIMIT 1")
                                    .FirstOrDefault();

                                if (rootObject == null)
                                {
                                    throw SQLConstructors.SQLiteException(WrappedSQLiteErrorCode.Misuse, "Unable to find FileSystemObjects row for root object");
                                }

                                rootObjectCalculatedFullPath = rootObject.CalculatedFullPath;
                                rootObjectId = rootObject.FileSystemObjectId;
                                rootObjectServerUidId = rootObject.ServerUidId;

                                dbNeedsCreation = false;
                                dbNeedsDeletion = false;
                            }
                        }
                    }
                    catch (SQLiteExceptionBase ex)
                    {
                        if (syncbox != null)
                        {
                            // notify database replaced due to corruption
                            MessageEvents.FireNewEventMessage(
                                "Database corruption found on initializing index. Replacing database with a fresh one. Files and folders changed while offline will be grabbed again from server. Error message: " + ex.Message,
                                EventMessageLevel.Important,
                                new GeneralErrorInfo(),
                                syncbox.SyncboxId,
                                syncbox.CopiedSettings.DeviceId);
                        }

                        rootObjectCalculatedFullPath = Helpers.DefaultForType<string>();
                        rootObjectId = Helpers.DefaultForType<long>();
                        rootObjectServerUidId = Helpers.DefaultForType<long>();

                        dbNeedsDeletion = true;
                        dbNeedsCreation = true;
                    }
                }
            }
            else
            {
                if (syncbox != null)
                {
                    MessageEvents.FireNewEventMessage(
                        "Existing database not found, possibly due to new SyncboxId\\DeviceId combination. Starting fresh.",
                        EventMessageLevel.Minor,
                        SyncboxId: syncbox.SyncboxId,
                        DeviceId: syncbox.CopiedSettings.DeviceId);
                }

                rootObjectCalculatedFullPath = Helpers.DefaultForType<string>();
                rootObjectId = Helpers.DefaultForType<long>();
                rootObjectServerUidId = Helpers.DefaultForType<long>();

                dbNeedsCreation = true;
                dbNeedsDeletion = false;
            }
        }

        private void MarkBadgeSyncedAfterEventCompletion(FileChangeType storeExistingChangeType, string storeNewPath, string storeOldPath, bool storeWhetherEventIsASyncFrom)
        {
            if (disposed)
            {
                try
                {
                    throw new ObjectDisposedException("This IndexingAgent");
                }
                catch
                {
                    return;
                }
            }

            Action<FilePath> setBadgeSynced = syncedPath =>
            {
                MessageEvents.QueueSetBadge(this, new SetBadge(PathState.Synced, syncedPath));   // Message to invoke BadgeNet.IconOverlay.QueueSetBadge(PathState.Synced, syncedPath);
            };

            // Adjust the badge for this completed event.
            switch (storeExistingChangeType)
            {
                case FileChangeType.Created:
                case FileChangeType.Modified:
                    setBadgeSynced(storeNewPath);
                    break;
                case FileChangeType.Deleted:
                    if (storeWhetherEventIsASyncFrom)
                    {
                        bool isDeleted;
                        MessageEvents.DeleteBadgePath(this, new DeleteBadgePath(storeNewPath), out isDeleted);   // Message to invoke BadgeNet.IconOverlay.DeleteBadgePath(currentEvent.FileSystemObject.Path, out isDeleted);
                    }
                    else
                    {
                        setBadgeSynced(storeNewPath);
                    }
                    break;
                case FileChangeType.Renamed:
                    if (storeWhetherEventIsASyncFrom)
                    {
                        MessageEvents.RenameBadgePath(this, new RenameBadgePath(storeOldPath, storeNewPath));   // Message to invoke BadgeNet.IconOverlay.RenameBadgePath(currentEvent.PreviousPath, currentEvent.FileSystemObject.Path);
                    }

                    setBadgeSynced(storeNewPath);
                    break;
            }
        }

        private static void CheckIntegrity(ISQLiteConnection conn)
        {
            using (ISQLiteCommand integrityCheckCommand = conn.CreateCommand())
            {
                // it's possible integrity_check could be replaced with quick_check for faster performance if it doesn't risk missing any corruption
                integrityCheckCommand.CommandText = "PRAGMA integrity_check(1);"; // we don't output all the corruption results, only need to grab 1
                using (ISQLiteDataReader integrityReader = integrityCheckCommand.ExecuteReader(System.Data.CommandBehavior.SingleResult))
                {
                    if (integrityReader.Read())
                    {
                        int integrityCheckColumnOrdinal = integrityReader.GetOrdinal("integrity_check");
                        if (integrityCheckColumnOrdinal == -1)
                        {
                            throw SQLConstructors.SQLiteException(WrappedSQLiteErrorCode.Corrupt, "Result from integrity_check does not contain integrity_check column");
                        }

                        if (integrityReader.IsDBNull(integrityCheckColumnOrdinal))
                        {
                            throw SQLConstructors.SQLiteException(WrappedSQLiteErrorCode.Corrupt, "First result from integrity_check contains a null value");
                        }

                        string integrityCheckValue;
                        try
                        {
                            integrityCheckValue = Convert.ToString(integrityReader["integrity_check"]);
                        }
                        catch
                        {
                            throw SQLConstructors.SQLiteException(WrappedSQLiteErrorCode.Corrupt, "Value of first result from integrity_check is not convertable to String");
                        }

                        if (integrityCheckValue != "ok")
                        {
                            throw SQLConstructors.SQLiteException(WrappedSQLiteErrorCode.Corrupt, "Value of first result from integrity_check indicates failure. Message: " +
                                (string.IsNullOrWhiteSpace(integrityCheckValue) ? "{empty}" : integrityCheckValue));
                        }
                    }
                    else
                    {
                        throw SQLConstructors.SQLiteException(WrappedSQLiteErrorCode.Corrupt, "Unable to read result of integrity_check");
                    }
                }
            }
        }

        private ISQLiteConnection CreateAndOpenCipherConnection(bool enforceForeignKeyConstraints = true)
        {
            if (disposed)
            {
                try
                {
                    throw new ObjectDisposedException("This IndexingAgent");
                }
                catch
                {
                    return null;
                }
            }

            return StaticCreateAndOpenCipherConnection(enforceForeignKeyConstraints, indexDBLocation);
        }

        private static ISQLiteConnection StaticCreateAndOpenCipherConnection(bool enforceForeignKeyConstraints, string indexDBLocation)
        {
            const string CipherConnectionString = "Data Source=\"{0}\";Pooling=false;Synchronous=Full;UTF8Encoding=True;Foreign Keys={1}";

            ISQLiteConnection cipherConn = SQLConstructors.SQLiteConnection(
                string.Format(
                    CipherConnectionString,
                    indexDBLocation,
                    enforceForeignKeyConstraints.ToString()));

            try
            {
                cipherConn.SetPassword(
                    Encoding.ASCII.GetString(
                        Convert.FromBase64String(indexDBPassword)));

                cipherConn.Open();

                return cipherConn;
            }
            catch
            {
                cipherConn.Dispose();
                throw;
            }
        }

        /// <summary>
        /// Action fired on a user worker thread which traverses the root path to build an initial index on application startup
        /// </summary>
        /// <param name="indexCompletionCallback">Callback should be the BeginProcessing method of the FileMonitor to forward the initial index</param>
        private void BuildIndex(Action<IEnumerable<KeyValuePair<FilePath, FileMetadata>>, IEnumerable<FileChange>> indexCompletionCallback)
        {
            if (disposed)
            {
                try
                {
                    throw new ObjectDisposedException("This IndexingAgent");
                }
                catch
                {
                    return;
                }
            }

            FilePath baseComparePath = indexedPath;

            // Create the initial index dictionary, throwing any exceptions that occurred in the process
            FilePathDictionary<FileMetadata> indexPaths;
            CLError indexPathCreationError = FilePathDictionary<FileMetadata>.CreateAndInitialize(baseComparePath,
                out indexPaths);
            if (indexPathCreationError != null)
            {
                throw indexPathCreationError.GrabFirstException();
            }

            FilePathDictionary<FileMetadata> combinedIndexPlusChanges;
            CLError combinedIndexCreationError = FilePathDictionary<FileMetadata>.CreateAndInitialize(baseComparePath,
                out combinedIndexPlusChanges);
            if (combinedIndexCreationError != null)
            {
                throw combinedIndexCreationError.GrabFirstException();
            }

            FilePathDictionary<GenericHolder<bool>> pathDeletions;
            CLError pathDeletionsCreationError = FilePathDictionary<GenericHolder<bool>>.CreateAndInitialize(baseComparePath,
                out pathDeletions);
            if (pathDeletionsCreationError != null)
            {
                throw pathDeletionsCreationError.GrabFirstException();
            }

            using (ISQLiteConnection indexDB = CreateAndOpenCipherConnection())
            {
                // Grab the most recent sync from the database to pull sync states
                SqlSync lastSync = SqlAccessor<SqlSync>.SelectResultSet(indexDB,
                    "SELECT * FROM Syncs ORDER BY Syncs.SyncCounter DESC LIMIT 1")
                    .SingleOrDefault();
                // Store the sync counter from the last sync, defaulting to null
                Nullable<long> lastSyncCounter = (lastSync == null
                    ? (Nullable<long>)null
                    : lastSync.SyncCounter);

                // Update the exposed last sync id string under a lock
                LastSyncLocker.EnterWriteLock();
                try
                {
                    this.LastSyncId = (lastSync == null
                        ? null
                        : lastSync.SID);
                }
                finally
                {
                    LastSyncLocker.ExitWriteLock();
                }

                Dictionary<long, string> objectIdsToFullPath = new Dictionary<long, string>();
                SortedDictionary<KeyValuePair<bool, long>, FileSystemObject> sortedFileSystemObjects = new SortedDictionary<KeyValuePair<bool, long>, FileSystemObject>(pendingThenIdComparer.Instance);
                long missingOrderAppend = 0;

                foreach (FileSystemObject combinedPendingNonPending in SqlAccessor<FileSystemObject>.SelectResultSet(
                    indexDB,
                    "SELECT " +
                        SqlAccessor<FileSystemObject>.GetSelectColumns() + ", " +
                        SqlAccessor<FileSystemObject>.GetSelectColumns("Event") + ", " +
                        SqlAccessor<FileSystemObject>.GetSelectColumns("Parent", "Parents") + ", " +
                        SqlAccessor<FileSystemObject>.GetSelectColumns("Parent.ServerUid") +
                        " FROM FileSystemObjects" +
                        " LEFT OUTER JOIN Events ON " +
                        "(" +
                        "  FileSystemObjects.EventId = Events.EventId" +
                        "  AND FileSystemObjects.Pending = 1" +
                        ")" +
                        " LEFT OUTER JOIN FileSystemObjects Parents ON " +
                        "(" +
                        "  FileSystemObjects.ParentFolderId = Parents.FileSystemObjectId" +
                        "  AND FileSystemObjects.Pending = 1" +
                        ")" +
                        " LEFT OUTER JOIN ServerUids ON Parents.ServerUidId = ServerUids.ServerUidId",
                    includes: new[] { "Event", "Parent", "Parent.ServerUid" }))
                {
                    if (combinedPendingNonPending.ParentFolderId == null)
                    {
                        // set the root metadata
                        combinedIndexPlusChanges[null] = indexPaths[null] = new FileMetadata(combinedPendingNonPending.ServerUidId)
                        {
                            EventTime = new DateTime(0, DateTimeKind.Utc),
                            HashableProperties = new FileMetadataHashableProperties(
                                isFolder: true,
                                lastTime: null,
                                creationTime: null,
                                size: null)
                        };
                    }
                    else
                    {
                        objectIdsToFullPath.Add(combinedPendingNonPending.FileSystemObjectId, combinedPendingNonPending.CalculatedFullPath);
                        sortedFileSystemObjects.Add(
                            new KeyValuePair<bool, long>(
                                combinedPendingNonPending.Pending,
                                combinedPendingNonPending.EventOrder ?? ((missingOrderAppend++) + Int64.MinValue)),
                            combinedPendingNonPending);
                    }
                }

                List<FileChange> pendingsWithSyncCounter = new List<FileChange>();
                List<FileChange> pendingsWithoutSyncCounter = new List<FileChange>();

                foreach (KeyValuePair<KeyValuePair<bool, long>, FileSystemObject> currentObject in sortedFileSystemObjects)
                {
                    if (currentObject.Key.Key) // true for pending
                    {
                        FileChange currentChange = new FileChange()
                        {
                            Direction = (currentObject.Value.Event.SyncFrom ? SyncDirection.From : SyncDirection.To),
                            EventId = currentObject.Value.Event.EventId,
                            Metadata = new FileMetadata(currentObject.Value.ServerUidId)
                            {
                                EventTime = new DateTime(currentObject.Value.EventTimeUTCTicks, DateTimeKind.Utc),
                                HashableProperties = new FileMetadataHashableProperties(
                                    isFolder: currentObject.Value.IsFolder,
                                    lastTime: (currentObject.Value.LastTimeUTCTicks == null
                                        ? (Nullable<DateTime>)null
                                        : new DateTime((long)currentObject.Value.LastTimeUTCTicks, DateTimeKind.Utc)),
                                    creationTime: (currentObject.Value.CreationTimeUTCTicks == null
                                        ? (Nullable<DateTime>)null
                                        : new DateTime((long)currentObject.Value.CreationTimeUTCTicks, DateTimeKind.Utc)),
                                    size: currentObject.Value.Size),
                                IsShare = currentObject.Value.IsShare,
                                MimeType = currentObject.Value.MimeType,
                                Permissions = (currentObject.Value.Permissions == null ? (Nullable<POSIXPermissions>)null : (POSIXPermissions)((int)currentObject.Value.Permissions)),
                                ParentFolderServerUid = (currentObject.Value.Parent == null ? null : (currentObject.Value.Parent.ServerUid == null ? null : currentObject.Value.Parent.ServerUid.ServerUid)),
                                StorageKey = currentObject.Value.StorageKey,
                                Version = currentObject.Value.Version
                            },
                            NewPath = currentObject.Value.CalculatedFullPath,
                            OldPath = (currentObject.Value.Event.PreviousId == null
                                ? null
                                : objectIdsToFullPath[(long)currentObject.Value.Event.PreviousId]),
                            Type = changeEnums[currentObject.Value.Event.FileChangeTypeEnumId]
                        };

                        CLError setCurrentChangeMD5Error = currentChange.SetMD5(currentObject.Value.MD5);
                        if (setCurrentChangeMD5Error != null)
                        {
                            throw new AggregateException("Error setting currentChange MD5", setCurrentChangeMD5Error.GrabExceptions());
                        }

                        (currentObject.Value.SyncCounter == null
                                ? pendingsWithoutSyncCounter
                                : pendingsWithSyncCounter)
                            .Add(currentChange);
                    }
                    else
                    {
                        FileMetadata currentToAdd = new FileMetadata(currentObject.Value.ServerUidId)
                        {
                            EventTime = new DateTime(currentObject.Value.EventTimeUTCTicks, DateTimeKind.Utc),
                            HashableProperties = new FileMetadataHashableProperties(
                                isFolder: currentObject.Value.IsFolder,
                                lastTime: (currentObject.Value.LastTimeUTCTicks == null
                                    ? (Nullable<DateTime>)null
                                    : new DateTime((long)currentObject.Value.LastTimeUTCTicks, DateTimeKind.Utc)),
                                creationTime: (currentObject.Value.CreationTimeUTCTicks == null
                                    ? (Nullable<DateTime>)null
                                    : new DateTime((long)currentObject.Value.CreationTimeUTCTicks, DateTimeKind.Utc)),
                                size: currentObject.Value.Size),
                            IsShare = currentObject.Value.IsShare,
                            MimeType = currentObject.Value.MimeType,
                            Permissions = (currentObject.Value.Permissions == null ? (Nullable<POSIXPermissions>)null : (POSIXPermissions)((int)currentObject.Value.Permissions)),
                            ParentFolderServerUid = (currentObject.Value.Parent == null ? null : (currentObject.Value.Parent.ServerUid == null ? null : currentObject.Value.Parent.ServerUid.ServerUid)),
                            StorageKey = currentObject.Value.StorageKey,
                            Version = currentObject.Value.Version
                        };

                        FilePath currentPath = currentObject.Value.CalculatedFullPath;
                        indexPaths.Add(currentPath, currentToAdd);
                        combinedIndexPlusChanges.Add(currentPath, currentToAdd);
                    }
                }

                // Create a list for pending changes which need to be processed
                List<FileChange> changeList = new List<FileChange>();

                foreach (FileChange pendingWithSyncCounter in pendingsWithSyncCounter)
                {
                    changeList.Add(pendingWithSyncCounter);
                }

                foreach (FileChange pendingWithoutSyncCounter in pendingsWithoutSyncCounter)
                {
                    changeList.Add(pendingWithoutSyncCounter);

                    switch (pendingWithoutSyncCounter.Type)
                    {

                        case FileChangeType.Modified:
                        case FileChangeType.Created:
                            combinedIndexPlusChanges[pendingWithoutSyncCounter.NewPath.Copy()] = pendingWithoutSyncCounter.Metadata;

                            GenericHolder<bool> reverseDeletion;
                            if (pathDeletions.TryGetValue(pendingWithoutSyncCounter.NewPath, out reverseDeletion))
                            {
                                reverseDeletion.Value = false;
                            }
                            break;

                        case FileChangeType.Deleted:
                            if (combinedIndexPlusChanges.Remove(pendingWithoutSyncCounter.NewPath))
                            {
                                pathDeletions.Remove(pendingWithoutSyncCounter.NewPath);
                                pathDeletions.Add(pendingWithoutSyncCounter.NewPath, new GenericHolder<bool>(true));
                            }
                            break;

                        case FileChangeType.Renamed:
                            if (combinedIndexPlusChanges.ContainsKey(pendingWithoutSyncCounter.OldPath))
                            {
                                FilePathHierarchicalNode<FileMetadata> newRename;
                                CLError hierarchyError = combinedIndexPlusChanges.GrabHierarchyForPath(pendingWithoutSyncCounter.NewPath, out newRename, suppressException: true);
                                if (hierarchyError == null
                                    && newRename == null)
                                {
                                    FilePath copiedNewPath = pendingWithoutSyncCounter.NewPath.Copy();
                                    combinedIndexPlusChanges.Rename(pendingWithoutSyncCounter.OldPath, copiedNewPath);
                                    combinedIndexPlusChanges[pendingWithoutSyncCounter.NewPath.Copy()] = pendingWithoutSyncCounter.Metadata;

                                    FilePathHierarchicalNode<GenericHolder<bool>> newDeletion;
                                    CLError deletionHierarchyError = pathDeletions.GrabHierarchyForPath(pendingWithoutSyncCounter.NewPath, out newDeletion, true);

                                    if (deletionHierarchyError == null
                                        && newDeletion == null)
                                    {
                                        GenericHolder<bool> previousDeletion;
                                        if (pathDeletions.TryGetValue(pendingWithoutSyncCounter.NewPath, out previousDeletion))
                                        {
                                            previousDeletion.Value = false;
                                        }
                                        else
                                        {
                                            pathDeletions.Add(pendingWithoutSyncCounter.NewPath, new GenericHolder<bool>(false));
                                        }

                                        pathDeletions.Rename(pendingWithoutSyncCounter.OldPath, pendingWithoutSyncCounter.NewPath);
                                    }
                                }
                            }
                            break;
                    }
                }

                // Define DirectoryInfo at current path which will be traversed
                DirectoryInfo indexRootPath = new DirectoryInfo(indexedPath);

                // RecurseIndexDirectory both adds the new changes to the list that are found on disc
                // and returns a list of all paths traversed for comparison to the existing index
                string[] recursedIndexes =
                    Helpers.EnumerateSingleItem(indexedPath)
                        .Concat(
                            RecurseIndexDirectory(
                                changeList,
                                indexPaths,
                                combinedIndexPlusChanges,
                                new Func<long, CLError>(
                                    delegate(long eventId)
                                    {
                                        return this.RemoveEventById(eventId);
                                    }),
                                indexedPath))
                        .ToArray();

                // Define a list to store indexes that previously existed in the last index, but were not found upon reindexing
                List<FileChange> possibleDeletions = new List<FileChange>();

                // Loop through the paths that previously existed in the index, but were not found when traversing the indexed path
                foreach (string deletedPath in
                    indexPaths.Select(currentIndex => currentIndex.Key.ToString())
                        .Except(recursedIndexes,
                            StringComparer.InvariantCulture))
                {
                    FilePath deletedPathObject = deletedPath;

                    FileMetadata parentFolderMetadata;
                    string parentFolderServerUid;
                    if (combinedIndexPlusChanges.TryGetValue(deletedPathObject.Parent, out parentFolderMetadata))
                    {
                        // Get the ServerUid for the deleted path's parent folder
                        string serverUid;
                        string revision;
                        CLError queryUidError = QueryServerUid(parentFolderMetadata.ServerUidId, out serverUid, out revision);

                        if (queryUidError != null)
                        {
                            throw new AggregateException(string.Format("Unable to query ServerUid with id {0}", parentFolderMetadata.ServerUidId), queryUidError.GrabExceptions());
                        }

                        parentFolderServerUid = serverUid;
                    }
                    else
                    {
                        // Parent might not be communicated yet.
                        parentFolderServerUid = null;
                    }

                    // For the path that existed previously in the index but is no longer found on disc, process as a deletion
                    possibleDeletions.Add(new FileChange()
                    {
                        NewPath = deletedPath,
                        Type = FileChangeType.Deleted,
                        Metadata = indexPaths[deletedPathObject],
                        Direction = SyncDirection.To // detected that a file or folder was deleted locally, so Sync To to update server
                    });
                    pathDeletions.Remove(deletedPath);
                    pathDeletions.Add(deletedPath, new GenericHolder<bool>(true));
                }

                // Only add possible deletion if a parent wasn't already marked as deleted
                foreach (FileChange possibleDeletion in possibleDeletions)
                {
                    bool foundDeletedParent = false;
                    FilePath levelToCheck = possibleDeletion.NewPath.Parent;
                    while (levelToCheck.Contains(baseComparePath))
                    {
                        GenericHolder<bool> parentDeletion;
                        if (pathDeletions.TryGetValue(levelToCheck, out parentDeletion)
                            && parentDeletion.Value)
                        {
                            foundDeletedParent = true;
                            break;
                        }

                        levelToCheck = levelToCheck.Parent;
                    }
                    if (!foundDeletedParent)
                    {
                        changeList.Insert(0, possibleDeletion);
                    }
                }

                foreach (FilePath initiallySyncedBadge in indexPaths.Keys)
                {
                    _trace.writeToMemory(() => _trace.trcFmtStr(1, "IndexingAgent: BuildIndex: Call MessageEvents.SetPathState synced."));
                    MessageEvents.SetPathState(this, new SetBadge(PathState.Synced, initiallySyncedBadge));
                }

                // Callback on initial index completion
                // (will process detected changes and begin normal folder monitor processing)
                indexCompletionCallback(indexPaths,
                    changeList);
            }
        }
        /// <summary>
        /// bool in KeyValuePair Key should be true for pending, the long Value should be the FileSystemObjectId;
        /// use in a SortedList or SortedDictionary should give all non-pendings first then all pendings; within each group, they are ascending sorted by id
        /// </summary>
        private sealed class pendingThenIdComparer : IComparer<KeyValuePair<bool, long>>
        {
            public static pendingThenIdComparer Instance = new pendingThenIdComparer();

            private pendingThenIdComparer() { }

            int IComparer<KeyValuePair<bool, long>>.Compare(KeyValuePair<bool, long> x, KeyValuePair<bool, long> y)
            {
                if (x.Key == y.Key)
                {
                    return (x.Value == y.Value
                        ? 0
                        : (x.Value > y.Value
                            ? 1
                            : -1));
                }
                else if (x.Key)
                {
                    return 1;
                }
                else
                {
                    return -1;
                }
            }
        }

        // Define comparer to use locally for file/folder metadata
        private static FileMetadataHashableComparer fileComparer = new FileMetadataHashableComparer();

        /// <summary>
        /// Process changes found on disc that are different from the initial index to produce FileChanges
        /// and return the enumeration of paths traversed; recurses on self for inner folders
        /// </summary>
        /// <param name="changeList">List of FileChanges to add/update with new changes</param>
        /// <param name="currentDirectory">Current directory to scan</param>
        /// <param name="indexPaths">Initial index</param>
        /// <param name="combinedIndexPlusChanges">Initial index plus all previous FileChanges in database and changes made up through current reindexing</param>
        /// <param name="AddEventCallback">Callback to fire if a database event needs to be added</param>
        /// <param name="uncoveredChanges">Optional list of changes which no longer have a corresponding local path, only set when self-recursing</param>
        /// <returns>Returns the list of paths traversed</returns>
        private IEnumerable<string> RecurseIndexDirectory(List<FileChange> changeList, FilePathDictionary<FileMetadata> indexPaths, FilePathDictionary<FileMetadata> combinedIndexPlusChanges, Func<long, CLError> RemoveEventCallback, string currentDirectoryFullPath, FindFileResult currentDirectory = null, Dictionary<FilePath, LinkedList<FileChange>> uncoveredChanges = null)
        {
            if (disposed)
            {
                try
                {
                    throw new ObjectDisposedException("This IndexingAgent");
                }
                catch
                {
                    return null;
                }
            }

            // Store whether the current method call is outermost or a recursion,
            // only the outermost method call has a null uncoveredChanges parameter
            bool outermostMethodCall = (uncoveredChanges == null);

            // If current method call is not a self-recursion,
            // build the uncoveredChanges dictionary with initial values from the values in changeList
            if (outermostMethodCall)
            {
                uncoveredChanges = new Dictionary<FilePath, LinkedList<FileChange>>(FilePathComparer.Instance);
                //new Dictionary<FilePath, FileChange>(changeList.Count,
                //FilePathComparer.Instance);
                foreach (FileChange currentChange in changeList)
                {
                    if (uncoveredChanges.ContainsKey(currentChange.NewPath))
                    {
                        uncoveredChanges[currentChange.NewPath].AddFirst(currentChange);
                    }
                    else
                    {
                        uncoveredChanges.Add(currentChange.NewPath, new LinkedList<FileChange>(new FileChange[] { currentChange }));
                    }
                }
            }

            // Current path traversed, remove from uncoveredChanges
            uncoveredChanges.Remove(currentDirectoryFullPath);

            // Create a list of the traversed paths at or below the current level
            List<string> filePathsFound = new List<string>();

            IEnumerable<FindFileResult> innerDirectories;
            IEnumerable<FindFileResult> innerFiles;
            if (currentDirectory == null)
            {
                bool rootNotFound;
                IList<FindFileResult> allInnerPaths = FindFileResult.RecursiveDirectorySearch(currentDirectoryFullPath,
                    (FileAttributes.Hidden// ignore hidden files
                        | FileAttributes.Offline// ignore offline files (data is not available on them)
                        | FileAttributes.System// ignore system files
                        | FileAttributes.Temporary),// ignore temporary files
                    out rootNotFound);

                if (rootNotFound)
                {
                    // the following should NOT be a HaltAll: TODO: add appropriate event bubbling to halt engine
                    MessageEvents.FireNewEventMessage(
                        "Unable to find Cloud directory at path: " + currentDirectoryFullPath,
                        EventMessageLevel.Important,
                        new HaltAllOfCloudSDKErrorInfo());

                    // This is a really bad error.  It means the connection to the file system is broken, and if we just ignore this error,
                    // sync will determine that there are no files in the Syncbox folder, and it will actually delete all of the files on the server.
                    // We have to stop this thread dead in its tracks, and do it in such a way that it is not recoverable.
                    CLError error = new Exception("Unable to find cloud directory at path: " + currentDirectoryFullPath);
                    error.LogErrors(_trace.TraceLocation, _trace.LogErrors);
                    _trace.writeToLog(1, "IndexingAgent: RecursiveIndexDirectory: ERROR: Exception: Msg: <{0}>.", error.errorDescription);

                    // root path required, blow up
                    throw new DirectoryNotFoundException("Unable to find Cloud directory at path: " + currentDirectoryFullPath);
                }

                innerDirectories = allInnerPaths.Where(currentInnerDirectory => currentInnerDirectory.IsFolder);
                innerFiles = allInnerPaths.Where(currentInnerFile => !currentInnerFile.IsFolder);
            }
            else
            {
                innerDirectories = currentDirectory.Children.Where(currentInnerDirectory => currentInnerDirectory.IsFolder);
                innerFiles = currentDirectory.Children.Where(currentInnerFile => !currentInnerFile.IsFolder);
            }

            try
            {
                // Loop through all subdirectories under the current directory
                foreach (FindFileResult subDirectory in innerDirectories)
                {
                    string subDirectoryFullPath = currentDirectoryFullPath + "\\" + subDirectory.Name;
                    FilePath subDirectoryPathObject = subDirectoryFullPath;

                    // Store current subdirectory path as traversed
                    filePathsFound.Add(subDirectoryFullPath);
                    // Create properties for the current subdirectory
                    FileMetadataHashableProperties compareProperties = new FileMetadataHashableProperties(true,
                        (subDirectory.LastWriteTime == null ? (Nullable<DateTime>)null : ((DateTime)subDirectory.LastWriteTime)),
                        (subDirectory.CreationTime == null ? (Nullable<DateTime>)null : ((DateTime)subDirectory.CreationTime)),
                        null);

                    // Grab the last metadata that matches the current directory path, if any
                    FilePathHierarchicalNode<FileMetadata> existingHierarchy;
                    CLError hierarchyError = combinedIndexPlusChanges.GrabHierarchyForPath(subDirectoryPathObject, out existingHierarchy, true);
                    // If there is no existing event, a directory was added
                    if (hierarchyError == null
                        && existingHierarchy == null)
                    {
                        FileMetadata parentFolderMetadata;
                        string parentFolderServerUid;
                        if (combinedIndexPlusChanges.TryGetValue(subDirectoryPathObject.Parent, out parentFolderMetadata))
                        {
                            // Get the ServerUid for the current directory's parent folder
                            string serverUid;
                            string revision;
                            CLError queryUidError = QueryServerUid(parentFolderMetadata.ServerUidId, out serverUid, out revision);

                            if (queryUidError != null)
                            {
                                throw new AggregateException(string.Format("Unable to query ServerUid with id {0}", parentFolderMetadata.ServerUidId), queryUidError.GrabExceptions());
                            }

                            parentFolderServerUid = serverUid;
                        }
                        else
                        {
                            // This change may not have been communicated.
                            parentFolderServerUid = null;
                        }

                        long serverUidId;
                        CLError createServerUidError = CreateNewServerUid(serverUid: null, revision: null, serverUidId: out serverUidId);

                        if (createServerUidError != null)
                        {
                            throw new AggregateException("Error creating new ServerUid", createServerUidError.GrabExceptions());
                        }

                        FileMetadata newDirectoryMetadata = new FileMetadata(serverUidId)
                        {
                            HashableProperties = compareProperties,
                            ParentFolderServerUid = parentFolderServerUid
                        };

                        changeList.Add(new FileChange()
                        {
                            NewPath = subDirectoryPathObject,
                            Type = FileChangeType.Created,
                            Metadata = newDirectoryMetadata,
                            Direction = SyncDirection.To // detected that a folder was created locally, so Sync To to update server
                        });

                        combinedIndexPlusChanges.Add(subDirectoryPathObject, newDirectoryMetadata);
                    }

                    // Add the inner paths to the output list by recursing (which will also process inner changes)
                    filePathsFound.AddRange(RecurseIndexDirectory(changeList,
                        indexPaths,
                        combinedIndexPlusChanges,
                        RemoveEventCallback,
                        subDirectoryFullPath,
                        subDirectory,
                        uncoveredChanges));
                }

                // Loop through all files under the current directory
                foreach (FindFileResult currentFile in innerFiles)
                {
                    string currentFileFullPath = currentDirectoryFullPath + "\\" + currentFile.Name;
                    FilePath currentFilePathObject = currentFileFullPath;

                    // Remove file from list of changes which have not yet been traversed (since it has been traversed)
                    uncoveredChanges.Remove(currentFilePathObject);

                    // Add file path to traversed output list
                    filePathsFound.Add(currentFileFullPath);
                    // Find file properties
                    FileMetadataHashableProperties compareProperties = new FileMetadataHashableProperties(false,
                        (currentFile.LastWriteTime == null ? (Nullable<DateTime>)null : ((DateTime)currentFile.LastWriteTime).DropSubSeconds()),
                        (currentFile.CreationTime == null ? (Nullable<DateTime>)null : ((DateTime)currentFile.CreationTime).DropSubSeconds()),
                        currentFile.Size);

                    // Grab the last metadata that matches the current file path, if any
                    FileMetadata existingFileMetadata;
                    // If a change does not already exist for the current file path,
                    // check if file has changed since last index to process changes
                    if (combinedIndexPlusChanges.TryGetValue(currentFilePathObject, out existingFileMetadata))
                    {
                        // If the file has changed (different metadata), then process a file modification change
                        if (!fileComparer.Equals(compareProperties, existingFileMetadata.HashableProperties))
                        {
                            FileMetadata parentFolderMetadata;
                            string parentFolderServerUid;
                            if (combinedIndexPlusChanges.TryGetValue(currentFilePathObject.Parent, out parentFolderMetadata))
                            {
                                // Get the ServerUid for the current directory's parent folder
                                string serverUid;
                                string revision;
                                CLError queryUidError = QueryServerUid(parentFolderMetadata.ServerUidId, out serverUid, out revision);

                                if (queryUidError != null)
                                {
                                    throw new AggregateException(string.Format("Unable to query ServerUid with id {0}", parentFolderMetadata.ServerUidId), queryUidError.GrabExceptions());
                                }

                                parentFolderServerUid = serverUid;
                            }
                            else
                            {
                                // May not have been communicated yet.
                                parentFolderServerUid = null;
                            }

                            FileMetadata modifiedMetadata = new FileMetadata(existingFileMetadata.ServerUidId)
                            {
                                HashableProperties = compareProperties,
                                ParentFolderServerUid = parentFolderServerUid/*,
                                    StorageKey = existingFileMetadata.StorageKey*/
                                // DO NOT copy StorageKey because this metadata is for a modified change which would therefore require a new StorageKey
                            };

                            changeList.Add(new FileChange()
                            {
                                NewPath = currentFilePathObject,
                                Type = FileChangeType.Modified,
                                Metadata = modifiedMetadata,
                                Direction = SyncDirection.To // detected that a file was modified locally, so Sync To to update server
                            });

                            combinedIndexPlusChanges[currentFilePathObject] = modifiedMetadata;
                        }
                    }
                    // else if index doesn't contain the current path, then the file has been created
                    else
                    {
                        FileMetadata parentFolderMetadata;
                        string parentFolderServerUid;
                        if (combinedIndexPlusChanges.TryGetValue(currentFilePathObject.Parent, out parentFolderMetadata))
                        {
                            // Get the ServerUid for the current directory's parent folder
                            string serverUid;
                            string revision;
                            CLError queryUidError = QueryServerUid(parentFolderMetadata.ServerUidId, out serverUid, out revision);

                            if (queryUidError != null)
                            {
                                throw new AggregateException(string.Format("Unable to query ServerUid with id {0}", parentFolderMetadata.ServerUidId), queryUidError.GrabExceptions());
                            }

                            parentFolderServerUid = serverUid;
                        }
                        else
                        {
                            // May not have been communicated yet.
                            parentFolderServerUid = null;
                        }

                        long serverUidId;
                        CLError createServerUidError = CreateNewServerUid(serverUid: null, revision: null, serverUidId: out serverUidId);

                        if (createServerUidError != null)
                        {
                            throw new AggregateException("Error creating new ServerUid", createServerUidError.GrabExceptions());
                        }

                        FileMetadata fileCreatedMetadata = new FileMetadata(serverUidId)
                        {
                            HashableProperties = compareProperties,
                            ParentFolderServerUid = parentFolderServerUid//,
                            //LinkTargetPath = //Todo: needs to read target path
                        };

                        changeList.Add(new FileChange()
                        {
                            NewPath = currentFilePathObject,
                            Type = FileChangeType.Created,
                            Metadata = fileCreatedMetadata,
                            Direction = SyncDirection.To // detected that a file was created locally, so Sync To to update server
                        });

                        combinedIndexPlusChanges.Add(currentFilePathObject, fileCreatedMetadata);
                    }
                }
            }
            catch (UnauthorizedAccessException ex)
            {
                if (outermostMethodCall)
                {
                    // TODO: may not wish to cause the entire SDK to halt here, instead this should only halt the current engine
                    MessageEvents.FireNewEventMessage(
                        "Unable to scan files/folders in Cloud folder. Location not accessible:" + Environment.NewLine + ex.Message,
                        EventMessageLevel.Important,
                        new HaltAllOfCloudSDKErrorInfo());
                }
            }
            catch { }

            // If this method call was the outermost one (not recursed),
            // then the uncoveredChanges list was depleted of all traversed paths leaving
            // only file changes that no longer match anything existing on the disc
            // (meaning the change needs to be reversed since the file/folder was deleted)
            if (outermostMethodCall)
            {
                // Loop through the uncovered file changes
                foreach (KeyValuePair<FilePath, LinkedList<FileChange>> uncoveredChange in uncoveredChanges)
                {
                    // Take all the changes at a path which no longer has a file/folder and
                    // either remove all the events (if the last sync index did not contain the folder)
                    // or turn all changes into a single deletion change (if the last sync index did contain the folder)
                    bool existingDeletion = false;
                    LinkedListNode<FileChange> currentUncoveredChange = uncoveredChange.Value.First;
                    bool existsInIndex = indexPaths.ContainsKey(uncoveredChange.Key);
                    // Continue checking the linked list nodes until it is past the end (thus null)
                    while (currentUncoveredChange != null)
                    {
                        // Only keep the first deletion event and only if there is a path in the index for the corresponding delete
                        if (existsInIndex
                            && !existingDeletion
                            && currentUncoveredChange.Value.Type == FileChangeType.Deleted)
                        {
                            existingDeletion = true;
                        }
                        else if (currentUncoveredChange.Value.Direction == SyncDirection.To)
                        {
                            changeList.Remove(currentUncoveredChange.Value);
                            if (currentUncoveredChange.Value.EventId > 0)
                            {
                                RemoveEventCallback(currentUncoveredChange.Value.EventId);
                            }
                        }

                        // Move to the next FileChange in the linked list
                        currentUncoveredChange = currentUncoveredChange.Next;
                    }
                }
            }

            // return the list of all traversed paths at or below the current directory
            return filePathsFound;
        }

        #endregion private methods

        #region dispose

        #region IDisposable members
        // Standard IDisposable implementation based on MSDN System.IDisposable
        ~IndexingAgent()
        {
            Dispose(false);
        }
        // Standard IDisposable implementation based on MSDN System.IDisposable
        public void Dispose()
        {
            Dispose(true);
            GC.SuppressFinalize(this);
        }
        #endregion

        // Standard IDisposable implementation based on MSDN System.IDisposable
        private void Dispose(bool disposing)
        {
            lock (this)
            {
                if (!disposed)
                {
                    // Run dispose on inner managed objects based on disposing condition
                    if (disposing)
                    {
                        lock (changeEnumsLocker)
                        {
                            if (changeEnums != null)
                            {
                                changeEnums.Clear();
                                changeEnums = null;
                            }

                            if (changeEnumsBackward != null)
                            {
                                changeEnumsBackward.Clear();
                                changeEnumsBackward = null;
                            }
                        }
                    }

                    disposed = true;
                }
            }
        }
        #endregion

        #region SQLTransactionalBase implementation
        private sealed class SQLTransactionalImplementation : SQLTransactionalBase
        {
            public readonly ISQLiteConnection sqlConnection;
            public readonly ISQLiteTransaction sqlTransaction;

            private readonly GenericHolder<bool> transactionCommitted;

            public SQLTransactionalImplementation(ISQLiteConnection sqlConnection, ISQLiteTransaction sqlTransaction)
            {
                this.sqlConnection = sqlConnection;
                this.sqlTransaction = sqlTransaction;
                if (sqlTransaction != null)
                {
                    transactionCommitted = new GenericHolder<bool>(false);
                }
            }

            #region SQLTransactionalBase overrides
            public override void Commit()
            {
                base.CheckDisposed();

                if (sqlTransaction != null)
                {
                    lock (transactionCommitted)
                    {
                        if (transactionCommitted.Value)
                        {
                            throw new NotSupportedException("Cannot commit same database transaction more than once");
                        }

                        sqlTransaction.Commit();

                        transactionCommitted.Value = true;
                    }
                }
            }

            protected override bool _disposed
            {
                get
                {
                    return _localDisposed;
                }
            }
            private bool _localDisposed = false;

            protected override void Dispose(bool disposing)
            {
                // Check to see if Dispose has already been called. 
                if (!this._localDisposed)
                {
                    // If disposing equals true, dispose all managed 
                    // and unmanaged resources. 
                    if (disposing)
                    {
                        // Dispose managed resources.
                        if (sqlTransaction != null)
                        {
                            lock (transactionCommitted)
                            {
                                if (!transactionCommitted.Value)
                                {
                                    try
                                    {
                                        sqlTransaction.Rollback();
                                    }
                                    catch
                                    {
                                    }
                                }
                            }

                            try
                            {
                                sqlTransaction.Dispose();
                            }
                            catch
                            {
                            }
                        }

                        if (sqlConnection != null)
                        {
                            try
                            {
                                sqlConnection.Dispose();
                            }
                            catch
                            {
                            }
                        }
                    }

                    // Call the appropriate methods to clean up 
                    // unmanaged resources here. 
                    // If disposing is false, 
                    // only the following code is executed.

                    /* [ My code here ] */

                    // Note disposing has been done.
                    this._localDisposed = true;
                }
            }
            #endregion
        }
        #endregion
    }
}<|MERGE_RESOLUTION|>--- conflicted
+++ resolved
@@ -1,5241 +1,5007 @@
-//
-// IndexingAgent.cs
-// Cloud Windows
-//
-// Created By DavidBruck.
-// Copyright (c) Cloud.com. All rights reserved.
-
-using System;
-using System.Collections.Generic;
-using System.Data.Objects.SqlClient;
-using System.IO;
-using System.Linq;
-using System.Runtime.CompilerServices;
-using System.Text;
-using System.Threading;
-using System.Threading.Tasks;
-using System.Transactions;
-using System.Globalization;
-using Cloud.Model;
-using Cloud.Static;
-using Cloud.SQLIndexer.SqlModel;
-using Cloud.SQLIndexer.Migrations;
-using Cloud.SQLIndexer.Model;
-using SqlSync = Cloud.SQLIndexer.SqlModel.Sync;
-using Cloud.Interfaces;
-using Cloud.Support;
-using Cloud.Model.EventMessages.ErrorInfo;
-using Cloud.SQLProxies;
-
-namespace Cloud.SQLIndexer
-{
-    internal sealed class IndexingAgent : IDisposable
-    {
-        #region private fields
-        private static readonly CLTrace _trace = CLTrace.Instance;
-        // store the path that represents the root of indexing
-        private string indexedPath = null;
-        private readonly CLSyncbox syncbox;
-        private readonly bool copyDatabaseBetweenChanges;
-        private long rootFileSystemObjectId = 0;
-        private long rootFileSystemObjectServerUidId = 0;
-        private bool disposed = false;
-
-        private readonly Dictionary<long, long> migratedServerUidIds = new Dictionary<long, long>();
-
-        #region SQLite
-        private readonly string indexDBLocation;
-        private const string indexDBPassword = "Q29weXJpZ2h0Q2xvdWQuY29tQ3JlYXRlZEJ5RGF2aWRCcnVjaw=="; // <-- if you change this password, you will likely break all clients with older databases
-        private const string indexScriptsResourceFolder = ".SQLIndexer.IndexDBScripts.";
-        #endregion
-
-        // store dictionaries to convert between the FileChangetype enumeration and its integer value in the database,
-        // will be filled in during startup
-        private static Dictionary<long, FileChangeType> changeEnums = null;
-        private static Dictionary<FileChangeType, long> changeEnumsBackward = null;
-
-        private readonly GenericHolder<int> dbCopyNumber = new GenericHolder<int>(0);
-
-        // category in SQL that represents the Enumeration type FileChangeType
-        private static long changeCategoryId = 0;
-        // locker for reading/writing the change enumerations
-        private static object changeEnumsLocker = new object();
-        #endregion
-
-        #region public properties
-        /// <summary>
-        /// Store the last Sync Id, starts null before indexing; lock on the IndexingAgent instance for all reads/writes
-        /// </summary>
-        public string LastSyncId { get; private set; }
-        public readonly ReaderWriterLockSlim LastSyncLocker = new ReaderWriterLockSlim();
-        #endregion
-
-        /// <summary>
-        /// Creates the SQL indexing service and outputs it,
-        /// must be started afterwards with StartInitialIndexing
-        /// </summary>
-        /// <param name="newIndexer">Output indexing agent</param>
-        /// <param name="syncbox">Syncbox to index</param>
-        /// <returns>Returns the error that occurred during creation, if any</returns>
-        public static CLError CreateNewAndInitialize(out IndexingAgent newIndexer, CLSyncbox syncbox, bool copyDatabaseBetweenChanges = false)
-        {
-            // Fill in output with constructor
-            IndexingAgent newAgent;
-            try
-            {
-                newIndexer = newAgent = new IndexingAgent(syncbox, copyDatabaseBetweenChanges); // this double instance setting is required for some reason to prevent a "does not exist in the current context" compiler error
-            }
-            catch (Exception ex)
-            {
-                newIndexer = Helpers.DefaultForType<IndexingAgent>();
-                return ex;
-            }
-
-            try
-            {
-                newIndexer.InitializeDatabase(syncbox.CopiedSettings.SyncRoot);
-            }
-            catch (Exception ex)
-            {
-                return ex;
-            }
-            return null;
-        }
-
-        #region public methods
-        public CLError CreateNewServerUid(string serverUid, string revision, out long serverUidId, SQLTransactionalBase existingTransaction = null)
-        {
-            SQLTransactionalImplementation castTransaction = existingTransaction as SQLTransactionalImplementation;
-            bool inputTransactionSet = castTransaction != null;
-            try
-            {
-                if (disposed)
-                {
-                    throw new ObjectDisposedException("This IndexingAgent");
-                }
-
-                _trace.writeToLog(9, "IndexingAgent: Entry: CreateNewServerUid: serverUid: {0}. revision: {1}. existingTransaction: {2}.", serverUid, revision, existingTransaction == null ? "null" : "notNull");
-
-                if (existingTransaction != null
-                    && castTransaction == null)
-                {
-                    throw new NullReferenceException("existingTransaction is not implemented as private derived type. It should be retrieved via method GetNewTransaction method. Creating a new transaction instead which will be committed immediately.");
-                }
-            }
-            catch (Exception ex)
-            {
-                serverUidId = Helpers.DefaultForType<long>();
-
-                return ex;
-            }
-
-            CLError toReturn = null;
-
-            try
-            {
-                if (castTransaction == null)
-                {
-                    ISQLiteConnection indexDB;
-                    castTransaction = new SQLTransactionalImplementation(
-                        indexDB = CreateAndOpenCipherConnection(),
-                        indexDB.BeginTransaction(System.Data.IsolationLevel.Serializable));
-                }
-
-                SqlServerUid newUid = new SqlServerUid()
-                {
-                    ServerUid = serverUid,
-                    Revision = revision
-                };
-
-                serverUidId = SqlAccessor<SqlServerUid>.InsertRow<long>(
-                    castTransaction.sqlConnection,
-                    newUid,
-                    transaction: castTransaction.sqlTransaction);
-
-                if (!inputTransactionSet
-                    && castTransaction != null)
-                {
-                    castTransaction.Commit();
-                }
-                _trace.writeToLog(9, "IndexingAgent: CreateNewServerUid: Return serverUidId: {0}.", serverUidId);
-                if ((syncbox.CopiedSettings.TraceType & TraceType.ServerUid) == TraceType.ServerUid)
-                {
-                    ComTrace.LogServerUid(syncbox.CopiedSettings.TraceLocation, syncbox.CopiedSettings.DeviceId, syncbox.SyncboxId, serverUidId, serverUid, revision);
-                }
-            }
-            catch (Exception ex)
-            {
-                serverUidId = Helpers.DefaultForType<long>();
-
-                toReturn += ex;
-            }
-            finally
-            {
-                if (!inputTransactionSet
-                    && castTransaction != null)
-                {
-                    castTransaction.Dispose();
-                }
-            }
-            return toReturn;
-        }
-
-        public CLError UpdateServerUid(long serverUidId, string serverUid, string revision, out Nullable<long> existingServerUidIdRequiringMerging, SQLTransactionalBase existingTransaction = null)
-        {
-            SQLTransactionalImplementation castTransaction = existingTransaction as SQLTransactionalImplementation;
-            bool inputTransactionSet = castTransaction != null;
-            try
-            {
-                if (disposed)
-                {
-                    throw new ObjectDisposedException("This IndexingAgent");
-                }
-
-                _trace.writeToLog(9, "IndexingAgent: Entry: UpdateServerUid: serverUidId: {0}. serverUid: {1}. revision: {2}. existingTransaction: {3}.", serverUidId, serverUid, revision, existingTransaction == null ? "null" : "notNull");
-
-                if (existingTransaction != null
-                    && castTransaction == null)
-                {
-                    throw new NullReferenceException("existingTransaction is not implemented as private derived type. It should be retrieved via method GetNewTransaction method. Creating a new transaction instead which will be committed immediately.");
-                }
-            }
-            catch (Exception ex)
-            {
-                existingServerUidIdRequiringMerging = null;
-
-                return ex;
-            }
-
-            CLError toReturn = null;
-            try
-            {
-                if (castTransaction == null)
-                {
-                    ISQLiteConnection indexDB;
-                    castTransaction = new SQLTransactionalImplementation(
-                        indexDB = CreateAndOpenCipherConnection(),
-                        indexDB.BeginTransaction(System.Data.IsolationLevel.Serializable));
-                }
-
-                SqlServerUid existingUid = SqlAccessor<SqlServerUid>.SelectResultSet(
-                        castTransaction.sqlConnection,
-                        "SELECT * " +
-                        "FROM ServerUids " +
-                        "WHERE ServerUids.ServerUid = ?", // <-- parameter 1
-                        transaction: castTransaction.sqlTransaction,
-                        selectParameters: Helpers.EnumerateSingleItem(serverUid))
-                    .FirstOrDefault();
-
-                lock (migratedServerUidIds)
-                {
-                    long nextServerUidId;
-                    while (migratedServerUidIds.TryGetValue(serverUidId, out nextServerUidId))
-                    {
-                        serverUidId = nextServerUidId;
-                        _trace.writeToLog(9, "IndexingAgent: UpdateServerUid: Migrated forwards: serverUidId: {0}.", serverUidId);
-                    }
-                }
-
-                if (existingUid != null
-                    && existingUid.ServerUidId == serverUidId
-                    && existingUid.Revision == revision)
-                {
-                    // no op, row already exists and matches current data
-
-                    existingServerUidIdRequiringMerging = null;
-                }
-                else
-                {
-                    Nullable<long> previousMigrationTarget = null;
-                    bool migratedExistingUid = false;
-
-                    try
-                    {
-                        if (existingUid == null
-                            || existingUid.ServerUidId == serverUidId)
-                        {
-                            // either serverUid does not already exist in the database and can be added,
-                            // or row matches current row and revision needs to be updated
-
-                            // in this condition, only the existing row will be updated (after else condition below)
-
-                            existingServerUidIdRequiringMerging = null;
-                        }
-                        else
-                        {
-                            // another row already is using the same ServerUid,
-                            // need to move all rows forward to use this ServerUidId and remove the other one and update the current ServerUidId to the latest values
-
-                            existingServerUidIdRequiringMerging = existingUid.ServerUidId;
-
-                            lock (migratedServerUidIds)
-                            {
-                                long grabExistingTarget;
-                                if (migratedServerUidIds.TryGetValue(existingUid.ServerUidId, out grabExistingTarget))
-                                {
-                                    previousMigrationTarget = grabExistingTarget;
-                                    migratedServerUidIds[existingUid.ServerUidId] = serverUidId;
-                                }
-                                else
-                                {
-                                    migratedServerUidIds.Add(existingUid.ServerUidId, serverUidId);
-                                }
-                            }
-                            migratedExistingUid = true;
-
-                            using (ISQLiteCommand moveServerUidIds = castTransaction.sqlConnection.CreateCommand())
-                            {
-                                moveServerUidIds.Transaction = castTransaction.sqlTransaction;
-
-                                moveServerUidIds.CommandText = "UPDATE FileSystemObjects " +
-                                    "SET ServerUidId = ? " + // <-- parameter 1
-                                    "WHERE ServerUidId = ?;" + // <-- parameter 2
-                                    "DELETE FROM ServerUids " +
-                                    "WHERE ServerUidId = ?;"; // <-- paramter 3 (equivalent to parameter 2)
-
-                                ISQLiteParameter uidIdToKeep = moveServerUidIds.CreateParameter();
-                                uidIdToKeep.Value = serverUidId;
-                                moveServerUidIds.Parameters.Add(uidIdToKeep);
-
-                                ISQLiteParameter uidIdToRemoveOne = moveServerUidIds.CreateParameter();
-                                uidIdToRemoveOne.Value = existingUid.ServerUidId;
-                                moveServerUidIds.Parameters.Add(uidIdToRemoveOne);
-
-                                ISQLiteParameter uidIdToRemoveTwo = moveServerUidIds.CreateParameter();
-                                uidIdToRemoveTwo.Value = existingUid.ServerUidId;
-                                moveServerUidIds.Parameters.Add(uidIdToRemoveTwo);
-
-                                moveServerUidIds.ExecuteNonQuery();
-                            }
-                        }
-
-                        SqlServerUid updateUid = new SqlServerUid()
-                        {
-                            ServerUidId = serverUidId,
-                            ServerUid = serverUid,
-                            Revision = revision
-                        };
-
-                        if (!SqlAccessor<SqlServerUid>.UpdateRow(
-                            castTransaction.sqlConnection,
-                            updateUid,
-                            castTransaction.sqlTransaction))
-                        {
-                            throw SQLConstructors.SQLiteException(WrappedSQLiteErrorCode.Misuse, string.Format("Unable to update server \"uid\" and revision for id {0}", serverUidId));
-                        }
-
-                        if (!inputTransactionSet
-                            && castTransaction != null)
-                        {
-                            castTransaction.Commit();
-                        }
-                    }
-                    catch
-                    {
-                        if (migratedExistingUid)
-                        {
-                            lock (migratedServerUidIds)
-                            {
-                                if (previousMigrationTarget == null)
-                                {
-                                    migratedServerUidIds.Remove(existingUid.ServerUidId);
-                                }
-                                else
-                                {
-                                    migratedServerUidIds[existingUid.ServerUidId] = ((long)previousMigrationTarget);
-                                }
-                            }
-                        }
-
-                        throw;
-                    }
-
-                    if ((syncbox.CopiedSettings.TraceType & TraceType.ServerUid) == TraceType.ServerUid)
-                    {
-                        ComTrace.LogServerUid(syncbox.CopiedSettings.TraceLocation, syncbox.CopiedSettings.DeviceId, syncbox.SyncboxId, serverUidId, serverUid, revision);
-                    }
-                }
-            }
-            catch (Exception ex)
-            {
-                existingServerUidIdRequiringMerging = null;
-
-                toReturn += ex;
-            }
-            finally
-            {
-                if (!inputTransactionSet
-                    && castTransaction != null)
-                {
-                    castTransaction.Dispose();
-                }
-            }
-            return toReturn;
-        }
-
-        public CLError QueryServerUid(long serverUidId, out string serverUid, out string revision, SQLTransactionalBase existingTransaction = null)
-        {
-            SQLTransactionalImplementation castTransaction = existingTransaction as SQLTransactionalImplementation;
-            bool inputTransactionSet = castTransaction != null;
-            try
-            {
-                if (disposed)
-                {
-                    throw new ObjectDisposedException("This IndexingAgent");
-                }
-
-                _trace.writeToLog(9, "IndexingAgent: Entry: QueryServerUid: serverUidId: {0}. existingTransaction: {1}.", serverUidId, existingTransaction == null ? "null" : "notNull");
-
-                if (existingTransaction != null
-                    && castTransaction == null)
-                {
-                    throw new NullReferenceException("existingTransaction is not implemented as private derived type. It should be retrieved via method GetNewTransaction method. Creating a new transaction instead which will be committed immediately.");
-                }
-            }
-            catch (Exception ex)
-            {
-                serverUid = Helpers.DefaultForType<string>();
-                revision = Helpers.DefaultForType<string>();
-
-                return ex;
-            }
-
-            CLError toReturn = null;
-            try
-            {
-                if (castTransaction == null)
-                {
-                    ISQLiteConnection indexDB;
-                    castTransaction = new SQLTransactionalImplementation(
-                        indexDB = CreateAndOpenCipherConnection(),
-                        indexDB.BeginTransaction(System.Data.IsolationLevel.Serializable));
-                }
-
-                SqlServerUid retrievedUid;
-                lock (migratedServerUidIds)
-                {
-                    long nextServerUidId;
-                    while (migratedServerUidIds.TryGetValue(serverUidId, out nextServerUidId))
-                    {
-                        serverUidId = nextServerUidId;
-                        _trace.writeToLog(9, "IndexingAgent: QueryServerUid: Migrated forwards: serverUidId: {0}.", serverUidId);
-                    }
-
-                    retrievedUid = SqlAccessor<SqlServerUid>.SelectResultSet(
-                            castTransaction.sqlConnection,
-                            "SELECT * " +
-                                "FROM ServerUids " +
-                                "WHERE ServerUids.ServerUidId = ?",
-                            transaction: castTransaction.sqlTransaction,
-                            selectParameters: Helpers.EnumerateSingleItem(serverUidId))
-                        .FirstOrDefault();
-                }
-
-                if (retrievedUid == null)
-                {
-                    throw SQLConstructors.SQLiteException(WrappedSQLiteErrorCode.Misuse, string.Format("Unable to retrieve ServerUid with id {0}", serverUidId));
-                }
-
-                serverUid = retrievedUid.ServerUid;
-                revision = retrievedUid.Revision;
-
-                if (!inputTransactionSet
-                    && castTransaction != null)
-                {
-                    castTransaction.Commit();
-                }
-                _trace.writeToLog(9, "IndexingAgent: QueryServerUid: Return: serverUid: {0}. revision: {1}.", serverUid, revision);
-                if ((syncbox.CopiedSettings.TraceType & TraceType.ServerUid) == TraceType.ServerUid)
-                {
-                    ComTrace.LogServerUid(syncbox.CopiedSettings.TraceLocation, syncbox.CopiedSettings.DeviceId, syncbox.SyncboxId, serverUidId, serverUid, revision);
-                }
-            }
-            catch (Exception ex)
-            {
-                serverUid = Helpers.DefaultForType<string>();
-                revision = Helpers.DefaultForType<string>();
-
-                toReturn += ex;
-            }
-            finally
-            {
-                if (!inputTransactionSet
-                    && castTransaction != null)
-                {
-                    castTransaction.Dispose();
-                }
-            }
-            return toReturn;
-        }
-
-        public CLError QueryOrCreateServerUid(string serverUid, out long serverUidId, string revision, bool syncFromFileModify, SQLTransactionalBase existingTransaction = null)
-        {
-            SQLTransactionalImplementation castTransaction = existingTransaction as SQLTransactionalImplementation;
-            bool inputTransactionSet = castTransaction != null;
-            try
-            {
-                if (disposed)
-                {
-                    throw new ObjectDisposedException("This IndexingAgent");
-                }
-
-                _trace.writeToLog(9, "IndexingAgent: Entry: QueryOrCreateServerUid: serverUid: {0}. revision: {1}. syncFromFileModify {2}. existingTransaction: {3}.", serverUid, revision, syncFromFileModify, existingTransaction == null ? "null" : "notNull");
-
-                if (existingTransaction != null
-                    && castTransaction == null)
-                {
-                    throw new NullReferenceException("existingTransaction is not implemented as private derived type. It should be retrieved via method GetNewTransaction method. Creating a new transaction instead which will be committed immediately.");
-                }
-            }
-            catch (Exception ex)
-            {
-                serverUidId = Helpers.DefaultForType<long>();
-
-                return ex;
-            }
-
-            CLError toReturn = null;
-            try
-            {
-                if (castTransaction == null)
-                {
-                    ISQLiteConnection indexDB;
-                    castTransaction = new SQLTransactionalImplementation(
-                        indexDB = CreateAndOpenCipherConnection(),
-                        indexDB.BeginTransaction(System.Data.IsolationLevel.Serializable));
-                }
-
-                SqlServerUid retrievedUid = SqlAccessor<SqlServerUid>.SelectResultSet(
-                        castTransaction.sqlConnection,
-                        "SELECT * " +
-                            "FROM ServerUids " +
-                            "WHERE ServerUids.ServerUid = ?",
-                        transaction: castTransaction.sqlTransaction,
-                        selectParameters: Helpers.EnumerateSingleItem(serverUid))
-                    .FirstOrDefault();
-
-                if (retrievedUid == null)
-                {
-                    retrievedUid = new SqlServerUid()
-                    {
-                        ServerUid = serverUid,
-                        Revision = revision
-                    };
-
-                    serverUidId = SqlAccessor<SqlServerUid>.InsertRow<long>(
-                        castTransaction.sqlConnection,
-                        retrievedUid,
-                        transaction: castTransaction.sqlTransaction);
-                }
-                else
-                {
-                    serverUidId = retrievedUid.ServerUidId;
-
-                    if (!syncFromFileModify
-                        && revision != retrievedUid.Revision)
-                    {
-                        retrievedUid.Revision = revision;
-
-                        if (!SqlAccessor<SqlServerUid>.UpdateRow(castTransaction.sqlConnection,
-                            retrievedUid,
-                            castTransaction.sqlTransaction))
-                        {
-                            throw SQLConstructors.SQLiteException(WrappedSQLiteErrorCode.Misuse, "Unable to update ServerUid with different revision");
-                        }
-                    }
-                }
-
-                if (!inputTransactionSet
-                    && castTransaction != null)
-                {
-                    castTransaction.Commit();
-                }
-                _trace.writeToLog(9, "IndexingAgent: QueryOrCreateServerUid: Return: serverUidid: {0}.", serverUidId);
-                if ((syncbox.CopiedSettings.TraceType & TraceType.ServerUid) == TraceType.ServerUid)
-                {
-                    ComTrace.LogServerUid(syncbox.CopiedSettings.TraceLocation, syncbox.CopiedSettings.DeviceId, syncbox.SyncboxId, serverUidId, serverUid, revision);
-                }
-            }
-            catch (Exception ex)
-            {
-                serverUidId = Helpers.DefaultForType<long>();
-
-                toReturn += ex;
-            }
-            finally
-            {
-                if (!inputTransactionSet
-                    && castTransaction != null)
-                {
-                    castTransaction.Dispose();
-                }
-            }
-            return toReturn;
-        }
-
-        /// <summary>
-        /// Queries database by eventId to return latest metadata and path as a FileChange and whether or not the event is still pending
-        /// </summary>
-        /// <param name="eventId">EventId key to lookup</param>
-        /// <param name="queryResult">(output) Result FileChange from EventId lookup</param>
-        /// <param name="isPending">(output) Result whether event is pending from EventId lookup</param>
-        /// <param name="status">(output) Status of quering the database</param>
-        /// <returns>Returns any error which occurred querying the database, if any</returns>
-        public CLError QueryFileChangeByEventId(long eventId, out FileChange queryResult, out bool isPending, out FileChangeQueryStatus status)
-        {
-            if (disposed)
-            {
-                try
-                {
-                    throw new ObjectDisposedException("This IndexingAgent");
-                }
-                catch (Exception ex)
-                {
-                    queryResult = Helpers.DefaultForType<FileChange>();
-                    isPending = Helpers.DefaultForType<bool>();
-                    status = FileChangeQueryStatus.ErrorDisposed;
-
-                    return ex;
-                }
-            }
-
-            try
-            {
-                if (eventId <= 0)
-                {
-                    throw new ArgumentException("eventId cannot be equal to or less than zero");
-                }
-
-                using (ISQLiteConnection indexDB = CreateAndOpenCipherConnection())
-                {
-                    bool resultFound = false;
-                    queryResult = null;
-                    isPending = false;
-
-                    foreach (Event existingEvent in SqlAccessor<Event>.SelectResultSet(
-                            indexDB,
-                            "SELECT " +
-                                SqlAccessor<Event>.GetSelectColumns() + ", " +
-                                SqlAccessor<FileSystemObject>.GetSelectColumns("FileSystemObject") + ", " +
-                                SqlAccessor<FileSystemObject>.GetSelectColumns("Previous", "Previouses") +
-                                " FROM Events" +
-                                " INNER JOIN FileSystemObjects ON Events.EventId = FileSystemObjects.EventId" +
-                                " LEFT OUTER JOIN FileSystemObjects Previouses ON Events.PreviousId = FileSystemObjects.FileSystemObjectId" +
-                                " WHERE Events.EventId = ?" +
-                                " ORDER BY" +
-                                " CASE WHEN FileSystemObjects.EventOrder IS NULL" +
-                                " THEN 0" +
-                                " ELSE FileSystemObjects.EventOrder" +
-                                " END DESC",
-                            new[]
-                            {
-                                "FileSystemObject",
-                                "Previous"
-                            },
-                            selectParameters: Helpers.EnumerateSingleItem(eventId)))
-                    {
-                        if (resultFound)
-                        {
-                            status = FileChangeQueryStatus.ErrorMultipleResults;
-                            return SQLConstructors.SQLiteException(WrappedSQLiteErrorCode.Misuse, "Multiple objects found for given eventId");
-                        }
-
-                        resultFound = true;
-
-                        queryResult = new FileChange()
-                        {
-                            Direction = (existingEvent.SyncFrom ? SyncDirection.From : SyncDirection.To),
-                            EventId = existingEvent.EventId,
-                            Metadata = new FileMetadata(existingEvent.FileSystemObject.ServerUidId)
-                            {
-                                EventTime = new DateTime(existingEvent.FileSystemObject.EventTimeUTCTicks, DateTimeKind.Utc),
-                                HashableProperties = new FileMetadataHashableProperties(
-                                    existingEvent.FileSystemObject.IsFolder,
-                                    (existingEvent.FileSystemObject.LastTimeUTCTicks == null
-                                        ? (Nullable<DateTime>)null
-                                        : new DateTime((long)existingEvent.FileSystemObject.LastTimeUTCTicks, DateTimeKind.Utc)),
-                                    (existingEvent.FileSystemObject.CreationTimeUTCTicks == null
-                                        ? (Nullable<DateTime>)null
-                                        : new DateTime((long)existingEvent.FileSystemObject.CreationTimeUTCTicks, DateTimeKind.Utc)),
-                                    existingEvent.FileSystemObject.Size),
-                                IsShare = existingEvent.FileSystemObject.IsShare,
-                                MimeType = existingEvent.FileSystemObject.MimeType,
-                                Permissions = (existingEvent.FileSystemObject.Permissions == null
-                                    ? (Nullable<POSIXPermissions>)null
-                                    : (POSIXPermissions)((int)existingEvent.FileSystemObject.Permissions)),
-                                StorageKey = existingEvent.FileSystemObject.StorageKey,
-                                Version = existingEvent.FileSystemObject.Version
-                            },
-                            NewPath = existingEvent.FileSystemObject.CalculatedFullPath,
-                            OldPath = (existingEvent.Previous == null
-                                ? null
-                                : existingEvent.Previous.CalculatedFullPath),
-                            Type = changeEnums[existingEvent.FileChangeTypeEnumId]
-                        };
-                        queryResult.SetMD5(existingEvent.FileSystemObject.MD5);
-                        isPending = existingEvent.FileSystemObject.Pending;
-                    }
-
-                    if (!resultFound)
-                    {
-                        status = FileChangeQueryStatus.ErrorNotFound;
-                    }
-                    else
-                    {
-                        status = FileChangeQueryStatus.Success;
-                    }
-                }
-            }
-            catch (Exception ex)
-            {
-                queryResult = Helpers.DefaultForType<FileChange>();
-                isPending = Helpers.DefaultForType<bool>();
-                status = FileChangeQueryStatus.ErrorUnknown;
-
-                return ex;
-            }
-            return null;
-        }
-
-        /// <summary>
-        /// Starts the indexing process on an indexing agent which will resolve the last events and changes to the file system since the last time
-        /// the file monitor was running to produce the initial in-memory index and changes to process,
-        /// spins off a user work thread for the actual processing and returns immediately
-        /// </summary>
-        /// <param name="indexCompletionCallback">FileMonitor method to call upon completion of the index (should trigger normal processing of file events)</param>
-        /// <param name="getPath">FileMonitor method which returns the path to be indexed (so that the indexing and monitor are tied together)</param>
-        /// <returns>Returns an error that occurred during startup, if any</returns>
-        public CLError StartInitialIndexing(Action<IEnumerable<KeyValuePair<FilePath, FileMetadata>>, IEnumerable<FileChange>> indexCompletionCallback,
-            Func<string> getPath)
-        {
-            if (disposed)
-            {
-                try
-                {
-                    throw new ObjectDisposedException("This IndexingAgent");
-                }
-                catch (Exception ex)
-                {
-                    return ex;
-                }
-            }
-
-            try
-            {
-                this.indexedPath = getPath();
-                ThreadPool.QueueUserWorkItem(state => 
-                    {
-                        try 
-	                    {
-                            this.BuildIndex((Action<IEnumerable<KeyValuePair<FilePath, FileMetadata>>, IEnumerable<FileChange>>)state);
-	                    }
-	                    catch (Exception ex)
-	                    {
-                            CLError error = new AggregateException("Error building the index", ex);
-                            error.LogErrors(_trace.TraceLocation, _trace.LogErrors);
-                            _trace.writeToLog(1, "IndexingAgent: StartInitialIndexing: ERROR: Exception: Error building the initial index. Msg: <{0}>.", ex.Message);
-	                    }
-                    },
-                    indexCompletionCallback);
-            }
-            catch (Exception ex)
-            {
-                return ex;
-            }
-            return null;
-        }
-
-        public void SwapOrderBetweenTwoEventIds(long eventIdA, long eventIdB, SQLTransactionalBase requiredTransaction)
-        {
-            if (disposed)
-            {
-                try
-                {
-                    throw new ObjectDisposedException("This IndexingAgent");
-                }
-                catch
-                {
-                    return;
-                }
-            }
-
-            if (requiredTransaction == null)
-            {
-                throw new NullReferenceException("requiredTransaction cannot be null");
-            }
-
-            SQLTransactionalImplementation castTransaction = requiredTransaction as SQLTransactionalImplementation;
-
-            if (castTransaction == null)
-            {
-                throw new NullReferenceException("existingTransaction is not implemented as private derived type. It should be retrieved via method GetNewTransaction method. Creating a new transaction instead which will be committed immediately.");
-            }
-            if (!(eventIdA > 0))
-            {
-                throw new ArgumentException("eventIdA was not the positive integer created from adding a new Event to the databse");
-            }
-            if (!(eventIdB > 0))
-            {
-                throw new ArgumentException("eventIdB was not the positive integer created from adding a new Event to the database");
-            }
-            if (eventIdA == eventIdB)
-            {
-                throw new ArgumentException("Cannot swap two events with the same ID");
-            }
-
-            FileSystemObject eventAObject = null;
-            FileSystemObject eventBObject = null;
-
-            foreach (FileSystemObject matchedEventObject in SqlAccessor<FileSystemObject>.SelectResultSet(
-                castTransaction.sqlConnection,
-                "SELECT *" +
-                    "FROM FileSystemObjects " +
-                    "WHERE FileSystemObjects.EventId = ? " + // <-- parameter 1
-                    "OR FileSystemObjects.EventId = ?", // <-- paremeter 2
-                transaction: castTransaction.sqlTransaction,
-                selectParameters: new[] { eventIdA, eventIdB }))
-            {
-                if (matchedEventObject.EventId == eventIdA)
-                {
-                    if (eventAObject != null)
-                    {
-                        throw SQLConstructors.SQLiteException(WrappedSQLiteErrorCode.Misuse, "Query for FileSystemObjects by eventIdA and eventIdB returned more than one Event for eventIdA");
-                    }
-
-                    eventAObject = matchedEventObject;
-                }
-                else if (matchedEventObject.EventId == eventIdB)
-                {
-                    if (eventBObject != null)
-                    {
-                        throw SQLConstructors.SQLiteException(WrappedSQLiteErrorCode.Misuse, "Query for FileSystemObjects by eventIdA and eventIdB returned more than one Event for eventIdB");
-                    }
-
-                    eventBObject = matchedEventObject;
-                }
-                else
-                {
-                    throw SQLConstructors.SQLiteException(WrappedSQLiteErrorCode.Misuse, "Query for FileSystemObjects by eventIdA and eventIdB returned an event which matches neither ID");
-                }
-            }
-
-            if (eventAObject == null)
-            {
-                throw SQLConstructors.SQLiteException(WrappedSQLiteErrorCode.Misuse, "Query for FileSystemObjects by eventIdA and eventIdB did not return any Event for eventIdA");
-            }
-            if (eventBObject == null)
-            {
-                throw SQLConstructors.SQLiteException(WrappedSQLiteErrorCode.Misuse, "Query for FileSystemObjects by eventIdA and eventIdB did not return any Event for eventIdB");
-            }
-
-            using (ISQLiteCommand swapEventOrders = castTransaction.sqlConnection.CreateCommand())
-            {
-                swapEventOrders.Transaction = castTransaction.sqlTransaction;
-
-                swapEventOrders.CommandText = "UPDATE FileSystemObjects " +
-                    "SET EventOrder = ? " + // <-- parameter 1
-                    "WHERE FileSystemObjectId = ?; " + // <-- parameter 2
-                    "UPDATE FileSystemObjects " +
-                    "SET EventOrder = ? " + // <-- parameter 3
-                    "WHERE FileSystemObjectId = ?;";// <-- parameter 4
-
-                ISQLiteParameter eventBOrderParam = swapEventOrders.CreateParameter();
-                eventBOrderParam.Value = eventBObject.EventOrder;
-                swapEventOrders.Parameters.Add(eventBOrderParam);
-
-                ISQLiteParameter eventAIdParam = swapEventOrders.CreateParameter();
-                eventAIdParam.Value = eventAObject.FileSystemObjectId;
-                swapEventOrders.Parameters.Add(eventAIdParam);
-
-                ISQLiteParameter eventAOrderParam = swapEventOrders.CreateParameter();
-                eventAOrderParam.Value = eventAObject.EventOrder;
-                swapEventOrders.Parameters.Add(eventAOrderParam);
-
-                ISQLiteParameter eventBIdParam = swapEventOrders.CreateParameter();
-                eventBIdParam.Value = eventBObject.FileSystemObjectId;
-                swapEventOrders.Parameters.Add(eventBIdParam);
-
-                swapEventOrders.ExecuteNonQuery();
-            }
-        }
-
-        public CLError GetCalculatedFullPathByServerUid(string serverUid, out string calculatedFullPath, Nullable<long> excludedEventId = null)
-        {
-            if (disposed)
-            {
-                try
-                {
-                    throw new ObjectDisposedException("This IndexingAgent");
-                }
-                catch (Exception ex)
-                {
-                    calculatedFullPath = Helpers.DefaultForType<string>();
-
-                    return ex;
-                }
-            }
-
-            try
-            {
-                if (serverUid == null)
-                {
-                    throw new NullReferenceException("serverUid cannot be null");
-                }
-
-                using (ISQLiteConnection indexDB = CreateAndOpenCipherConnection())
-                {
-                    // prefers the latest rename which is pending,
-                    // otherwise prefers non-pending,
-                    // last take most recent event
-                    if (!SqlAccessor<object>.TrySelectScalar<string>(
-                        indexDB,
-                        "SELECT FileSystemObjects.CalculatedFullPath " +
-                            "FROM FileSystemObjects " +
-                            "LEFT OUTER JOIN " +
-                            "(" +
-                                "SELECT InnerObjects.EventOrder " +
-                                "FROM FileSystemObjects InnerObjects " +
-                                "WHERE InnerObjects.EventId IS NOT NULL " +
-                                "AND InnerObjects.EventOrder IS NOT NULL " +
-                                "AND InnerObjects.EventId = ? " + // <-- parameter 1
-                                "LIMIT 1" +
-                            ") ConstantJoin " +
-                            "LEFT OUTER JOIN Events ON FileSystemObjects.EventId = Events.EventId " +
-                            "INNER JOIN ServerUids ON FileSystemObjects.ServerUidId = ServerUids.ServerUidId " +
-                            "WHERE ServerUids.ServerUid = ? " + // <-- parameter 2
-                            "AND (ConstantJoin.EventOrder IS NULL OR FileSystemObjects.EventId IS NULL OR ConstantJoin.EventOrder > FileSystemObjects.EventOrder) " +
-                            "ORDER BY " +
-                            "CASE WHEN FileSystemObjects.EventId IS NOT NULL " +
-                            "AND Events.FileChangeTypeEnumId = " + changeEnumsBackward[FileChangeType.Renamed].ToString() +
-                            " AND FileSystemObjects.Pending = 1 " +
-                            "THEN 0 " +
-                            "ELSE 1 " +
-                            "END ASC, " +
-                            "FileSystemObjects.Pending ASC, " +
-                            "CASE WHEN FileSystemObjects.EventOrder IS NULL " +
-                            "THEN 0 " +
-                            "ELSE FileSystemObjects.EventOrder " +
-                            "END DESC " +
-                            "LIMIT 1",
-                        out calculatedFullPath,
-                        selectParameters: new[] { excludedEventId, (object)serverUid }))
-                    {
-                        calculatedFullPath = null;
-                    }
-                }
-            }
-            catch (Exception ex)
-            {
-                calculatedFullPath = Helpers.DefaultForType<string>();
-
-                return ex;
-            }
-            return null;
-        }
-
-        public CLError GetServerUidByNewPath(string newPath, out string serverUid)
-        {
-            if (disposed)
-            {
-                try
-                {
-                    throw new ObjectDisposedException("This IndexingAgent");
-                }
-                catch (Exception ex)
-                {
-                    serverUid = Helpers.DefaultForType<string>();
-
-                    return ex;
-                }
-            }
-
-            try
-            {
-                if (newPath == null)
-                {
-                    throw new NullReferenceException("newPath cannot be null");
-                }
-
-                using (ISQLiteConnection indexDB = CreateAndOpenCipherConnection())
-                {
-                    // prefers latest event even if pending
-                    if (!SqlAccessor<object>.TrySelectScalar<string>(
-                        indexDB,
-                        "SELECT ServerUids.ServerUid " +
-                        "FROM FileSystemObjects " +
-                        "INNER JOIN ServerUids ON FileSystemObjects.ServerUidId = ServerUids.ServerUidID " +
-                        "WHERE FileSystemObjects.CalculatedFullPath = ? " +
-                        "ORDER BY " +
-                        "CASE WHEN FileSystemObjects.EventOrder IS NULL " +
-                        "THEN 0 " +
-                        "ELSE FileSystemObjects.EventOrder " +
-                        "END DESC " +
-                        "LIMIT 1",
-                        out serverUid,
-                        selectParameters: Helpers.EnumerateSingleItem(newPath)))
-                    {
-                        serverUid = null;
-                    }
-                }
-            }
-            catch (Exception ex)
-            {
-                serverUid = Helpers.DefaultForType<string>();
-
-                return ex;
-            }
-            return null;
-        }
-
-        //// whole method removed because SyncedObject class was removed (no more server-linked sync states since ServerName is a property of FileSystemObject)
-        //
-        ///// <summary>
-        ///// Retrieve the complete file system state at the time of the last sync
-        ///// </summary>
-        ///// <param name="syncStates">Outputs the file system state</param>
-        ///// <returns>Returns an error that occurred retrieving the file system state, if any</returns>
-        //public CLError GetLastSyncStates(out FilePathDictionary<SyncedObject> syncStates)
-        //{
-            //if (disposed)
-            //{
-            //    try
-            //    {
-            //        throw new ObjectDisposedException("This IndexingAgent");
-            //    }
-            //    catch (Exception ex)
-            //    {
-            //        return ex;
-            //    }
-            //}
-        //    throw new NotImplementedException("2");
-        //    //ExternalSQLLocker.EnterReadLock();
-        //    //try
-        //    //{
-        //    //    using (SqlCeConnection indexDB = new SqlCeConnection(buildConnectionString(this.indexDBLocation)))
-        //    //    {
-        //    //        // Pull the last sync from the database
-        //    //        SqlSync lastSync = SqlAccessor<SqlSync>
-        //    //            .SelectResultSet(indexDB,
-        //    //                "SELECT TOP 1 * FROM [Syncs] ORDER BY [Syncs].[SyncCounter] DESC")
-        //    //            .SingleOrDefault();
-
-        //    //        // Default the sync states (to null) if there was never a sync
-        //    //        if (lastSync == null)
-        //    //        {
-        //    //            syncStates = Helpers.DefaultForType<FilePathDictionary<SyncedObject>>();
-        //    //        }
-        //    //        // If there was a sync, continue on to build the sync state
-        //    //        else
-        //    //        {
-        //    //            // Create the dictionary of sync states to output
-        //    //            CLError createDictError = FilePathDictionary<SyncedObject>.CreateAndInitialize(lastSync.RootPath,
-        //    //                out syncStates);
-        //    //            if (createDictError != null)
-        //    //            {
-        //    //                return createDictError;
-        //    //            }
-
-        //    //            Dictionary<long, KeyValuePair<GenericHolder<FileSystemObject>, GenericHolder<FileSystemObject>>> mappedSyncStates = new Dictionary<long,KeyValuePair<GenericHolder<FileSystemObject>,GenericHolder<FileSystemObject>>>();
-
-        //    //            // Loop through all sync states for the last sync
-        //    //            foreach (FileSystemObject currentSyncState in SqlAccessor<FileSystemObject>
-        //    //                .SelectResultSet(indexDB,
-        //    //                    "SELECT * FROM [FileSystemObjects] WHERE [FileSystemObjects].[SyncCounter] = " + lastSync.SyncCounter.ToString()))
-        //    //            {
-        //    //                if (mappedSyncStates.ContainsKey(currentSyncState.FileSystemObjectId))
-        //    //                {
-        //    //                    if (currentSyncState.ServerLinked)
-        //    //                    {
-        //    //                        mappedSyncStates[currentSyncState.FileSystemObjectId].Value.Value = currentSyncState;
-        //    //                    }
-        //    //                    else
-        //    //                    {
-        //    //                        mappedSyncStates[currentSyncState.FileSystemObjectId].Key.Value = currentSyncState;
-        //    //                    }
-        //    //                }
-        //    //                else if (currentSyncState.ServerLinked)
-        //    //                {
-        //    //                    mappedSyncStates.Add(currentSyncState.FileSystemObjectId,
-        //    //                        new KeyValuePair<GenericHolder<FileSystemObject>, GenericHolder<FileSystemObject>>(
-        //    //                            new GenericHolder<FileSystemObject>(),
-        //    //                            new GenericHolder<FileSystemObject>(currentSyncState)));
-        //    //                }
-        //    //                else
-        //    //                {
-        //    //                    mappedSyncStates.Add(currentSyncState.FileSystemObjectId,
-        //    //                        new KeyValuePair<GenericHolder<FileSystemObject>, GenericHolder<FileSystemObject>>(
-        //    //                            new GenericHolder<FileSystemObject>(currentSyncState),
-        //    //                            new GenericHolder<FileSystemObject>()));
-        //    //                }
-        //    //            }
-
-        //    //            foreach (KeyValuePair<long, KeyValuePair<GenericHolder<FileSystemObject>, GenericHolder<FileSystemObject>>> currentSyncState in mappedSyncStates)
-        //    //            {
-        //    //                // Add the current sync state from the last sync to the output dictionary
-        //    //                syncStates.Add(currentSyncState.Value.Key.Value.Path,
-        //    //                    new SyncedObject()
-        //    //                    {
-        //    //                        ServerLinkedPath = currentSyncState.Value.Value.Value == null
-        //    //                            ? null
-        //    //                            : currentSyncState.Value.Value.Value.Path,
-        //    //                        Metadata = new FileMetadata()
-        //    //                        {
-        //    //                            // TODO: add server id
-        //    //                            HashableProperties = new FileMetadataHashableProperties(currentSyncState.Value.Key.Value.IsFolder,
-        //    //                                currentSyncState.Value.Key.Value.LastTime,
-        //    //                                currentSyncState.Value.Key.Value.CreationTime,
-        //    //                                currentSyncState.Value.Key.Value.Size),
-        //    //                            LinkTargetPath = currentSyncState.Value.Key.Value.TargetPath,
-        //    //                            Revision = currentSyncState.Value.Key.Value.Revision,
-        //    //                            StorageKey = currentSyncState.Value.Key.Value.StorageKey
-        //    //                        }
-        //    //                    });
-        //    //            }
-        //    //        }
-        //    //    }
-        //    //}
-        //    //catch (Exception ex)
-        //    //{
-        //    //    syncStates = null;
-        //    //    return ex;
-        //    //}
-        //    //finally
-        //    //{
-        //    //    ExternalSQLLocker.ExitReadLock();
-        //    //}
-        //    //return null;
-        //}
-
-        public CLError GetMetadataByPathAndRevision(string path, string revision, out FileMetadata metadata)
-        {
-            if (disposed)
-            {
-                try
-                {
-                    throw new ObjectDisposedException("This IndexingAgent");
-                }
-                catch (Exception ex)
-                {
-                    metadata = Helpers.DefaultForType<FileMetadata>();
-
-                    return ex;
-                }
-            }
-
-            try
-            {
-                if (string.IsNullOrEmpty(path))
-                {
-                    throw new NullReferenceException("path cannot be null");
-                }
-
-                using (ISQLiteConnection indexDB = CreateAndOpenCipherConnection())
-                {
-                    FileSystemObject existingNonPending = SqlAccessor<FileSystemObject>.SelectResultSet(
-                            indexDB,
-                            "SELECT * " +
-                                "FROM FileSystemObjects " +
-                                "INNER JOIN ServerUids ON FileSystemObjects.ServerUidId = ServerUids.ServerUidId " +
-                                "WHERE CalculatedFullPath = ? " + // <-- parameter 1
-                                (revision == null
-                                    ? string.Empty
-                                    : "AND ServerUids.Revision = ? ") + // <-- conditional parameter 2
-                                "ORDER BY " +
-                                "CASE WHEN FileSystemObjects.EventOrder IS NULL " +
-                                "THEN 0 " +
-                                "ELSE FileSystemObjects.EventOrder " +
-                                "END DESC " +
-                                "LIMIT 1",
-                                selectParameters: (revision == null ? Helpers.EnumerateSingleItem(path) : new[] { path, revision }))
-                        .SingleOrDefault();
-
-                    if (existingNonPending == null)
-                    {
-                        throw new KeyNotFoundException("Unable to find existing FileSystemObject by path" + (revision == null ? string.Empty : " and revision"));
-                    }
-
-                    metadata = new FileMetadata(existingNonPending.ServerUidId)
-                    {
-                        EventTime = new DateTime(existingNonPending.EventTimeUTCTicks, DateTimeKind.Utc),
-                        HashableProperties = new FileMetadataHashableProperties(
-                            existingNonPending.IsFolder,
-                            (existingNonPending.LastTimeUTCTicks == null
-                                ? (Nullable<DateTime>)null
-                                : new DateTime((long)existingNonPending.LastTimeUTCTicks, DateTimeKind.Utc)),
-                            (existingNonPending.CreationTimeUTCTicks == null
-                                ? (Nullable<DateTime>)null
-                                : new DateTime((long)existingNonPending.CreationTimeUTCTicks, DateTimeKind.Utc)),
-                            existingNonPending.Size),
-                        IsShare = existingNonPending.IsShare,
-                        MimeType = existingNonPending.MimeType,
-                        Permissions = (existingNonPending.Permissions == null
-                            ? (Nullable<POSIXPermissions>)null
-                            : (POSIXPermissions)((int)existingNonPending.Permissions)),
-                        StorageKey = existingNonPending.StorageKey,
-                        Version = existingNonPending.Version
-                    };
-                }
-            }
-            catch (Exception ex)
-            {
-                metadata = Helpers.DefaultForType<FileMetadata>();
-
-                return ex;
-            }
-            return null;
-        }
-
-        ///// <summary>
-        ///// Retrieves all unprocessed events that occurred since the last sync
-        ///// </summary>
-        ///// <param name="changeEvents">Outputs the unprocessed events</param>
-        ///// <returns>Returns an error that occurred filling the unprocessed events, if any</returns>
-        //public CLError GetPendingEvents(out List<KeyValuePair<FilePath, FileChange>> changeEvents)
-        //{            //if (disposed)
-            //{
-            //    try
-            //    {
-            //        throw new ObjectDisposedException("This IndexingAgent");
-            //    }
-            //    catch (Exception ex)
-            //    {
-            //        return ex;
-            //    }
-            //}
-        //
-        //
-        //    ExternalSQLLocker.EnterReadLock();
-        //    try
-        //    {
-        //        using (SqlCeConnection indexDB = new SqlCeConnection(buildConnectionString(this.indexDBLocation)))
-        //        {
-        //            // Create the output list
-        //            changeEvents = new List<KeyValuePair<FilePath, FileChange>>();
-
-        //            // Loop through all the events in the database after the last sync (if any)
-        //            foreach (Event currentChange in
-        //                SqlAccessor<Event>
-        //                    .SelectResultSet(indexDB,
-        //                        "SELECT " +
-        //                        SqlAccessor<Event>.GetSelectColumns() + ", " +
-        //                        SqlAccessor<FileSystemObject>.GetSelectColumns(FileSystemObject.Name) +
-        //                        "FROM [Events] " +
-        //                        "INNER JOIN [FileSystemObjects] ON [Events].[EventId] = [FileSystemObjects].[EventId] " +
-        //                        "WHERE [FileSystemObjects].[SyncCounter] IS NULL " +
-        //                        "ORDER BY [Events].[EventId]",
-        //                        new string[]
-        //                        {
-        //                            FileSystemObject.Name
-        //                        }))
-        //            {
-        //                // For each event since the last sync (if any), add to the output dictionary
-        //                changeEvents.Add(new KeyValuePair<FilePath, FileChange>(currentChange.FileSystemObject.Path,
-        //                    new FileChange()
-        //                    {
-        //                        NewPath = currentChange.FileSystemObject.Path,
-        //                        OldPath = currentChange.PreviousPath,
-        //                        Type = changeEnums[currentChange.FileChangeTypeEnumId],
-        //                        Metadata = new FileMetadata()
-        //                        {
-        //                            // TODO: add server id
-        //                            HashableProperties = new FileMetadataHashableProperties(currentChange.FileSystemObject.IsFolder,
-        //                                currentChange.FileSystemObject.LastTime,
-        //                                currentChange.FileSystemObject.CreationTime,
-        //                                currentChange.FileSystemObject.Size),
-        //                            Revision = currentChange.FileSystemObject.Revision,
-        //                            StorageKey = currentChange.FileSystemObject.StorageKey,
-        //                            LinkTargetPath = currentChange.FileSystemObject.TargetPath
-        //                        },
-        //                        Direction = (currentChange.SyncFrom ? SyncDirection.From : SyncDirection.To)
-        //                    }));
-        //            }
-        //        }
-        //    }
-        //    catch (Exception ex)
-        //    {
-        //        changeEvents = Helpers.DefaultForType<List<KeyValuePair<FilePath, FileChange>>>();
-        //        return ex;
-        //    }
-        //    finally
-        //    {
-        //        ExternalSQLLocker.ExitReadLock();
-        //    }
-        //    return null;
-        //}
-
-        /// <summary>
-        /// Adds an unprocessed change since the last sync as a new event to the database,
-        /// EventId property of the input event is set after database update
-        /// </summary>
-        /// <param name="newEvents">Change to add</param>
-        /// <returns>Returns error that occurred when adding the event to database, if any</returns>
-        public CLError AddEvents(IEnumerable<FileChange> newEvents, SQLTransactionalBase existingTransaction = null)
-        {
-            if (disposed)
-            {
-                try
-                {
-                    throw new ObjectDisposedException("This IndexingAgent");
-                }
-                catch (Exception ex)
-                {
-                    return ex;
-                }
-            }
-
-            return AddEvents(null, newEvents, existingTransaction);
-        }
-        private CLError AddEvents(Nullable<long> syncCounter, IEnumerable<FileChange> newEvents, SQLTransactionalBase existingTransaction)
-        {
-            SQLTransactionalImplementation castTransaction = existingTransaction as SQLTransactionalImplementation;
-            bool inputTransactionSet = castTransaction != null;
-            try
-            {
-                if (disposed)
-                {
-                    throw new ObjectDisposedException("This IndexingAgent");
-                }
-
-                if (existingTransaction != null
-                    && castTransaction == null)
-                {
-                    throw new NullReferenceException("existingTransaction is not implemented as private derived type. It should be retrieved via method GetNewTransaction method. Creating a new transaction instead which will be committed immediately.");
-                }
-            }
-            catch (Exception ex)
-            {
-                return ex;
-            }
-
-            CLError toReturn = null;
-            try
-            {
-                // Ensure input parameter is set
-                if (newEvents == null)
-                {
-                    throw new NullReferenceException("newEvents cannot be null");
-                }
-
-                FileChange[] newEventsArray;
-                {
-                    List<FileChange> newEventsList = new List<FileChange>();
-                    foreach (FileChange currentEvent in newEvents)
-                    {
-                        if (currentEvent.Metadata == null)
-                        {
-                            throw new NullReferenceException("The Metadata property of every newEvent cannot be null");
-                        }
-
-                        newEventsList.Add(currentEvent);
-                    }
-                    newEventsArray = newEventsList.ToArray();
-                }
-
-                if (castTransaction == null)
-                {
-                    ISQLiteConnection indexDB;
-                    castTransaction = new SQLTransactionalImplementation(
-                        indexDB = CreateAndOpenCipherConnection(),
-                        indexDB.BeginTransaction(System.Data.IsolationLevel.Serializable));
-                }
-
-                int lastHighestChangeIndex;
-                int currentChangeIndex = 0;
-
-                // template is only used to define the type structure needed to add a FileChange to the database
-                // the values from this specific object instance are never copied anywhere and are never read
-                var batchedItemTemplate = new
-                {
-                    change = (FileChange)null, // force FileChange type
-                    parentFolderId = 0L, // force signed 64-bit integer type
-                    previousId = (Nullable<long>)null // force nullable of signed 64-bit integer type
-                };
-
-                //// template is only used to define the type structure needed to track paths as the result of FileChanges;
-                //// the values from this specific object instance are never copied anywhere and are never read
-                //var batchedPathTrackingValueTemplate = new
-                //    {
-                //        previousPath = (FilePath)null, // force FilePath type; null value will represent that the object had not already existed in the database (such as on a create event in the same batch)
-                //        objectId = 0L // force signed 64-bit integer type
-                //    };
-
-                FilePath indexedPathObject = indexedPath;
-
-                Dictionary<long, Event> eventsByIdForPendingRevision = new Dictionary<long, Event>();
-
-                do
-                {
-                    lastHighestChangeIndex = currentChangeIndex;
-
-                    var currentBatchToAddList = Helpers.CreateEmptyListFromTemplate(batchedItemTemplate);
-                    FilePathDictionary<object> currentBatchTrackPathChanges;
-                    CLError createCurrentBatchTrackPathChangesError = FilePathDictionary<object>.CreateAndInitialize(
-                        indexedPathObject,
-                        out currentBatchTrackPathChanges);
-                    //var currentBatchTrackPathChangesPair = Helpers.CreateEmptyFilePathDictionaryFromTemplate(
-                    //    indexedPathObject,
-                    //    batchedPathTrackingValueTemplate);
-
-                    if (createCurrentBatchTrackPathChangesError != null)
-                    {
-                        throw new AggregateException("Unable to make a FilePathDictionary with current indexedPath", createCurrentBatchTrackPathChangesError.GrabExceptions());
-                    }
-                    //if (currentBatchTrackPathChangesPair.Value != null)
-                    //{
-                    //    throw new AggregateException("Unable to make a FilePathDictionary from anonymous type template batchedPathTrackingValueTemplate with current indexedPath", currentBatchTrackPathChangesPair.Value.GrabExceptions());
-                    //}
-
-                    //var currentBatchTrackPathChanges = currentBatchTrackPathChangesPair.Key;
-
-                    for (/* currentChangeIndex defined above */ ; currentChangeIndex < newEventsArray.Length; currentChangeIndex++)
-                    {
-                        try
-                        {
-                            FileChange currentObjectToBatch = newEventsArray[currentChangeIndex];
-
-                            if (currentObjectToBatch.DoNotAddToSQLIndex) // skip adding current event since it was marked DoNotAddToSQLIndex
-                            {
-                                continue;
-                            }
-
-                            long parentFolderId;
-                            Nullable<long> previousId;
-
-                            // prefers the latest rename which is pending,
-                            // otherwise prefers non-pending,
-                            // last take most recent event
-                            const string objectIdByPathSelectPart1 =
-                                "SELECT FileSystemObjects.FileSystemObjectId " +
-                                    "FROM FileSystemObjects " +
-                                    "LEFT OUTER JOIN Events ON FileSystemObjects.EventId = Events.EventId " +
-                                    "WHERE FileSystemObjects.CalculatedFullPath = ? " + // <-- parameter 1
-                                    "ORDER BY " +
-                                    "CASE WHEN FileSystemObjects.EventId IS NOT NULL " +
-                                    "AND Events.FileChangeTypeEnumId = ";
-                            // parts to be seperated by: changeEnumsBackward[FileChangeType.Renamed].ToString()
-                            const string objectIdByPathSelectPart2 =
-                                " AND FileSystemObjects.Pending = 1 " +
-                                    "THEN 0 " +
-                                    "ELSE 1 " +
-                                    "END ASC, " +
-                                    "FileSystemObjects.Pending ASC, " +
-                                    "CASE WHEN FileSystemObjects.EventOrder IS NULL " +
-                                    "THEN 0 " +
-                                    "ELSE FileSystemObjects.EventOrder " +
-                                    "END DESC " +
-                                    "LIMIT 1";
-
-                            const string missingParentErrorMessage =
-                                "Unable to add a new FileSystemObject without a parent folder ID";
-
-                            const string missingPreviousErrorMessage =
-                                "Unable to add a rename Event without a previous ID";
-
-                            bool foundExistingPathInSearch = false;
-                            //long searchResultObjectId = 0;
-                            //FilePath searchResultPreviousPath = null;
-
-                            FilePath currentObjectParentPathSearch = currentObjectToBatch.NewPath.Parent;
-                            while (!FilePathComparer.Instance.Equals(currentObjectParentPathSearch, indexedPathObject))
-                            {
-                                var pathSearchResult = Helpers.DictionaryTryGetValue(currentBatchTrackPathChanges, currentObjectParentPathSearch);
-
-                                if (pathSearchResult.Success)
-                                {
-                                    foundExistingPathInSearch = true;
-                                    //searchResultObjectId = pathSearchResult.Value.objectId;
-                                    //searchResultPreviousPath = pathSearchResult.Value.previousPath;
-
-                                    break;
-                                }
-
-                                currentObjectParentPathSearch = currentObjectParentPathSearch.Parent;
-                            }
-
-                            if (foundExistingPathInSearch)
-                            {
-                                // existing event along the current change's parent paths has not yet been committed to database so we break this batch until the previous batch is added
-                                break;
-
-                                //if (searchResultPreviousPath == null)
-                                //{
-                                //    // existing event along the current change's parent paths has not yet been committed to database so we break this batch until the previous batch is added
-                                //    break;
-                                //}
-                                //else if (FilePathComparer.Instance.Equals(currentObjectParentPathSearch, currentObjectToBatch.NewPath.Parent))
-                                //{
-                                //    parentFolderId = (long)searchResultObjectId;
-                                //}
-                                //else
-                                //{
-                                //    FilePath renamedNewPathParent = currentObjectToBatch.NewPath.Parent.Copy();
-                                //    FilePath.ApplyRename(renamedNewPathParent, currentObjectParentPathSearch, searchResultPreviousPath);
-
-                                //    if (!SqlAccessor<object>.TrySelectScalar(
-                                //        castTransaction.sqlConnection,
-                                //        objectIdByPathSelect,
-                                //        out parentFolderId,
-                                //        castTransaction.sqlTransaction,
-                                //        selectParameters: Helpers.EnumerateSingleItem(renamedNewPathParent)))
-                                //    {
-                                //        throw SQLConstructors.SQLiteException(WrappedSQLiteErrorCode.Misuse, missingParentErrorMessage);
-                                //    }
-                                //}
-                            }
-                            else if (!SqlAccessor<object>.TrySelectScalar(
-                                castTransaction.sqlConnection,
-                                objectIdByPathSelectPart1 + changeEnumsBackward[FileChangeType.Renamed].ToString() + objectIdByPathSelectPart2,
-                                out parentFolderId,
-                                castTransaction.sqlTransaction,
-                                selectParameters: Helpers.EnumerateSingleItem(currentObjectToBatch.NewPath.Parent.ToString())))
-                            {
-                                throw SQLConstructors.SQLiteException(WrappedSQLiteErrorCode.Misuse, missingParentErrorMessage);
-                            }
-
-                            if (currentObjectToBatch.OldPath == null)
-                            {
-                                previousId = null;
-                            }
-                            else
-                            {
-                                foundExistingPathInSearch = false;
-                                //searchResultObjectId = 0;
-                                //searchResultPreviousPath = null;
-
-                                currentObjectParentPathSearch = currentObjectToBatch.OldPath;
-                                while (!FilePathComparer.Instance.Equals(currentObjectParentPathSearch, indexedPathObject))
-                                {
-                                    var pathSearchResult = Helpers.DictionaryTryGetValue(currentBatchTrackPathChanges, currentObjectParentPathSearch);
-
-                                    if (pathSearchResult.Success)
-                                    {
-                                        foundExistingPathInSearch = true;
-                                        //searchResultObjectId = pathSearchResult.Value.objectId;
-                                        //searchResultPreviousPath = pathSearchResult.Value.previousPath;
-
-                                        break;
-                                    }
-
-                                    currentObjectParentPathSearch = currentObjectParentPathSearch.Parent;
-                                }
-
-                                long previousIdNotNull;
-
-                                if (foundExistingPathInSearch)
-                                {
-                                    // existing event along the current change's previous path and its parents has not yet been committed to database so we break this batch until the previous batch is added
-                                    break;
-
-                                    //if (searchResultPreviousPath == null)
-                                    //{
-                                    //    // existing event along the current change's previous path and its parents has not yet been committed to database so we break this batch until the previous batch is added
-                                    //    break;
-                                    //}
-                                    //else if (FilePathComparer.Instance.Equals(currentObjectParentPathSearch, currentObjectToBatch.OldPath))
-                                    //{
-                                    //    previousId = searchResultObjectId;
-                                    //}
-                                    //else
-                                    //{
-                                    //    FilePath renamedNewPathParent = currentObjectToBatch.OldPath.Copy();
-                                    //    FilePath.ApplyRename(renamedNewPathParent, currentObjectParentPathSearch, searchResultPreviousPath);
-
-                                    //    if (!SqlAccessor<object>.TrySelectScalar(
-                                    //        castTransaction.sqlConnection,
-                                    //        objectIdByPathSelect,
-                                    //        out previousIdNotNull,
-                                    //        castTransaction.sqlTransaction,
-                                    //        selectParameters: Helpers.EnumerateSingleItem(renamedNewPathParent)))
-                                    //    {
-                                    //        throw SQLConstructors.SQLiteException(WrappedSQLiteErrorCode.Misuse, missingPreviousErrorMessage);
-                                    //    }
-
-                                    //    previousId = previousIdNotNull;
-                                    //}
-                                }
-                                else if (!SqlAccessor<object>.TrySelectScalar(
-                                    castTransaction.sqlConnection,
-                                    objectIdByPathSelectPart1 + changeEnumsBackward[FileChangeType.Renamed].ToString() + objectIdByPathSelectPart2,
-                                    out previousIdNotNull,
-                                    castTransaction.sqlTransaction,
-                                    selectParameters: Helpers.EnumerateSingleItem(currentObjectToBatch.OldPath.ToString())))
-                                {
-                                    throw SQLConstructors.SQLiteException(WrappedSQLiteErrorCode.Misuse, missingPreviousErrorMessage);
-                                }
-                                else
-                                {
-                                    previousId = previousIdNotNull;
-                                }
-                            }
-
-                            currentBatchToAddList.Add(new
-                            {
-                                change = currentObjectToBatch,
-                                parentFolderId = parentFolderId,
-                                previousId = previousId
-                            });
-
-                            switch (currentObjectToBatch.Type)
-                            {
-                                case FileChangeType.Created:
-                                    currentBatchTrackPathChanges.Add(
-                                        currentObjectToBatch.NewPath,
-                                        new object());
-                                    //new
-                                    //{
-                                    //    previousPath = (FilePath)null,
-                                    //    objectId = 0L
-                                    //});
-                                    break;
-
-                                case FileChangeType.Deleted:
-                                    currentBatchTrackPathChanges.Remove(currentObjectToBatch.NewPath);
-                                    break;
-
-                                case FileChangeType.Renamed:
-                                    var existingRenamePair = Helpers.DictionaryTryGetValue(currentBatchTrackPathChanges, currentObjectToBatch.OldPath);
-
-                                    FilePathHierarchicalNode<object> oldPathHierarchy;
-                                    CLError oldPathHierarchyError = currentBatchTrackPathChanges.GrabHierarchyForPath(currentObjectToBatch.OldPath, out oldPathHierarchy, suppressException: true);
-
-                                    if (oldPathHierarchyError == null
-                                        && oldPathHierarchy != null)
-                                    {
-                                        currentBatchTrackPathChanges.Rename(currentObjectToBatch.OldPath, currentObjectToBatch.NewPath);
-                                    }
-
-                                    if (!existingRenamePair.Success)
-                                    {
-                                        currentBatchTrackPathChanges.Add(
-                                            currentObjectToBatch.NewPath,
-                                            new object());
-                                        //new
-                                        //{
-                                        //    previousPath = currentObjectToBatch.OldPath,
-                                        //    objectId = ?? <-- this is where I realized there is nothing to track forward through renames except the path key in the dictionary
-                                        //});
-                                    }
-                                    break;
-
-                                //case FileChangeType.Modified: // <-- don't do anything with modified since it doesn't affect the FileSystemObjectId at any path
-                            }
-                        }
-                        catch (Exception ex)
-                        {
-                            toReturn += ex;
-                        }
-                    }
-
-                    List<Event> eventsToAdd = new List<Event>();
-                    Guid eventGroup = Guid.NewGuid();
-                    int eventCounter = 0;
-                    Dictionary<int, KeyValuePair<FileChange, GenericHolder<long>>> orderToChange = new Dictionary<int, KeyValuePair<FileChange, GenericHolder<long>>>();
-
-                    // If change is marked for adding to SQL,
-                    // then process database addition
-                    foreach (var newEvent in currentBatchToAddList)
-                    {
-                        eventCounter++;
-                        orderToChange.Add(eventCounter, new KeyValuePair<FileChange, GenericHolder<long>>(newEvent.change, new GenericHolder<long>()));
-
-                        DateTime storeCreationTimeUTC;
-                        DateTime storeLastTimeUTC;
-
-                        byte[] getMD5;
-                        CLError getMD5Error = newEvent.change.GetMD5Bytes(out getMD5);
-                        if (getMD5Error != null)
-                        {
-                            throw new AggregateException("Error getting MD5 from newEvent change", getMD5Error.GrabExceptions());
-                        }
-
-                        // Define the new event to add for the unprocessed change
-                        eventsToAdd.Add(new Event()
-                        {
-                            FileChangeTypeCategoryId = changeCategoryId,
-                            FileChangeTypeEnumId = changeEnumsBackward[newEvent.change.Type],
-                            FileSystemObject = new FileSystemObject()
-                            {
-                                CreationTimeUTCTicks = ((newEvent.change.Metadata.HashableProperties.CreationTime.Ticks == FileConstants.InvalidUtcTimeTicks
-                                        || (storeCreationTimeUTC = newEvent.change.Metadata.HashableProperties.CreationTime.ToUniversalTime()).Ticks == FileConstants.InvalidUtcTimeTicks)
-                                    ? (Nullable<long>)0
-                                    : storeCreationTimeUTC.Ticks),
-                                EventTimeUTCTicks = DateTime.UtcNow.Ticks,
-                                IsFolder = newEvent.change.Metadata.HashableProperties.IsFolder,
-                                IsShare = newEvent.change.Metadata.IsShare,
-                                LastTimeUTCTicks = ((newEvent.change.Metadata.HashableProperties.LastTime.Ticks == FileConstants.InvalidUtcTimeTicks
-                                        || (storeLastTimeUTC = newEvent.change.Metadata.HashableProperties.LastTime.ToUniversalTime()).Ticks == FileConstants.InvalidUtcTimeTicks)
-                                    ? (Nullable<long>)0
-                                    : storeLastTimeUTC.Ticks),
-                                MD5 = getMD5,
-                                MimeType = newEvent.change.Metadata.MimeType,
-                                Name = newEvent.change.NewPath.Name,
-                                ParentFolderId = newEvent.parentFolderId,
-                                Pending = true,
-                                Permissions = (newEvent.change.Metadata.Permissions == null ? (Nullable<int>)null : (int)((POSIXPermissions)newEvent.change.Metadata.Permissions)),
-                                ServerUidId = newEvent.change.Metadata.ServerUidId,
-                                //ServerName = newEvent.change.ServerPath // <-- need to add server paths to FileChange
-                                Size = newEvent.change.Metadata.HashableProperties.Size,
-                                StorageKey = newEvent.change.Metadata.StorageKey,
-                                SyncCounter = syncCounter,
-                                Version = newEvent.change.Metadata.Version
-                            },
-                            GroupId = eventGroup,
-                            GroupOrder = eventCounter,
-                            PreviousId = newEvent.previousId,
-                            SyncFrom = (newEvent.change.Direction == SyncDirection.From)
-                        });
-                    }
-
-                    if (eventsToAdd.Count > 0)
-                    {
-                        SqlAccessor<Event>.InsertRows(
-                            castTransaction.sqlConnection,
-                            eventsToAdd,
-                            transaction: castTransaction.sqlTransaction);
-
-                        Dictionary<int, long> groupOrderToId = new Dictionary<int, long>();
-                        foreach (Event createdEvent in SqlAccessor<Event>.SelectResultSet(
-                            castTransaction.sqlConnection,
-                            "SELECT * FROM Events WHERE Events.GroupId = ?",
-                            transaction: castTransaction.sqlTransaction,
-                            selectParameters: Helpers.EnumerateSingleItem(eventGroup)))
-                        {
-                            groupOrderToId.Add((int)createdEvent.GroupOrder, createdEvent.EventId);
-                        }
-
-                        Func<Event, FileSystemObject> setIdAndGrabObject = currentEvent =>
-                        {
-                            currentEvent.FileSystemObject.EventId = orderToChange[(int)currentEvent.GroupOrder].Value.Value = groupOrderToId[(int)currentEvent.GroupOrder];
-                            eventsByIdForPendingRevision.Add((long)currentEvent.FileSystemObject.EventId, currentEvent);
-                            return currentEvent.FileSystemObject;
-                        };
-
-                        SqlAccessor<FileSystemObject>.InsertRows(
-                            castTransaction.sqlConnection,
-                            eventsToAdd.Select(setIdAndGrabObject),
-                            transaction: castTransaction.sqlTransaction);
-
-                        foreach (KeyValuePair<FileChange, GenericHolder<long>> currentAddedEvent in orderToChange.Values)
-                        {
-                            currentAddedEvent.Key.EventId = currentAddedEvent.Value.Value;
-                            _trace.writeToMemory(() => _trace.trcFmtStr(2, "IndexingAgent: AddEvents: Call MessageEvents.ApplyFileChangeMergeToChangeState."));
-                            MessageEvents.ApplyFileChangeMergeToChangeState(this, new FileChangeMerge(currentAddedEvent.Key, null));   // Message to invoke BadgeNet.IconOverlay.QueueNewEventBadge(currentAddedEvent.Key, null)
-                        }
-                    }
-                }
-                while (currentChangeIndex != lastHighestChangeIndex);
-
-                for (int newEventIdx = 0; newEventIdx < newEventsArray.Length; newEventIdx++)
-                {
-                    FileChange changeWithPendingRevision = newEventsArray[newEventIdx];
-
-                    if (changeWithPendingRevision.FileDownloadPendingRevision != null)
-                    {
-                        SetPendingRevision(castTransaction, changeWithPendingRevision, eventsByIdForPendingRevision[changeWithPendingRevision.EventId]);
-                    }
-                }
-
-                if (!inputTransactionSet
-                    && castTransaction != null)
-                {
-                    castTransaction.Commit();
-                }
-            }
-            catch (Exception ex)
-            {
-                toReturn += ex;
-            }
-            finally
-            {
-                if (!inputTransactionSet
-                    && castTransaction != null)
-                {
-                    castTransaction.Dispose();
-                }
-            }
-            return toReturn;
-        }
-
-        /// <summary>
-        /// Removes a single event by its id
-        /// </summary>
-        /// <param name="eventId">Id of event to remove</param>
-        /// <returns>Returns an error in removing the event, if any</returns>
-        public CLError RemoveEventById(long eventId, SQLTransactionalBase existingTransaction = null)
-        {
-            if (disposed)
-            {
-                try
-                {
-                    throw new ObjectDisposedException("This IndexingAgent");
-                }
-                catch (Exception ex)
-                {
-                    return ex;
-                }
-            }
-
-            return RemoveEventsByIds(Helpers.EnumerateSingleItem(eventId), existingTransaction);
-        }
-
-        /// <summary>
-        /// Removes a collection of events by their ids
-        /// </summary>
-        /// <param name="eventIds">Ids of events to remove</param>
-        /// <returns>Returns an error in removing events, if any</returns>
-        public CLError RemoveEventsByIds(IEnumerable<long> eventIds, SQLTransactionalBase existingTransaction = null)
-        {
-            SQLTransactionalImplementation castTransaction = existingTransaction as SQLTransactionalImplementation;
-            bool inputTransactionSet = castTransaction != null;
-            try
-            {
-                if (disposed)
-                {
-                    throw new ObjectDisposedException("This IndexingAgent");
-                }
-
-                if (eventIds == null)
-                {
-                    throw new NullReferenceException("eventIds cannot be null");
-                }
-
-                if (existingTransaction != null
-                    && castTransaction == null)
-                {
-                    throw new NullReferenceException("existingTransaction is not implemented as private derived type. It should be retrieved via method GetNewTransaction method. Creating a new transaction instead which will be committed immediately.");
-                }
-            }
-            catch (Exception ex)
-            {
-                return ex;
-            }
-
-            CLError toReturn = null;
-            try
-            {
-                if (castTransaction == null)
-                {
-                    ISQLiteConnection indexDB;
-                    castTransaction = new SQLTransactionalImplementation(
-                        indexDB = CreateAndOpenCipherConnection(),
-                        indexDB.BeginTransaction(System.Data.IsolationLevel.Serializable));
-                }
-
-                Func<Exception> notFoundException = () => new KeyNotFoundException("Event not found to delete");
-
-                // Find the existing objects for the given ids
-                List<long> toDeleteIds = new List<long>();
-
-                StringBuilder multipleDeleteQuery = null;
-                HashSet<long> deleteIdsToFind = null;
-
-                // special enumerator processing so we can iterate the event ids to delete just once, but also be able to know and handle having only one event id
-                Nullable<long> storeLastDelete = null;
-                using (IEnumerator<long> deleteEnumerator = eventIds.GetEnumerator())
-                {
-                    bool lastDelete;
-                    while (!(lastDelete = !deleteEnumerator.MoveNext()) || storeLastDelete != null)
-                    {
-                        if (storeLastDelete != null)
-                        {
-                            if (lastDelete
-                                && multipleDeleteQuery == null)
-                            {
-                                // single delete
-
-                                long toDeleteId;
-                                if (!SqlAccessor<object>.TrySelectScalar(
-                                    castTransaction.sqlConnection,
-                                    "SELECT FileSystemObjects.FileSystemObjectId " +
-                                        "FROM FileSystemObjects " +
-                                        "WHERE FileSystemObjects.EventId = ? " + // <-- parameter 1
-                                        "ORDER BY FileSystemObjects.FileSystemObjectId DESC " +
-                                        "LIMIT 1",
-                                    out toDeleteId,
-                                    castTransaction.sqlTransaction,
-                                    Helpers.EnumerateSingleItem((long)storeLastDelete)))
-                                {
-                                    throw notFoundException();
-                                }
-
-                                if (!SqlAccessor<FileSystemObject>.DeleteRow(
-                                    castTransaction.sqlConnection,
-                                    new FileSystemObject() { FileSystemObjectId = toDeleteId },
-                                    castTransaction.sqlTransaction))
-                                {
-                                    throw notFoundException();
-                                }
-                            }
-                            else
-                            {
-                                if (multipleDeleteQuery == null)
-                                {
-                                    // start multiple delete query
-
-                                    deleteIdsToFind = new HashSet<long>();
-                                    deleteIdsToFind.Add((long)storeLastDelete);
-
-                                    multipleDeleteQuery = new StringBuilder(
-                                        "SELECT FileSystemObjects.* " +
-                                            "FROM FileSystemObjects " +
-                                            "INNER JOIN " +
-                                            "(" +
-                                            "SELECT EventId, MAX(FileSystemObjectId) AS MaxFileSystemObjectId " +
-                                            "FROM FileSystemObjects " +
-                                            "WHERE EventId IN (?" /*"[event ids]) " +
-                                            "GROUP BY EventId" +
-                                            ") InnerFileSystemObjects " +
-                                            "WHERE InnerFileSystemObjects.EventId = FileSystemObjects.EventId " +
-                                            "AND InnerFileSystemObjects.MaxFileSystemObjectId = FileSystemObjects.FileSystemObjectId" */);
-                                }
-                                else
-                                {
-                                    if (deleteIdsToFind.Add((long)storeLastDelete))
-                                    {
-                                        // append current item
-                                        multipleDeleteQuery.Append(",?");
-                                    }
-                                }
-                            }
-                        }
-
-                        storeLastDelete = (lastDelete
-                            ? (Nullable<long>)null
-                            : deleteEnumerator.Current);
-                    }
-                }
-
-                if (multipleDeleteQuery != null)
-                {
-                    multipleDeleteQuery.Append(") " +
-                        "GROUP BY EventId" +
-                        ") InnerFileSystemObjects " +
-                        "WHERE InnerFileSystemObjects.EventId = FileSystemObjects.EventId " +
-                        "AND InnerFileSystemObjects.MaxFileSystemObjectId = FileSystemObjects.FileSystemObjectId");
-
-                    List<long> fileSystemObjectIdsToDelete = new List<long>(deleteIdsToFind.Count);
-
-                    foreach (FileSystemObject currentMatchedDelete in SqlAccessor<FileSystemObject>.SelectResultSet(
-                        castTransaction.sqlConnection,
-                        multipleDeleteQuery.ToString(),
-                        transaction: castTransaction.sqlTransaction,
-                        selectParameters: deleteIdsToFind))
-                    {
-                        try
-                        {
-                            if (!deleteIdsToFind.Remove((long)currentMatchedDelete.EventId))
-                            {
-                                throw SQLConstructors.SQLiteException(WrappedSQLiteErrorCode.Misuse, "Query of FileSystemObjectIds to delete returned a row with an EventId not in the query list or which was already marked found");
-                            }
-                            else
-                            {
-                                fileSystemObjectIdsToDelete.Add(currentMatchedDelete.FileSystemObjectId);
-                            }
-                        }
-                        catch (Exception ex)
-                        {
-                            toReturn += ex;
-                        }
-                    }
-
-                    foreach (long deleteIdNotFound in deleteIdsToFind)
-                    {
-                        try
-                        {
-                            throw new KeyNotFoundException("Unable to find FileSystemObject with EventId " + deleteIdsToFind.ToString() + " to delete");
-                        }
-                        catch (Exception ex)
-                        {
-                            toReturn += ex;
-                        }
-                    }
-
-                    IEnumerable<int> unableToFindIndexes;
-                    SqlAccessor<FileSystemObject>.DeleteRows(
-                        castTransaction.sqlConnection,
-                        fileSystemObjectIdsToDelete.Select(fileSystemObjectId => new FileSystemObject() { FileSystemObjectId = fileSystemObjectId }),
-                        out unableToFindIndexes,
-                        castTransaction.sqlTransaction);
-
-                    // if it is normal to throw an exception below due to trigger-recursed deletes, then just comment out the exception-throwing below
-                    if (unableToFindIndexes != null)
-                    {
-                        foreach (int unableToFindIndex in unableToFindIndexes)
-                        {
-                            try
-                            {
-                                throw new KeyNotFoundException("Unable to find FileSystemObject by Id " + fileSystemObjectIdsToDelete[unableToFindIndex].ToString() + " even after confirming existing record; row possibly deleted by recursive trigger beforehand");
-                            }
-                            catch (Exception ex)
-                            {
-                                toReturn += ex;
-                            }
-                        }
-                    }
-                }
-
-                if (!inputTransactionSet
-                    && castTransaction != null)
-                {
-                    castTransaction.Commit();
-                }
-            }
-            catch (Exception ex)
-            {
-                toReturn += ex;
-            }
-            finally
-            {
-                if (!inputTransactionSet
-                    && castTransaction != null)
-                {
-                    castTransaction.Dispose();
-                }
-            }
-            return toReturn;
-        }
-
-        /// <summary>
-        /// Writes a new set of sync states to the database after a sync completes,
-        /// requires newRootPath to be set on the first sync or on any sync with a new root path
-        /// </summary>
-        /// <param name="syncId">New sync Id from server</param>
-        /// <param name="syncedEventIds">Enumerable of event ids processed in sync</param>
-        /// <param name="syncCounter">Output sync counter local identity</param>
-        /// <param name="newRootPath">Optional new root path for location of sync root, must be set on first sync</param>
-        /// <returns>Returns an error that occurred during recording the sync, if any</returns>
-        public CLError RecordCompletedSync(IEnumerable<PossiblyChangedFileChange> communicatedChanges, string syncId, IEnumerable<long> syncedEventIds, out long syncCounter, string rootFolderUID = null)
-        {
-            if (disposed)
-            {
-                try
-                {
-                    throw new ObjectDisposedException("This IndexingAgent");
-                }
-                catch (Exception ex)
-                {
-                    syncCounter = Helpers.DefaultForType<long>();
-
-                    return ex;
-                }
-            }
-
-            if (copyDatabaseBetweenChanges)
-            {
-                try
-                {
-                    lock (dbCopyNumber)
-                    {
-                        string stack;
-                        try
-                        {
-                            stack = (new System.Diagnostics.StackTrace()).ToString();
-                        }
-                        catch (Exception ex)
-                        {
-                            stack = ex.StackTrace;
-                        }
-
-                        string dbName = indexDBLocation.Substring(0, indexDBLocation.LastIndexOf('.'));
-
-                        File.Copy(indexDBLocation,
-                            string.Format(
-                                "{0}{1}.db",
-                                dbName,
-                                dbCopyNumber.Value++));
-
-                        File.AppendAllText(
-                            string.Format(
-                                "{0}.txt",
-                                dbName),
-                            string.Format(
-                                "DB #{0}:{1}{2}{3}{4}",
-                                dbCopyNumber.Value,
-                                Environment.NewLine,
-                                stack,
-                                Environment.NewLine,
-                                Environment.NewLine));
-                    }
-                }
-                catch
-                {
-                }
-            }
-
-            try
-            {
-                using (SQLTransactionalImplementation connAndTran = GetNewTransactionPrivate())
-                {
-                    SqlSync newSync = new SqlSync()
-                    {
-                        SID = syncId
-                    };
-
-                    syncCounter = newSync.SyncCounter = SqlAccessor<SqlSync>.InsertRow<long>(connAndTran.sqlConnection, newSync, transaction: connAndTran.sqlTransaction);
-
-                    if (rootFolderUID != null)
-                    {
-                        using (ISQLiteCommand updateRootFolderUID = connAndTran.sqlConnection.CreateCommand())
-                        {
-                            updateRootFolderUID.Transaction = connAndTran.sqlTransaction;
-
-                            updateRootFolderUID.CommandText = "UPDATE FileSystemObjects " +
-                                "SET SyncCounter = ?" + // <-- parameter 1
-                                "WHERE FileSystemObjectId = ?;" + // <-- parameter 2
-                                "UPDATE ServerUids " +
-                                "SET ServerUid = ? " + // <-- parameter 3
-                                "WHERE ServerUidId = ?"; // <-- parameter 4
-
-                            ISQLiteParameter firstSyncCounter = updateRootFolderUID.CreateParameter();
-                            firstSyncCounter.Value = syncCounter;
-                            updateRootFolderUID.Parameters.Add(firstSyncCounter);
-
-                            ISQLiteParameter rootPK = updateRootFolderUID.CreateParameter();
-                            rootPK.Value = rootFileSystemObjectId;
-                            updateRootFolderUID.Parameters.Add(rootPK);
-
-                            ISQLiteParameter rootUID = updateRootFolderUID.CreateParameter();
-                            rootUID.Value = rootFolderUID;
-                            updateRootFolderUID.Parameters.Add(rootUID);
-
-                            ISQLiteParameter rootUIDID = updateRootFolderUID.CreateParameter();
-                            rootUIDID.Value = rootFileSystemObjectServerUidId;
-                            updateRootFolderUID.Parameters.Add(rootUIDID);
-
-                            updateRootFolderUID.ExecuteNonQuery();
-                        }
-                    }
-
-                    if (communicatedChanges != null)
-                    {
-                        List<long> notMarkedAsChanged = new List<long>();
-
-                        CLError mergeChangedError = MergeEventsIntoDatabase(
-                            newSync.SyncCounter,
-                            communicatedChanges.OrderBy(currentCommunicatedChange => currentCommunicatedChange.ResultOrder)
-                                .Where(currentCommunicatedChange =>
-                                {
-                                    if (currentCommunicatedChange.Changed)
-                                    {
-                                        currentCommunicatedChange.FileChange.DoNotAddToSQLIndex = false;
-
-                                        string serverUid;
-                                        string revision;
-                                        CLError queryUidError = QueryServerUid(currentCommunicatedChange.FileChange.Metadata.ServerUidId, out serverUid, out revision, connAndTran);
-
-                                        if (queryUidError != null)
-                                        {
-                                            throw new AggregateException(string.Format("Unable to query ServerUid with id {0}", currentCommunicatedChange.FileChange.Metadata.ServerUidId), queryUidError.GrabExceptions());
-                                        }
-
-                                        if (serverUid == null)
-                                        {
-                                            throw new NullReferenceException("communicatedChange with Changed equals true requires FileChange Metadata ServerUid");
-                                        }
-                                        return true;
-                                    }
-
-                                    notMarkedAsChanged.Add(currentCommunicatedChange.FileChange.EventId);
-                                    return false;
-                                })
-                                .Select(currentCommunicatedChange => new FileChangeMerge(currentCommunicatedChange.FileChange))
-                                .ToArray(), // ToArray prevents multiple enumeration from running select logic a second time
-                            connAndTran);
-
-                        if (mergeChangedError != null)
-                        {
-                            throw new AggregateException("An error occurred merging a batch of communicated changes before completing a new sync", mergeChangedError.GrabExceptions());
-                        }
-
-                        if (notMarkedAsChanged.Count > 0)
-                        {
-                            using (ISQLiteCommand updateSyncCounterOnly = connAndTran.sqlConnection.CreateCommand())
-                            {
-                                updateSyncCounterOnly.Transaction = connAndTran.sqlTransaction;
-
-                                ISQLiteParameter newSyncCounter = updateSyncCounterOnly.CreateParameter();
-                                newSyncCounter.Value = newSync.SyncCounter;
-                                updateSyncCounterOnly.Parameters.Add(newSyncCounter);
-
-                                StringBuilder updateSyncCounterOnlyText = null;
-
-                                foreach (long currentToUpdate in notMarkedAsChanged)
-                                {
-                                    if (updateSyncCounterOnlyText == null)
-                                    {
-                                        updateSyncCounterOnlyText = new StringBuilder("UPDATE FileSystemObjects " +
-                                            "SET SyncCounter = ? " +
-                                            "WHERE SyncCounter IS NULL " +
-                                            "AND EventId IN (?");
-                                    }
-                                    else
-                                    {
-                                        updateSyncCounterOnlyText.Append(",?");
-                                    }
-
-                                    ISQLiteParameter currentEventId = updateSyncCounterOnly.CreateParameter();
-                                    currentEventId.Value = currentToUpdate;
-                                    updateSyncCounterOnly.Parameters.Add(currentEventId);
-                                }
-
-                                updateSyncCounterOnlyText.Append(")");
-
-                                updateSyncCounterOnly.CommandText = updateSyncCounterOnlyText.ToString();
-
-                                updateSyncCounterOnly.ExecuteNonQuery();
-                            }
-                        }
-                    }
-
-                    foreach (long synchronouslyCompletedEventId in syncedEventIds ?? Enumerable.Empty<long>())
-                    {
-                        CLError markCompletionError = MarkEventAsCompletedOnPreviousSync(synchronouslyCompletedEventId, connAndTran);
-                        if (markCompletionError != null)
-                        {
-                            throw new AggregateException("Error marking Event at synchronouslyCompletedEventId completed on RecordCompleted", markCompletionError.GrabExceptions());
-                        }
-                    }
-
-                    LastSyncId = syncId;
-
-                    connAndTran.Commit();
-                }
-            }
-            catch (Exception ex)
-            {
-                syncCounter = Helpers.DefaultForType<long>();
-
-                return ex;
-            }
-            return null;
-        }
-
-        /// <summary>
-        /// ¡¡ Call this carefully, completely wipes index database (use when user deletes local repository or relinks) !!
-        /// </summary>
-        /// <returns></returns>
-        public CLError WipeIndex(string newRootPath)
-        {
-            if (disposed)
-            {
-                try
-                {
-                    throw new ObjectDisposedException("This IndexingAgent");
-                }
-                catch (Exception ex)
-                {
-                    return ex;
-                }
-            }
-
-            try
-            {
-                InitializeDatabase(newRootPath, createEvenIfExisting: true);
-            }
-            catch (Exception ex)
-            {
-                return ex;
-            }
-            return null;
-        }
-
-        /// <summary>
-        /// Creates a new transactional object which can be passed back into database access calls and externalizes the ability to dispose or commit the transaction
-        /// </summary>
-        public SQLTransactionalBase GetNewTransaction()
-        {
-            if (disposed)
-            {
-                try
-                {
-                    throw new ObjectDisposedException("This IndexingAgent");
-                }
-                catch (Exception ex)
-                {
-                    return null;
-                }
-            }
-
-            if (copyDatabaseBetweenChanges)
-            {
-                try
-                {
-                    lock (dbCopyNumber)
-                    {
-                        string stack;
-                        try
-                        {
-                            stack = (new System.Diagnostics.StackTrace()).ToString();
-                        }
-                        catch (Exception ex)
-                        {
-                            stack = ex.StackTrace;
-                        }
-
-                        string dbName = indexDBLocation.Substring(0, indexDBLocation.LastIndexOf('.'));
-
-                        File.Copy(indexDBLocation,
-                            string.Format(
-                                "{0}{1}.db",
-                                dbName,
-                                dbCopyNumber.Value++));
-
-                        File.AppendAllText(
-                            string.Format(
-                                "{0}.txt",
-                                dbName),
-                            string.Format(
-                                "DB #{0}:{1}{2}{3}{4}",
-                                dbCopyNumber.Value,
-                                Environment.NewLine,
-                                stack,
-                                Environment.NewLine,
-                                Environment.NewLine));
-                    }
-                }
-                catch
-                {
-                }
-            }
-
-            return GetNewTransactionPrivate();
-        }
-
-        private SQLTransactionalImplementation GetNewTransactionPrivate()
-        {
-            if (disposed)
-            {
-                try
-                {
-                    throw new ObjectDisposedException("This IndexingAgent");
-                }
-                catch
-                {
-                    return null;
-                }
-            }
-
-            ISQLiteConnection indexDB;
-            return new SQLTransactionalImplementation(
-                indexDB = CreateAndOpenCipherConnection(),
-                indexDB.BeginTransaction(System.Data.IsolationLevel.Serializable));
-        }
-
-        /// <summary>
-        /// Method to merge event into database,
-        /// used when events are modified or replaced with new events
-        /// </summary>
-        /// <returns>Returns an error from merging the events, if any</returns>
-        public CLError MergeEventsIntoDatabase(IEnumerable<FileChangeMerge> mergeToFroms, SQLTransactionalBase existingTransaction = null)
-        {
-            if (disposed)
-            {
-                try
-                {
-                    throw new ObjectDisposedException("This IndexingAgent");
-                }
-                catch (Exception ex)
-                {
-                    return ex;
-                }
-            }
-
-            if (existingTransaction == null
-                && copyDatabaseBetweenChanges)
-            {
-                try
-                {
-                    lock (dbCopyNumber)
-                    {
-                        string stack;
-                        try
-                        {
-                            stack = (new System.Diagnostics.StackTrace()).ToString();
-                        }
-                        catch (Exception ex)
-                        {
-                            stack = ex.StackTrace;
-                        }
-
-                        string dbName = indexDBLocation.Substring(0, indexDBLocation.LastIndexOf('.'));
-
-                        File.Copy(indexDBLocation,
-                            string.Format(
-                                "{0}{1}.db",
-                                dbName,
-                                dbCopyNumber.Value++));
-
-                        File.AppendAllText(
-                            string.Format(
-                                "{0}.txt",
-                                dbName),
-                            string.Format(
-                                "DB #{0}:{1}{2}{3}{4}",
-                                dbCopyNumber.Value,
-                                Environment.NewLine,
-                                stack,
-                                Environment.NewLine,
-                                Environment.NewLine));
-                    }
-                }
-                catch
-                {
-                }
-            }
-
-            return MergeEventsIntoDatabase(null, mergeToFroms, existingTransaction);
-        }
-        private CLError MergeEventsIntoDatabase(Nullable<long> syncCounter, IEnumerable<FileChangeMerge> mergeToFroms, SQLTransactionalBase existingTransaction)
-        {
-            SQLTransactionalImplementation castTransaction = existingTransaction as SQLTransactionalImplementation;
-            bool inputTransactionSet = castTransaction != null;
-            try
-            {
-                if (disposed)
-                {
-                    throw new ObjectDisposedException("This IndexingAgent");
-                }
-
-                if (existingTransaction != null
-                    && castTransaction == null)
-                {
-                    throw new NullReferenceException("existingTransaction is not implemented as private derived type. It should be retrieved via method GetNewTransaction method. Creating a new transaction instead which will be committed immediately.");
-                }
-
-                if (castTransaction == null)
-                {
-                    ISQLiteConnection indexDB;
-                    castTransaction = new SQLTransactionalImplementation(
-                        indexDB = CreateAndOpenCipherConnection(),
-                        indexDB.BeginTransaction(System.Data.IsolationLevel.Serializable));
-                }
-            }
-            catch (Exception ex)
-            {
-                return ex;
-            }
-
-            // no point trying to perform multiple simultaneous merges since they will block each other via the SQLite transaction
-            //
-            // actually, there is a point in blocking with a local lock: if we decide two identical FileChanges need to be added to sql before the first contention happens,
-            // then it will try adding twice instead of one add and one update
-            lock (MergeEventsLocker)
-            {
-                CLError toReturn = null;
-                try
-                {
-                    if (mergeToFroms != null)
-                    {
-                        HashSet<long> updatedIds = new HashSet<long>();
-                        HashSet<long> deletedIds = new HashSet<long>();
-
-                        List<FileChange> toAddList = new List<FileChange>();
-                        List<long> toDeleteList = new List<long>();
-
-                        // special enumerator processing so we can know when we're processing the last item since we cannot simply queue its item for batch accumulation
-                        Nullable<FileChangeMerge> storeLastMerge = null;
-                        using (IEnumerator<FileChangeMerge> mergeEnumerator = mergeToFroms.GetEnumerator())
-                        {
-                            bool finalMergeEvent;
-                            while (!(finalMergeEvent = !mergeEnumerator.MoveNext()) || storeLastMerge != null)
-                            {
-                                try
-                                {
-                                    try
-                                    {
-                                        FileChange toAdd;
-                                        long toDelete;
-                                        FileChange toUpdate;
-
-                                        if (storeLastMerge != null)
-                                        {
-                                            FileChangeMerge currentMerge = (FileChangeMerge)storeLastMerge;
-
-                                            try
-                                            {
-                                                // Continue to next iteration if boolean set indicating not to add to SQL
-                                                if (currentMerge.MergeTo != null
-                                                    && currentMerge.MergeTo.DoNotAddToSQLIndex
-                                                    && currentMerge.MergeTo.EventId != 0)
-                                                {
-                                                    MessageEvents.ApplyFileChangeMergeToChangeState(this, new FileChangeMerge(currentMerge.MergeTo, currentMerge.MergeFrom));   // Message to invoke BadgeNet.IconOverlay.QueueNewEventBadge(currentMergeToFrom.MergeTo, currentMergeToFrom.MergeFrom)
-
-                                                    // normally we assign the next event to process at the end of the looping section, but since we short circuit it with continue, need to assign next event now
-                                                    storeLastMerge = (finalMergeEvent
-                                                        ? (Nullable<FileChangeMerge>)null
-                                                        : mergeEnumerator.Current);
-
-                                                    continue;
-                                                }
-
-                                                // Ensure input variables have proper references set
-                                                if (currentMerge.MergeTo == null)
-                                                {
-                                                    // null merge events are only valid if there is an oldEvent to remove
-                                                    if (currentMerge.MergeFrom == null)
-                                                    {
-                                                        throw new NullReferenceException("currentMerge.MergeTo cannot be null");
-                                                    }
-                                                }
-                                                else if (currentMerge.MergeTo.Metadata == null)
-                                                {
-                                                    throw new NullReferenceException("currentMerge.MergeTo cannot have null Metadata");
-                                                }
-                                                else if (currentMerge.MergeTo.NewPath == null)
-                                                {
-                                                    throw new NullReferenceException("currentMerge.MergeTo cannot have null NewPath");
-                                                }
-
-<<<<<<< HEAD
-                                                if (castTransaction == null)
-                                                {
-                                                    ISQLiteConnection indexDB;
-                                                    castTransaction = new SQLTransactionalImplementation(
-                                                        indexDB = CreateAndOpenCipherConnection(),
-                                                        indexDB.BeginTransaction(System.Data.IsolationLevel.Serializable));
-                                                }
-
-                                                ////possibilities for old event:
-                                                ////none,
-                                                ////not in database, <-- causes old to be ignored (acts like none)
-                                                ////exists in database
-                                                //
-                                                //
-                                                ////possibilities for new event:
-                                                ////none,
-                                                ////not in database, (new event)
-                                                ////exists in database
-                                                //
-                                                //
-                                                ////mutually exclusive:
-                                                ////none and none
-                                                //
-                                                //
-                                                ////if there is an old exists and a new none, then delete old row
-                                                //
-                                                ////if old does not exists and a new none, do nothing (already not in database)
-                                                //
-                                                ////if old none
-                                                ////    if new not in database, add new to database
-                                                ////    else if new in database, update new
-                                                //
-                                                ////if there is an old exists and new not in database, update old row with new data
-                                                //
-                                                ////if there is an old exists and new in database and neither match, delete new row and update old row with new data
-                                                //
-                                                ////if there is an old exists and new in database and they do match by row primary key (EventId), update new in database
-                                                //
-                                                ////(ignore old:)
-                                                ////if old does not exist and new new not in database, add new to database
-                                                //
-                                                ////(ignore old:)
-                                                ////if old does not exist and new exists in database, update new in database
-
-
-                                                // byte definitions:
-                                                // 0 = null
-                                                // 1 = not in database (EventId == 0)
-                                                // 2 = exists in database (EventId > 0)
-
-                                                byte oldEventState = (currentMerge.MergeFrom == null
-                                                    ? (byte)0
-                                                    : (currentMerge.MergeFrom.EventId > 0
-                                                        ? (byte)2
-                                                        : (byte)1));
-
-                                                byte newEventState = (currentMerge.MergeTo == null
-                                                    ? (byte)0
-                                                    : (currentMerge.MergeTo.EventId > 0
-                                                        ? (byte)2
-                                                        : (byte)1));
-
-                                                switch (oldEventState)
-                                                {
-                                                    // old event is null or not null but does not already exist in database
-                                                    case (byte)0:
-                                                    case (byte)1: // <-- not in database treated like null for old event
-                                                        switch (newEventState)
-                                                        {
-                                                            // 0 for new event is only possible if old event was 1 (null and null are mutually excluded via exceptions above)
-                                                            case (byte)0:
-                                                                // already not in database, do nothing
-                                                                toAdd = null;
-=======
-                                                ////possibilities for old event:
-                                                ////none,
-                                                ////not in database, <-- causes old to be ignored (acts like none)
-                                                ////exists in database
-                                                //
-                                                //
-                                                ////possibilities for new event:
-                                                ////none,
-                                                ////not in database, (new event)
-                                                ////exists in database
-                                                //
-                                                //
-                                                ////mutually exclusive:
-                                                ////none and none
-                                                //
-                                                //
-                                                ////if there is an old exists and a new none, then delete old row
-                                                //
-                                                ////if old does not exists and a new none, do nothing (already not in database)
-                                                //
-                                                ////if old none
-                                                ////    if new not in database, add new to database
-                                                ////    else if new in database, update new
-                                                //
-                                                ////if there is an old exists and new not in database, update old row with new data
-                                                //
-                                                ////if there is an old exists and new in database and neither match, delete new row and update old row with new data
-                                                //
-                                                ////if there is an old exists and new in database and they do match by row primary key (EventId), update new in database
-                                                //
-                                                ////(ignore old:)
-                                                ////if old does not exist and new new not in database, add new to database
-                                                //
-                                                ////(ignore old:)
-                                                ////if old does not exist and new exists in database, update new in database
-
-
-                                                // byte definitions:
-                                                // 0 = null
-                                                // 1 = not in database (EventId == 0)
-                                                // 2 = exists in database (EventId > 0)
-
-                                                byte oldEventState = (currentMerge.MergeFrom == null
-                                                    ? (byte)0
-                                                    : (currentMerge.MergeFrom.EventId > 0
-                                                        ? (byte)2
-                                                        : (byte)1));
-
-                                                byte newEventState = (currentMerge.MergeTo == null
-                                                    ? (byte)0
-                                                    : (currentMerge.MergeTo.EventId > 0
-                                                        ? (byte)2
-                                                        : (byte)1));
-
-                                                switch (oldEventState)
-                                                {
-                                                    // old event is null or not null but does not already exist in database
-                                                    case (byte)0:
-                                                    case (byte)1: // <-- not in database treated like null for old event
-                                                        switch (newEventState)
-                                                        {
-                                                            // 0 for new event is only possible if old event was 1 (null and null are mutually excluded via exceptions above)
-                                                            case (byte)0:
-                                                                // already not in database, do nothing
-                                                                toAdd = null;
-                                                                toUpdate = null;
-                                                                toDelete = 0;
-                                                                break;
-
-                                                            case (byte)1:
-                                                                // nothing to delete for the old row since it never existed in database;
-                                                                // new row doesn't exist in database so it will be added
-                                                                toAdd = currentMerge.MergeTo;
->>>>>>> 7167c992
-                                                                toUpdate = null;
-                                                                toDelete = 0;
-                                                                break;
-
-<<<<<<< HEAD
-                                                            case (byte)1:
-                                                                // nothing to delete for the old row since it never existed in database;
-                                                                // new row doesn't exist in database so it will be added
-                                                                toAdd = currentMerge.MergeTo;
-                                                                toUpdate = null;
-                                                                toDelete = 0;
-                                                                break;
-
-=======
->>>>>>> 7167c992
-                                                            default: //case (byte)2:
-                                                                // nothing to delete for old row since it never existeed in database;
-                                                                // new row exists in database so update it
-                                                                toAdd = null;
-                                                                toUpdate = currentMerge.MergeTo;
-                                                                toDelete = 0;
-                                                                break;
-                                                        }
-                                                        break;
-
-                                                    // old event already exists in database
-                                                    default: //case (byte)2:
-                                                        switch (newEventState)
-                                                        {
-                                                            case (byte)0:
-                                                                // old row exists in database but merging it into nothingness, simply delete old row
-                                                                toAdd = null;
-                                                                toUpdate = null;
-                                                                toDelete = currentMerge.MergeFrom.EventId;
-                                                                break;
-
-                                                            case (byte)1:
-                                                                // old row exists in database and needs to be updated with latest metadata which is not in an existing new row
-                                                                currentMerge.MergeTo.EventId = currentMerge.MergeFrom.EventId; // replace merge to event id with the one from the sync from
-
-                                                                toAdd = null;
-                                                                toUpdate = currentMerge.MergeTo;
-                                                                toDelete = 0;
-                                                                break;
-
-                                                            default: //case (byte)2:
-                                                                // old row exists in database and a new row exists
-
-                                                                // if the rows match, then update the new row only
-                                                                if (currentMerge.MergeFrom.EventId == currentMerge.MergeTo.EventId)
-                                                                {
-                                                                    toAdd = null;
-                                                                    toUpdate = currentMerge.MergeTo;
-                                                                    toDelete = 0;
-                                                                }
-                                                                // else if the rows do not match, then delete the new row, and put the new metadata in the old row (prefers keeping lowest EventId in database for dependency hierarchy reasons)
-                                                                else
-                                                                {
-                                                                    // set toDelete first since the event Id at the reference we are grabbing is going to be changed in between setting toDelete and toUpdate
-
-                                                                    toDelete = currentMerge.MergeTo.EventId;
-
-                                                                    currentMerge.MergeTo.EventId = currentMerge.MergeFrom.EventId; // replace merge to event id with the one from the sync from
-
-                                                                    toAdd = null;
-                                                                    toUpdate = currentMerge.MergeTo;
-                                                                }
-                                                                break;
-                                                        }
-                                                        break;
-                                                }
-                                            }
-                                            catch (Exception ex)
-                                            {
-                                                toDelete = 0;
-                                                toUpdate = null;
-                                                toAdd = null;
-
-                                                toReturn += ex;
-                                            }
-                                        }
-                                        else
-                                        {
-                                            toDelete = 0;
-                                            toUpdate = null;
-                                            toAdd = null;
-                                        }
-<<<<<<< HEAD
-
-                                        // determine if a previous batch has finished, if there will be no more events (process any existing batch as final), or if there is an update to process immediately,
-                                        // and create an action priority to perform operations by the original event order
-
-                                        // changeType byte enum:
-                                        // 0 = deletion action
-                                        // 1 = addition action
-                                        // 2 = update action
-
-                                        List<byte> actionOrder = new List<byte>();
-
-                                        if (toDeleteList.Count > 0
-
-=======
-
-                                        // determine if a previous batch has finished, if there will be no more events (process any existing batch as final), or if there is an update to process immediately,
-                                        // and create an action priority to perform operations by the original event order
-
-                                        // changeType byte enum:
-                                        // 0 = deletion action
-                                        // 1 = addition action
-                                        // 2 = update action
-
-                                        List<byte> actionOrder = new List<byte>();
-
-                                        if (toDeleteList.Count > 0
-
->>>>>>> 7167c992
-                                            // if the current event cannot be appended to the delete list, then the delete list must process first
-                                            && (toUpdate != null
-                                                || toAdd != null))
-                                        {
-                                            actionOrder.Add((byte)0);
-                                        }
-
-                                        if (toAddList.Count > 0
-
-                                            // if the current event cannot be appended to the add list, then the add list must process first
-                                            && (toDelete > 0
-                                                || toUpdate != null))
-<<<<<<< HEAD
-=======
-                                        {
-                                            actionOrder.Add((byte)1);
-                                        }
-
-                                        // process the current event; deletes and adds will be added to a batch to process, but update is processed by itself
-                                        if (toDelete > 0)
->>>>>>> 7167c992
-                                        {
-                                            // if last event, process what's in the delete batch now
-                                            if (finalMergeEvent
-
-                                                // also condition on whether delete was already added to actionOrder to not add it twice
-                                                && (toDeleteList.Count == 0
-                                                    || (toUpdate == null
-                                                        && toAdd == null)))
-                                            {
-                                                actionOrder.Add((byte)0);
-                                            }
-
-                                            deletedIds.Add(toDelete);
-
-                                            toDeleteList.Add(toDelete);
-
-                                            // possible to have both a delete and an update if the rows are being merged
-                                            if (toUpdate != null)
-                                            {
-                                                actionOrder.Add((byte)2);
-                                            }
-                                        }
-<<<<<<< HEAD
-
-                                        // process the current event; deletes and adds will be added to a batch to process, but update is processed by itself
-                                        if (toDelete > 0)
-                                        {
-                                            // if last event, process what's in the delete batch now
-                                            if (finalMergeEvent
-
-                                                // also condition on whether delete was already added to actionOrder to not add it twice
-                                                && (toDeleteList.Count == 0
-                                                    || (toUpdate == null
-                                                        && toAdd == null)))
-                                            {
-                                                actionOrder.Add((byte)0);
-                                            }
-
-                                            deletedIds.Add(toDelete);
-
-                                            toDeleteList.Add(toDelete);
-
-                                            // possible to have both a delete and an update if the rows are being merged
-                                            if (toUpdate != null)
-                                            {
-                                                actionOrder.Add((byte)2);
-                                            }
-                                        }
-                                        else if (toAdd != null)
-                                        {
-                                            toAddList.Add(toAdd);
-
-                                            // if last event, process what's in the add batch now
-                                            if (finalMergeEvent)
-                                            {
-                                                actionOrder.Add((byte)1);
-                                            }
-                                        }
-                                        else if (toUpdate != null)
-                                        {
-                                            // always process every update one at a time
-                                            actionOrder.Add((byte)2);
-                                        }
-
-                                        foreach (byte currentAction in actionOrder)
-                                        {
-                                            switch (currentAction)
-                                            {
-                                                // action is delete
-                                                case (byte)0:
-                                                    CLError removeBatchError = RemoveEventsByIds(toDeleteList, castTransaction);
-
-                                                    if (removeBatchError != null)
-                                                    {
-                                                        toReturn += new AggregateException("One or more errors occurred removing a batch of events by ids", removeBatchError.GrabExceptions());
-=======
-                                        else if (toAdd != null)
-                                        {
-                                            toAddList.Add(toAdd);
-
-                                            // if last event, process what's in the add batch now
-                                            if (finalMergeEvent)
-                                            {
-                                                actionOrder.Add((byte)1);
-                                            }
-                                        }
-                                        else if (toUpdate != null)
-                                        {
-                                            // always process every update one at a time
-                                            actionOrder.Add((byte)2);
-                                        }
-
-                                        foreach (byte currentAction in actionOrder)
-                                        {
-                                            switch (currentAction)
-                                            {
-                                                // action is delete
-                                                case (byte)0:
-                                                    CLError removeBatchError = RemoveEventsByIds(toDeleteList, castTransaction);
-
-                                                    if (removeBatchError != null)
-                                                    {
-                                                        toReturn += new AggregateException("One or more errors occurred removing a batch of events by ids", removeBatchError.GrabExceptions());
-                                                    }
-
-                                                    // no point wasting effort to clear the list for future batches if there will be no future batches
-                                                    if (!finalMergeEvent)
-                                                    {
-                                                        toDeleteList.Clear();
-                                                    }
-                                                    break;
-
-                                                // action is add
-                                                case (byte)1:
-                                                    CLError addBatchError = AddEvents(syncCounter, toAddList, castTransaction);
-
-                                                    if (addBatchError != null)
-                                                    {
-                                                        toReturn += new AggregateException("One or more errors occurred adding a batch of new events");
-                                                    }
-
-                                                    // no point wasting effort to clear the list for future batches if there will be no future batches
-                                                    if (!finalMergeEvent)
-                                                    {
-                                                        toAddList.Clear();
->>>>>>> 7167c992
-                                                    }
-                                                    break;
-
-<<<<<<< HEAD
-                                                    // no point wasting effort to clear the list for future batches if there will be no future batches
-                                                    if (!finalMergeEvent)
-                                                    {
-                                                        toDeleteList.Clear();
-                                                    }
-                                                    break;
-
-                                                // action is add
-                                                case (byte)1:
-                                                    CLError addBatchError = AddEvents(syncCounter, toAddList, castTransaction);
-
-                                                    if (addBatchError != null)
-                                                    {
-                                                        toReturn += new AggregateException("One or more errors occurred adding a batch of new events");
-                                                    }
-
-                                                    // no point wasting effort to clear the list for future batches if there will be no future batches
-                                                    if (!finalMergeEvent)
-                                                    {
-                                                        toAddList.Clear();
-                                                    }
-                                                    break;
-
-                                                // action is update
-                                                default: //case (byte)2:
-                                                    FileSystemObject existingRow = SqlAccessor<FileSystemObject>.SelectResultSet(
-                                                            castTransaction.sqlConnection,
-                                                            "SELECT " +
-                                                                SqlAccessor<FileSystemObject>.GetSelectColumns() + ", " +
-                                                                SqlAccessor<Event>.GetSelectColumns("Event") + ", " +
-                                                                SqlAccessor<FileSystemObject>.GetSelectColumns("Event.Previous", "Previouses") +
-                                                                " FROM FileSystemObjects" +
-                                                                " INNER JOIN Events ON FileSystemObjects.EventId = Events.EventId" +
-                                                                " LEFT OUTER JOIN FileSystemObjects Previouses ON Events.PreviousId = Previouses.FileSystemObjectId" +
-                                                                " WHERE Events.EventId = ?" + // <-- parameter 1
-                                                                " AND FileSystemObjects.ParentFolderId IS NOT NULL" +
-                                                                " LIMIT 1",
-                                                            new[]
-                                                        {
-                                                            "Event",
-                                                            "Event.Previous"
-                                                        },
-                                                            castTransaction.sqlTransaction,
-                                                            Helpers.EnumerateSingleItem((long)toUpdate.EventId))
-                                                        .SingleOrDefault();
-
-                                                    if (existingRow == null)
-                                                    {
-                                                        // couldn't find existing row to update, add a new one instead (will overwrite the EventId)
-                                                        toAdd = toUpdate;
-                                                    }
-                                                    else
-                                                    {
-                                                        if (existingRow.ParentFolderId == null)
-                                                        {
-                                                            throw SQLConstructors.SQLiteException(WrappedSQLiteErrorCode.Misuse, "Existing FileSystemObject to update did not have a parent folder");
-                                                        }
-
-                                                        long toUpdateParentFolderId;
-                                                        Nullable<long> toUpdatePreviousId;
-
-=======
-                                                // action is update
-                                                default: //case (byte)2:
-                                                    FileSystemObject existingRow = SqlAccessor<FileSystemObject>.SelectResultSet(
-                                                            castTransaction.sqlConnection,
-                                                            "SELECT " +
-                                                                SqlAccessor<FileSystemObject>.GetSelectColumns() + ", " +
-                                                                SqlAccessor<Event>.GetSelectColumns("Event") + ", " +
-                                                                SqlAccessor<FileSystemObject>.GetSelectColumns("Event.Previous", "Previouses") +
-                                                                " FROM FileSystemObjects" +
-                                                                " INNER JOIN Events ON FileSystemObjects.EventId = Events.EventId" +
-                                                                " LEFT OUTER JOIN FileSystemObjects Previouses ON Events.PreviousId = Previouses.FileSystemObjectId" +
-                                                                " WHERE Events.EventId = ?" + // <-- parameter 1
-                                                                " AND FileSystemObjects.ParentFolderId IS NOT NULL" +
-                                                                " LIMIT 1",
-                                                            new[]
-                                                        {
-                                                            "Event",
-                                                            "Event.Previous"
-                                                        },
-                                                            castTransaction.sqlTransaction,
-                                                            Helpers.EnumerateSingleItem((long)toUpdate.EventId))
-                                                        .SingleOrDefault();
-
-                                                    if (existingRow == null)
-                                                    {
-                                                        // couldn't find existing row to update, add a new one instead (will overwrite the EventId)
-                                                        toAdd = toUpdate;
-                                                    }
-                                                    else
-                                                    {
-                                                        if (existingRow.ParentFolderId == null)
-                                                        {
-                                                            throw SQLConstructors.SQLiteException(WrappedSQLiteErrorCode.Misuse, "Existing FileSystemObject to update did not have a parent folder");
-                                                        }
-
-                                                        long toUpdateParentFolderId;
-                                                        Nullable<long> toUpdatePreviousId;
-
->>>>>>> 7167c992
-                                                        FilePath previousRowPath = existingRow.CalculatedFullPath;
-                                                        if (previousRowPath != null
-                                                            && FilePathComparer.Instance.Equals(previousRowPath.Parent, toUpdate.NewPath.Parent))
-                                                        {
-                                                            toUpdateParentFolderId = (long)existingRow.ParentFolderId;
-                                                        }
-                                                        // prefer latest event even if pending
-                                                        else if (!SqlAccessor<object>.TrySelectScalar(
-                                                            castTransaction.sqlConnection,
-                                                            "SELECT FileSystemObjects.FileSystemObjectId " +
-                                                                "FROM FileSystemObjects " +
-                                                                "WHERE CalculatedFullPath = ? " + // <-- parameter 1
-                                                                "ORDER BY " +
-                                                                "CASE WHEN FileSystemObjects.EventOrder IS NULL " +
-                                                                "THEN 0 " +
-                                                                "ELSE FileSystemObjects.EventOrder " +
-                                                                "END DESC " +
-                                                                "LIMIT 1",
-                                                            out toUpdateParentFolderId,
-                                                            castTransaction.sqlTransaction,
-                                                            selectParameters: Helpers.EnumerateSingleItem(toUpdate.NewPath.Parent.ToString())))
-                                                        {
-                                                            throw SQLConstructors.SQLiteException(WrappedSQLiteErrorCode.Misuse, "Unable to find FileSystemObject with path of parent folder to use as containing folder");
-                                                        }
-
-                                                        if (toUpdate.OldPath == null)
-                                                        {
-                                                            toUpdatePreviousId = null;
-                                                        }
-                                                        else if (existingRow.Event.Previous == null
-                                                            || !FilePathComparer.Instance.Equals(existingRow.Event.Previous.CalculatedFullPath, toUpdate.OldPath))
-                                                        {
-                                                            long previousIdNotNull;
-
-                                                            // prefers the latest rename which is pending,
-                                                            // otherwise prefers non-pending,
-                                                            // last take most recent event
-                                                            if (!SqlAccessor<object>.TrySelectScalar(
-                                                                castTransaction.sqlConnection,
-                                                                "SELECT FileSystemObjects.FileSystemObjectId " +
-                                                                    "FROM FileSystemObjects " +
-                                                                    "LEFT OUTER JOIN Events ON FileSystemObjects.EventId = Events.EventId " +
-                                                                    "WHERE FileSystemObjects.CalculatedFullPath = ? " + // <-- parameter 1
-                                                                    "ORDER BY " +
-                                                                    "CASE WHEN FileSystemObjects.EventId IS NOT NULL " +
-                                                                    "AND Events.FileChangeTypeEnumId = " + changeEnumsBackward[FileChangeType.Renamed].ToString() +
-                                                                    " AND FileSystemObjects.Pending = 1 " +
-                                                                    "THEN 0 " +
-                                                                    "ELSE 1 " +
-                                                                    "END ASC, " +
-                                                                    "FileSystemObjects.Pending ASC, " +
-                                                                    "CASE WHEN FileSystemObjects.EventOrder IS NULL " +
-                                                                    "THEN 0 " +
-                                                                    "ELSE FileSystemObjects.EventOrder " +
-                                                                    "END DESC " +
-                                                                    "LIMIT 1",
-                                                                result: out previousIdNotNull,
-                                                                transaction: castTransaction.sqlTransaction,
-                                                                selectParameters: Helpers.EnumerateSingleItem(toUpdate.OldPath.ToString())))
-                                                            {
-                                                                throw SQLConstructors.SQLiteException(WrappedSQLiteErrorCode.Misuse, "Unable to find FileSystemObject with old path of toUpdate before rename\\move operation");
-                                                            }
-
-                                                            toUpdatePreviousId = previousIdNotNull;
-                                                        }
-                                                        else
-                                                        {
-                                                            toUpdatePreviousId = existingRow.Event.PreviousId;
-                                                        }
-
-                                                        #region update fields in FileSystemObject
-
-                                                        // only associate an event to a sync counter once, later events should get new objects with a new SyncCounter anyways
-                                                        if (existingRow.SyncCounter == null)
-                                                        {
-                                                            existingRow.SyncCounter = syncCounter;
-                                                        }
-
-                                                        if (toUpdate.Metadata.HashableProperties.CreationTime.Ticks == FileConstants.InvalidUtcTimeTicks)
-                                                        {
-                                                            existingRow.CreationTimeUTCTicks = null;
-                                                        }
-                                                        else
-                                                        {
-                                                            DateTime creationTimeUTC = toUpdate.Metadata.HashableProperties.CreationTime.ToUniversalTime();
-
-                                                            existingRow.CreationTimeUTCTicks = (creationTimeUTC.Ticks == FileConstants.InvalidUtcTimeTicks
-                                                                ? (Nullable<long>)null
-                                                                : creationTimeUTC.Ticks);
-                                                        }
-                                                        existingRow.EventTimeUTCTicks = DateTime.UtcNow.Ticks;
-                                                        existingRow.IsFolder = toUpdate.Metadata.HashableProperties.IsFolder;
-                                                        existingRow.IsShare = toUpdate.Metadata.IsShare;
-                                                        if (toUpdate.Metadata.HashableProperties.LastTime.Ticks == FileConstants.InvalidUtcTimeTicks)
-                                                        {
-                                                            existingRow.LastTimeUTCTicks = null;
-                                                        }
-                                                        else
-                                                        {
-                                                            DateTime lastTimeUTC = toUpdate.Metadata.HashableProperties.LastTime.ToUniversalTime();
-
-                                                            existingRow.LastTimeUTCTicks = (lastTimeUTC.Ticks == FileConstants.InvalidUtcTimeTicks
-                                                                ? (Nullable<long>)null
-                                                                : lastTimeUTC.Ticks);
-                                                        }
-                                                        byte[] getMD5;
-                                                        CLError getMD5Error = toUpdate.GetMD5Bytes(out getMD5);
-                                                        if (getMD5Error != null)
-                                                        {
-                                                            throw new AggregateException("Error retrieving MD5 bytes from toUpdate", getMD5Error.GrabExceptions());
-                                                        }
-                                                        existingRow.MD5 = getMD5;
-                                                        existingRow.MimeType = toUpdate.Metadata.MimeType;
-                                                        existingRow.Name = toUpdate.NewPath.Name;
-                                                        existingRow.ParentFolderId = toUpdateParentFolderId;
-                                                        //existingRow.Pending = true; // <-- true on insert, no need to update here
-                                                        existingRow.Permissions = (toUpdate.Metadata.Permissions == null
-                                                            ? (Nullable<int>)null
-                                                            : (int)((POSIXPermissions)toUpdate.Metadata.Permissions));
-<<<<<<< HEAD
-                                                        existingRow.Revision = toUpdate.Metadata.Revision;
-                                                        //existingRow.ServerName // <-- add support for server name
-                                                        existingRow.ServerUid = toUpdate.Metadata.ServerUid;
-=======
-                                                        existingRow.ServerUidId = toUpdate.Metadata.ServerUidId;
-                                                        //existingRow.ServerName // <-- add support for server name
->>>>>>> 7167c992
-                                                        existingRow.Size = toUpdate.Metadata.HashableProperties.Size;
-                                                        existingRow.StorageKey = toUpdate.Metadata.StorageKey;
-                                                        existingRow.Version = toUpdate.Metadata.Version;
-                                                        #endregion
-
-                                                        #region update fields in Event
-                                                        //existingRow.Event.FileChangeTypeCategoryId = changeCategoryId; // <-- changeCategoryId on insert, no need to update here
-                                                        existingRow.Event.FileChangeTypeEnumId = changeEnumsBackward[toUpdate.Type];
-                                                        existingRow.Event.PreviousId = toUpdatePreviousId;
-                                                        existingRow.Event.SyncFrom = (toUpdate.Direction == SyncDirection.From);
-                                                        #endregion
-
-                                                        if (!SqlAccessor<Event>.UpdateRow(castTransaction.sqlConnection, existingRow.Event, castTransaction.sqlTransaction))
-                                                        {
-                                                            toAdd = toUpdate;
-                                                        }
-                                                        if (!SqlAccessor<FileSystemObject>.UpdateRow(castTransaction.sqlConnection, existingRow, castTransaction.sqlTransaction))
-                                                        {
-                                                            toAdd = toUpdate;
-                                                        }
-<<<<<<< HEAD
-=======
-
-                                                        SetPendingRevision(castTransaction, toUpdate, existingRow.Event);
->>>>>>> 7167c992
-                                                    }
-
-                                                    updatedIds.Add(toUpdate.EventId);
-                                                    break;
-                                            }
-                                        }
-                                    }
-                                    finally
-                                    {
-                                        storeLastMerge = (finalMergeEvent
-                                            ? (Nullable<FileChangeMerge>)null
-                                            : mergeEnumerator.Current);
-                                    }
-                                }
-                                catch (Exception ex)
-                                {
-                                    toReturn += ex;
-                                }
-                            }
-                        }
-
-                        foreach (FileChangeMerge currentMergeToFrom in mergeToFroms)
-                        {
-                            // If mergedEvent was not processed in AddEvents,
-                            // then process badging (AddEvents processes badging for the rest)
-                            if (currentMergeToFrom.MergeTo == null
-                                || updatedIds.Contains(currentMergeToFrom.MergeTo.EventId)
-                                || deletedIds.Contains(currentMergeToFrom.MergeTo.EventId))
-                            {
-                                MessageEvents.ApplyFileChangeMergeToChangeState(this, new FileChangeMerge(currentMergeToFrom.MergeTo, currentMergeToFrom.MergeFrom));   // Message to invoke BadgeNet.IconOverlay.QueueNewEventBadge(currentMergeToFrom.MergeTo, currentMergeToFrom.MergeFrom)
-                            }
-                        }
-                    }
-
-                    if (!inputTransactionSet
-                        && castTransaction != null)
-                    {
-                        castTransaction.Commit();
-                    }
-                }
-                catch (Exception ex)
-                {
-                    toReturn += ex;
-                }
-                finally
-                {
-                    if (!inputTransactionSet
-                        && castTransaction != null)
-                    {
-                        castTransaction.Dispose();
-                    }
-                }
-                return toReturn;
-            }
-        }
-
-        private static void SetPendingRevision(SQLTransactionalImplementation castTransaction, FileChange toUpdate, Event existingEvent)
-        {
-            if (toUpdate.FileDownloadPendingRevision != null
-                && existingEvent.FileDownloadPendingRevision != toUpdate.FileDownloadPendingRevision)
-            {
-                using (ISQLiteCommand updatePendingRevision = castTransaction.sqlConnection.CreateCommand())
-                {
-                    updatePendingRevision.Transaction = castTransaction.sqlTransaction;
-
-                    updatePendingRevision.CommandText = "UPDATE Events " +
-                        "SET FileDownloadPendingRevision = ? " +
-                        "WHERE EventId = ?";
-
-                    ISQLiteParameter updateRevisionParam = updatePendingRevision.CreateParameter();
-                    updateRevisionParam.Value = toUpdate.FileDownloadPendingRevision;
-                    updatePendingRevision.Parameters.Add(updateRevisionParam);
-
-                    ISQLiteParameter eventKeyParam = updatePendingRevision.CreateParameter();
-                    eventKeyParam.Value = existingEvent.EventId;
-                    updatePendingRevision.Parameters.Add(eventKeyParam);
-
-                    updatePendingRevision.ExecuteNonQuery();
-                }
-            }
-        }
-        private readonly object MergeEventsLocker = new object();
-
-        /// <summary>
-        /// The way completing an event works has changed. The following comments may be wrong: Includes an event in the last set of sync states,
-        /// or in other words processes it as complete
-        /// (event will no longer be included in GetEventsSinceLastSync)
-        /// </summary>
-        /// <param name="eventId">Primary key value of the event to process</param>
-        /// <returns>Returns an error that occurred marking the event complete, if any</returns>
-        public CLError MarkEventAsCompletedOnPreviousSync(long eventId, SQLTransactionalBase existingTransaction = null)
-        {
-            if (disposed)
-            {
-                try
-                {
-                    throw new ObjectDisposedException("This IndexingAgent");
-                }
-                catch (Exception ex)
-                {
-                    return ex;
-                }
-            }
-
-            if (existingTransaction == null
-                && copyDatabaseBetweenChanges)
-            {
-                try
-                {
-                    lock (dbCopyNumber)
-                    {
-                        string stack;
-                        try
-                        {
-                            stack = (new System.Diagnostics.StackTrace()).ToString();
-                        }
-                        catch (Exception ex)
-                        {
-                            stack = ex.StackTrace;
-                        }
-
-                        string dbName = indexDBLocation.Substring(0, indexDBLocation.LastIndexOf('.'));
-
-                        File.Copy(indexDBLocation,
-                            string.Format(
-                                "{0}{1}.db",
-                                dbName,
-                                dbCopyNumber.Value++));
-
-                        File.AppendAllText(
-                            string.Format(
-                                "{0}.txt",
-                                dbName),
-                            string.Format(
-                                "DB #{0}:{1}{2}{3}{4}",
-                                dbCopyNumber.Value,
-                                Environment.NewLine,
-                                stack,
-                                Environment.NewLine,
-                                Environment.NewLine));
-                    }
-                }
-                catch
-                {
-                }
-            }
-
-            CLError toReturn = null;
-            SQLTransactionalImplementation castTransaction = existingTransaction as SQLTransactionalImplementation;
-            bool inputTransactionSet = castTransaction != null;
-            if (existingTransaction != null
-                && castTransaction == null)
-            {
-                try
-                {
-                    throw new NullReferenceException("existingTransaction is not implemented as private derived type. It should be retrieved via method GetNewTransaction method. Creating a new transaction instead which will be committed immediately.");
-                }
-                catch (Exception ex)
-                {
-                    toReturn += ex;
-                }
-            }
-
-            FileChangeType storeExistingChangeType;
-            string storeNewPath;
-            string storeOldPath;
-            bool storeWhetherEventIsASyncFrom;
-
-            bool foundOtherPendingAtCompletedPath;
-            try
-            {
-                if (castTransaction == null)
-                {
-                    ISQLiteConnection indexDB;
-                    castTransaction = new SQLTransactionalImplementation(
-                        indexDB = CreateAndOpenCipherConnection(),
-                        indexDB.BeginTransaction(System.Data.IsolationLevel.Serializable));
-                }
-
-                //// don't think I need to change the SyncCounter ever when just completing an event, it should already be set
-                //
-                //long lastSyncCount;
-                //if (!SqlAccessor<object>.TrySelectScalar(
-                //    indexDB,
-                //    "SELECT Syncs.SyncCounter " +
-                //    "FROM Syncs " +
-                //    "ORDER BY Syncs.SyncCounter DESC " +
-                //    "LIMIT 1",
-                //    out lastSyncCount,
-                //    indexTran))
-                //{
-                //    throw SQLConstructors.SQLiteException(WrappedSQLiteErrorCode.Misuse, "Cannot complete an event without a previous sync point");
-                //}
-
-                GenericHolder<CLError> moveObjectsToNewParentError = new GenericHolder<CLError>(null);
-                var moveObjectsToNewParent = DelegateAndDataHolder.Create(
-                    new
-                    {
-                        castTransaction = castTransaction,
-                        oldId = new GenericHolder<long>(),
-                        newId = new GenericHolder<long>()
-                    },
-                    (Data, errorToAccumulate) =>
-                    {
-                        try
-                        {
-                            using (ISQLiteCommand moveChildrenCommand = Data.castTransaction.sqlConnection.CreateCommand())
-                            {
-                                moveChildrenCommand.Transaction = Data.castTransaction.sqlTransaction;
-                                moveChildrenCommand.CommandText = "UPDATE FileSystemObjects " +
-                                    "SET ParentFolderId = ? " +
-                                    "WHERE ParentFolderId = ?";
-
-                                ISQLiteParameter newObjectId = moveChildrenCommand.CreateParameter();
-                                newObjectId.Value = Data.newId.Value;
-                                moveChildrenCommand.Parameters.Add(newObjectId);
-
-                                ISQLiteParameter oldObjectId = moveChildrenCommand.CreateParameter();
-                                oldObjectId.Value = Data.oldId.Value;
-                                moveChildrenCommand.Parameters.Add(oldObjectId);
-
-                                moveChildrenCommand.ExecuteNonQuery();
-                            }
-                        }
-                        catch (Exception ex)
-                        {
-                            errorToAccumulate.Value += ex;
-                        }
-                    },
-                    moveObjectsToNewParentError);
-
-                FileSystemObject existingEventObject = SqlAccessor<FileSystemObject>.SelectResultSet(
-                        castTransaction.sqlConnection,
-                        "SELECT " +
-                        SqlAccessor<FileSystemObject>.GetSelectColumns() + ", " +
-                        SqlAccessor<Event>.GetSelectColumns("Event") + ", " +
-                        SqlAccessor<FileSystemObject>.GetSelectColumns("Event.Previous", "Previouses") + ", " +
-                        SqlAccessor<SqlServerUid>.GetSelectColumns("ServerUid") +
-                        " FROM FileSystemObjects" +
-                        " INNER JOIN Events ON FileSystemObjects.EventId = Events.EventId" +
-                        " LEFT OUTER JOIN FileSystemObjects Previouses ON Events.PreviousId = Previouses.FileSystemObjectId" +
-                        " INNER JOIN ServerUids ON FileSystemObjects.ServerUidId = ServerUids.ServerUidId" +
-                        " WHERE FileSystemObjects.EventId = ?" + // <-- parameter 1
-                        " ORDER BY FileSystemObjects.FileSystemObjectId DESC" +
-                        " LIMIT 1",
-                        new[]
-                        {
-                            "Event",
-                            "Event.Previous",
-                            "ServerUid"
-                        },
-                        castTransaction.sqlTransaction,
-                        Helpers.EnumerateSingleItem(eventId))
-                    .SingleOrDefault();
-
-                if (existingEventObject == null
-                    || existingEventObject.Event == null)
-                {
-                    throw SQLConstructors.SQLiteException(WrappedSQLiteErrorCode.Misuse, "Unable to find existing event to complete");
-                }
-                if (!existingEventObject.Pending)
-                {
-                    throw SQLConstructors.SQLiteException(WrappedSQLiteErrorCode.Misuse, "Existing event already not pending");
-                }
-                if (existingEventObject.ParentFolderId == null)
-                {
-                    throw SQLConstructors.SQLiteException(WrappedSQLiteErrorCode.Misuse, "The root folder object should never have been pending to complete");
-                }
-                if (existingEventObject.ServerUid.ServerUid == null)
-                {
-                    // server "uid" can be null for conflicts where we rename the local item and have a dependent creation at the new path (since the rename was technically never communicated)
-
-                    bool foundLaterCreate;
-                    if (existingEventObject.EventOrder == null
-                        || !SqlAccessor<object>.TrySelectScalar<bool>(
-                            castTransaction.sqlConnection,
-                            "SELECT EXISTS " +
-                            "(" +
-                                "SELECT NULL " +
-                                "FROM FileSystemObjects " +
-                                "INNER JOIN Events ON Events.EventId = FileSystemObjects.EventId " +
-                                "WHERE FileSystemObjects.ServerUidId = ? " + // <-- parameter 1
-                                "AND FileSystemObjects.Pending = 1 " +
-                                "AND Events.FileChangeTypeEnumId = " + changeEnumsBackward[FileChangeType.Created].ToString() +
-                                " AND EventOrder > ?" + // <-- parameter 2
-                            ") AS EXIST",
-                            out foundLaterCreate,
-                            castTransaction.sqlTransaction,
-                            new[] { existingEventObject.ServerUidId, (long)existingEventObject.EventOrder })
-                        || !foundLaterCreate)
-                    {
-                        throw SQLConstructors.SQLiteException(WrappedSQLiteErrorCode.Misuse, "Existing event cannot be completed if it does not have a ServerUid");
-                    }
-                }
-                if (existingEventObject.Event.PreviousId != null
-                    && existingEventObject.Event.Previous == null)
-                {
-                    throw SQLConstructors.SQLiteException(WrappedSQLiteErrorCode.Misuse, "Unable to find previous object for rename");
-                }
-
-                storeExistingChangeType = changeEnums[existingEventObject.Event.FileChangeTypeEnumId];
-                storeNewPath = existingEventObject.CalculatedFullPath;
-                storeOldPath = (existingEventObject.Event.Previous == null ? null : existingEventObject.Event.Previous.CalculatedFullPath);
-                storeWhetherEventIsASyncFrom = existingEventObject.Event.SyncFrom;
-
-                long existingNonPendingIdToMerge;
-                if (SqlAccessor<object>.TrySelectScalar(
-                    castTransaction.sqlConnection,
-                    "SELECT FileSystemObjects.FileSystemObjectId " +
-                    "FROM FileSystemObjects " +
-                    "WHERE FileSystemObjects.ParentFolderId = ? " + // <-- parameter 1
-                    "AND FileSystemObjects.Name = ? " + // <-- parameter 2
-                    "AND FileSystemObjects.Pending = 0 " +
-                    "ORDER BY FileSystemObjects.FileSystemObjectId DESC " +
-                    "LIMIT 1",
-                    out existingNonPendingIdToMerge,
-                    castTransaction.sqlTransaction,
-                    (new[] { (long)existingEventObject.ParentFolderId, (object)existingEventObject.Name })))
-                {
-                    //// The following cases below seemed to happen under normal use and we don't wish to kill the sync engine,
-                    //// it would be better if we fixed the causes of the conditions below from happening
-                    //
-                    //switch (storeExistingChangeType)
-                    //{
-                    //    case FileChangeType.Created:
-                    //        throw SQLConstructors.SQLiteException(WrappedSQLiteErrorCode.Misuse, "Should not have an existing object with the same name under the same parent already not pending if this pending event represents a create");
-
-                    //    case FileChangeType.Renamed:
-                    //        throw SQLConstructors.SQLiteException(WrappedSQLiteErrorCode.Misuse, "Should not have an existing object with the same name under the same parent already not pending if this pending event represents a rename");
-                    //}
-
-                    moveObjectsToNewParent.TypedData.oldId.Value = existingNonPendingIdToMerge;
-                    moveObjectsToNewParent.TypedData.newId.Value = existingEventObject.FileSystemObjectId;
-                    moveObjectsToNewParent.Process();
-                    if (moveObjectsToNewParentError.Value != null)
-                    {
-                        throw new AggregateException("An error occurred moving objects to new parent", moveObjectsToNewParentError.Value.GrabExceptions());
-                    }
-
-                    using (ISQLiteCommand movePreviousesCommand = castTransaction.sqlConnection.CreateCommand())
-                    {
-                        movePreviousesCommand.Transaction = castTransaction.sqlTransaction;
-                        movePreviousesCommand.CommandText = "UPDATE Events " +
-                            "SET PreviousId = ? " +
-                            "WHERE PreviousId = ?";
-
-                        ISQLiteParameter newPreviousId = movePreviousesCommand.CreateParameter();
-                        newPreviousId.Value = existingEventObject.FileSystemObjectId;
-                        movePreviousesCommand.Parameters.Add(newPreviousId);
-
-                        ISQLiteParameter oldPreviousId = movePreviousesCommand.CreateParameter();
-                        oldPreviousId.Value = existingNonPendingIdToMerge;
-                        movePreviousesCommand.Parameters.Add(oldPreviousId);
-                    }
-
-                    SqlAccessor<FileSystemObject>.DeleteRow(
-                        castTransaction.sqlConnection,
-                        new FileSystemObject()
-                        {
-                            FileSystemObjectId = existingNonPendingIdToMerge
-                        },
-                        castTransaction.sqlTransaction);
-                }
-                //// The following cases below seemed to happen under normal use and we don't wish to kill the sync engine,
-                //// it would be better if we fixed the causes of the conditions below from happening
-                //
-                //else
-                //{
-                //    switch (storeExistingChangeType)
-                //    {
-                //        case FileChangeType.Modified:
-                //            throw SQLConstructors.SQLiteException(WrappedSQLiteErrorCode.Misuse, "Must have an existing object with the same name under the same parent already not pending if this pending event represents a modify");
-
-                //        case FileChangeType.Deleted:
-                //            throw SQLConstructors.SQLiteException(WrappedSQLiteErrorCode.Misuse, "Must have an existing object with the same name under the same parent already not pending if this pending event represents a delete");
-                //    }
-                //}
-
-                switch (storeExistingChangeType)
-                {
-                    case FileChangeType.Created:
-                    case FileChangeType.Modified:
-                        existingEventObject.Pending = false;
-                        existingEventObject.EventTimeUTCTicks = DateTime.UtcNow.Ticks;
-                        if (!SqlAccessor<FileSystemObject>.UpdateRow(
-                            castTransaction.sqlConnection,
-                            existingEventObject,
-                            castTransaction.sqlTransaction))
-                        {
-                            throw SQLConstructors.SQLiteException(WrappedSQLiteErrorCode.Misuse, "Unable to update existing event to not be pending");
-                        }
-
-                        if (storeWhetherEventIsASyncFrom
-                            && existingEventObject.Event.FileDownloadPendingRevision != null)
-                        {
-                            using (ISQLiteCommand updateRevision = castTransaction.sqlConnection.CreateCommand())
-                            {
-                                updateRevision.Transaction = castTransaction.sqlTransaction;
-
-                                updateRevision.CommandText = "UPDATE ServerUids " +
-                                    "SET Revision = ? " +
-                                    "WHERE ServerUidId = ?";
-
-                                ISQLiteParameter revisionParameter = updateRevision.CreateParameter();
-                                revisionParameter.Value = existingEventObject.Event.FileDownloadPendingRevision;
-                                updateRevision.Parameters.Add(revisionParameter);
-
-                                ISQLiteParameter serverUidKey = updateRevision.CreateParameter();
-                                serverUidKey.Value = existingEventObject.ServerUidId;
-                                updateRevision.Parameters.Add(serverUidKey);
-
-                                updateRevision.ExecuteNonQuery();
-                            }
-                        }
-                        break;
-
-                    case FileChangeType.Deleted:
-                        if (!SqlAccessor<FileSystemObject>.DeleteRow(
-                            castTransaction.sqlConnection,
-                            existingEventObject,
-                            castTransaction.sqlTransaction))
-                        {
-                            throw SQLConstructors.SQLiteException(WrappedSQLiteErrorCode.Misuse, "Unable to apply deletion to complete a delete event");
-                        }
-                        break;
-
-                    case FileChangeType.Renamed:
-                        existingEventObject.Pending = false;
-                        existingEventObject.EventTimeUTCTicks = DateTime.UtcNow.Ticks;
-                        if (existingEventObject.Event.PreviousId == null)
-                        {
-                            throw SQLConstructors.SQLiteException(WrappedSQLiteErrorCode.Misuse, "Rename event cannot have a null PreviousId");
-                        }
-                        else if (existingEventObject.Event.Previous == null)
-                        {
-                            throw SQLConstructors.SQLiteException(WrappedSQLiteErrorCode.Misuse, "Rename event has a PreviousId, but the previous object was not retrieved");
-                        }
-
-                        long storePreviousId = (long)existingEventObject.Event.PreviousId; // store previous id, since we are about to nullify the event value but still need it to delete\move children
-
-                        using (ISQLiteCommand moveOtherMatchingOldNames = castTransaction.sqlConnection.CreateCommand())
-                        {
-                            moveOtherMatchingOldNames.Transaction = castTransaction.sqlTransaction;
-
-                            //// initial attempt to move all the other events at the same location to follow the rename to its new path
-                            //
-                            //moveOtherMatchingOldNames.CommandText = "UPDATE FileSystemObjects " +
-                            //    "SET ParentFolderId = ?, " + // <-- parameter 1
-                            //    "Name = ? " + // <-- parameter 2
-                            //    "WHERE ParentFolderId = ? " + // <-- parameter 3
-                            //    "AND Name = ?"; // <-- parameter 4
-
-                            // find lowest EventOrder with same ParentFolderId and Name with a greater EventOrder than the current object which also has an Event with a FileChangeTypeEnumId which represents either "created" or "renamed", if any
-                            // if this EventOrder is found, limit the above query by "AND EventOrder < [lowest EventOrder of create\rename]"
-
-                            moveOtherMatchingOldNames.CommandText = "UPDATE FileSystemObjects " +
-                                "SET ParentFolderId = ?, " + // <-- parameter 1
-                                "Name = ? " + // <-- parameter 2
-                                "WHERE ParentFolderId = ? " + // <-- parameter 3
-                                "AND Name = ? " + // <-- parameter 4
-                                "AND EventOrder < " +
-                                "(" +
-                                    "SELECT UpperExclusiveOrder " +
-                                    "FROM " +
-                                    "(" +
-                                        "SELECT MAX(InnerObjects.EventOrder) + 1 as UpperExclusiveOrder " +
-                                        "FROM FileSystemObjects InnerObjects" +
-                                        " " +
-                                        "UNION SELECT MIN(InnerObjects.EventOrder) " +
-                                        "FROM FileSystemObjects InnerObjects " +
-                                        "INNER JOIN Events ON InnerObjects.EventId = Events.EventId " +
-                                        "WHERE InnerObjects.EventOrder > ? " + // <-- parameter 5
-                                        "AND Events.FileChangeTypeEnumId IN (" + changeEnumsBackward[FileChangeType.Created].ToString() + ", " + changeEnumsBackward[FileChangeType.Renamed].ToString() + ")" +
-                                    ") " +
-
-                                    // first order to grab non-null event orders first
-                                    "ORDER BY " +
-                                    "CASE WHEN UpperExclusiveOrder IS NULL " +
-                                    "THEN 1 " +
-                                    "ELSE 0 " +
-                                    "END, " +
-
-                                    // then order by the event order itself (ascending)
-                                    "UpperExclusiveOrder " +
-
-                                    // only take the lowest event order (either the maximum or the lowest create or rename)
-                                    "LIMIT 1" +
-                                ")";
-
-                            ISQLiteParameter newParentParam = moveOtherMatchingOldNames.CreateParameter();
-                            newParentParam.Value = existingEventObject.ParentFolderId;
-                            moveOtherMatchingOldNames.Parameters.Add(newParentParam);
-
-                            ISQLiteParameter newNameParam = moveOtherMatchingOldNames.CreateParameter();
-                            newNameParam.Value = existingEventObject.Name;
-                            moveOtherMatchingOldNames.Parameters.Add(newNameParam);
-
-                            ISQLiteParameter oldParentParam = moveOtherMatchingOldNames.CreateParameter();
-                            oldParentParam.Value = existingEventObject.Event.Previous.ParentFolderId;
-                            moveOtherMatchingOldNames.Parameters.Add(oldParentParam);
-
-                            ISQLiteParameter oldNameParam = moveOtherMatchingOldNames.CreateParameter();
-                            oldNameParam.Value = existingEventObject.Event.Previous.Name;
-                            moveOtherMatchingOldNames.Parameters.Add(oldNameParam);
-
-                            ISQLiteParameter renameEventOrderParam = moveOtherMatchingOldNames.CreateParameter();
-                            renameEventOrderParam.Value = existingEventObject.EventOrder;
-                            moveOtherMatchingOldNames.Parameters.Add(renameEventOrderParam);
-
-                            moveOtherMatchingOldNames.ExecuteNonQuery();
-                        }
-
-                        existingEventObject.Event.PreviousId = null; // allows us to delete the FileSystemObject for the previous location so we don't have two of them non-pending to represent the same item
-                        if (!SqlAccessor<Event>.UpdateRow(
-                            castTransaction.sqlConnection,
-                            existingEventObject.Event,
-                            castTransaction.sqlTransaction))
-                        {
-                            throw SQLConstructors.SQLiteException(WrappedSQLiteErrorCode.Misuse, "Unable to disconnect rename event from previous id in order to delete it");
-                        }
-
-                        moveObjectsToNewParent.TypedData.oldId.Value = storePreviousId;
-                        moveObjectsToNewParent.TypedData.newId.Value = existingEventObject.FileSystemObjectId;
-                        moveObjectsToNewParent.Process();
-                        if (moveObjectsToNewParentError.Value != null)
-                        {
-                            throw new AggregateException("An error occurred moving objects to new parent", moveObjectsToNewParentError.Value.GrabExceptions());
-                        }
-
-                        if (!existingEventObject.Event.Previous.Pending
-                            && !SqlAccessor<FileSystemObject>.DeleteRow(
-                                castTransaction.sqlConnection,
-                                new FileSystemObject()
-                                {
-                                    FileSystemObjectId = storePreviousId
-                                },
-                                castTransaction.sqlTransaction))
-                        {
-                            throw SQLConstructors.SQLiteException(WrappedSQLiteErrorCode.Misuse, "Unable to delete previous object for rename event");
-                        }
-
-                        if (!SqlAccessor<FileSystemObject>.UpdateRow(
-                            castTransaction.sqlConnection,
-                            existingEventObject,
-                            castTransaction.sqlTransaction))
-                        {
-                            throw SQLConstructors.SQLiteException(WrappedSQLiteErrorCode.Misuse, "Unable to update existing event to not be pending");
-                        }
-                        break;
-
-                    default:
-                        throw SQLConstructors.SQLiteException(WrappedSQLiteErrorCode.Misuse, "Existing event object had a FileChangeTypeEnumId which did not match to a known FileChangeType");
-                }
-
-                if (!SqlAccessor<object>.TrySelectScalar<bool>(
-                    castTransaction.sqlConnection,
-                    "SELECT EXISTS" +
-                    "(" +
-                        "SELECT NULL " +
-                        "FROM FileSystemObjects " +
-                        "WHERE FileSystemObjects.Name = ? " +
-                        "AND FileSystemObjects.ParentFolderId = ? " +
-                        "AND FileSystemObjects.Pending = 1" +
-                    ") AS EXIST",
-                    out foundOtherPendingAtCompletedPath,
-                    castTransaction.sqlTransaction,
-                    new[] { (object)existingEventObject.Name, ((long)existingEventObject.ParentFolderId) }))
-                {
-                    throw SQLConstructors.SQLiteException(WrappedSQLiteErrorCode.Misuse, "Unable to determine whether other events are pending at the current completion path");
-                }
-
-                if (!inputTransactionSet
-                    && castTransaction != null)
-                {
-                    castTransaction.Commit();
-                }
-            }
-            catch (Exception ex)
-            {
-                storeExistingChangeType = Helpers.DefaultForType<FileChangeType>();
-                storeNewPath = Helpers.DefaultForType<string>();
-                storeOldPath = Helpers.DefaultForType<string>();
-                storeWhetherEventIsASyncFrom = Helpers.DefaultForType<bool>();
-                foundOtherPendingAtCompletedPath = Helpers.DefaultForType<bool>();
-                toReturn += ex;
-            }
-            finally
-            {
-                if (!inputTransactionSet
-                    && castTransaction != null)
-                {
-                    castTransaction.Dispose();
-                }
-            }
-
-            if (toReturn == null
-                && !foundOtherPendingAtCompletedPath)
-            {
-                try
-                {
-                    MarkBadgeSyncedAfterEventCompletion(storeExistingChangeType, storeNewPath, storeOldPath, storeWhetherEventIsASyncFrom);
-                }
-                catch (Exception ex)
-                {
-                    toReturn += ex;
-                }
-            }
-
-            return toReturn;
-        }
-
-        /// <summary>
-        /// Call this when the location of the sync folder has changed (while syncing is stopped) to update the entire index to all new paths based in the new root folder
-        /// </summary>
-        public CLError ChangeSyncRoot(string newSyncRoot)
-        {
-            if (disposed)
-            {
-                try
-                {
-                    throw new ObjectDisposedException("This IndexingAgent");
-                }
-                catch (Exception ex)
-                {
-                    return ex;
-                }
-            }
-
-            try
-            {
-                if (string.IsNullOrEmpty(newSyncRoot))
-                {
-                    throw new NullReferenceException("newSyncRoot cannot be null");
-                }
-
-                // initializing the database may create the database starting at the newSyncRoot so no setting is required;
-                // otherwise, still need to set the root
-                if (!InitializeDatabase(newSyncRoot))
-                {
-                    using (ISQLiteConnection indexDB = CreateAndOpenCipherConnection())
-                    {
-                        using (ISQLiteCommand changeRoot = indexDB.CreateCommand())
-                        {
-                            changeRoot.CommandText = "UPDATE FileSystemObjects " +
-                                "SET Name = ? " + // <-- parameter 1
-                                "WHERE ParentFolderId IS NULL"; // condition for root folder object
-
-                            ISQLiteParameter newRootParam = changeRoot.CreateParameter();
-                            newRootParam.Value = newSyncRoot;
-                            changeRoot.Parameters.Add(newRootParam);
-
-                            changeRoot.ExecuteNonQuery();
-                        }
-                    }
-                }
-            }
-            catch (Exception ex)
-            {
-                return ex;
-            }
-            return null;
-        }
-        #endregion
-
-        #region private methods
-
-        /// <summary>
-        /// Private constructor to ensure IndexingAgent is created through public static initializer (to return a CLError)
-        /// </summary>
-        /// <param name="syncbox">Syncbox to index</param>
-        private IndexingAgent(CLSyncbox syncbox, bool copyDatabaseBetweenChanges)
-        {
-            if (syncbox == null)
-            {
-                throw new NullReferenceException("syncbox cannot be null");
-            }
-            if (string.IsNullOrEmpty(syncbox.CopiedSettings.DeviceId))
-            {
-                throw new NullReferenceException("settings DeviceId cannot be null");
-            }
-
-            this.indexDBLocation = Helpers.CalculateDatabasePath(syncbox);
-
-            this.syncbox = syncbox;
-            this.copyDatabaseBetweenChanges = copyDatabaseBetweenChanges;
-        }
-
-        private bool InitializeDatabase(string syncRoot, bool createEvenIfExisting = false)
-        {
-            if (disposed)
-            {
-                try
-                {
-                    throw new ObjectDisposedException("This IndexingAgent");
-                }
-                catch
-                {
-                    return true; // logically it makes sense to return false, but the only place the return value is used will actually perform more code if false so instead return true
-                }
-            }
-
-            FileInfo dbInfo;
-            bool dbNeedsDeletion;
-            bool dbNeedsCreation;
-            string notUsedExistingFullPath;
-
-            CheckDatabaseFileState(createEvenIfExisting, out dbInfo, out dbNeedsDeletion, out dbNeedsCreation, indexDBLocation, out notUsedExistingFullPath, syncbox, out rootFileSystemObjectId, out rootFileSystemObjectServerUidId);
-
-            if (dbNeedsDeletion)
-            {
-                dbInfo.Delete();
-            }
-
-            if (dbNeedsCreation)
-            {
-                FileInfo indexDBInfo = new FileInfo(indexDBLocation);
-                if (!indexDBInfo.Directory.Exists)
-                {
-                    indexDBInfo.Directory.Create();
-                }
-
-                using (ISQLiteConnection newDBConnection = CreateAndOpenCipherConnection(enforceForeignKeyConstraints: false)) // circular reference between Events and FileSystemObjects tables
-                {
-                    // read creation scripts in here
-
-                    System.Reflection.Assembly indexingAssembly = System.Reflection.Assembly.GetAssembly(typeof(IndexingAgent));
-
-                    List<KeyValuePair<int, string>> indexDBScripts = new List<KeyValuePair<int, string>>();
-
-                    string scriptDirectory = indexingAssembly.GetName().Name + indexScriptsResourceFolder;
-
-                    Encoding ansiEncoding = Encoding.GetEncoding(1252); //ANSI saved from NotePad on a US-EN Windows machine
-
-                    foreach (string currentScriptName in indexingAssembly.GetManifestResourceNames()
-                        .Where(resourceName => resourceName.StartsWith(scriptDirectory)))
-                    {
-                        if (!string.IsNullOrWhiteSpace(currentScriptName)
-                            && currentScriptName.Length >= 5 // length of 1+-digit number plus ".sql" file extension
-                            && currentScriptName.EndsWith(".sql", StringComparison.InvariantCultureIgnoreCase))
-                        {
-                            int numChars = 0;
-                            for (int numberCharIndex = scriptDirectory.Length; numberCharIndex < currentScriptName.Length; numberCharIndex++)
-                            {
-                                if (!char.IsDigit(currentScriptName[numberCharIndex]))
-                                {
-                                    numChars = numberCharIndex - scriptDirectory.Length;
-                                    break;
-                                }
-                            }
-                            if (numChars > 0)
-                            {
-                                string nameNumberPortion = currentScriptName.Substring(scriptDirectory.Length, numChars);
-                                int nameNumber;
-                                if (int.TryParse(nameNumberPortion, out nameNumber))
-                                {
-                                    using (Stream resourceStream = indexingAssembly.GetManifestResourceStream(currentScriptName))
-                                    {
-                                        using (StreamReader resourceReader = new StreamReader(resourceStream, ansiEncoding))
-                                        {
-                                            indexDBScripts.Add(new KeyValuePair<int, string>(nameNumber, resourceReader.ReadToEnd()));
-                                        }
-                                    }
-                                }
-                            }
-                        }
-                    }
-
-                    using (ISQLiteConnection creationConnection = CreateAndOpenCipherConnection(enforceForeignKeyConstraints: false)) // do not enforce constraints since part of the creation scripts are to create two tables which foreign key reference each other
-                    {
-                        // special enumerator processing so we can inject an operation immediately before processing the last script:
-                        // we need to add the root FileSystemObject before updating the user versions via PRAGMA (which should be the last SQL script)
-                        string storeLastScript = null;
-                        using (IEnumerator<string> insertEnumerator = indexDBScripts.OrderBy(scriptPair => scriptPair.Key)
-                            .Select(scriptPair => scriptPair.Value)
-                            .GetEnumerator())
-                        {
-                            bool lastInsert;
-                            while (!(lastInsert = !insertEnumerator.MoveNext()) || storeLastScript != null)
-                            {
-                                if (storeLastScript != null)
-                                {
-                                    if (lastInsert)
-                                    {
-                                        CLError createRootServerUid = CreateNewServerUid(serverUid: null, revision: null, serverUidId: out rootFileSystemObjectServerUidId);
-
-                                        if (createRootServerUid != null)
-                                        {
-                                            throw new AggregateException("Unable to create ServerUid", createRootServerUid.GrabExceptions());
-                                        }
-
-                                        rootFileSystemObjectId = SqlAccessor<FileSystemObject>.InsertRow<long>
-                                            (creationConnection,
-                                                new FileSystemObject()
-                                                {
-                                                    EventTimeUTCTicks = 0, // never need to show the root folder in recents, so it should have the oldest event time
-                                                    IsFolder = true,
-                                                    Name = syncRoot,
-                                                    Pending = false,
-                                                    ServerUidId = rootFileSystemObjectServerUidId
-                                                });
-                                    }
-
-                                    using (ISQLiteCommand scriptCommand = creationConnection.CreateCommand())
-                                    {
-                                        scriptCommand.CommandText = Helpers.DecryptString(storeLastScript,
-                                            Encoding.ASCII.GetString(
-                                                Convert.FromBase64String(indexDBPassword)));
-                                        scriptCommand.ExecuteNonQuery();
-                                    }
-                                }
-
-                                storeLastScript = (lastInsert
-                                    ? null
-                                    : insertEnumerator.Current);
-                            }
-                        }
-                    }
-                }
-            }
-
-            lock (changeEnumsLocker)
-            {
-                if (changeEnums == null)
-                {
-                    try
-                    {
-                        int changeEnumsCount = System.Enum.GetNames(typeof(FileChangeType)).Length;
-                        changeEnums = new Dictionary<long, FileChangeType>(changeEnumsCount);
-                        changeEnumsBackward = new Dictionary<FileChangeType, long>(changeEnumsCount);
-
-                        using (ISQLiteConnection indexDB = CreateAndOpenCipherConnection())
-                        {
-                            long storeCategoryId = -1;
-                            foreach (EnumCategory currentCategory in SqlAccessor<EnumCategory>
-                                .SelectResultSet(indexDB,
-                                    "SELECT * FROM EnumCategories WHERE Name = '" + typeof(FileChangeType).Name.Replace("'", "''") + "'"))
-                            {
-                                if (storeCategoryId == -1)
-                                {
-                                    storeCategoryId = currentCategory.EnumCategoryId;
-                                }
-                                else
-                                {
-                                    throw SQLConstructors.SQLiteException(WrappedSQLiteErrorCode.Misuse, "More than one type with name FileChangeType found");
-                                }
-                            }
-
-                            if (storeCategoryId == -1)
-                            {
-                                throw SQLConstructors.SQLiteException(WrappedSQLiteErrorCode.Misuse, "No EnumCategory found with name FileChangeType");
-                            }
-
-                            foreach (SqlEnum currentChangeEnum in SqlAccessor<SqlEnum>
-                                .SelectResultSet(indexDB,
-                                    "SELECT * FROM Enums WHERE Enums.EnumCategoryId = " + storeCategoryId.ToString()))
-                            {
-                                changeCategoryId = currentChangeEnum.EnumCategoryId;
-                                long forwardKey = currentChangeEnum.EnumId;
-
-                                FileChangeType forwardValue;
-                                if (!System.Enum.TryParse<FileChangeType>(currentChangeEnum.Name, out forwardValue))
-                                {
-                                    throw SQLConstructors.SQLiteException(WrappedSQLiteErrorCode.Misuse, "Name of Enum for FileChangeType EnumCategory does not parse as a FileChangeType");
-                                }
-
-                                changeEnums.Add(forwardKey,
-                                    forwardValue);
-                                changeEnumsBackward.Add(forwardValue,
-                                    forwardKey);
-                            }
-                        }
-
-                        if (changeEnums.Count != changeEnumsCount)
-                        {
-                            throw SQLConstructors.SQLiteException(WrappedSQLiteErrorCode.Misuse, "FileChangeType enumerated values do not match count with names in the database");
-                        }
-                    }
-                    catch
-                    {
-                        changeEnums = null; // used as condition to rebuild the static dictionaries
-
-                        throw;
-                    }
-                }
-
-                if (copyDatabaseBetweenChanges)
-                {
-                    string indexLocationWithoutExtension = indexDBLocation.Substring(0, indexDBLocation.LastIndexOf('.'));
-                    int highestExistingCopyIndex = 2;
-                    while (File.Exists(string.Format("{0}{1}.db", indexLocationWithoutExtension, highestExistingCopyIndex)))
-                    {
-                        highestExistingCopyIndex++;
-                    }
-
-                    // no need to lock since initialization must be atomic with initial database operations
-                    dbCopyNumber.Value = highestExistingCopyIndex;
-                }
-            }
-
-            return dbNeedsCreation;
-        }
-
-        public static void CheckDatabaseFileState(bool createEvenIfExisting, out FileInfo dbInfo, out bool dbNeedsDeletion, out bool dbNeedsCreation, string indexDBLocation, out string rootObjectCalculatedFullPath)
-        {
-            long doNotUse;
-            CheckDatabaseFileState(createEvenIfExisting, out dbInfo, out dbNeedsDeletion, out dbNeedsCreation, indexDBLocation, out rootObjectCalculatedFullPath, syncbox: null, rootObjectId: out doNotUse, rootObjectServerUidId: out doNotUse);
-        }
-
-        private static void CheckDatabaseFileState(bool createEvenIfExisting, out FileInfo dbInfo, out bool dbNeedsDeletion, out bool dbNeedsCreation, string indexDBLocation, out string rootObjectCalculatedFullPath, CLSyncbox syncbox, out long rootObjectId, out long rootObjectServerUidId)
-        {
-            dbInfo = new FileInfo(indexDBLocation);
-
-            if (dbInfo.Exists)
-            {
-                if (createEvenIfExisting)
-                {
-                    rootObjectCalculatedFullPath = Helpers.DefaultForType<string>();
-                    rootObjectId = Helpers.DefaultForType<long>();
-                    rootObjectServerUidId = Helpers.DefaultForType<long>();
-
-                    dbNeedsDeletion = true;
-                    dbNeedsCreation = true;
-                }
-                else
-                {
-                    try
-                    {
-                        using (ISQLiteConnection verifyAndUpdateConnection = StaticCreateAndOpenCipherConnection(enforceForeignKeyConstraints: true, indexDBLocation: indexDBLocation))
-                        {
-                            CheckIntegrity(verifyAndUpdateConnection);
-
-                            int existingVersion;
-
-                            using (ISQLiteCommand getVersionCommand = verifyAndUpdateConnection.CreateCommand())
-                            {
-                                getVersionCommand.CommandText = "PRAGMA user_version;";
-                                existingVersion = Convert.ToInt32(getVersionCommand.ExecuteScalar());
-                            }
-
-                            if (existingVersion < 2)
-                            {
-                                // database was never finalized (version is changed from 1 to [current database version] via the last initialization script, which identifies successful creation)
-                                // the very first implementation of this database will be version 2 so we can compare on less than 2
-
-                                rootObjectCalculatedFullPath = Helpers.DefaultForType<string>();
-                                rootObjectId = Helpers.DefaultForType<long>();
-                                rootObjectServerUidId = Helpers.DefaultForType<long>();
-
-                                dbNeedsCreation = true;
-                                dbNeedsDeletion = true;
-                            }
-                            else
-                            {
-                                int newVersion = -1;
-
-                                foreach (KeyValuePair<int, IMigration> currentDBMigration in MigrationList.GetMigrationsAfterVersion(existingVersion))
-                                {
-                                    currentDBMigration.Value.Apply(
-                                        verifyAndUpdateConnection,
-                                        indexDBPassword);
-
-                                    newVersion = currentDBMigration.Key;
-                                }
-
-                                if (newVersion > existingVersion)
-                                {
-                                    using (ISQLiteCommand updateVersionCommand = verifyAndUpdateConnection.CreateCommand())
-                                    {
-                                        updateVersionCommand.CommandText = "PRAGMA user_version = " + newVersion.ToString();
-                                        updateVersionCommand.ExecuteNonQuery();
-                                    }
-                                }
-
-                                FileSystemObject rootObject = SqlAccessor<FileSystemObject>.SelectResultSet(
-                                        verifyAndUpdateConnection,
-                                        "SELECT * " +
-                                        "FROM FileSystemObjects " +
-                                        "WHERE FileSystemObjects.ParentFolderId IS NULL " +
-                                        "LIMIT 1")
-                                    .FirstOrDefault();
-
-                                if (rootObject == null)
-                                {
-                                    throw SQLConstructors.SQLiteException(WrappedSQLiteErrorCode.Misuse, "Unable to find FileSystemObjects row for root object");
-                                }
-
-                                rootObjectCalculatedFullPath = rootObject.CalculatedFullPath;
-                                rootObjectId = rootObject.FileSystemObjectId;
-                                rootObjectServerUidId = rootObject.ServerUidId;
-
-                                dbNeedsCreation = false;
-                                dbNeedsDeletion = false;
-                            }
-                        }
-                    }
-                    catch (SQLiteExceptionBase ex)
-                    {
-                        if (syncbox != null)
-                        {
-                            // notify database replaced due to corruption
-                            MessageEvents.FireNewEventMessage(
-                                "Database corruption found on initializing index. Replacing database with a fresh one. Files and folders changed while offline will be grabbed again from server. Error message: " + ex.Message,
-                                EventMessageLevel.Important,
-                                new GeneralErrorInfo(),
-                                syncbox.SyncboxId,
-                                syncbox.CopiedSettings.DeviceId);
-                        }
-
-                        rootObjectCalculatedFullPath = Helpers.DefaultForType<string>();
-                        rootObjectId = Helpers.DefaultForType<long>();
-                        rootObjectServerUidId = Helpers.DefaultForType<long>();
-
-                        dbNeedsDeletion = true;
-                        dbNeedsCreation = true;
-                    }
-                }
-            }
-            else
-            {
-                if (syncbox != null)
-                {
-                    MessageEvents.FireNewEventMessage(
-                        "Existing database not found, possibly due to new SyncboxId\\DeviceId combination. Starting fresh.",
-                        EventMessageLevel.Minor,
-                        SyncboxId: syncbox.SyncboxId,
-                        DeviceId: syncbox.CopiedSettings.DeviceId);
-                }
-
-                rootObjectCalculatedFullPath = Helpers.DefaultForType<string>();
-                rootObjectId = Helpers.DefaultForType<long>();
-                rootObjectServerUidId = Helpers.DefaultForType<long>();
-
-                dbNeedsCreation = true;
-                dbNeedsDeletion = false;
-            }
-        }
-
-        private void MarkBadgeSyncedAfterEventCompletion(FileChangeType storeExistingChangeType, string storeNewPath, string storeOldPath, bool storeWhetherEventIsASyncFrom)
-        {
-            if (disposed)
-            {
-                try
-                {
-                    throw new ObjectDisposedException("This IndexingAgent");
-                }
-                catch
-                {
-                    return;
-                }
-            }
-
-            Action<FilePath> setBadgeSynced = syncedPath =>
-            {
-                MessageEvents.QueueSetBadge(this, new SetBadge(PathState.Synced, syncedPath));   // Message to invoke BadgeNet.IconOverlay.QueueSetBadge(PathState.Synced, syncedPath);
-            };
-
-            // Adjust the badge for this completed event.
-            switch (storeExistingChangeType)
-            {
-                case FileChangeType.Created:
-                case FileChangeType.Modified:
-                    setBadgeSynced(storeNewPath);
-                    break;
-                case FileChangeType.Deleted:
-                    if (storeWhetherEventIsASyncFrom)
-                    {
-                        bool isDeleted;
-                        MessageEvents.DeleteBadgePath(this, new DeleteBadgePath(storeNewPath), out isDeleted);   // Message to invoke BadgeNet.IconOverlay.DeleteBadgePath(currentEvent.FileSystemObject.Path, out isDeleted);
-                    }
-                    else
-                    {
-                        setBadgeSynced(storeNewPath);
-                    }
-                    break;
-                case FileChangeType.Renamed:
-                    if (storeWhetherEventIsASyncFrom)
-                    {
-                        MessageEvents.RenameBadgePath(this, new RenameBadgePath(storeOldPath, storeNewPath));   // Message to invoke BadgeNet.IconOverlay.RenameBadgePath(currentEvent.PreviousPath, currentEvent.FileSystemObject.Path);
-                    }
-
-                    setBadgeSynced(storeNewPath);
-                    break;
-            }
-        }
-
-        private static void CheckIntegrity(ISQLiteConnection conn)
-        {
-            using (ISQLiteCommand integrityCheckCommand = conn.CreateCommand())
-            {
-                // it's possible integrity_check could be replaced with quick_check for faster performance if it doesn't risk missing any corruption
-                integrityCheckCommand.CommandText = "PRAGMA integrity_check(1);"; // we don't output all the corruption results, only need to grab 1
-                using (ISQLiteDataReader integrityReader = integrityCheckCommand.ExecuteReader(System.Data.CommandBehavior.SingleResult))
-                {
-                    if (integrityReader.Read())
-                    {
-                        int integrityCheckColumnOrdinal = integrityReader.GetOrdinal("integrity_check");
-                        if (integrityCheckColumnOrdinal == -1)
-                        {
-                            throw SQLConstructors.SQLiteException(WrappedSQLiteErrorCode.Corrupt, "Result from integrity_check does not contain integrity_check column");
-                        }
-
-                        if (integrityReader.IsDBNull(integrityCheckColumnOrdinal))
-                        {
-                            throw SQLConstructors.SQLiteException(WrappedSQLiteErrorCode.Corrupt, "First result from integrity_check contains a null value");
-                        }
-
-                        string integrityCheckValue;
-                        try
-                        {
-                            integrityCheckValue = Convert.ToString(integrityReader["integrity_check"]);
-                        }
-                        catch
-                        {
-                            throw SQLConstructors.SQLiteException(WrappedSQLiteErrorCode.Corrupt, "Value of first result from integrity_check is not convertable to String");
-                        }
-
-                        if (integrityCheckValue != "ok")
-                        {
-                            throw SQLConstructors.SQLiteException(WrappedSQLiteErrorCode.Corrupt, "Value of first result from integrity_check indicates failure. Message: " +
-                                (string.IsNullOrWhiteSpace(integrityCheckValue) ? "{empty}" : integrityCheckValue));
-                        }
-                    }
-                    else
-                    {
-                        throw SQLConstructors.SQLiteException(WrappedSQLiteErrorCode.Corrupt, "Unable to read result of integrity_check");
-                    }
-                }
-            }
-        }
-
-        private ISQLiteConnection CreateAndOpenCipherConnection(bool enforceForeignKeyConstraints = true)
-        {
-            if (disposed)
-            {
-                try
-                {
-                    throw new ObjectDisposedException("This IndexingAgent");
-                }
-                catch
-                {
-                    return null;
-                }
-            }
-
-            return StaticCreateAndOpenCipherConnection(enforceForeignKeyConstraints, indexDBLocation);
-        }
-
-        private static ISQLiteConnection StaticCreateAndOpenCipherConnection(bool enforceForeignKeyConstraints, string indexDBLocation)
-        {
-            const string CipherConnectionString = "Data Source=\"{0}\";Pooling=false;Synchronous=Full;UTF8Encoding=True;Foreign Keys={1}";
-
-            ISQLiteConnection cipherConn = SQLConstructors.SQLiteConnection(
-                string.Format(
-                    CipherConnectionString,
-                    indexDBLocation,
-                    enforceForeignKeyConstraints.ToString()));
-
-            try
-            {
-                cipherConn.SetPassword(
-                    Encoding.ASCII.GetString(
-                        Convert.FromBase64String(indexDBPassword)));
-
-                cipherConn.Open();
-
-                return cipherConn;
-            }
-            catch
-            {
-                cipherConn.Dispose();
-                throw;
-            }
-        }
-
-        /// <summary>
-        /// Action fired on a user worker thread which traverses the root path to build an initial index on application startup
-        /// </summary>
-        /// <param name="indexCompletionCallback">Callback should be the BeginProcessing method of the FileMonitor to forward the initial index</param>
-        private void BuildIndex(Action<IEnumerable<KeyValuePair<FilePath, FileMetadata>>, IEnumerable<FileChange>> indexCompletionCallback)
-        {
-            if (disposed)
-            {
-                try
-                {
-                    throw new ObjectDisposedException("This IndexingAgent");
-                }
-                catch
-                {
-                    return;
-                }
-            }
-
-            FilePath baseComparePath = indexedPath;
-
-            // Create the initial index dictionary, throwing any exceptions that occurred in the process
-            FilePathDictionary<FileMetadata> indexPaths;
-            CLError indexPathCreationError = FilePathDictionary<FileMetadata>.CreateAndInitialize(baseComparePath,
-                out indexPaths);
-            if (indexPathCreationError != null)
-            {
-                throw indexPathCreationError.GrabFirstException();
-            }
-
-            FilePathDictionary<FileMetadata> combinedIndexPlusChanges;
-            CLError combinedIndexCreationError = FilePathDictionary<FileMetadata>.CreateAndInitialize(baseComparePath,
-                out combinedIndexPlusChanges);
-            if (combinedIndexCreationError != null)
-            {
-                throw combinedIndexCreationError.GrabFirstException();
-            }
-
-            FilePathDictionary<GenericHolder<bool>> pathDeletions;
-            CLError pathDeletionsCreationError = FilePathDictionary<GenericHolder<bool>>.CreateAndInitialize(baseComparePath,
-                out pathDeletions);
-            if (pathDeletionsCreationError != null)
-            {
-                throw pathDeletionsCreationError.GrabFirstException();
-            }
-
-            using (ISQLiteConnection indexDB = CreateAndOpenCipherConnection())
-            {
-                // Grab the most recent sync from the database to pull sync states
-                SqlSync lastSync = SqlAccessor<SqlSync>.SelectResultSet(indexDB,
-                    "SELECT * FROM Syncs ORDER BY Syncs.SyncCounter DESC LIMIT 1")
-                    .SingleOrDefault();
-                // Store the sync counter from the last sync, defaulting to null
-                Nullable<long> lastSyncCounter = (lastSync == null
-                    ? (Nullable<long>)null
-                    : lastSync.SyncCounter);
-
-                // Update the exposed last sync id string under a lock
-                LastSyncLocker.EnterWriteLock();
-                try
-                {
-                    this.LastSyncId = (lastSync == null
-                        ? null
-                        : lastSync.SID);
-                }
-                finally
-                {
-                    LastSyncLocker.ExitWriteLock();
-                }
-
-                Dictionary<long, string> objectIdsToFullPath = new Dictionary<long, string>();
-                SortedDictionary<KeyValuePair<bool, long>, FileSystemObject> sortedFileSystemObjects = new SortedDictionary<KeyValuePair<bool, long>, FileSystemObject>(pendingThenIdComparer.Instance);
-                long missingOrderAppend = 0;
-
-                foreach (FileSystemObject combinedPendingNonPending in SqlAccessor<FileSystemObject>.SelectResultSet(
-                    indexDB,
-                    "SELECT " +
-                        SqlAccessor<FileSystemObject>.GetSelectColumns() + ", " +
-                        SqlAccessor<FileSystemObject>.GetSelectColumns("Event") + ", " +
-                        SqlAccessor<FileSystemObject>.GetSelectColumns("Parent", "Parents") + ", " +
-                        SqlAccessor<FileSystemObject>.GetSelectColumns("Parent.ServerUid") +
-                        " FROM FileSystemObjects" +
-                        " LEFT OUTER JOIN Events ON " +
-                        "(" +
-                        "  FileSystemObjects.EventId = Events.EventId" +
-                        "  AND FileSystemObjects.Pending = 1" +
-                        ")" +
-                        " LEFT OUTER JOIN FileSystemObjects Parents ON " +
-                        "(" +
-                        "  FileSystemObjects.ParentFolderId = Parents.FileSystemObjectId" +
-                        "  AND FileSystemObjects.Pending = 1" +
-                        ")" +
-                        " LEFT OUTER JOIN ServerUids ON Parents.ServerUidId = ServerUids.ServerUidId",
-                    includes: new[] { "Event", "Parent", "Parent.ServerUid" }))
-                {
-                    if (combinedPendingNonPending.ParentFolderId == null)
-                    {
-                        // set the root metadata
-                        combinedIndexPlusChanges[null] = indexPaths[null] = new FileMetadata(combinedPendingNonPending.ServerUidId)
-                        {
-                            EventTime = new DateTime(0, DateTimeKind.Utc),
-                            HashableProperties = new FileMetadataHashableProperties(
-                                isFolder: true,
-                                lastTime: null,
-                                creationTime: null,
-                                size: null)
-                        };
-                    }
-                    else
-                    {
-                        objectIdsToFullPath.Add(combinedPendingNonPending.FileSystemObjectId, combinedPendingNonPending.CalculatedFullPath);
-                        sortedFileSystemObjects.Add(
-                            new KeyValuePair<bool, long>(
-                                combinedPendingNonPending.Pending,
-                                combinedPendingNonPending.EventOrder ?? ((missingOrderAppend++) + Int64.MinValue)),
-                            combinedPendingNonPending);
-                    }
-                }
-
-                List<FileChange> pendingsWithSyncCounter = new List<FileChange>();
-                List<FileChange> pendingsWithoutSyncCounter = new List<FileChange>();
-
-                foreach (KeyValuePair<KeyValuePair<bool, long>, FileSystemObject> currentObject in sortedFileSystemObjects)
-                {
-                    if (currentObject.Key.Key) // true for pending
-                    {
-                        FileChange currentChange = new FileChange()
-                        {
-                            Direction = (currentObject.Value.Event.SyncFrom ? SyncDirection.From : SyncDirection.To),
-                            EventId = currentObject.Value.Event.EventId,
-                            Metadata = new FileMetadata(currentObject.Value.ServerUidId)
-                            {
-                                EventTime = new DateTime(currentObject.Value.EventTimeUTCTicks, DateTimeKind.Utc),
-                                HashableProperties = new FileMetadataHashableProperties(
-                                    isFolder: currentObject.Value.IsFolder,
-                                    lastTime: (currentObject.Value.LastTimeUTCTicks == null
-                                        ? (Nullable<DateTime>)null
-                                        : new DateTime((long)currentObject.Value.LastTimeUTCTicks, DateTimeKind.Utc)),
-                                    creationTime: (currentObject.Value.CreationTimeUTCTicks == null
-                                        ? (Nullable<DateTime>)null
-                                        : new DateTime((long)currentObject.Value.CreationTimeUTCTicks, DateTimeKind.Utc)),
-                                    size: currentObject.Value.Size),
-                                IsShare = currentObject.Value.IsShare,
-                                MimeType = currentObject.Value.MimeType,
-                                Permissions = (currentObject.Value.Permissions == null ? (Nullable<POSIXPermissions>)null : (POSIXPermissions)((int)currentObject.Value.Permissions)),
-                                ParentFolderServerUid = (currentObject.Value.Parent == null ? null : (currentObject.Value.Parent.ServerUid == null ? null : currentObject.Value.Parent.ServerUid.ServerUid)),
-                                StorageKey = currentObject.Value.StorageKey,
-                                Version = currentObject.Value.Version
-                            },
-                            NewPath = currentObject.Value.CalculatedFullPath,
-                            OldPath = (currentObject.Value.Event.PreviousId == null
-                                ? null
-                                : objectIdsToFullPath[(long)currentObject.Value.Event.PreviousId]),
-                            Type = changeEnums[currentObject.Value.Event.FileChangeTypeEnumId]
-                        };
-
-                        CLError setCurrentChangeMD5Error = currentChange.SetMD5(currentObject.Value.MD5);
-                        if (setCurrentChangeMD5Error != null)
-                        {
-                            throw new AggregateException("Error setting currentChange MD5", setCurrentChangeMD5Error.GrabExceptions());
-                        }
-
-                        (currentObject.Value.SyncCounter == null
-                                ? pendingsWithoutSyncCounter
-                                : pendingsWithSyncCounter)
-                            .Add(currentChange);
-                    }
-                    else
-                    {
-                        FileMetadata currentToAdd = new FileMetadata(currentObject.Value.ServerUidId)
-                        {
-                            EventTime = new DateTime(currentObject.Value.EventTimeUTCTicks, DateTimeKind.Utc),
-                            HashableProperties = new FileMetadataHashableProperties(
-                                isFolder: currentObject.Value.IsFolder,
-                                lastTime: (currentObject.Value.LastTimeUTCTicks == null
-                                    ? (Nullable<DateTime>)null
-                                    : new DateTime((long)currentObject.Value.LastTimeUTCTicks, DateTimeKind.Utc)),
-                                creationTime: (currentObject.Value.CreationTimeUTCTicks == null
-                                    ? (Nullable<DateTime>)null
-                                    : new DateTime((long)currentObject.Value.CreationTimeUTCTicks, DateTimeKind.Utc)),
-                                size: currentObject.Value.Size),
-                            IsShare = currentObject.Value.IsShare,
-                            MimeType = currentObject.Value.MimeType,
-                            Permissions = (currentObject.Value.Permissions == null ? (Nullable<POSIXPermissions>)null : (POSIXPermissions)((int)currentObject.Value.Permissions)),
-                            ParentFolderServerUid = (currentObject.Value.Parent == null ? null : (currentObject.Value.Parent.ServerUid == null ? null : currentObject.Value.Parent.ServerUid.ServerUid)),
-                            StorageKey = currentObject.Value.StorageKey,
-                            Version = currentObject.Value.Version
-                        };
-
-                        FilePath currentPath = currentObject.Value.CalculatedFullPath;
-                        indexPaths.Add(currentPath, currentToAdd);
-                        combinedIndexPlusChanges.Add(currentPath, currentToAdd);
-                    }
-                }
-
-                // Create a list for pending changes which need to be processed
-                List<FileChange> changeList = new List<FileChange>();
-
-                foreach (FileChange pendingWithSyncCounter in pendingsWithSyncCounter)
-                {
-                    changeList.Add(pendingWithSyncCounter);
-                }
-
-                foreach (FileChange pendingWithoutSyncCounter in pendingsWithoutSyncCounter)
-                {
-                    changeList.Add(pendingWithoutSyncCounter);
-
-                    switch (pendingWithoutSyncCounter.Type)
-                    {
-
-                        case FileChangeType.Modified:
-                        case FileChangeType.Created:
-                            combinedIndexPlusChanges[pendingWithoutSyncCounter.NewPath.Copy()] = pendingWithoutSyncCounter.Metadata;
-
-                            GenericHolder<bool> reverseDeletion;
-                            if (pathDeletions.TryGetValue(pendingWithoutSyncCounter.NewPath, out reverseDeletion))
-                            {
-                                reverseDeletion.Value = false;
-                            }
-                            break;
-
-                        case FileChangeType.Deleted:
-                            if (combinedIndexPlusChanges.Remove(pendingWithoutSyncCounter.NewPath))
-                            {
-                                pathDeletions.Remove(pendingWithoutSyncCounter.NewPath);
-                                pathDeletions.Add(pendingWithoutSyncCounter.NewPath, new GenericHolder<bool>(true));
-                            }
-                            break;
-
-                        case FileChangeType.Renamed:
-                            if (combinedIndexPlusChanges.ContainsKey(pendingWithoutSyncCounter.OldPath))
-                            {
-                                FilePathHierarchicalNode<FileMetadata> newRename;
-                                CLError hierarchyError = combinedIndexPlusChanges.GrabHierarchyForPath(pendingWithoutSyncCounter.NewPath, out newRename, suppressException: true);
-                                if (hierarchyError == null
-                                    && newRename == null)
-                                {
-                                    FilePath copiedNewPath = pendingWithoutSyncCounter.NewPath.Copy();
-                                    combinedIndexPlusChanges.Rename(pendingWithoutSyncCounter.OldPath, copiedNewPath);
-                                    combinedIndexPlusChanges[pendingWithoutSyncCounter.NewPath.Copy()] = pendingWithoutSyncCounter.Metadata;
-
-                                    FilePathHierarchicalNode<GenericHolder<bool>> newDeletion;
-                                    CLError deletionHierarchyError = pathDeletions.GrabHierarchyForPath(pendingWithoutSyncCounter.NewPath, out newDeletion, true);
-
-                                    if (deletionHierarchyError == null
-                                        && newDeletion == null)
-                                    {
-                                        GenericHolder<bool> previousDeletion;
-                                        if (pathDeletions.TryGetValue(pendingWithoutSyncCounter.NewPath, out previousDeletion))
-                                        {
-                                            previousDeletion.Value = false;
-                                        }
-                                        else
-                                        {
-                                            pathDeletions.Add(pendingWithoutSyncCounter.NewPath, new GenericHolder<bool>(false));
-                                        }
-
-                                        pathDeletions.Rename(pendingWithoutSyncCounter.OldPath, pendingWithoutSyncCounter.NewPath);
-                                    }
-                                }
-                            }
-                            break;
-                    }
-                }
-
-                // Define DirectoryInfo at current path which will be traversed
-                DirectoryInfo indexRootPath = new DirectoryInfo(indexedPath);
-
-                // RecurseIndexDirectory both adds the new changes to the list that are found on disc
-                // and returns a list of all paths traversed for comparison to the existing index
-                string[] recursedIndexes =
-                    Helpers.EnumerateSingleItem(indexedPath)
-                        .Concat(
-                            RecurseIndexDirectory(
-                                changeList,
-                                indexPaths,
-                                combinedIndexPlusChanges,
-                                new Func<long, CLError>(
-                                    delegate(long eventId)
-                                    {
-                                        return this.RemoveEventById(eventId);
-                                    }),
-                                indexedPath))
-                        .ToArray();
-
-                // Define a list to store indexes that previously existed in the last index, but were not found upon reindexing
-                List<FileChange> possibleDeletions = new List<FileChange>();
-
-                // Loop through the paths that previously existed in the index, but were not found when traversing the indexed path
-                foreach (string deletedPath in
-                    indexPaths.Select(currentIndex => currentIndex.Key.ToString())
-                        .Except(recursedIndexes,
-                            StringComparer.InvariantCulture))
-                {
-                    FilePath deletedPathObject = deletedPath;
-
-                    FileMetadata parentFolderMetadata;
-                    string parentFolderServerUid;
-                    if (combinedIndexPlusChanges.TryGetValue(deletedPathObject.Parent, out parentFolderMetadata))
-                    {
-                        // Get the ServerUid for the deleted path's parent folder
-                        string serverUid;
-                        string revision;
-                        CLError queryUidError = QueryServerUid(parentFolderMetadata.ServerUidId, out serverUid, out revision);
-
-                        if (queryUidError != null)
-                        {
-                            throw new AggregateException(string.Format("Unable to query ServerUid with id {0}", parentFolderMetadata.ServerUidId), queryUidError.GrabExceptions());
-                        }
-
-                        parentFolderServerUid = serverUid;
-                    }
-                    else
-                    {
-                        // Parent might not be communicated yet.
-                        parentFolderServerUid = null;
-                    }
-
-                    // For the path that existed previously in the index but is no longer found on disc, process as a deletion
-                    possibleDeletions.Add(new FileChange()
-                    {
-                        NewPath = deletedPath,
-                        Type = FileChangeType.Deleted,
-                        Metadata = indexPaths[deletedPathObject],
-                        Direction = SyncDirection.To // detected that a file or folder was deleted locally, so Sync To to update server
-                    });
-                    pathDeletions.Remove(deletedPath);
-                    pathDeletions.Add(deletedPath, new GenericHolder<bool>(true));
-                }
-
-                // Only add possible deletion if a parent wasn't already marked as deleted
-                foreach (FileChange possibleDeletion in possibleDeletions)
-                {
-                    bool foundDeletedParent = false;
-                    FilePath levelToCheck = possibleDeletion.NewPath.Parent;
-                    while (levelToCheck.Contains(baseComparePath))
-                    {
-                        GenericHolder<bool> parentDeletion;
-                        if (pathDeletions.TryGetValue(levelToCheck, out parentDeletion)
-                            && parentDeletion.Value)
-                        {
-                            foundDeletedParent = true;
-                            break;
-                        }
-
-                        levelToCheck = levelToCheck.Parent;
-                    }
-                    if (!foundDeletedParent)
-                    {
-                        changeList.Insert(0, possibleDeletion);
-                    }
-                }
-
-                foreach (FilePath initiallySyncedBadge in indexPaths.Keys)
-                {
-                    _trace.writeToMemory(() => _trace.trcFmtStr(1, "IndexingAgent: BuildIndex: Call MessageEvents.SetPathState synced."));
-                    MessageEvents.SetPathState(this, new SetBadge(PathState.Synced, initiallySyncedBadge));
-                }
-
-                // Callback on initial index completion
-                // (will process detected changes and begin normal folder monitor processing)
-                indexCompletionCallback(indexPaths,
-                    changeList);
-            }
-        }
-        /// <summary>
-        /// bool in KeyValuePair Key should be true for pending, the long Value should be the FileSystemObjectId;
-        /// use in a SortedList or SortedDictionary should give all non-pendings first then all pendings; within each group, they are ascending sorted by id
-        /// </summary>
-        private sealed class pendingThenIdComparer : IComparer<KeyValuePair<bool, long>>
-        {
-            public static pendingThenIdComparer Instance = new pendingThenIdComparer();
-
-            private pendingThenIdComparer() { }
-
-            int IComparer<KeyValuePair<bool, long>>.Compare(KeyValuePair<bool, long> x, KeyValuePair<bool, long> y)
-            {
-                if (x.Key == y.Key)
-                {
-                    return (x.Value == y.Value
-                        ? 0
-                        : (x.Value > y.Value
-                            ? 1
-                            : -1));
-                }
-                else if (x.Key)
-                {
-                    return 1;
-                }
-                else
-                {
-                    return -1;
-                }
-            }
-        }
-
-        // Define comparer to use locally for file/folder metadata
-        private static FileMetadataHashableComparer fileComparer = new FileMetadataHashableComparer();
-
-        /// <summary>
-        /// Process changes found on disc that are different from the initial index to produce FileChanges
-        /// and return the enumeration of paths traversed; recurses on self for inner folders
-        /// </summary>
-        /// <param name="changeList">List of FileChanges to add/update with new changes</param>
-        /// <param name="currentDirectory">Current directory to scan</param>
-        /// <param name="indexPaths">Initial index</param>
-        /// <param name="combinedIndexPlusChanges">Initial index plus all previous FileChanges in database and changes made up through current reindexing</param>
-        /// <param name="AddEventCallback">Callback to fire if a database event needs to be added</param>
-        /// <param name="uncoveredChanges">Optional list of changes which no longer have a corresponding local path, only set when self-recursing</param>
-        /// <returns>Returns the list of paths traversed</returns>
-        private IEnumerable<string> RecurseIndexDirectory(List<FileChange> changeList, FilePathDictionary<FileMetadata> indexPaths, FilePathDictionary<FileMetadata> combinedIndexPlusChanges, Func<long, CLError> RemoveEventCallback, string currentDirectoryFullPath, FindFileResult currentDirectory = null, Dictionary<FilePath, LinkedList<FileChange>> uncoveredChanges = null)
-        {
-            if (disposed)
-            {
-                try
-                {
-                    throw new ObjectDisposedException("This IndexingAgent");
-                }
-                catch
-                {
-                    return null;
-                }
-            }
-
-            // Store whether the current method call is outermost or a recursion,
-            // only the outermost method call has a null uncoveredChanges parameter
-            bool outermostMethodCall = (uncoveredChanges == null);
-
-            // If current method call is not a self-recursion,
-            // build the uncoveredChanges dictionary with initial values from the values in changeList
-            if (outermostMethodCall)
-            {
-                uncoveredChanges = new Dictionary<FilePath, LinkedList<FileChange>>(FilePathComparer.Instance);
-                //new Dictionary<FilePath, FileChange>(changeList.Count,
-                //FilePathComparer.Instance);
-                foreach (FileChange currentChange in changeList)
-                {
-                    if (uncoveredChanges.ContainsKey(currentChange.NewPath))
-                    {
-                        uncoveredChanges[currentChange.NewPath].AddFirst(currentChange);
-                    }
-                    else
-                    {
-                        uncoveredChanges.Add(currentChange.NewPath, new LinkedList<FileChange>(new FileChange[] { currentChange }));
-                    }
-                }
-            }
-
-            // Current path traversed, remove from uncoveredChanges
-            uncoveredChanges.Remove(currentDirectoryFullPath);
-
-            // Create a list of the traversed paths at or below the current level
-            List<string> filePathsFound = new List<string>();
-
-            IEnumerable<FindFileResult> innerDirectories;
-            IEnumerable<FindFileResult> innerFiles;
-            if (currentDirectory == null)
-            {
-                bool rootNotFound;
-                IList<FindFileResult> allInnerPaths = FindFileResult.RecursiveDirectorySearch(currentDirectoryFullPath,
-                    (FileAttributes.Hidden// ignore hidden files
-                        | FileAttributes.Offline// ignore offline files (data is not available on them)
-                        | FileAttributes.System// ignore system files
-                        | FileAttributes.Temporary),// ignore temporary files
-                    out rootNotFound);
-
-                if (rootNotFound)
-                {
-                    // the following should NOT be a HaltAll: TODO: add appropriate event bubbling to halt engine
-                    MessageEvents.FireNewEventMessage(
-                        "Unable to find Cloud directory at path: " + currentDirectoryFullPath,
-                        EventMessageLevel.Important,
-                        new HaltAllOfCloudSDKErrorInfo());
-
-                    // This is a really bad error.  It means the connection to the file system is broken, and if we just ignore this error,
-                    // sync will determine that there are no files in the Syncbox folder, and it will actually delete all of the files on the server.
-                    // We have to stop this thread dead in its tracks, and do it in such a way that it is not recoverable.
-                    CLError error = new Exception("Unable to find cloud directory at path: " + currentDirectoryFullPath);
-                    error.LogErrors(_trace.TraceLocation, _trace.LogErrors);
-                    _trace.writeToLog(1, "IndexingAgent: RecursiveIndexDirectory: ERROR: Exception: Msg: <{0}>.", error.errorDescription);
-
-                    // root path required, blow up
-                    throw new DirectoryNotFoundException("Unable to find Cloud directory at path: " + currentDirectoryFullPath);
-                }
-
-                innerDirectories = allInnerPaths.Where(currentInnerDirectory => currentInnerDirectory.IsFolder);
-                innerFiles = allInnerPaths.Where(currentInnerFile => !currentInnerFile.IsFolder);
-            }
-            else
-            {
-                innerDirectories = currentDirectory.Children.Where(currentInnerDirectory => currentInnerDirectory.IsFolder);
-                innerFiles = currentDirectory.Children.Where(currentInnerFile => !currentInnerFile.IsFolder);
-            }
-
-            try
-            {
-                // Loop through all subdirectories under the current directory
-                foreach (FindFileResult subDirectory in innerDirectories)
-                {
-                    string subDirectoryFullPath = currentDirectoryFullPath + "\\" + subDirectory.Name;
-                    FilePath subDirectoryPathObject = subDirectoryFullPath;
-
-                    // Store current subdirectory path as traversed
-                    filePathsFound.Add(subDirectoryFullPath);
-                    // Create properties for the current subdirectory
-                    FileMetadataHashableProperties compareProperties = new FileMetadataHashableProperties(true,
-                        (subDirectory.LastWriteTime == null ? (Nullable<DateTime>)null : ((DateTime)subDirectory.LastWriteTime)),
-                        (subDirectory.CreationTime == null ? (Nullable<DateTime>)null : ((DateTime)subDirectory.CreationTime)),
-                        null);
-
-                    // Grab the last metadata that matches the current directory path, if any
-                    FilePathHierarchicalNode<FileMetadata> existingHierarchy;
-                    CLError hierarchyError = combinedIndexPlusChanges.GrabHierarchyForPath(subDirectoryPathObject, out existingHierarchy, true);
-                    // If there is no existing event, a directory was added
-                    if (hierarchyError == null
-                        && existingHierarchy == null)
-                    {
-                        FileMetadata parentFolderMetadata;
-                        string parentFolderServerUid;
-                        if (combinedIndexPlusChanges.TryGetValue(subDirectoryPathObject.Parent, out parentFolderMetadata))
-                        {
-                            // Get the ServerUid for the current directory's parent folder
-                            string serverUid;
-                            string revision;
-                            CLError queryUidError = QueryServerUid(parentFolderMetadata.ServerUidId, out serverUid, out revision);
-
-                            if (queryUidError != null)
-                            {
-                                throw new AggregateException(string.Format("Unable to query ServerUid with id {0}", parentFolderMetadata.ServerUidId), queryUidError.GrabExceptions());
-                            }
-
-                            parentFolderServerUid = serverUid;
-                        }
-                        else
-                        {
-                            // This change may not have been communicated.
-                            parentFolderServerUid = null;
-                        }
-
-                        long serverUidId;
-                        CLError createServerUidError = CreateNewServerUid(serverUid: null, revision: null, serverUidId: out serverUidId);
-
-                        if (createServerUidError != null)
-                        {
-                            throw new AggregateException("Error creating new ServerUid", createServerUidError.GrabExceptions());
-                        }
-
-                        FileMetadata newDirectoryMetadata = new FileMetadata(serverUidId)
-                        {
-                            HashableProperties = compareProperties,
-                            ParentFolderServerUid = parentFolderServerUid
-                        };
-
-                        changeList.Add(new FileChange()
-                        {
-                            NewPath = subDirectoryPathObject,
-                            Type = FileChangeType.Created,
-                            Metadata = newDirectoryMetadata,
-                            Direction = SyncDirection.To // detected that a folder was created locally, so Sync To to update server
-                        });
-
-                        combinedIndexPlusChanges.Add(subDirectoryPathObject, newDirectoryMetadata);
-                    }
-
-                    // Add the inner paths to the output list by recursing (which will also process inner changes)
-                    filePathsFound.AddRange(RecurseIndexDirectory(changeList,
-                        indexPaths,
-                        combinedIndexPlusChanges,
-                        RemoveEventCallback,
-                        subDirectoryFullPath,
-                        subDirectory,
-                        uncoveredChanges));
-                }
-
-                // Loop through all files under the current directory
-                foreach (FindFileResult currentFile in innerFiles)
-                {
-                    string currentFileFullPath = currentDirectoryFullPath + "\\" + currentFile.Name;
-                    FilePath currentFilePathObject = currentFileFullPath;
-
-                    // Remove file from list of changes which have not yet been traversed (since it has been traversed)
-                    uncoveredChanges.Remove(currentFilePathObject);
-
-                    // Add file path to traversed output list
-                    filePathsFound.Add(currentFileFullPath);
-                    // Find file properties
-                    FileMetadataHashableProperties compareProperties = new FileMetadataHashableProperties(false,
-                        (currentFile.LastWriteTime == null ? (Nullable<DateTime>)null : ((DateTime)currentFile.LastWriteTime).DropSubSeconds()),
-                        (currentFile.CreationTime == null ? (Nullable<DateTime>)null : ((DateTime)currentFile.CreationTime).DropSubSeconds()),
-                        currentFile.Size);
-
-                    // Grab the last metadata that matches the current file path, if any
-                    FileMetadata existingFileMetadata;
-                    // If a change does not already exist for the current file path,
-                    // check if file has changed since last index to process changes
-                    if (combinedIndexPlusChanges.TryGetValue(currentFilePathObject, out existingFileMetadata))
-                    {
-                        // If the file has changed (different metadata), then process a file modification change
-                        if (!fileComparer.Equals(compareProperties, existingFileMetadata.HashableProperties))
-                        {
-                            FileMetadata parentFolderMetadata;
-                            string parentFolderServerUid;
-                            if (combinedIndexPlusChanges.TryGetValue(currentFilePathObject.Parent, out parentFolderMetadata))
-                            {
-                                // Get the ServerUid for the current directory's parent folder
-                                string serverUid;
-                                string revision;
-                                CLError queryUidError = QueryServerUid(parentFolderMetadata.ServerUidId, out serverUid, out revision);
-
-                                if (queryUidError != null)
-                                {
-                                    throw new AggregateException(string.Format("Unable to query ServerUid with id {0}", parentFolderMetadata.ServerUidId), queryUidError.GrabExceptions());
-                                }
-
-                                parentFolderServerUid = serverUid;
-                            }
-                            else
-                            {
-                                // May not have been communicated yet.
-                                parentFolderServerUid = null;
-                            }
-
-                            FileMetadata modifiedMetadata = new FileMetadata(existingFileMetadata.ServerUidId)
-                            {
-                                HashableProperties = compareProperties,
-                                ParentFolderServerUid = parentFolderServerUid/*,
-                                    StorageKey = existingFileMetadata.StorageKey*/
-                                // DO NOT copy StorageKey because this metadata is for a modified change which would therefore require a new StorageKey
-                            };
-
-                            changeList.Add(new FileChange()
-                            {
-                                NewPath = currentFilePathObject,
-                                Type = FileChangeType.Modified,
-                                Metadata = modifiedMetadata,
-                                Direction = SyncDirection.To // detected that a file was modified locally, so Sync To to update server
-                            });
-
-                            combinedIndexPlusChanges[currentFilePathObject] = modifiedMetadata;
-                        }
-                    }
-                    // else if index doesn't contain the current path, then the file has been created
-                    else
-                    {
-                        FileMetadata parentFolderMetadata;
-                        string parentFolderServerUid;
-                        if (combinedIndexPlusChanges.TryGetValue(currentFilePathObject.Parent, out parentFolderMetadata))
-                        {
-                            // Get the ServerUid for the current directory's parent folder
-                            string serverUid;
-                            string revision;
-                            CLError queryUidError = QueryServerUid(parentFolderMetadata.ServerUidId, out serverUid, out revision);
-
-                            if (queryUidError != null)
-                            {
-                                throw new AggregateException(string.Format("Unable to query ServerUid with id {0}", parentFolderMetadata.ServerUidId), queryUidError.GrabExceptions());
-                            }
-
-                            parentFolderServerUid = serverUid;
-                        }
-                        else
-                        {
-                            // May not have been communicated yet.
-                            parentFolderServerUid = null;
-                        }
-
-                        long serverUidId;
-                        CLError createServerUidError = CreateNewServerUid(serverUid: null, revision: null, serverUidId: out serverUidId);
-
-                        if (createServerUidError != null)
-                        {
-                            throw new AggregateException("Error creating new ServerUid", createServerUidError.GrabExceptions());
-                        }
-
-                        FileMetadata fileCreatedMetadata = new FileMetadata(serverUidId)
-                        {
-                            HashableProperties = compareProperties,
-                            ParentFolderServerUid = parentFolderServerUid//,
-                            //LinkTargetPath = //Todo: needs to read target path
-                        };
-
-                        changeList.Add(new FileChange()
-                        {
-                            NewPath = currentFilePathObject,
-                            Type = FileChangeType.Created,
-                            Metadata = fileCreatedMetadata,
-                            Direction = SyncDirection.To // detected that a file was created locally, so Sync To to update server
-                        });
-
-                        combinedIndexPlusChanges.Add(currentFilePathObject, fileCreatedMetadata);
-                    }
-                }
-            }
-            catch (UnauthorizedAccessException ex)
-            {
-                if (outermostMethodCall)
-                {
-                    // TODO: may not wish to cause the entire SDK to halt here, instead this should only halt the current engine
-                    MessageEvents.FireNewEventMessage(
-                        "Unable to scan files/folders in Cloud folder. Location not accessible:" + Environment.NewLine + ex.Message,
-                        EventMessageLevel.Important,
-                        new HaltAllOfCloudSDKErrorInfo());
-                }
-            }
-            catch { }
-
-            // If this method call was the outermost one (not recursed),
-            // then the uncoveredChanges list was depleted of all traversed paths leaving
-            // only file changes that no longer match anything existing on the disc
-            // (meaning the change needs to be reversed since the file/folder was deleted)
-            if (outermostMethodCall)
-            {
-                // Loop through the uncovered file changes
-                foreach (KeyValuePair<FilePath, LinkedList<FileChange>> uncoveredChange in uncoveredChanges)
-                {
-                    // Take all the changes at a path which no longer has a file/folder and
-                    // either remove all the events (if the last sync index did not contain the folder)
-                    // or turn all changes into a single deletion change (if the last sync index did contain the folder)
-                    bool existingDeletion = false;
-                    LinkedListNode<FileChange> currentUncoveredChange = uncoveredChange.Value.First;
-                    bool existsInIndex = indexPaths.ContainsKey(uncoveredChange.Key);
-                    // Continue checking the linked list nodes until it is past the end (thus null)
-                    while (currentUncoveredChange != null)
-                    {
-                        // Only keep the first deletion event and only if there is a path in the index for the corresponding delete
-                        if (existsInIndex
-                            && !existingDeletion
-                            && currentUncoveredChange.Value.Type == FileChangeType.Deleted)
-                        {
-                            existingDeletion = true;
-                        }
-                        else if (currentUncoveredChange.Value.Direction == SyncDirection.To)
-                        {
-                            changeList.Remove(currentUncoveredChange.Value);
-                            if (currentUncoveredChange.Value.EventId > 0)
-                            {
-                                RemoveEventCallback(currentUncoveredChange.Value.EventId);
-                            }
-                        }
-
-                        // Move to the next FileChange in the linked list
-                        currentUncoveredChange = currentUncoveredChange.Next;
-                    }
-                }
-            }
-
-            // return the list of all traversed paths at or below the current directory
-            return filePathsFound;
-        }
-
-        #endregion private methods
-
-        #region dispose
-
-        #region IDisposable members
-        // Standard IDisposable implementation based on MSDN System.IDisposable
-        ~IndexingAgent()
-        {
-            Dispose(false);
-        }
-        // Standard IDisposable implementation based on MSDN System.IDisposable
-        public void Dispose()
-        {
-            Dispose(true);
-            GC.SuppressFinalize(this);
-        }
-        #endregion
-
-        // Standard IDisposable implementation based on MSDN System.IDisposable
-        private void Dispose(bool disposing)
-        {
-            lock (this)
-            {
-                if (!disposed)
-                {
-                    // Run dispose on inner managed objects based on disposing condition
-                    if (disposing)
-                    {
-                        lock (changeEnumsLocker)
-                        {
-                            if (changeEnums != null)
-                            {
-                                changeEnums.Clear();
-                                changeEnums = null;
-                            }
-
-                            if (changeEnumsBackward != null)
-                            {
-                                changeEnumsBackward.Clear();
-                                changeEnumsBackward = null;
-                            }
-                        }
-                    }
-
-                    disposed = true;
-                }
-            }
-        }
-        #endregion
-
-        #region SQLTransactionalBase implementation
-        private sealed class SQLTransactionalImplementation : SQLTransactionalBase
-        {
-            public readonly ISQLiteConnection sqlConnection;
-            public readonly ISQLiteTransaction sqlTransaction;
-
-            private readonly GenericHolder<bool> transactionCommitted;
-
-            public SQLTransactionalImplementation(ISQLiteConnection sqlConnection, ISQLiteTransaction sqlTransaction)
-            {
-                this.sqlConnection = sqlConnection;
-                this.sqlTransaction = sqlTransaction;
-                if (sqlTransaction != null)
-                {
-                    transactionCommitted = new GenericHolder<bool>(false);
-                }
-            }
-
-            #region SQLTransactionalBase overrides
-            public override void Commit()
-            {
-                base.CheckDisposed();
-
-                if (sqlTransaction != null)
-                {
-                    lock (transactionCommitted)
-                    {
-                        if (transactionCommitted.Value)
-                        {
-                            throw new NotSupportedException("Cannot commit same database transaction more than once");
-                        }
-
-                        sqlTransaction.Commit();
-
-                        transactionCommitted.Value = true;
-                    }
-                }
-            }
-
-            protected override bool _disposed
-            {
-                get
-                {
-                    return _localDisposed;
-                }
-            }
-            private bool _localDisposed = false;
-
-            protected override void Dispose(bool disposing)
-            {
-                // Check to see if Dispose has already been called. 
-                if (!this._localDisposed)
-                {
-                    // If disposing equals true, dispose all managed 
-                    // and unmanaged resources. 
-                    if (disposing)
-                    {
-                        // Dispose managed resources.
-                        if (sqlTransaction != null)
-                        {
-                            lock (transactionCommitted)
-                            {
-                                if (!transactionCommitted.Value)
-                                {
-                                    try
-                                    {
-                                        sqlTransaction.Rollback();
-                                    }
-                                    catch
-                                    {
-                                    }
-                                }
-                            }
-
-                            try
-                            {
-                                sqlTransaction.Dispose();
-                            }
-                            catch
-                            {
-                            }
-                        }
-
-                        if (sqlConnection != null)
-                        {
-                            try
-                            {
-                                sqlConnection.Dispose();
-                            }
-                            catch
-                            {
-                            }
-                        }
-                    }
-
-                    // Call the appropriate methods to clean up 
-                    // unmanaged resources here. 
-                    // If disposing is false, 
-                    // only the following code is executed.
-
-                    /* [ My code here ] */
-
-                    // Note disposing has been done.
-                    this._localDisposed = true;
-                }
-            }
-            #endregion
-        }
-        #endregion
-    }
+//
+// IndexingAgent.cs
+// Cloud Windows
+//
+// Created By DavidBruck.
+// Copyright (c) Cloud.com. All rights reserved.
+
+using System;
+using System.Collections.Generic;
+using System.Data.Objects.SqlClient;
+using System.IO;
+using System.Linq;
+using System.Runtime.CompilerServices;
+using System.Text;
+using System.Threading;
+using System.Threading.Tasks;
+using System.Transactions;
+using System.Globalization;
+using Cloud.Model;
+using Cloud.Static;
+using Cloud.SQLIndexer.SqlModel;
+using Cloud.SQLIndexer.Migrations;
+using Cloud.SQLIndexer.Model;
+using SqlSync = Cloud.SQLIndexer.SqlModel.Sync;
+using Cloud.Interfaces;
+using Cloud.Support;
+using Cloud.Model.EventMessages.ErrorInfo;
+using Cloud.SQLProxies;
+
+namespace Cloud.SQLIndexer
+{
+    internal sealed class IndexingAgent : IDisposable
+    {
+        #region private fields
+        private static readonly CLTrace _trace = CLTrace.Instance;
+        // store the path that represents the root of indexing
+        private string indexedPath = null;
+        private readonly CLSyncbox syncbox;
+        private readonly bool copyDatabaseBetweenChanges;
+        private long rootFileSystemObjectId = 0;
+        private long rootFileSystemObjectServerUidId = 0;
+        private bool disposed = false;
+
+        private readonly Dictionary<long, long> migratedServerUidIds = new Dictionary<long, long>();
+
+        #region SQLite
+        private readonly string indexDBLocation;
+        private const string indexDBPassword = "Q29weXJpZ2h0Q2xvdWQuY29tQ3JlYXRlZEJ5RGF2aWRCcnVjaw=="; // <-- if you change this password, you will likely break all clients with older databases
+        private const string indexScriptsResourceFolder = ".SQLIndexer.IndexDBScripts.";
+        #endregion
+
+        // store dictionaries to convert between the FileChangetype enumeration and its integer value in the database,
+        // will be filled in during startup
+        private static Dictionary<long, FileChangeType> changeEnums = null;
+        private static Dictionary<FileChangeType, long> changeEnumsBackward = null;
+
+        private readonly GenericHolder<int> dbCopyNumber = new GenericHolder<int>(0);
+
+        // category in SQL that represents the Enumeration type FileChangeType
+        private static long changeCategoryId = 0;
+        // locker for reading/writing the change enumerations
+        private static object changeEnumsLocker = new object();
+        #endregion
+
+        #region public properties
+        /// <summary>
+        /// Store the last Sync Id, starts null before indexing; lock on the IndexingAgent instance for all reads/writes
+        /// </summary>
+        public string LastSyncId { get; private set; }
+        public readonly ReaderWriterLockSlim LastSyncLocker = new ReaderWriterLockSlim();
+        #endregion
+
+        /// <summary>
+        /// Creates the SQL indexing service and outputs it,
+        /// must be started afterwards with StartInitialIndexing
+        /// </summary>
+        /// <param name="newIndexer">Output indexing agent</param>
+        /// <param name="syncbox">Syncbox to index</param>
+        /// <returns>Returns the error that occurred during creation, if any</returns>
+        public static CLError CreateNewAndInitialize(out IndexingAgent newIndexer, CLSyncbox syncbox, bool copyDatabaseBetweenChanges = false)
+        {
+            // Fill in output with constructor
+            IndexingAgent newAgent;
+            try
+            {
+                newIndexer = newAgent = new IndexingAgent(syncbox, copyDatabaseBetweenChanges); // this double instance setting is required for some reason to prevent a "does not exist in the current context" compiler error
+            }
+            catch (Exception ex)
+            {
+                newIndexer = Helpers.DefaultForType<IndexingAgent>();
+                return ex;
+            }
+
+            try
+            {
+                newIndexer.InitializeDatabase(syncbox.CopiedSettings.SyncRoot);
+            }
+            catch (Exception ex)
+            {
+                return ex;
+            }
+            return null;
+        }
+
+        #region public methods
+        public CLError CreateNewServerUid(string serverUid, string revision, out long serverUidId, SQLTransactionalBase existingTransaction = null)
+        {
+            SQLTransactionalImplementation castTransaction = existingTransaction as SQLTransactionalImplementation;
+            bool inputTransactionSet = castTransaction != null;
+            try
+            {
+                if (disposed)
+                {
+                    throw new ObjectDisposedException("This IndexingAgent");
+                }
+
+                _trace.writeToLog(9, "IndexingAgent: Entry: CreateNewServerUid: serverUid: {0}. revision: {1}. existingTransaction: {2}.", serverUid, revision, existingTransaction == null ? "null" : "notNull");
+
+                if (existingTransaction != null
+                    && castTransaction == null)
+                {
+                    throw new NullReferenceException("existingTransaction is not implemented as private derived type. It should be retrieved via method GetNewTransaction method. Creating a new transaction instead which will be committed immediately.");
+                }
+            }
+            catch (Exception ex)
+            {
+                serverUidId = Helpers.DefaultForType<long>();
+
+                return ex;
+            }
+
+            CLError toReturn = null;
+
+            try
+            {
+                if (castTransaction == null)
+                {
+                    ISQLiteConnection indexDB;
+                    castTransaction = new SQLTransactionalImplementation(
+                        indexDB = CreateAndOpenCipherConnection(),
+                        indexDB.BeginTransaction(System.Data.IsolationLevel.Serializable));
+                }
+
+                SqlServerUid newUid = new SqlServerUid()
+                {
+                    ServerUid = serverUid,
+                    Revision = revision
+                };
+
+                serverUidId = SqlAccessor<SqlServerUid>.InsertRow<long>(
+                    castTransaction.sqlConnection,
+                    newUid,
+                    transaction: castTransaction.sqlTransaction);
+
+                if (!inputTransactionSet
+                    && castTransaction != null)
+                {
+                    castTransaction.Commit();
+                }
+                _trace.writeToLog(9, "IndexingAgent: CreateNewServerUid: Return serverUidId: {0}.", serverUidId);
+                if ((syncbox.CopiedSettings.TraceType & TraceType.ServerUid) == TraceType.ServerUid)
+                {
+                    ComTrace.LogServerUid(syncbox.CopiedSettings.TraceLocation, syncbox.CopiedSettings.DeviceId, syncbox.SyncboxId, serverUidId, serverUid, revision);
+                }
+            }
+            catch (Exception ex)
+            {
+                serverUidId = Helpers.DefaultForType<long>();
+
+                toReturn += ex;
+            }
+            finally
+            {
+                if (!inputTransactionSet
+                    && castTransaction != null)
+                {
+                    castTransaction.Dispose();
+                }
+            }
+            return toReturn;
+        }
+
+        public CLError UpdateServerUid(long serverUidId, string serverUid, string revision, out Nullable<long> existingServerUidIdRequiringMerging, SQLTransactionalBase existingTransaction = null)
+        {
+            SQLTransactionalImplementation castTransaction = existingTransaction as SQLTransactionalImplementation;
+            bool inputTransactionSet = castTransaction != null;
+            try
+            {
+                if (disposed)
+                {
+                    throw new ObjectDisposedException("This IndexingAgent");
+                }
+
+                _trace.writeToLog(9, "IndexingAgent: Entry: UpdateServerUid: serverUidId: {0}. serverUid: {1}. revision: {2}. existingTransaction: {3}.", serverUidId, serverUid, revision, existingTransaction == null ? "null" : "notNull");
+
+                if (existingTransaction != null
+                    && castTransaction == null)
+                {
+                    throw new NullReferenceException("existingTransaction is not implemented as private derived type. It should be retrieved via method GetNewTransaction method. Creating a new transaction instead which will be committed immediately.");
+                }
+            }
+            catch (Exception ex)
+            {
+                existingServerUidIdRequiringMerging = null;
+
+                return ex;
+            }
+
+            CLError toReturn = null;
+            try
+            {
+                if (castTransaction == null)
+                {
+                    ISQLiteConnection indexDB;
+                    castTransaction = new SQLTransactionalImplementation(
+                        indexDB = CreateAndOpenCipherConnection(),
+                        indexDB.BeginTransaction(System.Data.IsolationLevel.Serializable));
+                }
+
+                SqlServerUid existingUid = SqlAccessor<SqlServerUid>.SelectResultSet(
+                        castTransaction.sqlConnection,
+                        "SELECT * " +
+                        "FROM ServerUids " +
+                        "WHERE ServerUids.ServerUid = ?", // <-- parameter 1
+                        transaction: castTransaction.sqlTransaction,
+                        selectParameters: Helpers.EnumerateSingleItem(serverUid))
+                    .FirstOrDefault();
+
+                lock (migratedServerUidIds)
+                {
+                    long nextServerUidId;
+                    while (migratedServerUidIds.TryGetValue(serverUidId, out nextServerUidId))
+                    {
+                        serverUidId = nextServerUidId;
+                        _trace.writeToLog(9, "IndexingAgent: UpdateServerUid: Migrated forwards: serverUidId: {0}.", serverUidId);
+                    }
+                }
+
+                if (existingUid != null
+                    && existingUid.ServerUidId == serverUidId
+                    && existingUid.Revision == revision)
+                {
+                    // no op, row already exists and matches current data
+
+                    existingServerUidIdRequiringMerging = null;
+                }
+                else
+                {
+                    Nullable<long> previousMigrationTarget = null;
+                    bool migratedExistingUid = false;
+
+                    try
+                    {
+                        if (existingUid == null
+                            || existingUid.ServerUidId == serverUidId)
+                        {
+                            // either serverUid does not already exist in the database and can be added,
+                            // or row matches current row and revision needs to be updated
+
+                            // in this condition, only the existing row will be updated (after else condition below)
+
+                            existingServerUidIdRequiringMerging = null;
+                        }
+                        else
+                        {
+                            // another row already is using the same ServerUid,
+                            // need to move all rows forward to use this ServerUidId and remove the other one and update the current ServerUidId to the latest values
+
+                            existingServerUidIdRequiringMerging = existingUid.ServerUidId;
+
+                            lock (migratedServerUidIds)
+                            {
+                                long grabExistingTarget;
+                                if (migratedServerUidIds.TryGetValue(existingUid.ServerUidId, out grabExistingTarget))
+                                {
+                                    previousMigrationTarget = grabExistingTarget;
+                                    migratedServerUidIds[existingUid.ServerUidId] = serverUidId;
+                                }
+                                else
+                                {
+                                    migratedServerUidIds.Add(existingUid.ServerUidId, serverUidId);
+                                }
+                            }
+                            migratedExistingUid = true;
+
+                            using (ISQLiteCommand moveServerUidIds = castTransaction.sqlConnection.CreateCommand())
+                            {
+                                moveServerUidIds.Transaction = castTransaction.sqlTransaction;
+
+                                moveServerUidIds.CommandText = "UPDATE FileSystemObjects " +
+                                    "SET ServerUidId = ? " + // <-- parameter 1
+                                    "WHERE ServerUidId = ?;" + // <-- parameter 2
+                                    "DELETE FROM ServerUids " +
+                                    "WHERE ServerUidId = ?;"; // <-- paramter 3 (equivalent to parameter 2)
+
+                                ISQLiteParameter uidIdToKeep = moveServerUidIds.CreateParameter();
+                                uidIdToKeep.Value = serverUidId;
+                                moveServerUidIds.Parameters.Add(uidIdToKeep);
+
+                                ISQLiteParameter uidIdToRemoveOne = moveServerUidIds.CreateParameter();
+                                uidIdToRemoveOne.Value = existingUid.ServerUidId;
+                                moveServerUidIds.Parameters.Add(uidIdToRemoveOne);
+
+                                ISQLiteParameter uidIdToRemoveTwo = moveServerUidIds.CreateParameter();
+                                uidIdToRemoveTwo.Value = existingUid.ServerUidId;
+                                moveServerUidIds.Parameters.Add(uidIdToRemoveTwo);
+
+                                moveServerUidIds.ExecuteNonQuery();
+                            }
+                        }
+
+                        SqlServerUid updateUid = new SqlServerUid()
+                        {
+                            ServerUidId = serverUidId,
+                            ServerUid = serverUid,
+                            Revision = revision
+                        };
+
+                        if (!SqlAccessor<SqlServerUid>.UpdateRow(
+                            castTransaction.sqlConnection,
+                            updateUid,
+                            castTransaction.sqlTransaction))
+                        {
+                            throw SQLConstructors.SQLiteException(WrappedSQLiteErrorCode.Misuse, string.Format("Unable to update server \"uid\" and revision for id {0}", serverUidId));
+                        }
+
+                        if (!inputTransactionSet
+                            && castTransaction != null)
+                        {
+                            castTransaction.Commit();
+                        }
+                    }
+                    catch
+                    {
+                        if (migratedExistingUid)
+                        {
+                            lock (migratedServerUidIds)
+                            {
+                                if (previousMigrationTarget == null)
+                                {
+                                    migratedServerUidIds.Remove(existingUid.ServerUidId);
+                                }
+                                else
+                                {
+                                    migratedServerUidIds[existingUid.ServerUidId] = ((long)previousMigrationTarget);
+                                }
+                            }
+                        }
+
+                        throw;
+                    }
+
+                    if ((syncbox.CopiedSettings.TraceType & TraceType.ServerUid) == TraceType.ServerUid)
+                    {
+                        ComTrace.LogServerUid(syncbox.CopiedSettings.TraceLocation, syncbox.CopiedSettings.DeviceId, syncbox.SyncboxId, serverUidId, serverUid, revision);
+                    }
+                }
+            }
+            catch (Exception ex)
+            {
+                existingServerUidIdRequiringMerging = null;
+
+                toReturn += ex;
+            }
+            finally
+            {
+                if (!inputTransactionSet
+                    && castTransaction != null)
+                {
+                    castTransaction.Dispose();
+                }
+            }
+            return toReturn;
+        }
+
+        public CLError QueryServerUid(long serverUidId, out string serverUid, out string revision, SQLTransactionalBase existingTransaction = null)
+        {
+            SQLTransactionalImplementation castTransaction = existingTransaction as SQLTransactionalImplementation;
+            bool inputTransactionSet = castTransaction != null;
+            try
+            {
+                if (disposed)
+                {
+                    throw new ObjectDisposedException("This IndexingAgent");
+                }
+
+                _trace.writeToLog(9, "IndexingAgent: Entry: QueryServerUid: serverUidId: {0}. existingTransaction: {1}.", serverUidId, existingTransaction == null ? "null" : "notNull");
+
+                if (existingTransaction != null
+                    && castTransaction == null)
+                {
+                    throw new NullReferenceException("existingTransaction is not implemented as private derived type. It should be retrieved via method GetNewTransaction method. Creating a new transaction instead which will be committed immediately.");
+                }
+            }
+            catch (Exception ex)
+            {
+                serverUid = Helpers.DefaultForType<string>();
+                revision = Helpers.DefaultForType<string>();
+
+                return ex;
+            }
+
+            CLError toReturn = null;
+            try
+            {
+                if (castTransaction == null)
+                {
+                    ISQLiteConnection indexDB;
+                    castTransaction = new SQLTransactionalImplementation(
+                        indexDB = CreateAndOpenCipherConnection(),
+                        indexDB.BeginTransaction(System.Data.IsolationLevel.Serializable));
+                }
+
+                SqlServerUid retrievedUid;
+                lock (migratedServerUidIds)
+                {
+                    long nextServerUidId;
+                    while (migratedServerUidIds.TryGetValue(serverUidId, out nextServerUidId))
+                    {
+                        serverUidId = nextServerUidId;
+                        _trace.writeToLog(9, "IndexingAgent: QueryServerUid: Migrated forwards: serverUidId: {0}.", serverUidId);
+                    }
+
+                    retrievedUid = SqlAccessor<SqlServerUid>.SelectResultSet(
+                            castTransaction.sqlConnection,
+                            "SELECT * " +
+                                "FROM ServerUids " +
+                                "WHERE ServerUids.ServerUidId = ?",
+                            transaction: castTransaction.sqlTransaction,
+                            selectParameters: Helpers.EnumerateSingleItem(serverUidId))
+                        .FirstOrDefault();
+                }
+
+                if (retrievedUid == null)
+                {
+                    throw SQLConstructors.SQLiteException(WrappedSQLiteErrorCode.Misuse, string.Format("Unable to retrieve ServerUid with id {0}", serverUidId));
+                }
+
+                serverUid = retrievedUid.ServerUid;
+                revision = retrievedUid.Revision;
+
+                if (!inputTransactionSet
+                    && castTransaction != null)
+                {
+                    castTransaction.Commit();
+                }
+                _trace.writeToLog(9, "IndexingAgent: QueryServerUid: Return: serverUid: {0}. revision: {1}.", serverUid, revision);
+                if ((syncbox.CopiedSettings.TraceType & TraceType.ServerUid) == TraceType.ServerUid)
+                {
+                    ComTrace.LogServerUid(syncbox.CopiedSettings.TraceLocation, syncbox.CopiedSettings.DeviceId, syncbox.SyncboxId, serverUidId, serverUid, revision);
+                }
+            }
+            catch (Exception ex)
+            {
+                serverUid = Helpers.DefaultForType<string>();
+                revision = Helpers.DefaultForType<string>();
+
+                toReturn += ex;
+            }
+            finally
+            {
+                if (!inputTransactionSet
+                    && castTransaction != null)
+                {
+                    castTransaction.Dispose();
+                }
+            }
+            return toReturn;
+        }
+
+        public CLError QueryOrCreateServerUid(string serverUid, out long serverUidId, string revision, bool syncFromFileModify, SQLTransactionalBase existingTransaction = null)
+        {
+            SQLTransactionalImplementation castTransaction = existingTransaction as SQLTransactionalImplementation;
+            bool inputTransactionSet = castTransaction != null;
+            try
+            {
+                if (disposed)
+                {
+                    throw new ObjectDisposedException("This IndexingAgent");
+                }
+
+                _trace.writeToLog(9, "IndexingAgent: Entry: QueryOrCreateServerUid: serverUid: {0}. revision: {1}. syncFromFileModify {2}. existingTransaction: {3}.", serverUid, revision, syncFromFileModify, existingTransaction == null ? "null" : "notNull");
+
+                if (existingTransaction != null
+                    && castTransaction == null)
+                {
+                    throw new NullReferenceException("existingTransaction is not implemented as private derived type. It should be retrieved via method GetNewTransaction method. Creating a new transaction instead which will be committed immediately.");
+                }
+            }
+            catch (Exception ex)
+            {
+                serverUidId = Helpers.DefaultForType<long>();
+
+                return ex;
+            }
+
+            CLError toReturn = null;
+            try
+            {
+                if (castTransaction == null)
+                {
+                    ISQLiteConnection indexDB;
+                    castTransaction = new SQLTransactionalImplementation(
+                        indexDB = CreateAndOpenCipherConnection(),
+                        indexDB.BeginTransaction(System.Data.IsolationLevel.Serializable));
+                }
+
+                SqlServerUid retrievedUid = SqlAccessor<SqlServerUid>.SelectResultSet(
+                        castTransaction.sqlConnection,
+                        "SELECT * " +
+                            "FROM ServerUids " +
+                            "WHERE ServerUids.ServerUid = ?",
+                        transaction: castTransaction.sqlTransaction,
+                        selectParameters: Helpers.EnumerateSingleItem(serverUid))
+                    .FirstOrDefault();
+
+                if (retrievedUid == null)
+                {
+                    retrievedUid = new SqlServerUid()
+                    {
+                        ServerUid = serverUid,
+                        Revision = revision
+                    };
+
+                    serverUidId = SqlAccessor<SqlServerUid>.InsertRow<long>(
+                        castTransaction.sqlConnection,
+                        retrievedUid,
+                        transaction: castTransaction.sqlTransaction);
+                }
+                else
+                {
+                    serverUidId = retrievedUid.ServerUidId;
+
+                    if (!syncFromFileModify
+                        && revision != retrievedUid.Revision)
+                    {
+                        retrievedUid.Revision = revision;
+
+                        if (!SqlAccessor<SqlServerUid>.UpdateRow(castTransaction.sqlConnection,
+                            retrievedUid,
+                            castTransaction.sqlTransaction))
+                        {
+                            throw SQLConstructors.SQLiteException(WrappedSQLiteErrorCode.Misuse, "Unable to update ServerUid with different revision");
+                        }
+                    }
+                }
+
+                if (!inputTransactionSet
+                    && castTransaction != null)
+                {
+                    castTransaction.Commit();
+                }
+                _trace.writeToLog(9, "IndexingAgent: QueryOrCreateServerUid: Return: serverUidid: {0}.", serverUidId);
+                if ((syncbox.CopiedSettings.TraceType & TraceType.ServerUid) == TraceType.ServerUid)
+                {
+                    ComTrace.LogServerUid(syncbox.CopiedSettings.TraceLocation, syncbox.CopiedSettings.DeviceId, syncbox.SyncboxId, serverUidId, serverUid, revision);
+                }
+            }
+            catch (Exception ex)
+            {
+                serverUidId = Helpers.DefaultForType<long>();
+
+                toReturn += ex;
+            }
+            finally
+            {
+                if (!inputTransactionSet
+                    && castTransaction != null)
+                {
+                    castTransaction.Dispose();
+                }
+            }
+            return toReturn;
+        }
+
+        /// <summary>
+        /// Queries database by eventId to return latest metadata and path as a FileChange and whether or not the event is still pending
+        /// </summary>
+        /// <param name="eventId">EventId key to lookup</param>
+        /// <param name="queryResult">(output) Result FileChange from EventId lookup</param>
+        /// <param name="isPending">(output) Result whether event is pending from EventId lookup</param>
+        /// <param name="status">(output) Status of quering the database</param>
+        /// <returns>Returns any error which occurred querying the database, if any</returns>
+        public CLError QueryFileChangeByEventId(long eventId, out FileChange queryResult, out bool isPending, out FileChangeQueryStatus status)
+        {
+            if (disposed)
+            {
+                try
+                {
+                    throw new ObjectDisposedException("This IndexingAgent");
+                }
+                catch (Exception ex)
+                {
+                    queryResult = Helpers.DefaultForType<FileChange>();
+                    isPending = Helpers.DefaultForType<bool>();
+                    status = FileChangeQueryStatus.ErrorDisposed;
+
+                    return ex;
+                }
+            }
+
+            try
+            {
+                if (eventId <= 0)
+                {
+                    throw new ArgumentException("eventId cannot be equal to or less than zero");
+                }
+
+                using (ISQLiteConnection indexDB = CreateAndOpenCipherConnection())
+                {
+                    bool resultFound = false;
+                    queryResult = null;
+                    isPending = false;
+
+                    foreach (Event existingEvent in SqlAccessor<Event>.SelectResultSet(
+                            indexDB,
+                            "SELECT " +
+                                SqlAccessor<Event>.GetSelectColumns() + ", " +
+                                SqlAccessor<FileSystemObject>.GetSelectColumns("FileSystemObject") + ", " +
+                                SqlAccessor<FileSystemObject>.GetSelectColumns("Previous", "Previouses") +
+                                " FROM Events" +
+                                " INNER JOIN FileSystemObjects ON Events.EventId = FileSystemObjects.EventId" +
+                                " LEFT OUTER JOIN FileSystemObjects Previouses ON Events.PreviousId = FileSystemObjects.FileSystemObjectId" +
+                                " WHERE Events.EventId = ?" +
+                                " ORDER BY" +
+                                " CASE WHEN FileSystemObjects.EventOrder IS NULL" +
+                                " THEN 0" +
+                                " ELSE FileSystemObjects.EventOrder" +
+                                " END DESC",
+                            new[]
+                            {
+                                "FileSystemObject",
+                                "Previous"
+                            },
+                            selectParameters: Helpers.EnumerateSingleItem(eventId)))
+                    {
+                        if (resultFound)
+                        {
+                            status = FileChangeQueryStatus.ErrorMultipleResults;
+                            return SQLConstructors.SQLiteException(WrappedSQLiteErrorCode.Misuse, "Multiple objects found for given eventId");
+                        }
+
+                        resultFound = true;
+
+                        queryResult = new FileChange()
+                        {
+                            Direction = (existingEvent.SyncFrom ? SyncDirection.From : SyncDirection.To),
+                            EventId = existingEvent.EventId,
+                            Metadata = new FileMetadata(existingEvent.FileSystemObject.ServerUidId)
+                            {
+                                EventTime = new DateTime(existingEvent.FileSystemObject.EventTimeUTCTicks, DateTimeKind.Utc),
+                                HashableProperties = new FileMetadataHashableProperties(
+                                    existingEvent.FileSystemObject.IsFolder,
+                                    (existingEvent.FileSystemObject.LastTimeUTCTicks == null
+                                        ? (Nullable<DateTime>)null
+                                        : new DateTime((long)existingEvent.FileSystemObject.LastTimeUTCTicks, DateTimeKind.Utc)),
+                                    (existingEvent.FileSystemObject.CreationTimeUTCTicks == null
+                                        ? (Nullable<DateTime>)null
+                                        : new DateTime((long)existingEvent.FileSystemObject.CreationTimeUTCTicks, DateTimeKind.Utc)),
+                                    existingEvent.FileSystemObject.Size),
+                                IsShare = existingEvent.FileSystemObject.IsShare,
+                                MimeType = existingEvent.FileSystemObject.MimeType,
+                                Permissions = (existingEvent.FileSystemObject.Permissions == null
+                                    ? (Nullable<POSIXPermissions>)null
+                                    : (POSIXPermissions)((int)existingEvent.FileSystemObject.Permissions)),
+                                StorageKey = existingEvent.FileSystemObject.StorageKey,
+                                Version = existingEvent.FileSystemObject.Version
+                            },
+                            NewPath = existingEvent.FileSystemObject.CalculatedFullPath,
+                            OldPath = (existingEvent.Previous == null
+                                ? null
+                                : existingEvent.Previous.CalculatedFullPath),
+                            Type = changeEnums[existingEvent.FileChangeTypeEnumId]
+                        };
+                        queryResult.SetMD5(existingEvent.FileSystemObject.MD5);
+                        isPending = existingEvent.FileSystemObject.Pending;
+                    }
+
+                    if (!resultFound)
+                    {
+                        status = FileChangeQueryStatus.ErrorNotFound;
+                    }
+                    else
+                    {
+                        status = FileChangeQueryStatus.Success;
+                    }
+                }
+            }
+            catch (Exception ex)
+            {
+                queryResult = Helpers.DefaultForType<FileChange>();
+                isPending = Helpers.DefaultForType<bool>();
+                status = FileChangeQueryStatus.ErrorUnknown;
+
+                return ex;
+            }
+            return null;
+        }
+
+        /// <summary>
+        /// Starts the indexing process on an indexing agent which will resolve the last events and changes to the file system since the last time
+        /// the file monitor was running to produce the initial in-memory index and changes to process,
+        /// spins off a user work thread for the actual processing and returns immediately
+        /// </summary>
+        /// <param name="indexCompletionCallback">FileMonitor method to call upon completion of the index (should trigger normal processing of file events)</param>
+        /// <param name="getPath">FileMonitor method which returns the path to be indexed (so that the indexing and monitor are tied together)</param>
+        /// <returns>Returns an error that occurred during startup, if any</returns>
+        public CLError StartInitialIndexing(Action<IEnumerable<KeyValuePair<FilePath, FileMetadata>>, IEnumerable<FileChange>> indexCompletionCallback,
+            Func<string> getPath)
+        {
+            if (disposed)
+            {
+                try
+                {
+                    throw new ObjectDisposedException("This IndexingAgent");
+                }
+                catch (Exception ex)
+                {
+                    return ex;
+                }
+            }
+
+            try
+            {
+                this.indexedPath = getPath();
+                ThreadPool.QueueUserWorkItem(state => 
+                    {
+                        try 
+	                    {
+                            this.BuildIndex((Action<IEnumerable<KeyValuePair<FilePath, FileMetadata>>, IEnumerable<FileChange>>)state);
+	                    }
+	                    catch (Exception ex)
+	                    {
+                            CLError error = new AggregateException("Error building the index", ex);
+                            error.LogErrors(_trace.TraceLocation, _trace.LogErrors);
+                            _trace.writeToLog(1, "IndexingAgent: StartInitialIndexing: ERROR: Exception: Error building the initial index. Msg: <{0}>.", ex.Message);
+	                    }
+                    },
+                    indexCompletionCallback);
+            }
+            catch (Exception ex)
+            {
+                return ex;
+            }
+            return null;
+        }
+
+        public void SwapOrderBetweenTwoEventIds(long eventIdA, long eventIdB, SQLTransactionalBase requiredTransaction)
+        {
+            if (disposed)
+            {
+                try
+                {
+                    throw new ObjectDisposedException("This IndexingAgent");
+                }
+                catch
+                {
+                    return;
+                }
+            }
+
+            if (requiredTransaction == null)
+            {
+                throw new NullReferenceException("requiredTransaction cannot be null");
+            }
+
+            SQLTransactionalImplementation castTransaction = requiredTransaction as SQLTransactionalImplementation;
+
+            if (castTransaction == null)
+            {
+                throw new NullReferenceException("existingTransaction is not implemented as private derived type. It should be retrieved via method GetNewTransaction method. Creating a new transaction instead which will be committed immediately.");
+            }
+            if (!(eventIdA > 0))
+            {
+                throw new ArgumentException("eventIdA was not the positive integer created from adding a new Event to the databse");
+            }
+            if (!(eventIdB > 0))
+            {
+                throw new ArgumentException("eventIdB was not the positive integer created from adding a new Event to the database");
+            }
+            if (eventIdA == eventIdB)
+            {
+                throw new ArgumentException("Cannot swap two events with the same ID");
+            }
+
+            FileSystemObject eventAObject = null;
+            FileSystemObject eventBObject = null;
+
+            foreach (FileSystemObject matchedEventObject in SqlAccessor<FileSystemObject>.SelectResultSet(
+                castTransaction.sqlConnection,
+                "SELECT *" +
+                    "FROM FileSystemObjects " +
+                    "WHERE FileSystemObjects.EventId = ? " + // <-- parameter 1
+                    "OR FileSystemObjects.EventId = ?", // <-- paremeter 2
+                transaction: castTransaction.sqlTransaction,
+                selectParameters: new[] { eventIdA, eventIdB }))
+            {
+                if (matchedEventObject.EventId == eventIdA)
+                {
+                    if (eventAObject != null)
+                    {
+                        throw SQLConstructors.SQLiteException(WrappedSQLiteErrorCode.Misuse, "Query for FileSystemObjects by eventIdA and eventIdB returned more than one Event for eventIdA");
+                    }
+
+                    eventAObject = matchedEventObject;
+                }
+                else if (matchedEventObject.EventId == eventIdB)
+                {
+                    if (eventBObject != null)
+                    {
+                        throw SQLConstructors.SQLiteException(WrappedSQLiteErrorCode.Misuse, "Query for FileSystemObjects by eventIdA and eventIdB returned more than one Event for eventIdB");
+                    }
+
+                    eventBObject = matchedEventObject;
+                }
+                else
+                {
+                    throw SQLConstructors.SQLiteException(WrappedSQLiteErrorCode.Misuse, "Query for FileSystemObjects by eventIdA and eventIdB returned an event which matches neither ID");
+                }
+            }
+
+            if (eventAObject == null)
+            {
+                throw SQLConstructors.SQLiteException(WrappedSQLiteErrorCode.Misuse, "Query for FileSystemObjects by eventIdA and eventIdB did not return any Event for eventIdA");
+            }
+            if (eventBObject == null)
+            {
+                throw SQLConstructors.SQLiteException(WrappedSQLiteErrorCode.Misuse, "Query for FileSystemObjects by eventIdA and eventIdB did not return any Event for eventIdB");
+            }
+
+            using (ISQLiteCommand swapEventOrders = castTransaction.sqlConnection.CreateCommand())
+            {
+                swapEventOrders.Transaction = castTransaction.sqlTransaction;
+
+                swapEventOrders.CommandText = "UPDATE FileSystemObjects " +
+                    "SET EventOrder = ? " + // <-- parameter 1
+                    "WHERE FileSystemObjectId = ?; " + // <-- parameter 2
+                    "UPDATE FileSystemObjects " +
+                    "SET EventOrder = ? " + // <-- parameter 3
+                    "WHERE FileSystemObjectId = ?;";// <-- parameter 4
+
+                ISQLiteParameter eventBOrderParam = swapEventOrders.CreateParameter();
+                eventBOrderParam.Value = eventBObject.EventOrder;
+                swapEventOrders.Parameters.Add(eventBOrderParam);
+
+                ISQLiteParameter eventAIdParam = swapEventOrders.CreateParameter();
+                eventAIdParam.Value = eventAObject.FileSystemObjectId;
+                swapEventOrders.Parameters.Add(eventAIdParam);
+
+                ISQLiteParameter eventAOrderParam = swapEventOrders.CreateParameter();
+                eventAOrderParam.Value = eventAObject.EventOrder;
+                swapEventOrders.Parameters.Add(eventAOrderParam);
+
+                ISQLiteParameter eventBIdParam = swapEventOrders.CreateParameter();
+                eventBIdParam.Value = eventBObject.FileSystemObjectId;
+                swapEventOrders.Parameters.Add(eventBIdParam);
+
+                swapEventOrders.ExecuteNonQuery();
+            }
+        }
+
+        public CLError GetCalculatedFullPathByServerUid(string serverUid, out string calculatedFullPath, Nullable<long> excludedEventId = null)
+        {
+            if (disposed)
+            {
+                try
+                {
+                    throw new ObjectDisposedException("This IndexingAgent");
+                }
+                catch (Exception ex)
+                {
+                    calculatedFullPath = Helpers.DefaultForType<string>();
+
+                    return ex;
+                }
+            }
+
+            try
+            {
+                if (serverUid == null)
+                {
+                    throw new NullReferenceException("serverUid cannot be null");
+                }
+
+                using (ISQLiteConnection indexDB = CreateAndOpenCipherConnection())
+                {
+                    // prefers the latest rename which is pending,
+                    // otherwise prefers non-pending,
+                    // last take most recent event
+                    if (!SqlAccessor<object>.TrySelectScalar<string>(
+                        indexDB,
+                        "SELECT FileSystemObjects.CalculatedFullPath " +
+                            "FROM FileSystemObjects " +
+                            "LEFT OUTER JOIN " +
+                            "(" +
+                                "SELECT InnerObjects.EventOrder " +
+                                "FROM FileSystemObjects InnerObjects " +
+                                "WHERE InnerObjects.EventId IS NOT NULL " +
+                                "AND InnerObjects.EventOrder IS NOT NULL " +
+                                "AND InnerObjects.EventId = ? " + // <-- parameter 1
+                                "LIMIT 1" +
+                            ") ConstantJoin " +
+                            "LEFT OUTER JOIN Events ON FileSystemObjects.EventId = Events.EventId " +
+                            "INNER JOIN ServerUids ON FileSystemObjects.ServerUidId = ServerUids.ServerUidId " +
+                            "WHERE ServerUids.ServerUid = ? " + // <-- parameter 2
+                            "AND (ConstantJoin.EventOrder IS NULL OR FileSystemObjects.EventId IS NULL OR ConstantJoin.EventOrder > FileSystemObjects.EventOrder) " +
+                            "ORDER BY " +
+                            "CASE WHEN FileSystemObjects.EventId IS NOT NULL " +
+                            "AND Events.FileChangeTypeEnumId = " + changeEnumsBackward[FileChangeType.Renamed].ToString() +
+                            " AND FileSystemObjects.Pending = 1 " +
+                            "THEN 0 " +
+                            "ELSE 1 " +
+                            "END ASC, " +
+                            "FileSystemObjects.Pending ASC, " +
+                            "CASE WHEN FileSystemObjects.EventOrder IS NULL " +
+                            "THEN 0 " +
+                            "ELSE FileSystemObjects.EventOrder " +
+                            "END DESC " +
+                            "LIMIT 1",
+                        out calculatedFullPath,
+                        selectParameters: new[] { excludedEventId, (object)serverUid }))
+                    {
+                        calculatedFullPath = null;
+                    }
+                }
+            }
+            catch (Exception ex)
+            {
+                calculatedFullPath = Helpers.DefaultForType<string>();
+
+                return ex;
+            }
+            return null;
+        }
+
+        public CLError GetServerUidByNewPath(string newPath, out string serverUid)
+        {
+            if (disposed)
+            {
+                try
+                {
+                    throw new ObjectDisposedException("This IndexingAgent");
+                }
+                catch (Exception ex)
+                {
+                    serverUid = Helpers.DefaultForType<string>();
+
+                    return ex;
+                }
+            }
+
+            try
+            {
+                if (newPath == null)
+                {
+                    throw new NullReferenceException("newPath cannot be null");
+                }
+
+                using (ISQLiteConnection indexDB = CreateAndOpenCipherConnection())
+                {
+                    // prefers latest event even if pending
+                    if (!SqlAccessor<object>.TrySelectScalar<string>(
+                        indexDB,
+                        "SELECT ServerUids.ServerUid " +
+                        "FROM FileSystemObjects " +
+                        "INNER JOIN ServerUids ON FileSystemObjects.ServerUidId = ServerUids.ServerUidID " +
+                        "WHERE FileSystemObjects.CalculatedFullPath = ? " +
+                        "ORDER BY " +
+                        "CASE WHEN FileSystemObjects.EventOrder IS NULL " +
+                        "THEN 0 " +
+                        "ELSE FileSystemObjects.EventOrder " +
+                        "END DESC " +
+                        "LIMIT 1",
+                        out serverUid,
+                        selectParameters: Helpers.EnumerateSingleItem(newPath)))
+                    {
+                        serverUid = null;
+                    }
+                }
+            }
+            catch (Exception ex)
+            {
+                serverUid = Helpers.DefaultForType<string>();
+
+                return ex;
+            }
+            return null;
+        }
+
+        //// whole method removed because SyncedObject class was removed (no more server-linked sync states since ServerName is a property of FileSystemObject)
+        //
+        ///// <summary>
+        ///// Retrieve the complete file system state at the time of the last sync
+        ///// </summary>
+        ///// <param name="syncStates">Outputs the file system state</param>
+        ///// <returns>Returns an error that occurred retrieving the file system state, if any</returns>
+        //public CLError GetLastSyncStates(out FilePathDictionary<SyncedObject> syncStates)
+        //{
+            //if (disposed)
+            //{
+            //    try
+            //    {
+            //        throw new ObjectDisposedException("This IndexingAgent");
+            //    }
+            //    catch (Exception ex)
+            //    {
+            //        return ex;
+            //    }
+            //}
+        //    throw new NotImplementedException("2");
+        //    //ExternalSQLLocker.EnterReadLock();
+        //    //try
+        //    //{
+        //    //    using (SqlCeConnection indexDB = new SqlCeConnection(buildConnectionString(this.indexDBLocation)))
+        //    //    {
+        //    //        // Pull the last sync from the database
+        //    //        SqlSync lastSync = SqlAccessor<SqlSync>
+        //    //            .SelectResultSet(indexDB,
+        //    //                "SELECT TOP 1 * FROM [Syncs] ORDER BY [Syncs].[SyncCounter] DESC")
+        //    //            .SingleOrDefault();
+
+        //    //        // Default the sync states (to null) if there was never a sync
+        //    //        if (lastSync == null)
+        //    //        {
+        //    //            syncStates = Helpers.DefaultForType<FilePathDictionary<SyncedObject>>();
+        //    //        }
+        //    //        // If there was a sync, continue on to build the sync state
+        //    //        else
+        //    //        {
+        //    //            // Create the dictionary of sync states to output
+        //    //            CLError createDictError = FilePathDictionary<SyncedObject>.CreateAndInitialize(lastSync.RootPath,
+        //    //                out syncStates);
+        //    //            if (createDictError != null)
+        //    //            {
+        //    //                return createDictError;
+        //    //            }
+
+        //    //            Dictionary<long, KeyValuePair<GenericHolder<FileSystemObject>, GenericHolder<FileSystemObject>>> mappedSyncStates = new Dictionary<long,KeyValuePair<GenericHolder<FileSystemObject>,GenericHolder<FileSystemObject>>>();
+
+        //    //            // Loop through all sync states for the last sync
+        //    //            foreach (FileSystemObject currentSyncState in SqlAccessor<FileSystemObject>
+        //    //                .SelectResultSet(indexDB,
+        //    //                    "SELECT * FROM [FileSystemObjects] WHERE [FileSystemObjects].[SyncCounter] = " + lastSync.SyncCounter.ToString()))
+        //    //            {
+        //    //                if (mappedSyncStates.ContainsKey(currentSyncState.FileSystemObjectId))
+        //    //                {
+        //    //                    if (currentSyncState.ServerLinked)
+        //    //                    {
+        //    //                        mappedSyncStates[currentSyncState.FileSystemObjectId].Value.Value = currentSyncState;
+        //    //                    }
+        //    //                    else
+        //    //                    {
+        //    //                        mappedSyncStates[currentSyncState.FileSystemObjectId].Key.Value = currentSyncState;
+        //    //                    }
+        //    //                }
+        //    //                else if (currentSyncState.ServerLinked)
+        //    //                {
+        //    //                    mappedSyncStates.Add(currentSyncState.FileSystemObjectId,
+        //    //                        new KeyValuePair<GenericHolder<FileSystemObject>, GenericHolder<FileSystemObject>>(
+        //    //                            new GenericHolder<FileSystemObject>(),
+        //    //                            new GenericHolder<FileSystemObject>(currentSyncState)));
+        //    //                }
+        //    //                else
+        //    //                {
+        //    //                    mappedSyncStates.Add(currentSyncState.FileSystemObjectId,
+        //    //                        new KeyValuePair<GenericHolder<FileSystemObject>, GenericHolder<FileSystemObject>>(
+        //    //                            new GenericHolder<FileSystemObject>(currentSyncState),
+        //    //                            new GenericHolder<FileSystemObject>()));
+        //    //                }
+        //    //            }
+
+        //    //            foreach (KeyValuePair<long, KeyValuePair<GenericHolder<FileSystemObject>, GenericHolder<FileSystemObject>>> currentSyncState in mappedSyncStates)
+        //    //            {
+        //    //                // Add the current sync state from the last sync to the output dictionary
+        //    //                syncStates.Add(currentSyncState.Value.Key.Value.Path,
+        //    //                    new SyncedObject()
+        //    //                    {
+        //    //                        ServerLinkedPath = currentSyncState.Value.Value.Value == null
+        //    //                            ? null
+        //    //                            : currentSyncState.Value.Value.Value.Path,
+        //    //                        Metadata = new FileMetadata()
+        //    //                        {
+        //    //                            // TODO: add server id
+        //    //                            HashableProperties = new FileMetadataHashableProperties(currentSyncState.Value.Key.Value.IsFolder,
+        //    //                                currentSyncState.Value.Key.Value.LastTime,
+        //    //                                currentSyncState.Value.Key.Value.CreationTime,
+        //    //                                currentSyncState.Value.Key.Value.Size),
+        //    //                            LinkTargetPath = currentSyncState.Value.Key.Value.TargetPath,
+        //    //                            Revision = currentSyncState.Value.Key.Value.Revision,
+        //    //                            StorageKey = currentSyncState.Value.Key.Value.StorageKey
+        //    //                        }
+        //    //                    });
+        //    //            }
+        //    //        }
+        //    //    }
+        //    //}
+        //    //catch (Exception ex)
+        //    //{
+        //    //    syncStates = null;
+        //    //    return ex;
+        //    //}
+        //    //finally
+        //    //{
+        //    //    ExternalSQLLocker.ExitReadLock();
+        //    //}
+        //    //return null;
+        //}
+
+        public CLError GetMetadataByPathAndRevision(string path, string revision, out FileMetadata metadata)
+        {
+            if (disposed)
+            {
+                try
+                {
+                    throw new ObjectDisposedException("This IndexingAgent");
+                }
+                catch (Exception ex)
+                {
+                    metadata = Helpers.DefaultForType<FileMetadata>();
+
+                    return ex;
+                }
+            }
+
+            try
+            {
+                if (string.IsNullOrEmpty(path))
+                {
+                    throw new NullReferenceException("path cannot be null");
+                }
+
+                using (ISQLiteConnection indexDB = CreateAndOpenCipherConnection())
+                {
+                    FileSystemObject existingNonPending = SqlAccessor<FileSystemObject>.SelectResultSet(
+                            indexDB,
+                            "SELECT * " +
+                                "FROM FileSystemObjects " +
+                                "INNER JOIN ServerUids ON FileSystemObjects.ServerUidId = ServerUids.ServerUidId " +
+                                "WHERE CalculatedFullPath = ? " + // <-- parameter 1
+                                (revision == null
+                                    ? string.Empty
+                                    : "AND ServerUids.Revision = ? ") + // <-- conditional parameter 2
+                                "ORDER BY " +
+                                "CASE WHEN FileSystemObjects.EventOrder IS NULL " +
+                                "THEN 0 " +
+                                "ELSE FileSystemObjects.EventOrder " +
+                                "END DESC " +
+                                "LIMIT 1",
+                                selectParameters: (revision == null ? Helpers.EnumerateSingleItem(path) : new[] { path, revision }))
+                        .SingleOrDefault();
+
+                    if (existingNonPending == null)
+                    {
+                        throw new KeyNotFoundException("Unable to find existing FileSystemObject by path" + (revision == null ? string.Empty : " and revision"));
+                    }
+
+                    metadata = new FileMetadata(existingNonPending.ServerUidId)
+                    {
+                        EventTime = new DateTime(existingNonPending.EventTimeUTCTicks, DateTimeKind.Utc),
+                        HashableProperties = new FileMetadataHashableProperties(
+                            existingNonPending.IsFolder,
+                            (existingNonPending.LastTimeUTCTicks == null
+                                ? (Nullable<DateTime>)null
+                                : new DateTime((long)existingNonPending.LastTimeUTCTicks, DateTimeKind.Utc)),
+                            (existingNonPending.CreationTimeUTCTicks == null
+                                ? (Nullable<DateTime>)null
+                                : new DateTime((long)existingNonPending.CreationTimeUTCTicks, DateTimeKind.Utc)),
+                            existingNonPending.Size),
+                        IsShare = existingNonPending.IsShare,
+                        MimeType = existingNonPending.MimeType,
+                        Permissions = (existingNonPending.Permissions == null
+                            ? (Nullable<POSIXPermissions>)null
+                            : (POSIXPermissions)((int)existingNonPending.Permissions)),
+                        StorageKey = existingNonPending.StorageKey,
+                        Version = existingNonPending.Version
+                    };
+                }
+            }
+            catch (Exception ex)
+            {
+                metadata = Helpers.DefaultForType<FileMetadata>();
+
+                return ex;
+            }
+            return null;
+        }
+
+        ///// <summary>
+        ///// Retrieves all unprocessed events that occurred since the last sync
+        ///// </summary>
+        ///// <param name="changeEvents">Outputs the unprocessed events</param>
+        ///// <returns>Returns an error that occurred filling the unprocessed events, if any</returns>
+        //public CLError GetPendingEvents(out List<KeyValuePair<FilePath, FileChange>> changeEvents)
+        //{            //if (disposed)
+            //{
+            //    try
+            //    {
+            //        throw new ObjectDisposedException("This IndexingAgent");
+            //    }
+            //    catch (Exception ex)
+            //    {
+            //        return ex;
+            //    }
+            //}
+        //
+        //
+        //    ExternalSQLLocker.EnterReadLock();
+        //    try
+        //    {
+        //        using (SqlCeConnection indexDB = new SqlCeConnection(buildConnectionString(this.indexDBLocation)))
+        //        {
+        //            // Create the output list
+        //            changeEvents = new List<KeyValuePair<FilePath, FileChange>>();
+
+        //            // Loop through all the events in the database after the last sync (if any)
+        //            foreach (Event currentChange in
+        //                SqlAccessor<Event>
+        //                    .SelectResultSet(indexDB,
+        //                        "SELECT " +
+        //                        SqlAccessor<Event>.GetSelectColumns() + ", " +
+        //                        SqlAccessor<FileSystemObject>.GetSelectColumns(FileSystemObject.Name) +
+        //                        "FROM [Events] " +
+        //                        "INNER JOIN [FileSystemObjects] ON [Events].[EventId] = [FileSystemObjects].[EventId] " +
+        //                        "WHERE [FileSystemObjects].[SyncCounter] IS NULL " +
+        //                        "ORDER BY [Events].[EventId]",
+        //                        new string[]
+        //                        {
+        //                            FileSystemObject.Name
+        //                        }))
+        //            {
+        //                // For each event since the last sync (if any), add to the output dictionary
+        //                changeEvents.Add(new KeyValuePair<FilePath, FileChange>(currentChange.FileSystemObject.Path,
+        //                    new FileChange()
+        //                    {
+        //                        NewPath = currentChange.FileSystemObject.Path,
+        //                        OldPath = currentChange.PreviousPath,
+        //                        Type = changeEnums[currentChange.FileChangeTypeEnumId],
+        //                        Metadata = new FileMetadata()
+        //                        {
+        //                            // TODO: add server id
+        //                            HashableProperties = new FileMetadataHashableProperties(currentChange.FileSystemObject.IsFolder,
+        //                                currentChange.FileSystemObject.LastTime,
+        //                                currentChange.FileSystemObject.CreationTime,
+        //                                currentChange.FileSystemObject.Size),
+        //                            Revision = currentChange.FileSystemObject.Revision,
+        //                            StorageKey = currentChange.FileSystemObject.StorageKey,
+        //                            LinkTargetPath = currentChange.FileSystemObject.TargetPath
+        //                        },
+        //                        Direction = (currentChange.SyncFrom ? SyncDirection.From : SyncDirection.To)
+        //                    }));
+        //            }
+        //        }
+        //    }
+        //    catch (Exception ex)
+        //    {
+        //        changeEvents = Helpers.DefaultForType<List<KeyValuePair<FilePath, FileChange>>>();
+        //        return ex;
+        //    }
+        //    finally
+        //    {
+        //        ExternalSQLLocker.ExitReadLock();
+        //    }
+        //    return null;
+        //}
+
+        /// <summary>
+        /// Adds an unprocessed change since the last sync as a new event to the database,
+        /// EventId property of the input event is set after database update
+        /// </summary>
+        /// <param name="newEvents">Change to add</param>
+        /// <returns>Returns error that occurred when adding the event to database, if any</returns>
+        public CLError AddEvents(IEnumerable<FileChange> newEvents, SQLTransactionalBase existingTransaction = null)
+        {
+            if (disposed)
+            {
+                try
+                {
+                    throw new ObjectDisposedException("This IndexingAgent");
+                }
+                catch (Exception ex)
+                {
+                    return ex;
+                }
+            }
+
+            return AddEvents(null, newEvents, existingTransaction);
+        }
+        private CLError AddEvents(Nullable<long> syncCounter, IEnumerable<FileChange> newEvents, SQLTransactionalBase existingTransaction)
+        {
+            SQLTransactionalImplementation castTransaction = existingTransaction as SQLTransactionalImplementation;
+            bool inputTransactionSet = castTransaction != null;
+            try
+            {
+                if (disposed)
+                {
+                    throw new ObjectDisposedException("This IndexingAgent");
+                }
+
+                if (existingTransaction != null
+                    && castTransaction == null)
+                {
+                    throw new NullReferenceException("existingTransaction is not implemented as private derived type. It should be retrieved via method GetNewTransaction method. Creating a new transaction instead which will be committed immediately.");
+                }
+            }
+            catch (Exception ex)
+            {
+                return ex;
+            }
+
+            CLError toReturn = null;
+            try
+            {
+                // Ensure input parameter is set
+                if (newEvents == null)
+                {
+                    throw new NullReferenceException("newEvents cannot be null");
+                }
+
+                FileChange[] newEventsArray;
+                {
+                    List<FileChange> newEventsList = new List<FileChange>();
+                    foreach (FileChange currentEvent in newEvents)
+                    {
+                        if (currentEvent.Metadata == null)
+                        {
+                            throw new NullReferenceException("The Metadata property of every newEvent cannot be null");
+                        }
+
+                        newEventsList.Add(currentEvent);
+                    }
+                    newEventsArray = newEventsList.ToArray();
+                }
+
+                if (castTransaction == null)
+                {
+                    ISQLiteConnection indexDB;
+                    castTransaction = new SQLTransactionalImplementation(
+                        indexDB = CreateAndOpenCipherConnection(),
+                        indexDB.BeginTransaction(System.Data.IsolationLevel.Serializable));
+                }
+
+                int lastHighestChangeIndex;
+                int currentChangeIndex = 0;
+
+                // template is only used to define the type structure needed to add a FileChange to the database
+                // the values from this specific object instance are never copied anywhere and are never read
+                var batchedItemTemplate = new
+                {
+                    change = (FileChange)null, // force FileChange type
+                    parentFolderId = 0L, // force signed 64-bit integer type
+                    previousId = (Nullable<long>)null // force nullable of signed 64-bit integer type
+                };
+
+                //// template is only used to define the type structure needed to track paths as the result of FileChanges;
+                //// the values from this specific object instance are never copied anywhere and are never read
+                //var batchedPathTrackingValueTemplate = new
+                //    {
+                //        previousPath = (FilePath)null, // force FilePath type; null value will represent that the object had not already existed in the database (such as on a create event in the same batch)
+                //        objectId = 0L // force signed 64-bit integer type
+                //    };
+
+                FilePath indexedPathObject = indexedPath;
+
+                Dictionary<long, Event> eventsByIdForPendingRevision = new Dictionary<long, Event>();
+
+                do
+                {
+                    lastHighestChangeIndex = currentChangeIndex;
+
+                    var currentBatchToAddList = Helpers.CreateEmptyListFromTemplate(batchedItemTemplate);
+                    FilePathDictionary<object> currentBatchTrackPathChanges;
+                    CLError createCurrentBatchTrackPathChangesError = FilePathDictionary<object>.CreateAndInitialize(
+                        indexedPathObject,
+                        out currentBatchTrackPathChanges);
+                    //var currentBatchTrackPathChangesPair = Helpers.CreateEmptyFilePathDictionaryFromTemplate(
+                    //    indexedPathObject,
+                    //    batchedPathTrackingValueTemplate);
+
+                    if (createCurrentBatchTrackPathChangesError != null)
+                    {
+                        throw new AggregateException("Unable to make a FilePathDictionary with current indexedPath", createCurrentBatchTrackPathChangesError.GrabExceptions());
+                    }
+                    //if (currentBatchTrackPathChangesPair.Value != null)
+                    //{
+                    //    throw new AggregateException("Unable to make a FilePathDictionary from anonymous type template batchedPathTrackingValueTemplate with current indexedPath", currentBatchTrackPathChangesPair.Value.GrabExceptions());
+                    //}
+
+                    //var currentBatchTrackPathChanges = currentBatchTrackPathChangesPair.Key;
+
+                    for (/* currentChangeIndex defined above */ ; currentChangeIndex < newEventsArray.Length; currentChangeIndex++)
+                    {
+                        try
+                        {
+                            FileChange currentObjectToBatch = newEventsArray[currentChangeIndex];
+
+                            if (currentObjectToBatch.DoNotAddToSQLIndex) // skip adding current event since it was marked DoNotAddToSQLIndex
+                            {
+                                continue;
+                            }
+
+                            long parentFolderId;
+                            Nullable<long> previousId;
+
+                            // prefers the latest rename which is pending,
+                            // otherwise prefers non-pending,
+                            // last take most recent event
+                            const string objectIdByPathSelectPart1 =
+                                "SELECT FileSystemObjects.FileSystemObjectId " +
+                                    "FROM FileSystemObjects " +
+                                    "LEFT OUTER JOIN Events ON FileSystemObjects.EventId = Events.EventId " +
+                                    "WHERE FileSystemObjects.CalculatedFullPath = ? " + // <-- parameter 1
+                                    "ORDER BY " +
+                                    "CASE WHEN FileSystemObjects.EventId IS NOT NULL " +
+                                    "AND Events.FileChangeTypeEnumId = ";
+                            // parts to be seperated by: changeEnumsBackward[FileChangeType.Renamed].ToString()
+                            const string objectIdByPathSelectPart2 =
+                                " AND FileSystemObjects.Pending = 1 " +
+                                    "THEN 0 " +
+                                    "ELSE 1 " +
+                                    "END ASC, " +
+                                    "FileSystemObjects.Pending ASC, " +
+                                    "CASE WHEN FileSystemObjects.EventOrder IS NULL " +
+                                    "THEN 0 " +
+                                    "ELSE FileSystemObjects.EventOrder " +
+                                    "END DESC " +
+                                    "LIMIT 1";
+
+                            const string missingParentErrorMessage =
+                                "Unable to add a new FileSystemObject without a parent folder ID";
+
+                            const string missingPreviousErrorMessage =
+                                "Unable to add a rename Event without a previous ID";
+
+                            bool foundExistingPathInSearch = false;
+                            //long searchResultObjectId = 0;
+                            //FilePath searchResultPreviousPath = null;
+
+                            FilePath currentObjectParentPathSearch = currentObjectToBatch.NewPath.Parent;
+                            while (!FilePathComparer.Instance.Equals(currentObjectParentPathSearch, indexedPathObject))
+                            {
+                                var pathSearchResult = Helpers.DictionaryTryGetValue(currentBatchTrackPathChanges, currentObjectParentPathSearch);
+
+                                if (pathSearchResult.Success)
+                                {
+                                    foundExistingPathInSearch = true;
+                                    //searchResultObjectId = pathSearchResult.Value.objectId;
+                                    //searchResultPreviousPath = pathSearchResult.Value.previousPath;
+
+                                    break;
+                                }
+
+                                currentObjectParentPathSearch = currentObjectParentPathSearch.Parent;
+                            }
+
+                            if (foundExistingPathInSearch)
+                            {
+                                // existing event along the current change's parent paths has not yet been committed to database so we break this batch until the previous batch is added
+                                break;
+
+                                //if (searchResultPreviousPath == null)
+                                //{
+                                //    // existing event along the current change's parent paths has not yet been committed to database so we break this batch until the previous batch is added
+                                //    break;
+                                //}
+                                //else if (FilePathComparer.Instance.Equals(currentObjectParentPathSearch, currentObjectToBatch.NewPath.Parent))
+                                //{
+                                //    parentFolderId = (long)searchResultObjectId;
+                                //}
+                                //else
+                                //{
+                                //    FilePath renamedNewPathParent = currentObjectToBatch.NewPath.Parent.Copy();
+                                //    FilePath.ApplyRename(renamedNewPathParent, currentObjectParentPathSearch, searchResultPreviousPath);
+
+                                //    if (!SqlAccessor<object>.TrySelectScalar(
+                                //        castTransaction.sqlConnection,
+                                //        objectIdByPathSelect,
+                                //        out parentFolderId,
+                                //        castTransaction.sqlTransaction,
+                                //        selectParameters: Helpers.EnumerateSingleItem(renamedNewPathParent)))
+                                //    {
+                                //        throw SQLConstructors.SQLiteException(WrappedSQLiteErrorCode.Misuse, missingParentErrorMessage);
+                                //    }
+                                //}
+                            }
+                            else if (!SqlAccessor<object>.TrySelectScalar(
+                                castTransaction.sqlConnection,
+                                objectIdByPathSelectPart1 + changeEnumsBackward[FileChangeType.Renamed].ToString() + objectIdByPathSelectPart2,
+                                out parentFolderId,
+                                castTransaction.sqlTransaction,
+                                selectParameters: Helpers.EnumerateSingleItem(currentObjectToBatch.NewPath.Parent.ToString())))
+                            {
+                                throw SQLConstructors.SQLiteException(WrappedSQLiteErrorCode.Misuse, missingParentErrorMessage);
+                            }
+
+                            if (currentObjectToBatch.OldPath == null)
+                            {
+                                previousId = null;
+                            }
+                            else
+                            {
+                                foundExistingPathInSearch = false;
+                                //searchResultObjectId = 0;
+                                //searchResultPreviousPath = null;
+
+                                currentObjectParentPathSearch = currentObjectToBatch.OldPath;
+                                while (!FilePathComparer.Instance.Equals(currentObjectParentPathSearch, indexedPathObject))
+                                {
+                                    var pathSearchResult = Helpers.DictionaryTryGetValue(currentBatchTrackPathChanges, currentObjectParentPathSearch);
+
+                                    if (pathSearchResult.Success)
+                                    {
+                                        foundExistingPathInSearch = true;
+                                        //searchResultObjectId = pathSearchResult.Value.objectId;
+                                        //searchResultPreviousPath = pathSearchResult.Value.previousPath;
+
+                                        break;
+                                    }
+
+                                    currentObjectParentPathSearch = currentObjectParentPathSearch.Parent;
+                                }
+
+                                long previousIdNotNull;
+
+                                if (foundExistingPathInSearch)
+                                {
+                                    // existing event along the current change's previous path and its parents has not yet been committed to database so we break this batch until the previous batch is added
+                                    break;
+
+                                    //if (searchResultPreviousPath == null)
+                                    //{
+                                    //    // existing event along the current change's previous path and its parents has not yet been committed to database so we break this batch until the previous batch is added
+                                    //    break;
+                                    //}
+                                    //else if (FilePathComparer.Instance.Equals(currentObjectParentPathSearch, currentObjectToBatch.OldPath))
+                                    //{
+                                    //    previousId = searchResultObjectId;
+                                    //}
+                                    //else
+                                    //{
+                                    //    FilePath renamedNewPathParent = currentObjectToBatch.OldPath.Copy();
+                                    //    FilePath.ApplyRename(renamedNewPathParent, currentObjectParentPathSearch, searchResultPreviousPath);
+
+                                    //    if (!SqlAccessor<object>.TrySelectScalar(
+                                    //        castTransaction.sqlConnection,
+                                    //        objectIdByPathSelect,
+                                    //        out previousIdNotNull,
+                                    //        castTransaction.sqlTransaction,
+                                    //        selectParameters: Helpers.EnumerateSingleItem(renamedNewPathParent)))
+                                    //    {
+                                    //        throw SQLConstructors.SQLiteException(WrappedSQLiteErrorCode.Misuse, missingPreviousErrorMessage);
+                                    //    }
+
+                                    //    previousId = previousIdNotNull;
+                                    //}
+                                }
+                                else if (!SqlAccessor<object>.TrySelectScalar(
+                                    castTransaction.sqlConnection,
+                                    objectIdByPathSelectPart1 + changeEnumsBackward[FileChangeType.Renamed].ToString() + objectIdByPathSelectPart2,
+                                    out previousIdNotNull,
+                                    castTransaction.sqlTransaction,
+                                    selectParameters: Helpers.EnumerateSingleItem(currentObjectToBatch.OldPath.ToString())))
+                                {
+                                    throw SQLConstructors.SQLiteException(WrappedSQLiteErrorCode.Misuse, missingPreviousErrorMessage);
+                                }
+                                else
+                                {
+                                    previousId = previousIdNotNull;
+                                }
+                            }
+
+                            currentBatchToAddList.Add(new
+                            {
+                                change = currentObjectToBatch,
+                                parentFolderId = parentFolderId,
+                                previousId = previousId
+                            });
+
+                            switch (currentObjectToBatch.Type)
+                            {
+                                case FileChangeType.Created:
+                                    currentBatchTrackPathChanges.Add(
+                                        currentObjectToBatch.NewPath,
+                                        new object());
+                                    //new
+                                    //{
+                                    //    previousPath = (FilePath)null,
+                                    //    objectId = 0L
+                                    //});
+                                    break;
+
+                                case FileChangeType.Deleted:
+                                    currentBatchTrackPathChanges.Remove(currentObjectToBatch.NewPath);
+                                    break;
+
+                                case FileChangeType.Renamed:
+                                    var existingRenamePair = Helpers.DictionaryTryGetValue(currentBatchTrackPathChanges, currentObjectToBatch.OldPath);
+
+                                    FilePathHierarchicalNode<object> oldPathHierarchy;
+                                    CLError oldPathHierarchyError = currentBatchTrackPathChanges.GrabHierarchyForPath(currentObjectToBatch.OldPath, out oldPathHierarchy, suppressException: true);
+
+                                    if (oldPathHierarchyError == null
+                                        && oldPathHierarchy != null)
+                                    {
+                                        currentBatchTrackPathChanges.Rename(currentObjectToBatch.OldPath, currentObjectToBatch.NewPath);
+                                    }
+
+                                    if (!existingRenamePair.Success)
+                                    {
+                                        currentBatchTrackPathChanges.Add(
+                                            currentObjectToBatch.NewPath,
+                                            new object());
+                                        //new
+                                        //{
+                                        //    previousPath = currentObjectToBatch.OldPath,
+                                        //    objectId = ?? <-- this is where I realized there is nothing to track forward through renames except the path key in the dictionary
+                                        //});
+                                    }
+                                    break;
+
+                                //case FileChangeType.Modified: // <-- don't do anything with modified since it doesn't affect the FileSystemObjectId at any path
+                            }
+                        }
+                        catch (Exception ex)
+                        {
+                            toReturn += ex;
+                        }
+                    }
+
+                    List<Event> eventsToAdd = new List<Event>();
+                    Guid eventGroup = Guid.NewGuid();
+                    int eventCounter = 0;
+                    Dictionary<int, KeyValuePair<FileChange, GenericHolder<long>>> orderToChange = new Dictionary<int, KeyValuePair<FileChange, GenericHolder<long>>>();
+
+                    // If change is marked for adding to SQL,
+                    // then process database addition
+                    foreach (var newEvent in currentBatchToAddList)
+                    {
+                        eventCounter++;
+                        orderToChange.Add(eventCounter, new KeyValuePair<FileChange, GenericHolder<long>>(newEvent.change, new GenericHolder<long>()));
+
+                        DateTime storeCreationTimeUTC;
+                        DateTime storeLastTimeUTC;
+
+                        byte[] getMD5;
+                        CLError getMD5Error = newEvent.change.GetMD5Bytes(out getMD5);
+                        if (getMD5Error != null)
+                        {
+                            throw new AggregateException("Error getting MD5 from newEvent change", getMD5Error.GrabExceptions());
+                        }
+
+                        // Define the new event to add for the unprocessed change
+                        eventsToAdd.Add(new Event()
+                        {
+                            FileChangeTypeCategoryId = changeCategoryId,
+                            FileChangeTypeEnumId = changeEnumsBackward[newEvent.change.Type],
+                            FileSystemObject = new FileSystemObject()
+                            {
+                                CreationTimeUTCTicks = ((newEvent.change.Metadata.HashableProperties.CreationTime.Ticks == FileConstants.InvalidUtcTimeTicks
+                                        || (storeCreationTimeUTC = newEvent.change.Metadata.HashableProperties.CreationTime.ToUniversalTime()).Ticks == FileConstants.InvalidUtcTimeTicks)
+                                    ? (Nullable<long>)0
+                                    : storeCreationTimeUTC.Ticks),
+                                EventTimeUTCTicks = DateTime.UtcNow.Ticks,
+                                IsFolder = newEvent.change.Metadata.HashableProperties.IsFolder,
+                                IsShare = newEvent.change.Metadata.IsShare,
+                                LastTimeUTCTicks = ((newEvent.change.Metadata.HashableProperties.LastTime.Ticks == FileConstants.InvalidUtcTimeTicks
+                                        || (storeLastTimeUTC = newEvent.change.Metadata.HashableProperties.LastTime.ToUniversalTime()).Ticks == FileConstants.InvalidUtcTimeTicks)
+                                    ? (Nullable<long>)0
+                                    : storeLastTimeUTC.Ticks),
+                                MD5 = getMD5,
+                                MimeType = newEvent.change.Metadata.MimeType,
+                                Name = newEvent.change.NewPath.Name,
+                                ParentFolderId = newEvent.parentFolderId,
+                                Pending = true,
+                                Permissions = (newEvent.change.Metadata.Permissions == null ? (Nullable<int>)null : (int)((POSIXPermissions)newEvent.change.Metadata.Permissions)),
+                                ServerUidId = newEvent.change.Metadata.ServerUidId,
+                                //ServerName = newEvent.change.ServerPath // <-- need to add server paths to FileChange
+                                Size = newEvent.change.Metadata.HashableProperties.Size,
+                                StorageKey = newEvent.change.Metadata.StorageKey,
+                                SyncCounter = syncCounter,
+                                Version = newEvent.change.Metadata.Version
+                            },
+                            GroupId = eventGroup,
+                            GroupOrder = eventCounter,
+                            PreviousId = newEvent.previousId,
+                            SyncFrom = (newEvent.change.Direction == SyncDirection.From)
+                        });
+                    }
+
+                    if (eventsToAdd.Count > 0)
+                    {
+                        SqlAccessor<Event>.InsertRows(
+                            castTransaction.sqlConnection,
+                            eventsToAdd,
+                            transaction: castTransaction.sqlTransaction);
+
+                        Dictionary<int, long> groupOrderToId = new Dictionary<int, long>();
+                        foreach (Event createdEvent in SqlAccessor<Event>.SelectResultSet(
+                            castTransaction.sqlConnection,
+                            "SELECT * FROM Events WHERE Events.GroupId = ?",
+                            transaction: castTransaction.sqlTransaction,
+                            selectParameters: Helpers.EnumerateSingleItem(eventGroup)))
+                        {
+                            groupOrderToId.Add((int)createdEvent.GroupOrder, createdEvent.EventId);
+                        }
+
+                        Func<Event, FileSystemObject> setIdAndGrabObject = currentEvent =>
+                        {
+                            currentEvent.FileSystemObject.EventId = orderToChange[(int)currentEvent.GroupOrder].Value.Value = groupOrderToId[(int)currentEvent.GroupOrder];
+                            eventsByIdForPendingRevision.Add((long)currentEvent.FileSystemObject.EventId, currentEvent);
+                            return currentEvent.FileSystemObject;
+                        };
+
+                        SqlAccessor<FileSystemObject>.InsertRows(
+                            castTransaction.sqlConnection,
+                            eventsToAdd.Select(setIdAndGrabObject),
+                            transaction: castTransaction.sqlTransaction);
+
+                        foreach (KeyValuePair<FileChange, GenericHolder<long>> currentAddedEvent in orderToChange.Values)
+                        {
+                            currentAddedEvent.Key.EventId = currentAddedEvent.Value.Value;
+                            _trace.writeToMemory(() => _trace.trcFmtStr(2, "IndexingAgent: AddEvents: Call MessageEvents.ApplyFileChangeMergeToChangeState."));
+                            MessageEvents.ApplyFileChangeMergeToChangeState(this, new FileChangeMerge(currentAddedEvent.Key, null));   // Message to invoke BadgeNet.IconOverlay.QueueNewEventBadge(currentAddedEvent.Key, null)
+                        }
+                    }
+                }
+                while (currentChangeIndex != lastHighestChangeIndex);
+
+                for (int newEventIdx = 0; newEventIdx < newEventsArray.Length; newEventIdx++)
+                {
+                    FileChange changeWithPendingRevision = newEventsArray[newEventIdx];
+
+                    if (changeWithPendingRevision.FileDownloadPendingRevision != null)
+                    {
+                        SetPendingRevision(castTransaction, changeWithPendingRevision, eventsByIdForPendingRevision[changeWithPendingRevision.EventId]);
+                    }
+                }
+
+                if (!inputTransactionSet
+                    && castTransaction != null)
+                {
+                    castTransaction.Commit();
+                }
+            }
+            catch (Exception ex)
+            {
+                toReturn += ex;
+            }
+            finally
+            {
+                if (!inputTransactionSet
+                    && castTransaction != null)
+                {
+                    castTransaction.Dispose();
+                }
+            }
+            return toReturn;
+        }
+
+        /// <summary>
+        /// Removes a single event by its id
+        /// </summary>
+        /// <param name="eventId">Id of event to remove</param>
+        /// <returns>Returns an error in removing the event, if any</returns>
+        public CLError RemoveEventById(long eventId, SQLTransactionalBase existingTransaction = null)
+        {
+            if (disposed)
+            {
+                try
+                {
+                    throw new ObjectDisposedException("This IndexingAgent");
+                }
+                catch (Exception ex)
+                {
+                    return ex;
+                }
+            }
+
+            return RemoveEventsByIds(Helpers.EnumerateSingleItem(eventId), existingTransaction);
+        }
+
+        /// <summary>
+        /// Removes a collection of events by their ids
+        /// </summary>
+        /// <param name="eventIds">Ids of events to remove</param>
+        /// <returns>Returns an error in removing events, if any</returns>
+        public CLError RemoveEventsByIds(IEnumerable<long> eventIds, SQLTransactionalBase existingTransaction = null)
+        {
+            SQLTransactionalImplementation castTransaction = existingTransaction as SQLTransactionalImplementation;
+            bool inputTransactionSet = castTransaction != null;
+            try
+            {
+                if (disposed)
+                {
+                    throw new ObjectDisposedException("This IndexingAgent");
+                }
+
+                if (eventIds == null)
+                {
+                    throw new NullReferenceException("eventIds cannot be null");
+                }
+
+                if (existingTransaction != null
+                    && castTransaction == null)
+                {
+                    throw new NullReferenceException("existingTransaction is not implemented as private derived type. It should be retrieved via method GetNewTransaction method. Creating a new transaction instead which will be committed immediately.");
+                }
+            }
+            catch (Exception ex)
+            {
+                return ex;
+            }
+
+            CLError toReturn = null;
+            try
+            {
+                if (castTransaction == null)
+                {
+                    ISQLiteConnection indexDB;
+                    castTransaction = new SQLTransactionalImplementation(
+                        indexDB = CreateAndOpenCipherConnection(),
+                        indexDB.BeginTransaction(System.Data.IsolationLevel.Serializable));
+                }
+
+                Func<Exception> notFoundException = () => new KeyNotFoundException("Event not found to delete");
+
+                // Find the existing objects for the given ids
+                List<long> toDeleteIds = new List<long>();
+
+                StringBuilder multipleDeleteQuery = null;
+                HashSet<long> deleteIdsToFind = null;
+
+                // special enumerator processing so we can iterate the event ids to delete just once, but also be able to know and handle having only one event id
+                Nullable<long> storeLastDelete = null;
+                using (IEnumerator<long> deleteEnumerator = eventIds.GetEnumerator())
+                {
+                    bool lastDelete;
+                    while (!(lastDelete = !deleteEnumerator.MoveNext()) || storeLastDelete != null)
+                    {
+                        if (storeLastDelete != null)
+                        {
+                            if (lastDelete
+                                && multipleDeleteQuery == null)
+                            {
+                                // single delete
+
+                                long toDeleteId;
+                                if (!SqlAccessor<object>.TrySelectScalar(
+                                    castTransaction.sqlConnection,
+                                    "SELECT FileSystemObjects.FileSystemObjectId " +
+                                        "FROM FileSystemObjects " +
+                                        "WHERE FileSystemObjects.EventId = ? " + // <-- parameter 1
+                                        "ORDER BY FileSystemObjects.FileSystemObjectId DESC " +
+                                        "LIMIT 1",
+                                    out toDeleteId,
+                                    castTransaction.sqlTransaction,
+                                    Helpers.EnumerateSingleItem((long)storeLastDelete)))
+                                {
+                                    throw notFoundException();
+                                }
+
+                                if (!SqlAccessor<FileSystemObject>.DeleteRow(
+                                    castTransaction.sqlConnection,
+                                    new FileSystemObject() { FileSystemObjectId = toDeleteId },
+                                    castTransaction.sqlTransaction))
+                                {
+                                    throw notFoundException();
+                                }
+                            }
+                            else
+                            {
+                                if (multipleDeleteQuery == null)
+                                {
+                                    // start multiple delete query
+
+                                    deleteIdsToFind = new HashSet<long>();
+                                    deleteIdsToFind.Add((long)storeLastDelete);
+
+                                    multipleDeleteQuery = new StringBuilder(
+                                        "SELECT FileSystemObjects.* " +
+                                            "FROM FileSystemObjects " +
+                                            "INNER JOIN " +
+                                            "(" +
+                                            "SELECT EventId, MAX(FileSystemObjectId) AS MaxFileSystemObjectId " +
+                                            "FROM FileSystemObjects " +
+                                            "WHERE EventId IN (?" /*"[event ids]) " +
+                                            "GROUP BY EventId" +
+                                            ") InnerFileSystemObjects " +
+                                            "WHERE InnerFileSystemObjects.EventId = FileSystemObjects.EventId " +
+                                            "AND InnerFileSystemObjects.MaxFileSystemObjectId = FileSystemObjects.FileSystemObjectId" */);
+                                }
+                                else
+                                {
+                                    if (deleteIdsToFind.Add((long)storeLastDelete))
+                                    {
+                                        // append current item
+                                        multipleDeleteQuery.Append(",?");
+                                    }
+                                }
+                            }
+                        }
+
+                        storeLastDelete = (lastDelete
+                            ? (Nullable<long>)null
+                            : deleteEnumerator.Current);
+                    }
+                }
+
+                if (multipleDeleteQuery != null)
+                {
+                    multipleDeleteQuery.Append(") " +
+                        "GROUP BY EventId" +
+                        ") InnerFileSystemObjects " +
+                        "WHERE InnerFileSystemObjects.EventId = FileSystemObjects.EventId " +
+                        "AND InnerFileSystemObjects.MaxFileSystemObjectId = FileSystemObjects.FileSystemObjectId");
+
+                    List<long> fileSystemObjectIdsToDelete = new List<long>(deleteIdsToFind.Count);
+
+                    foreach (FileSystemObject currentMatchedDelete in SqlAccessor<FileSystemObject>.SelectResultSet(
+                        castTransaction.sqlConnection,
+                        multipleDeleteQuery.ToString(),
+                        transaction: castTransaction.sqlTransaction,
+                        selectParameters: deleteIdsToFind))
+                    {
+                        try
+                        {
+                            if (!deleteIdsToFind.Remove((long)currentMatchedDelete.EventId))
+                            {
+                                throw SQLConstructors.SQLiteException(WrappedSQLiteErrorCode.Misuse, "Query of FileSystemObjectIds to delete returned a row with an EventId not in the query list or which was already marked found");
+                            }
+                            else
+                            {
+                                fileSystemObjectIdsToDelete.Add(currentMatchedDelete.FileSystemObjectId);
+                            }
+                        }
+                        catch (Exception ex)
+                        {
+                            toReturn += ex;
+                        }
+                    }
+
+                    foreach (long deleteIdNotFound in deleteIdsToFind)
+                    {
+                        try
+                        {
+                            throw new KeyNotFoundException("Unable to find FileSystemObject with EventId " + deleteIdsToFind.ToString() + " to delete");
+                        }
+                        catch (Exception ex)
+                        {
+                            toReturn += ex;
+                        }
+                    }
+
+                    IEnumerable<int> unableToFindIndexes;
+                    SqlAccessor<FileSystemObject>.DeleteRows(
+                        castTransaction.sqlConnection,
+                        fileSystemObjectIdsToDelete.Select(fileSystemObjectId => new FileSystemObject() { FileSystemObjectId = fileSystemObjectId }),
+                        out unableToFindIndexes,
+                        castTransaction.sqlTransaction);
+
+                    // if it is normal to throw an exception below due to trigger-recursed deletes, then just comment out the exception-throwing below
+                    if (unableToFindIndexes != null)
+                    {
+                        foreach (int unableToFindIndex in unableToFindIndexes)
+                        {
+                            try
+                            {
+                                throw new KeyNotFoundException("Unable to find FileSystemObject by Id " + fileSystemObjectIdsToDelete[unableToFindIndex].ToString() + " even after confirming existing record; row possibly deleted by recursive trigger beforehand");
+                            }
+                            catch (Exception ex)
+                            {
+                                toReturn += ex;
+                            }
+                        }
+                    }
+                }
+
+                if (!inputTransactionSet
+                    && castTransaction != null)
+                {
+                    castTransaction.Commit();
+                }
+            }
+            catch (Exception ex)
+            {
+                toReturn += ex;
+            }
+            finally
+            {
+                if (!inputTransactionSet
+                    && castTransaction != null)
+                {
+                    castTransaction.Dispose();
+                }
+            }
+            return toReturn;
+        }
+
+        /// <summary>
+        /// Writes a new set of sync states to the database after a sync completes,
+        /// requires newRootPath to be set on the first sync or on any sync with a new root path
+        /// </summary>
+        /// <param name="syncId">New sync Id from server</param>
+        /// <param name="syncedEventIds">Enumerable of event ids processed in sync</param>
+        /// <param name="syncCounter">Output sync counter local identity</param>
+        /// <param name="newRootPath">Optional new root path for location of sync root, must be set on first sync</param>
+        /// <returns>Returns an error that occurred during recording the sync, if any</returns>
+        public CLError RecordCompletedSync(IEnumerable<PossiblyChangedFileChange> communicatedChanges, string syncId, IEnumerable<long> syncedEventIds, out long syncCounter, string rootFolderUID = null)
+        {
+            if (disposed)
+            {
+                try
+                {
+                    throw new ObjectDisposedException("This IndexingAgent");
+                }
+                catch (Exception ex)
+                {
+                    syncCounter = Helpers.DefaultForType<long>();
+
+                    return ex;
+                }
+            }
+
+            if (copyDatabaseBetweenChanges)
+            {
+                try
+                {
+                    lock (dbCopyNumber)
+                    {
+                        string stack;
+                        try
+                        {
+                            stack = (new System.Diagnostics.StackTrace()).ToString();
+                        }
+                        catch (Exception ex)
+                        {
+                            stack = ex.StackTrace;
+                        }
+
+                        string dbName = indexDBLocation.Substring(0, indexDBLocation.LastIndexOf('.'));
+
+                        File.Copy(indexDBLocation,
+                            string.Format(
+                                "{0}{1}.db",
+                                dbName,
+                                dbCopyNumber.Value++));
+
+                        File.AppendAllText(
+                            string.Format(
+                                "{0}.txt",
+                                dbName),
+                            string.Format(
+                                "DB #{0}:{1}{2}{3}{4}",
+                                dbCopyNumber.Value,
+                                Environment.NewLine,
+                                stack,
+                                Environment.NewLine,
+                                Environment.NewLine));
+                    }
+                }
+                catch
+                {
+                }
+            }
+
+            try
+            {
+                using (SQLTransactionalImplementation connAndTran = GetNewTransactionPrivate())
+                {
+                    SqlSync newSync = new SqlSync()
+                    {
+                        SID = syncId
+                    };
+
+                    syncCounter = newSync.SyncCounter = SqlAccessor<SqlSync>.InsertRow<long>(connAndTran.sqlConnection, newSync, transaction: connAndTran.sqlTransaction);
+
+                    if (rootFolderUID != null)
+                    {
+                        using (ISQLiteCommand updateRootFolderUID = connAndTran.sqlConnection.CreateCommand())
+                        {
+                            updateRootFolderUID.Transaction = connAndTran.sqlTransaction;
+
+                            updateRootFolderUID.CommandText = "UPDATE FileSystemObjects " +
+                                "SET SyncCounter = ?" + // <-- parameter 1
+                                "WHERE FileSystemObjectId = ?;" + // <-- parameter 2
+                                "UPDATE ServerUids " +
+                                "SET ServerUid = ? " + // <-- parameter 3
+                                "WHERE ServerUidId = ?"; // <-- parameter 4
+
+                            ISQLiteParameter firstSyncCounter = updateRootFolderUID.CreateParameter();
+                            firstSyncCounter.Value = syncCounter;
+                            updateRootFolderUID.Parameters.Add(firstSyncCounter);
+
+                            ISQLiteParameter rootPK = updateRootFolderUID.CreateParameter();
+                            rootPK.Value = rootFileSystemObjectId;
+                            updateRootFolderUID.Parameters.Add(rootPK);
+
+                            ISQLiteParameter rootUID = updateRootFolderUID.CreateParameter();
+                            rootUID.Value = rootFolderUID;
+                            updateRootFolderUID.Parameters.Add(rootUID);
+
+                            ISQLiteParameter rootUIDID = updateRootFolderUID.CreateParameter();
+                            rootUIDID.Value = rootFileSystemObjectServerUidId;
+                            updateRootFolderUID.Parameters.Add(rootUIDID);
+
+                            updateRootFolderUID.ExecuteNonQuery();
+                        }
+                    }
+
+                    if (communicatedChanges != null)
+                    {
+                        List<long> notMarkedAsChanged = new List<long>();
+
+                        CLError mergeChangedError = MergeEventsIntoDatabase(
+                            newSync.SyncCounter,
+                            communicatedChanges.OrderBy(currentCommunicatedChange => currentCommunicatedChange.ResultOrder)
+                                .Where(currentCommunicatedChange =>
+                                {
+                                    if (currentCommunicatedChange.Changed)
+                                    {
+                                        currentCommunicatedChange.FileChange.DoNotAddToSQLIndex = false;
+
+                                        string serverUid;
+                                        string revision;
+                                        CLError queryUidError = QueryServerUid(currentCommunicatedChange.FileChange.Metadata.ServerUidId, out serverUid, out revision, connAndTran);
+
+                                        if (queryUidError != null)
+                                        {
+                                            throw new AggregateException(string.Format("Unable to query ServerUid with id {0}", currentCommunicatedChange.FileChange.Metadata.ServerUidId), queryUidError.GrabExceptions());
+                                        }
+
+                                        if (serverUid == null)
+                                        {
+                                            throw new NullReferenceException("communicatedChange with Changed equals true requires FileChange Metadata ServerUid");
+                                        }
+                                        return true;
+                                    }
+
+                                    notMarkedAsChanged.Add(currentCommunicatedChange.FileChange.EventId);
+                                    return false;
+                                })
+                                .Select(currentCommunicatedChange => new FileChangeMerge(currentCommunicatedChange.FileChange))
+                                .ToArray(), // ToArray prevents multiple enumeration from running select logic a second time
+                            connAndTran);
+
+                        if (mergeChangedError != null)
+                        {
+                            throw new AggregateException("An error occurred merging a batch of communicated changes before completing a new sync", mergeChangedError.GrabExceptions());
+                        }
+
+                        if (notMarkedAsChanged.Count > 0)
+                        {
+                            using (ISQLiteCommand updateSyncCounterOnly = connAndTran.sqlConnection.CreateCommand())
+                            {
+                                updateSyncCounterOnly.Transaction = connAndTran.sqlTransaction;
+
+                                ISQLiteParameter newSyncCounter = updateSyncCounterOnly.CreateParameter();
+                                newSyncCounter.Value = newSync.SyncCounter;
+                                updateSyncCounterOnly.Parameters.Add(newSyncCounter);
+
+                                StringBuilder updateSyncCounterOnlyText = null;
+
+                                foreach (long currentToUpdate in notMarkedAsChanged)
+                                {
+                                    if (updateSyncCounterOnlyText == null)
+                                    {
+                                        updateSyncCounterOnlyText = new StringBuilder("UPDATE FileSystemObjects " +
+                                            "SET SyncCounter = ? " +
+                                            "WHERE SyncCounter IS NULL " +
+                                            "AND EventId IN (?");
+                                    }
+                                    else
+                                    {
+                                        updateSyncCounterOnlyText.Append(",?");
+                                    }
+
+                                    ISQLiteParameter currentEventId = updateSyncCounterOnly.CreateParameter();
+                                    currentEventId.Value = currentToUpdate;
+                                    updateSyncCounterOnly.Parameters.Add(currentEventId);
+                                }
+
+                                updateSyncCounterOnlyText.Append(")");
+
+                                updateSyncCounterOnly.CommandText = updateSyncCounterOnlyText.ToString();
+
+                                updateSyncCounterOnly.ExecuteNonQuery();
+                            }
+                        }
+                    }
+
+                    foreach (long synchronouslyCompletedEventId in syncedEventIds ?? Enumerable.Empty<long>())
+                    {
+                        CLError markCompletionError = MarkEventAsCompletedOnPreviousSync(synchronouslyCompletedEventId, connAndTran);
+                        if (markCompletionError != null)
+                        {
+                            throw new AggregateException("Error marking Event at synchronouslyCompletedEventId completed on RecordCompleted", markCompletionError.GrabExceptions());
+                        }
+                    }
+
+                    LastSyncId = syncId;
+
+                    connAndTran.Commit();
+                }
+            }
+            catch (Exception ex)
+            {
+                syncCounter = Helpers.DefaultForType<long>();
+
+                return ex;
+            }
+            return null;
+        }
+
+        /// <summary>
+        /// ¡¡ Call this carefully, completely wipes index database (use when user deletes local repository or relinks) !!
+        /// </summary>
+        /// <returns></returns>
+        public CLError WipeIndex(string newRootPath)
+        {
+            if (disposed)
+            {
+                try
+                {
+                    throw new ObjectDisposedException("This IndexingAgent");
+                }
+                catch (Exception ex)
+                {
+                    return ex;
+                }
+            }
+
+            try
+            {
+                InitializeDatabase(newRootPath, createEvenIfExisting: true);
+            }
+            catch (Exception ex)
+            {
+                return ex;
+            }
+            return null;
+        }
+
+        /// <summary>
+        /// Creates a new transactional object which can be passed back into database access calls and externalizes the ability to dispose or commit the transaction
+        /// </summary>
+        public SQLTransactionalBase GetNewTransaction()
+        {
+            if (disposed)
+            {
+                try
+                {
+                    throw new ObjectDisposedException("This IndexingAgent");
+                }
+                catch (Exception ex)
+                {
+                    return null;
+                }
+            }
+
+            if (copyDatabaseBetweenChanges)
+            {
+                try
+                {
+                    lock (dbCopyNumber)
+                    {
+                        string stack;
+                        try
+                        {
+                            stack = (new System.Diagnostics.StackTrace()).ToString();
+                        }
+                        catch (Exception ex)
+                        {
+                            stack = ex.StackTrace;
+                        }
+
+                        string dbName = indexDBLocation.Substring(0, indexDBLocation.LastIndexOf('.'));
+
+                        File.Copy(indexDBLocation,
+                            string.Format(
+                                "{0}{1}.db",
+                                dbName,
+                                dbCopyNumber.Value++));
+
+                        File.AppendAllText(
+                            string.Format(
+                                "{0}.txt",
+                                dbName),
+                            string.Format(
+                                "DB #{0}:{1}{2}{3}{4}",
+                                dbCopyNumber.Value,
+                                Environment.NewLine,
+                                stack,
+                                Environment.NewLine,
+                                Environment.NewLine));
+                    }
+                }
+                catch
+                {
+                }
+            }
+
+            return GetNewTransactionPrivate();
+        }
+
+        private SQLTransactionalImplementation GetNewTransactionPrivate()
+        {
+            if (disposed)
+            {
+                try
+                {
+                    throw new ObjectDisposedException("This IndexingAgent");
+                }
+                catch
+                {
+                    return null;
+                }
+            }
+
+            ISQLiteConnection indexDB;
+            return new SQLTransactionalImplementation(
+                indexDB = CreateAndOpenCipherConnection(),
+                indexDB.BeginTransaction(System.Data.IsolationLevel.Serializable));
+        }
+
+        /// <summary>
+        /// Method to merge event into database,
+        /// used when events are modified or replaced with new events
+        /// </summary>
+        /// <returns>Returns an error from merging the events, if any</returns>
+        public CLError MergeEventsIntoDatabase(IEnumerable<FileChangeMerge> mergeToFroms, SQLTransactionalBase existingTransaction = null)
+        {
+            if (disposed)
+            {
+                try
+                {
+                    throw new ObjectDisposedException("This IndexingAgent");
+                }
+                catch (Exception ex)
+                {
+                    return ex;
+                }
+            }
+
+            if (existingTransaction == null
+                && copyDatabaseBetweenChanges)
+            {
+                try
+                {
+                    lock (dbCopyNumber)
+                    {
+                        string stack;
+                        try
+                        {
+                            stack = (new System.Diagnostics.StackTrace()).ToString();
+                        }
+                        catch (Exception ex)
+                        {
+                            stack = ex.StackTrace;
+                        }
+
+                        string dbName = indexDBLocation.Substring(0, indexDBLocation.LastIndexOf('.'));
+
+                        File.Copy(indexDBLocation,
+                            string.Format(
+                                "{0}{1}.db",
+                                dbName,
+                                dbCopyNumber.Value++));
+
+                        File.AppendAllText(
+                            string.Format(
+                                "{0}.txt",
+                                dbName),
+                            string.Format(
+                                "DB #{0}:{1}{2}{3}{4}",
+                                dbCopyNumber.Value,
+                                Environment.NewLine,
+                                stack,
+                                Environment.NewLine,
+                                Environment.NewLine));
+                    }
+                }
+                catch
+                {
+                }
+            }
+
+            return MergeEventsIntoDatabase(null, mergeToFroms, existingTransaction);
+        }
+        private CLError MergeEventsIntoDatabase(Nullable<long> syncCounter, IEnumerable<FileChangeMerge> mergeToFroms, SQLTransactionalBase existingTransaction)
+        {
+            SQLTransactionalImplementation castTransaction = existingTransaction as SQLTransactionalImplementation;
+            bool inputTransactionSet = castTransaction != null;
+            try
+            {
+                if (disposed)
+                {
+                    throw new ObjectDisposedException("This IndexingAgent");
+                }
+
+                if (existingTransaction != null
+                    && castTransaction == null)
+                {
+                    throw new NullReferenceException("existingTransaction is not implemented as private derived type. It should be retrieved via method GetNewTransaction method. Creating a new transaction instead which will be committed immediately.");
+                }
+
+                if (castTransaction == null)
+                {
+                    ISQLiteConnection indexDB;
+                    castTransaction = new SQLTransactionalImplementation(
+                        indexDB = CreateAndOpenCipherConnection(),
+                        indexDB.BeginTransaction(System.Data.IsolationLevel.Serializable));
+                }
+            }
+            catch (Exception ex)
+            {
+                return ex;
+            }
+
+            // no point trying to perform multiple simultaneous merges since they will block each other via the SQLite transaction
+            //
+            // actually, there is a point in blocking with a local lock: if we decide two identical FileChanges need to be added to sql before the first contention happens,
+            // then it will try adding twice instead of one add and one update
+            lock (MergeEventsLocker)
+            {
+                CLError toReturn = null;
+                try
+                {
+                    if (mergeToFroms != null)
+                    {
+                        HashSet<long> updatedIds = new HashSet<long>();
+                        HashSet<long> deletedIds = new HashSet<long>();
+
+                        List<FileChange> toAddList = new List<FileChange>();
+                        List<long> toDeleteList = new List<long>();
+
+                        // special enumerator processing so we can know when we're processing the last item since we cannot simply queue its item for batch accumulation
+                        Nullable<FileChangeMerge> storeLastMerge = null;
+                        using (IEnumerator<FileChangeMerge> mergeEnumerator = mergeToFroms.GetEnumerator())
+                        {
+                            bool finalMergeEvent;
+                            while (!(finalMergeEvent = !mergeEnumerator.MoveNext()) || storeLastMerge != null)
+                            {
+                                try
+                                {
+                                    try
+                                    {
+                                        FileChange toAdd;
+                                        long toDelete;
+                                        FileChange toUpdate;
+
+                                        if (storeLastMerge != null)
+                                        {
+                                            FileChangeMerge currentMerge = (FileChangeMerge)storeLastMerge;
+
+                                            try
+                                            {
+                                                // Continue to next iteration if boolean set indicating not to add to SQL
+                                                if (currentMerge.MergeTo != null
+                                                    && currentMerge.MergeTo.DoNotAddToSQLIndex
+                                                    && currentMerge.MergeTo.EventId != 0)
+                                                {
+                                                    MessageEvents.ApplyFileChangeMergeToChangeState(this, new FileChangeMerge(currentMerge.MergeTo, currentMerge.MergeFrom));   // Message to invoke BadgeNet.IconOverlay.QueueNewEventBadge(currentMergeToFrom.MergeTo, currentMergeToFrom.MergeFrom)
+
+                                                    // normally we assign the next event to process at the end of the looping section, but since we short circuit it with continue, need to assign next event now
+                                                    storeLastMerge = (finalMergeEvent
+                                                        ? (Nullable<FileChangeMerge>)null
+                                                        : mergeEnumerator.Current);
+
+                                                    continue;
+                                                }
+
+                                                // Ensure input variables have proper references set
+                                                if (currentMerge.MergeTo == null)
+                                                {
+                                                    // null merge events are only valid if there is an oldEvent to remove
+                                                    if (currentMerge.MergeFrom == null)
+                                                    {
+                                                        throw new NullReferenceException("currentMerge.MergeTo cannot be null");
+                                                    }
+                                                }
+                                                else if (currentMerge.MergeTo.Metadata == null)
+                                                {
+                                                    throw new NullReferenceException("currentMerge.MergeTo cannot have null Metadata");
+                                                }
+                                                else if (currentMerge.MergeTo.NewPath == null)
+                                                {
+                                                    throw new NullReferenceException("currentMerge.MergeTo cannot have null NewPath");
+                                                }
+
+                                                ////possibilities for old event:
+                                                ////none,
+                                                ////not in database, <-- causes old to be ignored (acts like none)
+                                                ////exists in database
+                                                //
+                                                //
+                                                ////possibilities for new event:
+                                                ////none,
+                                                ////not in database, (new event)
+                                                ////exists in database
+                                                //
+                                                //
+                                                ////mutually exclusive:
+                                                ////none and none
+                                                //
+                                                //
+                                                ////if there is an old exists and a new none, then delete old row
+                                                //
+                                                ////if old does not exists and a new none, do nothing (already not in database)
+                                                //
+                                                ////if old none
+                                                ////    if new not in database, add new to database
+                                                ////    else if new in database, update new
+                                                //
+                                                ////if there is an old exists and new not in database, update old row with new data
+                                                //
+                                                ////if there is an old exists and new in database and neither match, delete new row and update old row with new data
+                                                //
+                                                ////if there is an old exists and new in database and they do match by row primary key (EventId), update new in database
+                                                //
+                                                ////(ignore old:)
+                                                ////if old does not exist and new new not in database, add new to database
+                                                //
+                                                ////(ignore old:)
+                                                ////if old does not exist and new exists in database, update new in database
+
+
+                                                // byte definitions:
+                                                // 0 = null
+                                                // 1 = not in database (EventId == 0)
+                                                // 2 = exists in database (EventId > 0)
+
+                                                byte oldEventState = (currentMerge.MergeFrom == null
+                                                    ? (byte)0
+                                                    : (currentMerge.MergeFrom.EventId > 0
+                                                        ? (byte)2
+                                                        : (byte)1));
+
+                                                byte newEventState = (currentMerge.MergeTo == null
+                                                    ? (byte)0
+                                                    : (currentMerge.MergeTo.EventId > 0
+                                                        ? (byte)2
+                                                        : (byte)1));
+
+                                                switch (oldEventState)
+                                                {
+                                                    // old event is null or not null but does not already exist in database
+                                                    case (byte)0:
+                                                    case (byte)1: // <-- not in database treated like null for old event
+                                                        switch (newEventState)
+                                                        {
+                                                            // 0 for new event is only possible if old event was 1 (null and null are mutually excluded via exceptions above)
+                                                            case (byte)0:
+                                                                // already not in database, do nothing
+                                                                toAdd = null;
+                                                                toUpdate = null;
+                                                                toDelete = 0;
+                                                                break;
+
+                                                            case (byte)1:
+                                                                // nothing to delete for the old row since it never existed in database;
+                                                                // new row doesn't exist in database so it will be added
+                                                                toAdd = currentMerge.MergeTo;
+                                                                toUpdate = null;
+                                                                toDelete = 0;
+                                                                break;
+
+                                                            default: //case (byte)2:
+                                                                // nothing to delete for old row since it never existeed in database;
+                                                                // new row exists in database so update it
+                                                                toAdd = null;
+                                                                toUpdate = currentMerge.MergeTo;
+                                                                toDelete = 0;
+                                                                break;
+                                                        }
+                                                        break;
+
+                                                    // old event already exists in database
+                                                    default: //case (byte)2:
+                                                        switch (newEventState)
+                                                        {
+                                                            case (byte)0:
+                                                                // old row exists in database but merging it into nothingness, simply delete old row
+                                                                toAdd = null;
+                                                                toUpdate = null;
+                                                                toDelete = currentMerge.MergeFrom.EventId;
+                                                                break;
+
+                                                            case (byte)1:
+                                                                // old row exists in database and needs to be updated with latest metadata which is not in an existing new row
+                                                                currentMerge.MergeTo.EventId = currentMerge.MergeFrom.EventId; // replace merge to event id with the one from the sync from
+
+                                                                toAdd = null;
+                                                                toUpdate = currentMerge.MergeTo;
+                                                                toDelete = 0;
+                                                                break;
+
+                                                            default: //case (byte)2:
+                                                                // old row exists in database and a new row exists
+
+                                                                // if the rows match, then update the new row only
+                                                                if (currentMerge.MergeFrom.EventId == currentMerge.MergeTo.EventId)
+                                                                {
+                                                                    toAdd = null;
+                                                                    toUpdate = currentMerge.MergeTo;
+                                                                    toDelete = 0;
+                                                                }
+                                                                // else if the rows do not match, then delete the new row, and put the new metadata in the old row (prefers keeping lowest EventId in database for dependency hierarchy reasons)
+                                                                else
+                                                                {
+                                                                    // set toDelete first since the event Id at the reference we are grabbing is going to be changed in between setting toDelete and toUpdate
+
+                                                                    toDelete = currentMerge.MergeTo.EventId;
+
+                                                                    currentMerge.MergeTo.EventId = currentMerge.MergeFrom.EventId; // replace merge to event id with the one from the sync from
+
+                                                                    toAdd = null;
+                                                                    toUpdate = currentMerge.MergeTo;
+                                                                }
+                                                                break;
+                                                        }
+                                                        break;
+                                                }
+                                            }
+                                            catch (Exception ex)
+                                            {
+                                                toDelete = 0;
+                                                toUpdate = null;
+                                                toAdd = null;
+
+                                                toReturn += ex;
+                                            }
+                                        }
+                                        else
+                                        {
+                                            toDelete = 0;
+                                            toUpdate = null;
+                                            toAdd = null;
+                                        }
+
+                                        // determine if a previous batch has finished, if there will be no more events (process any existing batch as final), or if there is an update to process immediately,
+                                        // and create an action priority to perform operations by the original event order
+
+                                        // changeType byte enum:
+                                        // 0 = deletion action
+                                        // 1 = addition action
+                                        // 2 = update action
+
+                                        List<byte> actionOrder = new List<byte>();
+
+                                        if (toDeleteList.Count > 0
+
+                                            // if the current event cannot be appended to the delete list, then the delete list must process first
+                                            && (toUpdate != null
+                                                || toAdd != null))
+                                        {
+                                            actionOrder.Add((byte)0);
+                                        }
+
+                                        if (toAddList.Count > 0
+
+                                            // if the current event cannot be appended to the add list, then the add list must process first
+                                            && (toDelete > 0
+                                                || toUpdate != null))
+                                        {
+                                            actionOrder.Add((byte)1);
+                                        }
+
+                                        // process the current event; deletes and adds will be added to a batch to process, but update is processed by itself
+                                        if (toDelete > 0)
+                                        {
+                                            // if last event, process what's in the delete batch now
+                                            if (finalMergeEvent
+
+                                                // also condition on whether delete was already added to actionOrder to not add it twice
+                                                && (toDeleteList.Count == 0
+                                                    || (toUpdate == null
+                                                        && toAdd == null)))
+                                            {
+                                                actionOrder.Add((byte)0);
+                                            }
+
+                                            deletedIds.Add(toDelete);
+
+                                            toDeleteList.Add(toDelete);
+
+                                            // possible to have both a delete and an update if the rows are being merged
+                                            if (toUpdate != null)
+                                            {
+                                                actionOrder.Add((byte)2);
+                                            }
+                                        }
+                                        else if (toAdd != null)
+                                        {
+                                            toAddList.Add(toAdd);
+
+                                            // if last event, process what's in the add batch now
+                                            if (finalMergeEvent)
+                                            {
+                                                actionOrder.Add((byte)1);
+                                            }
+                                        }
+                                        else if (toUpdate != null)
+                                        {
+                                            // always process every update one at a time
+                                            actionOrder.Add((byte)2);
+                                        }
+
+                                        foreach (byte currentAction in actionOrder)
+                                        {
+                                            switch (currentAction)
+                                            {
+                                                // action is delete
+                                                case (byte)0:
+                                                    CLError removeBatchError = RemoveEventsByIds(toDeleteList, castTransaction);
+
+                                                    if (removeBatchError != null)
+                                                    {
+                                                        toReturn += new AggregateException("One or more errors occurred removing a batch of events by ids", removeBatchError.GrabExceptions());
+                                                    }
+
+                                                    // no point wasting effort to clear the list for future batches if there will be no future batches
+                                                    if (!finalMergeEvent)
+                                                    {
+                                                        toDeleteList.Clear();
+                                                    }
+                                                    break;
+
+                                                // action is add
+                                                case (byte)1:
+                                                    CLError addBatchError = AddEvents(syncCounter, toAddList, castTransaction);
+
+                                                    if (addBatchError != null)
+                                                    {
+                                                        toReturn += new AggregateException("One or more errors occurred adding a batch of new events");
+                                                    }
+
+                                                    // no point wasting effort to clear the list for future batches if there will be no future batches
+                                                    if (!finalMergeEvent)
+                                                    {
+                                                        toAddList.Clear();
+                                                    }
+                                                    break;
+
+                                                // action is update
+                                                default: //case (byte)2:
+                                                    FileSystemObject existingRow = SqlAccessor<FileSystemObject>.SelectResultSet(
+                                                            castTransaction.sqlConnection,
+                                                            "SELECT " +
+                                                                SqlAccessor<FileSystemObject>.GetSelectColumns() + ", " +
+                                                                SqlAccessor<Event>.GetSelectColumns("Event") + ", " +
+                                                                SqlAccessor<FileSystemObject>.GetSelectColumns("Event.Previous", "Previouses") +
+                                                                " FROM FileSystemObjects" +
+                                                                " INNER JOIN Events ON FileSystemObjects.EventId = Events.EventId" +
+                                                                " LEFT OUTER JOIN FileSystemObjects Previouses ON Events.PreviousId = Previouses.FileSystemObjectId" +
+                                                                " WHERE Events.EventId = ?" + // <-- parameter 1
+                                                                " AND FileSystemObjects.ParentFolderId IS NOT NULL" +
+                                                                " LIMIT 1",
+                                                            new[]
+                                                        {
+                                                            "Event",
+                                                            "Event.Previous"
+                                                        },
+                                                            castTransaction.sqlTransaction,
+                                                            Helpers.EnumerateSingleItem((long)toUpdate.EventId))
+                                                        .SingleOrDefault();
+
+                                                    if (existingRow == null)
+                                                    {
+                                                        // couldn't find existing row to update, add a new one instead (will overwrite the EventId)
+                                                        toAdd = toUpdate;
+                                                    }
+                                                    else
+                                                    {
+                                                        if (existingRow.ParentFolderId == null)
+                                                        {
+                                                            throw SQLConstructors.SQLiteException(WrappedSQLiteErrorCode.Misuse, "Existing FileSystemObject to update did not have a parent folder");
+                                                        }
+
+                                                        long toUpdateParentFolderId;
+                                                        Nullable<long> toUpdatePreviousId;
+
+                                                        FilePath previousRowPath = existingRow.CalculatedFullPath;
+                                                        if (previousRowPath != null
+                                                            && FilePathComparer.Instance.Equals(previousRowPath.Parent, toUpdate.NewPath.Parent))
+                                                        {
+                                                            toUpdateParentFolderId = (long)existingRow.ParentFolderId;
+                                                        }
+                                                        // prefer latest event even if pending
+                                                        else if (!SqlAccessor<object>.TrySelectScalar(
+                                                            castTransaction.sqlConnection,
+                                                            "SELECT FileSystemObjects.FileSystemObjectId " +
+                                                                "FROM FileSystemObjects " +
+                                                                "WHERE CalculatedFullPath = ? " + // <-- parameter 1
+                                                                "ORDER BY " +
+                                                                "CASE WHEN FileSystemObjects.EventOrder IS NULL " +
+                                                                "THEN 0 " +
+                                                                "ELSE FileSystemObjects.EventOrder " +
+                                                                "END DESC " +
+                                                                "LIMIT 1",
+                                                            out toUpdateParentFolderId,
+                                                            castTransaction.sqlTransaction,
+                                                            selectParameters: Helpers.EnumerateSingleItem(toUpdate.NewPath.Parent.ToString())))
+                                                        {
+                                                            throw SQLConstructors.SQLiteException(WrappedSQLiteErrorCode.Misuse, "Unable to find FileSystemObject with path of parent folder to use as containing folder");
+                                                        }
+
+                                                        if (toUpdate.OldPath == null)
+                                                        {
+                                                            toUpdatePreviousId = null;
+                                                        }
+                                                        else if (existingRow.Event.Previous == null
+                                                            || !FilePathComparer.Instance.Equals(existingRow.Event.Previous.CalculatedFullPath, toUpdate.OldPath))
+                                                        {
+                                                            long previousIdNotNull;
+
+                                                            // prefers the latest rename which is pending,
+                                                            // otherwise prefers non-pending,
+                                                            // last take most recent event
+                                                            if (!SqlAccessor<object>.TrySelectScalar(
+                                                                castTransaction.sqlConnection,
+                                                                "SELECT FileSystemObjects.FileSystemObjectId " +
+                                                                    "FROM FileSystemObjects " +
+                                                                    "LEFT OUTER JOIN Events ON FileSystemObjects.EventId = Events.EventId " +
+                                                                    "WHERE FileSystemObjects.CalculatedFullPath = ? " + // <-- parameter 1
+                                                                    "ORDER BY " +
+                                                                    "CASE WHEN FileSystemObjects.EventId IS NOT NULL " +
+                                                                    "AND Events.FileChangeTypeEnumId = " + changeEnumsBackward[FileChangeType.Renamed].ToString() +
+                                                                    " AND FileSystemObjects.Pending = 1 " +
+                                                                    "THEN 0 " +
+                                                                    "ELSE 1 " +
+                                                                    "END ASC, " +
+                                                                    "FileSystemObjects.Pending ASC, " +
+                                                                    "CASE WHEN FileSystemObjects.EventOrder IS NULL " +
+                                                                    "THEN 0 " +
+                                                                    "ELSE FileSystemObjects.EventOrder " +
+                                                                    "END DESC " +
+                                                                    "LIMIT 1",
+                                                                result: out previousIdNotNull,
+                                                                transaction: castTransaction.sqlTransaction,
+                                                                selectParameters: Helpers.EnumerateSingleItem(toUpdate.OldPath.ToString())))
+                                                            {
+                                                                throw SQLConstructors.SQLiteException(WrappedSQLiteErrorCode.Misuse, "Unable to find FileSystemObject with old path of toUpdate before rename\\move operation");
+                                                            }
+
+                                                            toUpdatePreviousId = previousIdNotNull;
+                                                        }
+                                                        else
+                                                        {
+                                                            toUpdatePreviousId = existingRow.Event.PreviousId;
+                                                        }
+
+                                                        #region update fields in FileSystemObject
+
+                                                        // only associate an event to a sync counter once, later events should get new objects with a new SyncCounter anyways
+                                                        if (existingRow.SyncCounter == null)
+                                                        {
+                                                            existingRow.SyncCounter = syncCounter;
+                                                        }
+
+                                                        if (toUpdate.Metadata.HashableProperties.CreationTime.Ticks == FileConstants.InvalidUtcTimeTicks)
+                                                        {
+                                                            existingRow.CreationTimeUTCTicks = null;
+                                                        }
+                                                        else
+                                                        {
+                                                            DateTime creationTimeUTC = toUpdate.Metadata.HashableProperties.CreationTime.ToUniversalTime();
+
+                                                            existingRow.CreationTimeUTCTicks = (creationTimeUTC.Ticks == FileConstants.InvalidUtcTimeTicks
+                                                                ? (Nullable<long>)null
+                                                                : creationTimeUTC.Ticks);
+                                                        }
+                                                        existingRow.EventTimeUTCTicks = DateTime.UtcNow.Ticks;
+                                                        existingRow.IsFolder = toUpdate.Metadata.HashableProperties.IsFolder;
+                                                        existingRow.IsShare = toUpdate.Metadata.IsShare;
+                                                        if (toUpdate.Metadata.HashableProperties.LastTime.Ticks == FileConstants.InvalidUtcTimeTicks)
+                                                        {
+                                                            existingRow.LastTimeUTCTicks = null;
+                                                        }
+                                                        else
+                                                        {
+                                                            DateTime lastTimeUTC = toUpdate.Metadata.HashableProperties.LastTime.ToUniversalTime();
+
+                                                            existingRow.LastTimeUTCTicks = (lastTimeUTC.Ticks == FileConstants.InvalidUtcTimeTicks
+                                                                ? (Nullable<long>)null
+                                                                : lastTimeUTC.Ticks);
+                                                        }
+                                                        byte[] getMD5;
+                                                        CLError getMD5Error = toUpdate.GetMD5Bytes(out getMD5);
+                                                        if (getMD5Error != null)
+                                                        {
+                                                            throw new AggregateException("Error retrieving MD5 bytes from toUpdate", getMD5Error.GrabExceptions());
+                                                        }
+                                                        existingRow.MD5 = getMD5;
+                                                        existingRow.MimeType = toUpdate.Metadata.MimeType;
+                                                        existingRow.Name = toUpdate.NewPath.Name;
+                                                        existingRow.ParentFolderId = toUpdateParentFolderId;
+                                                        //existingRow.Pending = true; // <-- true on insert, no need to update here
+                                                        existingRow.Permissions = (toUpdate.Metadata.Permissions == null
+                                                            ? (Nullable<int>)null
+                                                            : (int)((POSIXPermissions)toUpdate.Metadata.Permissions));
+                                                        existingRow.ServerUidId = toUpdate.Metadata.ServerUidId;
+                                                        //existingRow.ServerName // <-- add support for server name
+                                                        existingRow.Size = toUpdate.Metadata.HashableProperties.Size;
+                                                        existingRow.StorageKey = toUpdate.Metadata.StorageKey;
+                                                        existingRow.Version = toUpdate.Metadata.Version;
+                                                        #endregion
+
+                                                        #region update fields in Event
+                                                        //existingRow.Event.FileChangeTypeCategoryId = changeCategoryId; // <-- changeCategoryId on insert, no need to update here
+                                                        existingRow.Event.FileChangeTypeEnumId = changeEnumsBackward[toUpdate.Type];
+                                                        existingRow.Event.PreviousId = toUpdatePreviousId;
+                                                        existingRow.Event.SyncFrom = (toUpdate.Direction == SyncDirection.From);
+                                                        #endregion
+
+                                                        if (!SqlAccessor<Event>.UpdateRow(castTransaction.sqlConnection, existingRow.Event, castTransaction.sqlTransaction))
+                                                        {
+                                                            toAdd = toUpdate;
+                                                        }
+                                                        if (!SqlAccessor<FileSystemObject>.UpdateRow(castTransaction.sqlConnection, existingRow, castTransaction.sqlTransaction))
+                                                        {
+                                                            toAdd = toUpdate;
+                                                        }
+
+                                                        SetPendingRevision(castTransaction, toUpdate, existingRow.Event);
+                                                    }
+
+                                                    updatedIds.Add(toUpdate.EventId);
+                                                    break;
+                                            }
+                                        }
+                                    }
+                                    finally
+                                    {
+                                        storeLastMerge = (finalMergeEvent
+                                            ? (Nullable<FileChangeMerge>)null
+                                            : mergeEnumerator.Current);
+                                    }
+                                }
+                                catch (Exception ex)
+                                {
+                                    toReturn += ex;
+                                }
+                            }
+                        }
+
+                        foreach (FileChangeMerge currentMergeToFrom in mergeToFroms)
+                        {
+                            // If mergedEvent was not processed in AddEvents,
+                            // then process badging (AddEvents processes badging for the rest)
+                            if (currentMergeToFrom.MergeTo == null
+                                || updatedIds.Contains(currentMergeToFrom.MergeTo.EventId)
+                                || deletedIds.Contains(currentMergeToFrom.MergeTo.EventId))
+                            {
+                                MessageEvents.ApplyFileChangeMergeToChangeState(this, new FileChangeMerge(currentMergeToFrom.MergeTo, currentMergeToFrom.MergeFrom));   // Message to invoke BadgeNet.IconOverlay.QueueNewEventBadge(currentMergeToFrom.MergeTo, currentMergeToFrom.MergeFrom)
+                            }
+                        }
+                    }
+
+                    if (!inputTransactionSet
+                        && castTransaction != null)
+                    {
+                        castTransaction.Commit();
+                    }
+                }
+                catch (Exception ex)
+                {
+                    toReturn += ex;
+                }
+                finally
+                {
+                    if (!inputTransactionSet
+                        && castTransaction != null)
+                    {
+                        castTransaction.Dispose();
+                    }
+                }
+                return toReturn;
+            }
+        }
+
+        private static void SetPendingRevision(SQLTransactionalImplementation castTransaction, FileChange toUpdate, Event existingEvent)
+        {
+            if (toUpdate.FileDownloadPendingRevision != null
+                && existingEvent.FileDownloadPendingRevision != toUpdate.FileDownloadPendingRevision)
+            {
+                using (ISQLiteCommand updatePendingRevision = castTransaction.sqlConnection.CreateCommand())
+                {
+                    updatePendingRevision.Transaction = castTransaction.sqlTransaction;
+
+                    updatePendingRevision.CommandText = "UPDATE Events " +
+                        "SET FileDownloadPendingRevision = ? " +
+                        "WHERE EventId = ?";
+
+                    ISQLiteParameter updateRevisionParam = updatePendingRevision.CreateParameter();
+                    updateRevisionParam.Value = toUpdate.FileDownloadPendingRevision;
+                    updatePendingRevision.Parameters.Add(updateRevisionParam);
+
+                    ISQLiteParameter eventKeyParam = updatePendingRevision.CreateParameter();
+                    eventKeyParam.Value = existingEvent.EventId;
+                    updatePendingRevision.Parameters.Add(eventKeyParam);
+
+                    updatePendingRevision.ExecuteNonQuery();
+                }
+            }
+        }
+        private readonly object MergeEventsLocker = new object();
+
+        /// <summary>
+        /// The way completing an event works has changed. The following comments may be wrong: Includes an event in the last set of sync states,
+        /// or in other words processes it as complete
+        /// (event will no longer be included in GetEventsSinceLastSync)
+        /// </summary>
+        /// <param name="eventId">Primary key value of the event to process</param>
+        /// <returns>Returns an error that occurred marking the event complete, if any</returns>
+        public CLError MarkEventAsCompletedOnPreviousSync(long eventId, SQLTransactionalBase existingTransaction = null)
+        {
+            if (disposed)
+            {
+                try
+                {
+                    throw new ObjectDisposedException("This IndexingAgent");
+                }
+                catch (Exception ex)
+                {
+                    return ex;
+                }
+            }
+
+            if (existingTransaction == null
+                && copyDatabaseBetweenChanges)
+            {
+                try
+                {
+                    lock (dbCopyNumber)
+                    {
+                        string stack;
+                        try
+                        {
+                            stack = (new System.Diagnostics.StackTrace()).ToString();
+                        }
+                        catch (Exception ex)
+                        {
+                            stack = ex.StackTrace;
+                        }
+
+                        string dbName = indexDBLocation.Substring(0, indexDBLocation.LastIndexOf('.'));
+
+                        File.Copy(indexDBLocation,
+                            string.Format(
+                                "{0}{1}.db",
+                                dbName,
+                                dbCopyNumber.Value++));
+
+                        File.AppendAllText(
+                            string.Format(
+                                "{0}.txt",
+                                dbName),
+                            string.Format(
+                                "DB #{0}:{1}{2}{3}{4}",
+                                dbCopyNumber.Value,
+                                Environment.NewLine,
+                                stack,
+                                Environment.NewLine,
+                                Environment.NewLine));
+                    }
+                }
+                catch
+                {
+                }
+            }
+
+            CLError toReturn = null;
+            SQLTransactionalImplementation castTransaction = existingTransaction as SQLTransactionalImplementation;
+            bool inputTransactionSet = castTransaction != null;
+            if (existingTransaction != null
+                && castTransaction == null)
+            {
+                try
+                {
+                    throw new NullReferenceException("existingTransaction is not implemented as private derived type. It should be retrieved via method GetNewTransaction method. Creating a new transaction instead which will be committed immediately.");
+                }
+                catch (Exception ex)
+                {
+                    toReturn += ex;
+                }
+            }
+
+            FileChangeType storeExistingChangeType;
+            string storeNewPath;
+            string storeOldPath;
+            bool storeWhetherEventIsASyncFrom;
+
+            bool foundOtherPendingAtCompletedPath;
+            try
+            {
+                if (castTransaction == null)
+                {
+                    ISQLiteConnection indexDB;
+                    castTransaction = new SQLTransactionalImplementation(
+                        indexDB = CreateAndOpenCipherConnection(),
+                        indexDB.BeginTransaction(System.Data.IsolationLevel.Serializable));
+                }
+
+                //// don't think I need to change the SyncCounter ever when just completing an event, it should already be set
+                //
+                //long lastSyncCount;
+                //if (!SqlAccessor<object>.TrySelectScalar(
+                //    indexDB,
+                //    "SELECT Syncs.SyncCounter " +
+                //    "FROM Syncs " +
+                //    "ORDER BY Syncs.SyncCounter DESC " +
+                //    "LIMIT 1",
+                //    out lastSyncCount,
+                //    indexTran))
+                //{
+                //    throw SQLConstructors.SQLiteException(WrappedSQLiteErrorCode.Misuse, "Cannot complete an event without a previous sync point");
+                //}
+
+                GenericHolder<CLError> moveObjectsToNewParentError = new GenericHolder<CLError>(null);
+                var moveObjectsToNewParent = DelegateAndDataHolder.Create(
+                    new
+                    {
+                        castTransaction = castTransaction,
+                        oldId = new GenericHolder<long>(),
+                        newId = new GenericHolder<long>()
+                    },
+                    (Data, errorToAccumulate) =>
+                    {
+                        try
+                        {
+                            using (ISQLiteCommand moveChildrenCommand = Data.castTransaction.sqlConnection.CreateCommand())
+                            {
+                                moveChildrenCommand.Transaction = Data.castTransaction.sqlTransaction;
+                                moveChildrenCommand.CommandText = "UPDATE FileSystemObjects " +
+                                    "SET ParentFolderId = ? " +
+                                    "WHERE ParentFolderId = ?";
+
+                                ISQLiteParameter newObjectId = moveChildrenCommand.CreateParameter();
+                                newObjectId.Value = Data.newId.Value;
+                                moveChildrenCommand.Parameters.Add(newObjectId);
+
+                                ISQLiteParameter oldObjectId = moveChildrenCommand.CreateParameter();
+                                oldObjectId.Value = Data.oldId.Value;
+                                moveChildrenCommand.Parameters.Add(oldObjectId);
+
+                                moveChildrenCommand.ExecuteNonQuery();
+                            }
+                        }
+                        catch (Exception ex)
+                        {
+                            errorToAccumulate.Value += ex;
+                        }
+                    },
+                    moveObjectsToNewParentError);
+
+                FileSystemObject existingEventObject = SqlAccessor<FileSystemObject>.SelectResultSet(
+                        castTransaction.sqlConnection,
+                        "SELECT " +
+                        SqlAccessor<FileSystemObject>.GetSelectColumns() + ", " +
+                        SqlAccessor<Event>.GetSelectColumns("Event") + ", " +
+                        SqlAccessor<FileSystemObject>.GetSelectColumns("Event.Previous", "Previouses") + ", " +
+                        SqlAccessor<SqlServerUid>.GetSelectColumns("ServerUid") +
+                        " FROM FileSystemObjects" +
+                        " INNER JOIN Events ON FileSystemObjects.EventId = Events.EventId" +
+                        " LEFT OUTER JOIN FileSystemObjects Previouses ON Events.PreviousId = Previouses.FileSystemObjectId" +
+                        " INNER JOIN ServerUids ON FileSystemObjects.ServerUidId = ServerUids.ServerUidId" +
+                        " WHERE FileSystemObjects.EventId = ?" + // <-- parameter 1
+                        " ORDER BY FileSystemObjects.FileSystemObjectId DESC" +
+                        " LIMIT 1",
+                        new[]
+                        {
+                            "Event",
+                            "Event.Previous",
+                            "ServerUid"
+                        },
+                        castTransaction.sqlTransaction,
+                        Helpers.EnumerateSingleItem(eventId))
+                    .SingleOrDefault();
+
+                if (existingEventObject == null
+                    || existingEventObject.Event == null)
+                {
+                    throw SQLConstructors.SQLiteException(WrappedSQLiteErrorCode.Misuse, "Unable to find existing event to complete");
+                }
+                if (!existingEventObject.Pending)
+                {
+                    throw SQLConstructors.SQLiteException(WrappedSQLiteErrorCode.Misuse, "Existing event already not pending");
+                }
+                if (existingEventObject.ParentFolderId == null)
+                {
+                    throw SQLConstructors.SQLiteException(WrappedSQLiteErrorCode.Misuse, "The root folder object should never have been pending to complete");
+                }
+                if (existingEventObject.ServerUid.ServerUid == null)
+                {
+                    // server "uid" can be null for conflicts where we rename the local item and have a dependent creation at the new path (since the rename was technically never communicated)
+
+                    bool foundLaterCreate;
+                    if (existingEventObject.EventOrder == null
+                        || !SqlAccessor<object>.TrySelectScalar<bool>(
+                            castTransaction.sqlConnection,
+                            "SELECT EXISTS " +
+                            "(" +
+                                "SELECT NULL " +
+                                "FROM FileSystemObjects " +
+                                "INNER JOIN Events ON Events.EventId = FileSystemObjects.EventId " +
+                                "WHERE FileSystemObjects.ServerUidId = ? " + // <-- parameter 1
+                                "AND FileSystemObjects.Pending = 1 " +
+                                "AND Events.FileChangeTypeEnumId = " + changeEnumsBackward[FileChangeType.Created].ToString() +
+                                " AND EventOrder > ?" + // <-- parameter 2
+                            ") AS EXIST",
+                            out foundLaterCreate,
+                            castTransaction.sqlTransaction,
+                            new[] { existingEventObject.ServerUidId, (long)existingEventObject.EventOrder })
+                        || !foundLaterCreate)
+                    {
+                        throw SQLConstructors.SQLiteException(WrappedSQLiteErrorCode.Misuse, "Existing event cannot be completed if it does not have a ServerUid");
+                    }
+                }
+                if (existingEventObject.Event.PreviousId != null
+                    && existingEventObject.Event.Previous == null)
+                {
+                    throw SQLConstructors.SQLiteException(WrappedSQLiteErrorCode.Misuse, "Unable to find previous object for rename");
+                }
+
+                storeExistingChangeType = changeEnums[existingEventObject.Event.FileChangeTypeEnumId];
+                storeNewPath = existingEventObject.CalculatedFullPath;
+                storeOldPath = (existingEventObject.Event.Previous == null ? null : existingEventObject.Event.Previous.CalculatedFullPath);
+                storeWhetherEventIsASyncFrom = existingEventObject.Event.SyncFrom;
+
+                long existingNonPendingIdToMerge;
+                if (SqlAccessor<object>.TrySelectScalar(
+                    castTransaction.sqlConnection,
+                    "SELECT FileSystemObjects.FileSystemObjectId " +
+                    "FROM FileSystemObjects " +
+                    "WHERE FileSystemObjects.ParentFolderId = ? " + // <-- parameter 1
+                    "AND FileSystemObjects.Name = ? " + // <-- parameter 2
+                    "AND FileSystemObjects.Pending = 0 " +
+                    "ORDER BY FileSystemObjects.FileSystemObjectId DESC " +
+                    "LIMIT 1",
+                    out existingNonPendingIdToMerge,
+                    castTransaction.sqlTransaction,
+                    (new[] { (long)existingEventObject.ParentFolderId, (object)existingEventObject.Name })))
+                {
+                    //// The following cases below seemed to happen under normal use and we don't wish to kill the sync engine,
+                    //// it would be better if we fixed the causes of the conditions below from happening
+                    //
+                    //switch (storeExistingChangeType)
+                    //{
+                    //    case FileChangeType.Created:
+                    //        throw SQLConstructors.SQLiteException(WrappedSQLiteErrorCode.Misuse, "Should not have an existing object with the same name under the same parent already not pending if this pending event represents a create");
+
+                    //    case FileChangeType.Renamed:
+                    //        throw SQLConstructors.SQLiteException(WrappedSQLiteErrorCode.Misuse, "Should not have an existing object with the same name under the same parent already not pending if this pending event represents a rename");
+                    //}
+
+                    moveObjectsToNewParent.TypedData.oldId.Value = existingNonPendingIdToMerge;
+                    moveObjectsToNewParent.TypedData.newId.Value = existingEventObject.FileSystemObjectId;
+                    moveObjectsToNewParent.Process();
+                    if (moveObjectsToNewParentError.Value != null)
+                    {
+                        throw new AggregateException("An error occurred moving objects to new parent", moveObjectsToNewParentError.Value.GrabExceptions());
+                    }
+
+                    using (ISQLiteCommand movePreviousesCommand = castTransaction.sqlConnection.CreateCommand())
+                    {
+                        movePreviousesCommand.Transaction = castTransaction.sqlTransaction;
+                        movePreviousesCommand.CommandText = "UPDATE Events " +
+                            "SET PreviousId = ? " +
+                            "WHERE PreviousId = ?";
+
+                        ISQLiteParameter newPreviousId = movePreviousesCommand.CreateParameter();
+                        newPreviousId.Value = existingEventObject.FileSystemObjectId;
+                        movePreviousesCommand.Parameters.Add(newPreviousId);
+
+                        ISQLiteParameter oldPreviousId = movePreviousesCommand.CreateParameter();
+                        oldPreviousId.Value = existingNonPendingIdToMerge;
+                        movePreviousesCommand.Parameters.Add(oldPreviousId);
+                    }
+
+                    SqlAccessor<FileSystemObject>.DeleteRow(
+                        castTransaction.sqlConnection,
+                        new FileSystemObject()
+                        {
+                            FileSystemObjectId = existingNonPendingIdToMerge
+                        },
+                        castTransaction.sqlTransaction);
+                }
+                //// The following cases below seemed to happen under normal use and we don't wish to kill the sync engine,
+                //// it would be better if we fixed the causes of the conditions below from happening
+                //
+                //else
+                //{
+                //    switch (storeExistingChangeType)
+                //    {
+                //        case FileChangeType.Modified:
+                //            throw SQLConstructors.SQLiteException(WrappedSQLiteErrorCode.Misuse, "Must have an existing object with the same name under the same parent already not pending if this pending event represents a modify");
+
+                //        case FileChangeType.Deleted:
+                //            throw SQLConstructors.SQLiteException(WrappedSQLiteErrorCode.Misuse, "Must have an existing object with the same name under the same parent already not pending if this pending event represents a delete");
+                //    }
+                //}
+
+                switch (storeExistingChangeType)
+                {
+                    case FileChangeType.Created:
+                    case FileChangeType.Modified:
+                        existingEventObject.Pending = false;
+                        existingEventObject.EventTimeUTCTicks = DateTime.UtcNow.Ticks;
+                        if (!SqlAccessor<FileSystemObject>.UpdateRow(
+                            castTransaction.sqlConnection,
+                            existingEventObject,
+                            castTransaction.sqlTransaction))
+                        {
+                            throw SQLConstructors.SQLiteException(WrappedSQLiteErrorCode.Misuse, "Unable to update existing event to not be pending");
+                        }
+
+                        if (storeWhetherEventIsASyncFrom
+                            && existingEventObject.Event.FileDownloadPendingRevision != null)
+                        {
+                            using (ISQLiteCommand updateRevision = castTransaction.sqlConnection.CreateCommand())
+                            {
+                                updateRevision.Transaction = castTransaction.sqlTransaction;
+
+                                updateRevision.CommandText = "UPDATE ServerUids " +
+                                    "SET Revision = ? " +
+                                    "WHERE ServerUidId = ?";
+
+                                ISQLiteParameter revisionParameter = updateRevision.CreateParameter();
+                                revisionParameter.Value = existingEventObject.Event.FileDownloadPendingRevision;
+                                updateRevision.Parameters.Add(revisionParameter);
+
+                                ISQLiteParameter serverUidKey = updateRevision.CreateParameter();
+                                serverUidKey.Value = existingEventObject.ServerUidId;
+                                updateRevision.Parameters.Add(serverUidKey);
+
+                                updateRevision.ExecuteNonQuery();
+                            }
+                        }
+                        break;
+
+                    case FileChangeType.Deleted:
+                        if (!SqlAccessor<FileSystemObject>.DeleteRow(
+                            castTransaction.sqlConnection,
+                            existingEventObject,
+                            castTransaction.sqlTransaction))
+                        {
+                            throw SQLConstructors.SQLiteException(WrappedSQLiteErrorCode.Misuse, "Unable to apply deletion to complete a delete event");
+                        }
+                        break;
+
+                    case FileChangeType.Renamed:
+                        existingEventObject.Pending = false;
+                        existingEventObject.EventTimeUTCTicks = DateTime.UtcNow.Ticks;
+                        if (existingEventObject.Event.PreviousId == null)
+                        {
+                            throw SQLConstructors.SQLiteException(WrappedSQLiteErrorCode.Misuse, "Rename event cannot have a null PreviousId");
+                        }
+                        else if (existingEventObject.Event.Previous == null)
+                        {
+                            throw SQLConstructors.SQLiteException(WrappedSQLiteErrorCode.Misuse, "Rename event has a PreviousId, but the previous object was not retrieved");
+                        }
+
+                        long storePreviousId = (long)existingEventObject.Event.PreviousId; // store previous id, since we are about to nullify the event value but still need it to delete\move children
+
+                        using (ISQLiteCommand moveOtherMatchingOldNames = castTransaction.sqlConnection.CreateCommand())
+                        {
+                            moveOtherMatchingOldNames.Transaction = castTransaction.sqlTransaction;
+
+                            //// initial attempt to move all the other events at the same location to follow the rename to its new path
+                            //
+                            //moveOtherMatchingOldNames.CommandText = "UPDATE FileSystemObjects " +
+                            //    "SET ParentFolderId = ?, " + // <-- parameter 1
+                            //    "Name = ? " + // <-- parameter 2
+                            //    "WHERE ParentFolderId = ? " + // <-- parameter 3
+                            //    "AND Name = ?"; // <-- parameter 4
+
+                            // find lowest EventOrder with same ParentFolderId and Name with a greater EventOrder than the current object which also has an Event with a FileChangeTypeEnumId which represents either "created" or "renamed", if any
+                            // if this EventOrder is found, limit the above query by "AND EventOrder < [lowest EventOrder of create\rename]"
+
+                            moveOtherMatchingOldNames.CommandText = "UPDATE FileSystemObjects " +
+                                "SET ParentFolderId = ?, " + // <-- parameter 1
+                                "Name = ? " + // <-- parameter 2
+                                "WHERE ParentFolderId = ? " + // <-- parameter 3
+                                "AND Name = ? " + // <-- parameter 4
+                                "AND EventOrder < " +
+                                "(" +
+                                    "SELECT UpperExclusiveOrder " +
+                                    "FROM " +
+                                    "(" +
+                                        "SELECT MAX(InnerObjects.EventOrder) + 1 as UpperExclusiveOrder " +
+                                        "FROM FileSystemObjects InnerObjects" +
+                                        " " +
+                                        "UNION SELECT MIN(InnerObjects.EventOrder) " +
+                                        "FROM FileSystemObjects InnerObjects " +
+                                        "INNER JOIN Events ON InnerObjects.EventId = Events.EventId " +
+                                        "WHERE InnerObjects.EventOrder > ? " + // <-- parameter 5
+                                        "AND Events.FileChangeTypeEnumId IN (" + changeEnumsBackward[FileChangeType.Created].ToString() + ", " + changeEnumsBackward[FileChangeType.Renamed].ToString() + ")" +
+                                    ") " +
+
+                                    // first order to grab non-null event orders first
+                                    "ORDER BY " +
+                                    "CASE WHEN UpperExclusiveOrder IS NULL " +
+                                    "THEN 1 " +
+                                    "ELSE 0 " +
+                                    "END, " +
+
+                                    // then order by the event order itself (ascending)
+                                    "UpperExclusiveOrder " +
+
+                                    // only take the lowest event order (either the maximum or the lowest create or rename)
+                                    "LIMIT 1" +
+                                ")";
+
+                            ISQLiteParameter newParentParam = moveOtherMatchingOldNames.CreateParameter();
+                            newParentParam.Value = existingEventObject.ParentFolderId;
+                            moveOtherMatchingOldNames.Parameters.Add(newParentParam);
+
+                            ISQLiteParameter newNameParam = moveOtherMatchingOldNames.CreateParameter();
+                            newNameParam.Value = existingEventObject.Name;
+                            moveOtherMatchingOldNames.Parameters.Add(newNameParam);
+
+                            ISQLiteParameter oldParentParam = moveOtherMatchingOldNames.CreateParameter();
+                            oldParentParam.Value = existingEventObject.Event.Previous.ParentFolderId;
+                            moveOtherMatchingOldNames.Parameters.Add(oldParentParam);
+
+                            ISQLiteParameter oldNameParam = moveOtherMatchingOldNames.CreateParameter();
+                            oldNameParam.Value = existingEventObject.Event.Previous.Name;
+                            moveOtherMatchingOldNames.Parameters.Add(oldNameParam);
+
+                            ISQLiteParameter renameEventOrderParam = moveOtherMatchingOldNames.CreateParameter();
+                            renameEventOrderParam.Value = existingEventObject.EventOrder;
+                            moveOtherMatchingOldNames.Parameters.Add(renameEventOrderParam);
+
+                            moveOtherMatchingOldNames.ExecuteNonQuery();
+                        }
+
+                        existingEventObject.Event.PreviousId = null; // allows us to delete the FileSystemObject for the previous location so we don't have two of them non-pending to represent the same item
+                        if (!SqlAccessor<Event>.UpdateRow(
+                            castTransaction.sqlConnection,
+                            existingEventObject.Event,
+                            castTransaction.sqlTransaction))
+                        {
+                            throw SQLConstructors.SQLiteException(WrappedSQLiteErrorCode.Misuse, "Unable to disconnect rename event from previous id in order to delete it");
+                        }
+
+                        moveObjectsToNewParent.TypedData.oldId.Value = storePreviousId;
+                        moveObjectsToNewParent.TypedData.newId.Value = existingEventObject.FileSystemObjectId;
+                        moveObjectsToNewParent.Process();
+                        if (moveObjectsToNewParentError.Value != null)
+                        {
+                            throw new AggregateException("An error occurred moving objects to new parent", moveObjectsToNewParentError.Value.GrabExceptions());
+                        }
+
+                        if (!existingEventObject.Event.Previous.Pending
+                            && !SqlAccessor<FileSystemObject>.DeleteRow(
+                                castTransaction.sqlConnection,
+                                new FileSystemObject()
+                                {
+                                    FileSystemObjectId = storePreviousId
+                                },
+                                castTransaction.sqlTransaction))
+                        {
+                            throw SQLConstructors.SQLiteException(WrappedSQLiteErrorCode.Misuse, "Unable to delete previous object for rename event");
+                        }
+
+                        if (!SqlAccessor<FileSystemObject>.UpdateRow(
+                            castTransaction.sqlConnection,
+                            existingEventObject,
+                            castTransaction.sqlTransaction))
+                        {
+                            throw SQLConstructors.SQLiteException(WrappedSQLiteErrorCode.Misuse, "Unable to update existing event to not be pending");
+                        }
+                        break;
+
+                    default:
+                        throw SQLConstructors.SQLiteException(WrappedSQLiteErrorCode.Misuse, "Existing event object had a FileChangeTypeEnumId which did not match to a known FileChangeType");
+                }
+
+                if (!SqlAccessor<object>.TrySelectScalar<bool>(
+                    castTransaction.sqlConnection,
+                    "SELECT EXISTS" +
+                    "(" +
+                        "SELECT NULL " +
+                        "FROM FileSystemObjects " +
+                        "WHERE FileSystemObjects.Name = ? " +
+                        "AND FileSystemObjects.ParentFolderId = ? " +
+                        "AND FileSystemObjects.Pending = 1" +
+                    ") AS EXIST",
+                    out foundOtherPendingAtCompletedPath,
+                    castTransaction.sqlTransaction,
+                    new[] { (object)existingEventObject.Name, ((long)existingEventObject.ParentFolderId) }))
+                {
+                    throw SQLConstructors.SQLiteException(WrappedSQLiteErrorCode.Misuse, "Unable to determine whether other events are pending at the current completion path");
+                }
+
+                if (!inputTransactionSet
+                    && castTransaction != null)
+                {
+                    castTransaction.Commit();
+                }
+            }
+            catch (Exception ex)
+            {
+                storeExistingChangeType = Helpers.DefaultForType<FileChangeType>();
+                storeNewPath = Helpers.DefaultForType<string>();
+                storeOldPath = Helpers.DefaultForType<string>();
+                storeWhetherEventIsASyncFrom = Helpers.DefaultForType<bool>();
+                foundOtherPendingAtCompletedPath = Helpers.DefaultForType<bool>();
+                toReturn += ex;
+            }
+            finally
+            {
+                if (!inputTransactionSet
+                    && castTransaction != null)
+                {
+                    castTransaction.Dispose();
+                }
+            }
+
+            if (toReturn == null
+                && !foundOtherPendingAtCompletedPath)
+            {
+                try
+                {
+                    MarkBadgeSyncedAfterEventCompletion(storeExistingChangeType, storeNewPath, storeOldPath, storeWhetherEventIsASyncFrom);
+                }
+                catch (Exception ex)
+                {
+                    toReturn += ex;
+                }
+            }
+
+            return toReturn;
+        }
+
+        /// <summary>
+        /// Call this when the location of the sync folder has changed (while syncing is stopped) to update the entire index to all new paths based in the new root folder
+        /// </summary>
+        public CLError ChangeSyncRoot(string newSyncRoot)
+        {
+            if (disposed)
+            {
+                try
+                {
+                    throw new ObjectDisposedException("This IndexingAgent");
+                }
+                catch (Exception ex)
+                {
+                    return ex;
+                }
+            }
+
+            try
+            {
+                if (string.IsNullOrEmpty(newSyncRoot))
+                {
+                    throw new NullReferenceException("newSyncRoot cannot be null");
+                }
+
+                // initializing the database may create the database starting at the newSyncRoot so no setting is required;
+                // otherwise, still need to set the root
+                if (!InitializeDatabase(newSyncRoot))
+                {
+                    using (ISQLiteConnection indexDB = CreateAndOpenCipherConnection())
+                    {
+                        using (ISQLiteCommand changeRoot = indexDB.CreateCommand())
+                        {
+                            changeRoot.CommandText = "UPDATE FileSystemObjects " +
+                                "SET Name = ? " + // <-- parameter 1
+                                "WHERE ParentFolderId IS NULL"; // condition for root folder object
+
+                            ISQLiteParameter newRootParam = changeRoot.CreateParameter();
+                            newRootParam.Value = newSyncRoot;
+                            changeRoot.Parameters.Add(newRootParam);
+
+                            changeRoot.ExecuteNonQuery();
+                        }
+                    }
+                }
+            }
+            catch (Exception ex)
+            {
+                return ex;
+            }
+            return null;
+        }
+        #endregion
+
+        #region private methods
+
+        /// <summary>
+        /// Private constructor to ensure IndexingAgent is created through public static initializer (to return a CLError)
+        /// </summary>
+        /// <param name="syncbox">Syncbox to index</param>
+        private IndexingAgent(CLSyncbox syncbox, bool copyDatabaseBetweenChanges)
+        {
+            if (syncbox == null)
+            {
+                throw new NullReferenceException("syncbox cannot be null");
+            }
+            if (string.IsNullOrEmpty(syncbox.CopiedSettings.DeviceId))
+            {
+                throw new NullReferenceException("settings DeviceId cannot be null");
+            }
+
+            this.indexDBLocation = Helpers.CalculateDatabasePath(syncbox);
+
+            this.syncbox = syncbox;
+            this.copyDatabaseBetweenChanges = copyDatabaseBetweenChanges;
+        }
+
+        private bool InitializeDatabase(string syncRoot, bool createEvenIfExisting = false)
+        {
+            if (disposed)
+            {
+                try
+                {
+                    throw new ObjectDisposedException("This IndexingAgent");
+                }
+                catch
+                {
+                    return true; // logically it makes sense to return false, but the only place the return value is used will actually perform more code if false so instead return true
+                }
+            }
+
+            FileInfo dbInfo;
+            bool dbNeedsDeletion;
+            bool dbNeedsCreation;
+            string notUsedExistingFullPath;
+
+            CheckDatabaseFileState(createEvenIfExisting, out dbInfo, out dbNeedsDeletion, out dbNeedsCreation, indexDBLocation, out notUsedExistingFullPath, syncbox, out rootFileSystemObjectId, out rootFileSystemObjectServerUidId);
+
+            if (dbNeedsDeletion)
+            {
+                dbInfo.Delete();
+            }
+
+            if (dbNeedsCreation)
+            {
+                FileInfo indexDBInfo = new FileInfo(indexDBLocation);
+                if (!indexDBInfo.Directory.Exists)
+                {
+                    indexDBInfo.Directory.Create();
+                }
+
+                using (ISQLiteConnection newDBConnection = CreateAndOpenCipherConnection(enforceForeignKeyConstraints: false)) // circular reference between Events and FileSystemObjects tables
+                {
+                    // read creation scripts in here
+
+                    System.Reflection.Assembly indexingAssembly = System.Reflection.Assembly.GetAssembly(typeof(IndexingAgent));
+
+                    List<KeyValuePair<int, string>> indexDBScripts = new List<KeyValuePair<int, string>>();
+
+                    string scriptDirectory = indexingAssembly.GetName().Name + indexScriptsResourceFolder;
+
+                    Encoding ansiEncoding = Encoding.GetEncoding(1252); //ANSI saved from NotePad on a US-EN Windows machine
+
+                    foreach (string currentScriptName in indexingAssembly.GetManifestResourceNames()
+                        .Where(resourceName => resourceName.StartsWith(scriptDirectory)))
+                    {
+                        if (!string.IsNullOrWhiteSpace(currentScriptName)
+                            && currentScriptName.Length >= 5 // length of 1+-digit number plus ".sql" file extension
+                            && currentScriptName.EndsWith(".sql", StringComparison.InvariantCultureIgnoreCase))
+                        {
+                            int numChars = 0;
+                            for (int numberCharIndex = scriptDirectory.Length; numberCharIndex < currentScriptName.Length; numberCharIndex++)
+                            {
+                                if (!char.IsDigit(currentScriptName[numberCharIndex]))
+                                {
+                                    numChars = numberCharIndex - scriptDirectory.Length;
+                                    break;
+                                }
+                            }
+                            if (numChars > 0)
+                            {
+                                string nameNumberPortion = currentScriptName.Substring(scriptDirectory.Length, numChars);
+                                int nameNumber;
+                                if (int.TryParse(nameNumberPortion, out nameNumber))
+                                {
+                                    using (Stream resourceStream = indexingAssembly.GetManifestResourceStream(currentScriptName))
+                                    {
+                                        using (StreamReader resourceReader = new StreamReader(resourceStream, ansiEncoding))
+                                        {
+                                            indexDBScripts.Add(new KeyValuePair<int, string>(nameNumber, resourceReader.ReadToEnd()));
+                                        }
+                                    }
+                                }
+                            }
+                        }
+                    }
+
+                    using (ISQLiteConnection creationConnection = CreateAndOpenCipherConnection(enforceForeignKeyConstraints: false)) // do not enforce constraints since part of the creation scripts are to create two tables which foreign key reference each other
+                    {
+                        // special enumerator processing so we can inject an operation immediately before processing the last script:
+                        // we need to add the root FileSystemObject before updating the user versions via PRAGMA (which should be the last SQL script)
+                        string storeLastScript = null;
+                        using (IEnumerator<string> insertEnumerator = indexDBScripts.OrderBy(scriptPair => scriptPair.Key)
+                            .Select(scriptPair => scriptPair.Value)
+                            .GetEnumerator())
+                        {
+                            bool lastInsert;
+                            while (!(lastInsert = !insertEnumerator.MoveNext()) || storeLastScript != null)
+                            {
+                                if (storeLastScript != null)
+                                {
+                                    if (lastInsert)
+                                    {
+                                        CLError createRootServerUid = CreateNewServerUid(serverUid: null, revision: null, serverUidId: out rootFileSystemObjectServerUidId);
+
+                                        if (createRootServerUid != null)
+                                        {
+                                            throw new AggregateException("Unable to create ServerUid", createRootServerUid.GrabExceptions());
+                                        }
+
+                                        rootFileSystemObjectId = SqlAccessor<FileSystemObject>.InsertRow<long>
+                                            (creationConnection,
+                                                new FileSystemObject()
+                                                {
+                                                    EventTimeUTCTicks = 0, // never need to show the root folder in recents, so it should have the oldest event time
+                                                    IsFolder = true,
+                                                    Name = syncRoot,
+                                                    Pending = false,
+                                                    ServerUidId = rootFileSystemObjectServerUidId
+                                                });
+                                    }
+
+                                    using (ISQLiteCommand scriptCommand = creationConnection.CreateCommand())
+                                    {
+                                        scriptCommand.CommandText = Helpers.DecryptString(storeLastScript,
+                                            Encoding.ASCII.GetString(
+                                                Convert.FromBase64String(indexDBPassword)));
+                                        scriptCommand.ExecuteNonQuery();
+                                    }
+                                }
+
+                                storeLastScript = (lastInsert
+                                    ? null
+                                    : insertEnumerator.Current);
+                            }
+                        }
+                    }
+                }
+            }
+
+            lock (changeEnumsLocker)
+            {
+                if (changeEnums == null)
+                {
+                    try
+                    {
+                        int changeEnumsCount = System.Enum.GetNames(typeof(FileChangeType)).Length;
+                        changeEnums = new Dictionary<long, FileChangeType>(changeEnumsCount);
+                        changeEnumsBackward = new Dictionary<FileChangeType, long>(changeEnumsCount);
+
+                        using (ISQLiteConnection indexDB = CreateAndOpenCipherConnection())
+                        {
+                            long storeCategoryId = -1;
+                            foreach (EnumCategory currentCategory in SqlAccessor<EnumCategory>
+                                .SelectResultSet(indexDB,
+                                    "SELECT * FROM EnumCategories WHERE Name = '" + typeof(FileChangeType).Name.Replace("'", "''") + "'"))
+                            {
+                                if (storeCategoryId == -1)
+                                {
+                                    storeCategoryId = currentCategory.EnumCategoryId;
+                                }
+                                else
+                                {
+                                    throw SQLConstructors.SQLiteException(WrappedSQLiteErrorCode.Misuse, "More than one type with name FileChangeType found");
+                                }
+                            }
+
+                            if (storeCategoryId == -1)
+                            {
+                                throw SQLConstructors.SQLiteException(WrappedSQLiteErrorCode.Misuse, "No EnumCategory found with name FileChangeType");
+                            }
+
+                            foreach (SqlEnum currentChangeEnum in SqlAccessor<SqlEnum>
+                                .SelectResultSet(indexDB,
+                                    "SELECT * FROM Enums WHERE Enums.EnumCategoryId = " + storeCategoryId.ToString()))
+                            {
+                                changeCategoryId = currentChangeEnum.EnumCategoryId;
+                                long forwardKey = currentChangeEnum.EnumId;
+
+                                FileChangeType forwardValue;
+                                if (!System.Enum.TryParse<FileChangeType>(currentChangeEnum.Name, out forwardValue))
+                                {
+                                    throw SQLConstructors.SQLiteException(WrappedSQLiteErrorCode.Misuse, "Name of Enum for FileChangeType EnumCategory does not parse as a FileChangeType");
+                                }
+
+                                changeEnums.Add(forwardKey,
+                                    forwardValue);
+                                changeEnumsBackward.Add(forwardValue,
+                                    forwardKey);
+                            }
+                        }
+
+                        if (changeEnums.Count != changeEnumsCount)
+                        {
+                            throw SQLConstructors.SQLiteException(WrappedSQLiteErrorCode.Misuse, "FileChangeType enumerated values do not match count with names in the database");
+                        }
+                    }
+                    catch
+                    {
+                        changeEnums = null; // used as condition to rebuild the static dictionaries
+
+                        throw;
+                    }
+                }
+
+                if (copyDatabaseBetweenChanges)
+                {
+                    string indexLocationWithoutExtension = indexDBLocation.Substring(0, indexDBLocation.LastIndexOf('.'));
+                    int highestExistingCopyIndex = 2;
+                    while (File.Exists(string.Format("{0}{1}.db", indexLocationWithoutExtension, highestExistingCopyIndex)))
+                    {
+                        highestExistingCopyIndex++;
+                    }
+
+                    // no need to lock since initialization must be atomic with initial database operations
+                    dbCopyNumber.Value = highestExistingCopyIndex;
+                }
+            }
+
+            return dbNeedsCreation;
+        }
+
+        public static void CheckDatabaseFileState(bool createEvenIfExisting, out FileInfo dbInfo, out bool dbNeedsDeletion, out bool dbNeedsCreation, string indexDBLocation, out string rootObjectCalculatedFullPath)
+        {
+            long doNotUse;
+            CheckDatabaseFileState(createEvenIfExisting, out dbInfo, out dbNeedsDeletion, out dbNeedsCreation, indexDBLocation, out rootObjectCalculatedFullPath, syncbox: null, rootObjectId: out doNotUse, rootObjectServerUidId: out doNotUse);
+        }
+
+        private static void CheckDatabaseFileState(bool createEvenIfExisting, out FileInfo dbInfo, out bool dbNeedsDeletion, out bool dbNeedsCreation, string indexDBLocation, out string rootObjectCalculatedFullPath, CLSyncbox syncbox, out long rootObjectId, out long rootObjectServerUidId)
+        {
+            dbInfo = new FileInfo(indexDBLocation);
+
+            if (dbInfo.Exists)
+            {
+                if (createEvenIfExisting)
+                {
+                    rootObjectCalculatedFullPath = Helpers.DefaultForType<string>();
+                    rootObjectId = Helpers.DefaultForType<long>();
+                    rootObjectServerUidId = Helpers.DefaultForType<long>();
+
+                    dbNeedsDeletion = true;
+                    dbNeedsCreation = true;
+                }
+                else
+                {
+                    try
+                    {
+                        using (ISQLiteConnection verifyAndUpdateConnection = StaticCreateAndOpenCipherConnection(enforceForeignKeyConstraints: true, indexDBLocation: indexDBLocation))
+                        {
+                            CheckIntegrity(verifyAndUpdateConnection);
+
+                            int existingVersion;
+
+                            using (ISQLiteCommand getVersionCommand = verifyAndUpdateConnection.CreateCommand())
+                            {
+                                getVersionCommand.CommandText = "PRAGMA user_version;";
+                                existingVersion = Convert.ToInt32(getVersionCommand.ExecuteScalar());
+                            }
+
+                            if (existingVersion < 2)
+                            {
+                                // database was never finalized (version is changed from 1 to [current database version] via the last initialization script, which identifies successful creation)
+                                // the very first implementation of this database will be version 2 so we can compare on less than 2
+
+                                rootObjectCalculatedFullPath = Helpers.DefaultForType<string>();
+                                rootObjectId = Helpers.DefaultForType<long>();
+                                rootObjectServerUidId = Helpers.DefaultForType<long>();
+
+                                dbNeedsCreation = true;
+                                dbNeedsDeletion = true;
+                            }
+                            else
+                            {
+                                int newVersion = -1;
+
+                                foreach (KeyValuePair<int, IMigration> currentDBMigration in MigrationList.GetMigrationsAfterVersion(existingVersion))
+                                {
+                                    currentDBMigration.Value.Apply(
+                                        verifyAndUpdateConnection,
+                                        indexDBPassword);
+
+                                    newVersion = currentDBMigration.Key;
+                                }
+
+                                if (newVersion > existingVersion)
+                                {
+                                    using (ISQLiteCommand updateVersionCommand = verifyAndUpdateConnection.CreateCommand())
+                                    {
+                                        updateVersionCommand.CommandText = "PRAGMA user_version = " + newVersion.ToString();
+                                        updateVersionCommand.ExecuteNonQuery();
+                                    }
+                                }
+
+                                FileSystemObject rootObject = SqlAccessor<FileSystemObject>.SelectResultSet(
+                                        verifyAndUpdateConnection,
+                                        "SELECT * " +
+                                        "FROM FileSystemObjects " +
+                                        "WHERE FileSystemObjects.ParentFolderId IS NULL " +
+                                        "LIMIT 1")
+                                    .FirstOrDefault();
+
+                                if (rootObject == null)
+                                {
+                                    throw SQLConstructors.SQLiteException(WrappedSQLiteErrorCode.Misuse, "Unable to find FileSystemObjects row for root object");
+                                }
+
+                                rootObjectCalculatedFullPath = rootObject.CalculatedFullPath;
+                                rootObjectId = rootObject.FileSystemObjectId;
+                                rootObjectServerUidId = rootObject.ServerUidId;
+
+                                dbNeedsCreation = false;
+                                dbNeedsDeletion = false;
+                            }
+                        }
+                    }
+                    catch (SQLiteExceptionBase ex)
+                    {
+                        if (syncbox != null)
+                        {
+                            // notify database replaced due to corruption
+                            MessageEvents.FireNewEventMessage(
+                                "Database corruption found on initializing index. Replacing database with a fresh one. Files and folders changed while offline will be grabbed again from server. Error message: " + ex.Message,
+                                EventMessageLevel.Important,
+                                new GeneralErrorInfo(),
+                                syncbox.SyncboxId,
+                                syncbox.CopiedSettings.DeviceId);
+                        }
+
+                        rootObjectCalculatedFullPath = Helpers.DefaultForType<string>();
+                        rootObjectId = Helpers.DefaultForType<long>();
+                        rootObjectServerUidId = Helpers.DefaultForType<long>();
+
+                        dbNeedsDeletion = true;
+                        dbNeedsCreation = true;
+                    }
+                }
+            }
+            else
+            {
+                if (syncbox != null)
+                {
+                    MessageEvents.FireNewEventMessage(
+                        "Existing database not found, possibly due to new SyncboxId\\DeviceId combination. Starting fresh.",
+                        EventMessageLevel.Minor,
+                        SyncboxId: syncbox.SyncboxId,
+                        DeviceId: syncbox.CopiedSettings.DeviceId);
+                }
+
+                rootObjectCalculatedFullPath = Helpers.DefaultForType<string>();
+                rootObjectId = Helpers.DefaultForType<long>();
+                rootObjectServerUidId = Helpers.DefaultForType<long>();
+
+                dbNeedsCreation = true;
+                dbNeedsDeletion = false;
+            }
+        }
+
+        private void MarkBadgeSyncedAfterEventCompletion(FileChangeType storeExistingChangeType, string storeNewPath, string storeOldPath, bool storeWhetherEventIsASyncFrom)
+        {
+            if (disposed)
+            {
+                try
+                {
+                    throw new ObjectDisposedException("This IndexingAgent");
+                }
+                catch
+                {
+                    return;
+                }
+            }
+
+            Action<FilePath> setBadgeSynced = syncedPath =>
+            {
+                MessageEvents.QueueSetBadge(this, new SetBadge(PathState.Synced, syncedPath));   // Message to invoke BadgeNet.IconOverlay.QueueSetBadge(PathState.Synced, syncedPath);
+            };
+
+            // Adjust the badge for this completed event.
+            switch (storeExistingChangeType)
+            {
+                case FileChangeType.Created:
+                case FileChangeType.Modified:
+                    setBadgeSynced(storeNewPath);
+                    break;
+                case FileChangeType.Deleted:
+                    if (storeWhetherEventIsASyncFrom)
+                    {
+                        bool isDeleted;
+                        MessageEvents.DeleteBadgePath(this, new DeleteBadgePath(storeNewPath), out isDeleted);   // Message to invoke BadgeNet.IconOverlay.DeleteBadgePath(currentEvent.FileSystemObject.Path, out isDeleted);
+                    }
+                    else
+                    {
+                        setBadgeSynced(storeNewPath);
+                    }
+                    break;
+                case FileChangeType.Renamed:
+                    if (storeWhetherEventIsASyncFrom)
+                    {
+                        MessageEvents.RenameBadgePath(this, new RenameBadgePath(storeOldPath, storeNewPath));   // Message to invoke BadgeNet.IconOverlay.RenameBadgePath(currentEvent.PreviousPath, currentEvent.FileSystemObject.Path);
+                    }
+
+                    setBadgeSynced(storeNewPath);
+                    break;
+            }
+        }
+
+        private static void CheckIntegrity(ISQLiteConnection conn)
+        {
+            using (ISQLiteCommand integrityCheckCommand = conn.CreateCommand())
+            {
+                // it's possible integrity_check could be replaced with quick_check for faster performance if it doesn't risk missing any corruption
+                integrityCheckCommand.CommandText = "PRAGMA integrity_check(1);"; // we don't output all the corruption results, only need to grab 1
+                using (ISQLiteDataReader integrityReader = integrityCheckCommand.ExecuteReader(System.Data.CommandBehavior.SingleResult))
+                {
+                    if (integrityReader.Read())
+                    {
+                        int integrityCheckColumnOrdinal = integrityReader.GetOrdinal("integrity_check");
+                        if (integrityCheckColumnOrdinal == -1)
+                        {
+                            throw SQLConstructors.SQLiteException(WrappedSQLiteErrorCode.Corrupt, "Result from integrity_check does not contain integrity_check column");
+                        }
+
+                        if (integrityReader.IsDBNull(integrityCheckColumnOrdinal))
+                        {
+                            throw SQLConstructors.SQLiteException(WrappedSQLiteErrorCode.Corrupt, "First result from integrity_check contains a null value");
+                        }
+
+                        string integrityCheckValue;
+                        try
+                        {
+                            integrityCheckValue = Convert.ToString(integrityReader["integrity_check"]);
+                        }
+                        catch
+                        {
+                            throw SQLConstructors.SQLiteException(WrappedSQLiteErrorCode.Corrupt, "Value of first result from integrity_check is not convertable to String");
+                        }
+
+                        if (integrityCheckValue != "ok")
+                        {
+                            throw SQLConstructors.SQLiteException(WrappedSQLiteErrorCode.Corrupt, "Value of first result from integrity_check indicates failure. Message: " +
+                                (string.IsNullOrWhiteSpace(integrityCheckValue) ? "{empty}" : integrityCheckValue));
+                        }
+                    }
+                    else
+                    {
+                        throw SQLConstructors.SQLiteException(WrappedSQLiteErrorCode.Corrupt, "Unable to read result of integrity_check");
+                    }
+                }
+            }
+        }
+
+        private ISQLiteConnection CreateAndOpenCipherConnection(bool enforceForeignKeyConstraints = true)
+        {
+            if (disposed)
+            {
+                try
+                {
+                    throw new ObjectDisposedException("This IndexingAgent");
+                }
+                catch
+                {
+                    return null;
+                }
+            }
+
+            return StaticCreateAndOpenCipherConnection(enforceForeignKeyConstraints, indexDBLocation);
+        }
+
+        private static ISQLiteConnection StaticCreateAndOpenCipherConnection(bool enforceForeignKeyConstraints, string indexDBLocation)
+        {
+            const string CipherConnectionString = "Data Source=\"{0}\";Pooling=false;Synchronous=Full;UTF8Encoding=True;Foreign Keys={1}";
+
+            ISQLiteConnection cipherConn = SQLConstructors.SQLiteConnection(
+                string.Format(
+                    CipherConnectionString,
+                    indexDBLocation,
+                    enforceForeignKeyConstraints.ToString()));
+
+            try
+            {
+                cipherConn.SetPassword(
+                    Encoding.ASCII.GetString(
+                        Convert.FromBase64String(indexDBPassword)));
+
+                cipherConn.Open();
+
+                return cipherConn;
+            }
+            catch
+            {
+                cipherConn.Dispose();
+                throw;
+            }
+        }
+
+        /// <summary>
+        /// Action fired on a user worker thread which traverses the root path to build an initial index on application startup
+        /// </summary>
+        /// <param name="indexCompletionCallback">Callback should be the BeginProcessing method of the FileMonitor to forward the initial index</param>
+        private void BuildIndex(Action<IEnumerable<KeyValuePair<FilePath, FileMetadata>>, IEnumerable<FileChange>> indexCompletionCallback)
+        {
+            if (disposed)
+            {
+                try
+                {
+                    throw new ObjectDisposedException("This IndexingAgent");
+                }
+                catch
+                {
+                    return;
+                }
+            }
+
+            FilePath baseComparePath = indexedPath;
+
+            // Create the initial index dictionary, throwing any exceptions that occurred in the process
+            FilePathDictionary<FileMetadata> indexPaths;
+            CLError indexPathCreationError = FilePathDictionary<FileMetadata>.CreateAndInitialize(baseComparePath,
+                out indexPaths);
+            if (indexPathCreationError != null)
+            {
+                throw indexPathCreationError.GrabFirstException();
+            }
+
+            FilePathDictionary<FileMetadata> combinedIndexPlusChanges;
+            CLError combinedIndexCreationError = FilePathDictionary<FileMetadata>.CreateAndInitialize(baseComparePath,
+                out combinedIndexPlusChanges);
+            if (combinedIndexCreationError != null)
+            {
+                throw combinedIndexCreationError.GrabFirstException();
+            }
+
+            FilePathDictionary<GenericHolder<bool>> pathDeletions;
+            CLError pathDeletionsCreationError = FilePathDictionary<GenericHolder<bool>>.CreateAndInitialize(baseComparePath,
+                out pathDeletions);
+            if (pathDeletionsCreationError != null)
+            {
+                throw pathDeletionsCreationError.GrabFirstException();
+            }
+
+            using (ISQLiteConnection indexDB = CreateAndOpenCipherConnection())
+            {
+                // Grab the most recent sync from the database to pull sync states
+                SqlSync lastSync = SqlAccessor<SqlSync>.SelectResultSet(indexDB,
+                    "SELECT * FROM Syncs ORDER BY Syncs.SyncCounter DESC LIMIT 1")
+                    .SingleOrDefault();
+                // Store the sync counter from the last sync, defaulting to null
+                Nullable<long> lastSyncCounter = (lastSync == null
+                    ? (Nullable<long>)null
+                    : lastSync.SyncCounter);
+
+                // Update the exposed last sync id string under a lock
+                LastSyncLocker.EnterWriteLock();
+                try
+                {
+                    this.LastSyncId = (lastSync == null
+                        ? null
+                        : lastSync.SID);
+                }
+                finally
+                {
+                    LastSyncLocker.ExitWriteLock();
+                }
+
+                Dictionary<long, string> objectIdsToFullPath = new Dictionary<long, string>();
+                SortedDictionary<KeyValuePair<bool, long>, FileSystemObject> sortedFileSystemObjects = new SortedDictionary<KeyValuePair<bool, long>, FileSystemObject>(pendingThenIdComparer.Instance);
+                long missingOrderAppend = 0;
+
+                foreach (FileSystemObject combinedPendingNonPending in SqlAccessor<FileSystemObject>.SelectResultSet(
+                    indexDB,
+                    "SELECT " +
+                        SqlAccessor<FileSystemObject>.GetSelectColumns() + ", " +
+                        SqlAccessor<FileSystemObject>.GetSelectColumns("Event") + ", " +
+                        SqlAccessor<FileSystemObject>.GetSelectColumns("Parent", "Parents") + ", " +
+                        SqlAccessor<FileSystemObject>.GetSelectColumns("Parent.ServerUid") +
+                        " FROM FileSystemObjects" +
+                        " LEFT OUTER JOIN Events ON " +
+                        "(" +
+                        "  FileSystemObjects.EventId = Events.EventId" +
+                        "  AND FileSystemObjects.Pending = 1" +
+                        ")" +
+                        " LEFT OUTER JOIN FileSystemObjects Parents ON " +
+                        "(" +
+                        "  FileSystemObjects.ParentFolderId = Parents.FileSystemObjectId" +
+                        "  AND FileSystemObjects.Pending = 1" +
+                        ")" +
+                        " LEFT OUTER JOIN ServerUids ON Parents.ServerUidId = ServerUids.ServerUidId",
+                    includes: new[] { "Event", "Parent", "Parent.ServerUid" }))
+                {
+                    if (combinedPendingNonPending.ParentFolderId == null)
+                    {
+                        // set the root metadata
+                        combinedIndexPlusChanges[null] = indexPaths[null] = new FileMetadata(combinedPendingNonPending.ServerUidId)
+                        {
+                            EventTime = new DateTime(0, DateTimeKind.Utc),
+                            HashableProperties = new FileMetadataHashableProperties(
+                                isFolder: true,
+                                lastTime: null,
+                                creationTime: null,
+                                size: null)
+                        };
+                    }
+                    else
+                    {
+                        objectIdsToFullPath.Add(combinedPendingNonPending.FileSystemObjectId, combinedPendingNonPending.CalculatedFullPath);
+                        sortedFileSystemObjects.Add(
+                            new KeyValuePair<bool, long>(
+                                combinedPendingNonPending.Pending,
+                                combinedPendingNonPending.EventOrder ?? ((missingOrderAppend++) + Int64.MinValue)),
+                            combinedPendingNonPending);
+                    }
+                }
+
+                List<FileChange> pendingsWithSyncCounter = new List<FileChange>();
+                List<FileChange> pendingsWithoutSyncCounter = new List<FileChange>();
+
+                foreach (KeyValuePair<KeyValuePair<bool, long>, FileSystemObject> currentObject in sortedFileSystemObjects)
+                {
+                    if (currentObject.Key.Key) // true for pending
+                    {
+                        FileChange currentChange = new FileChange()
+                        {
+                            Direction = (currentObject.Value.Event.SyncFrom ? SyncDirection.From : SyncDirection.To),
+                            EventId = currentObject.Value.Event.EventId,
+                            Metadata = new FileMetadata(currentObject.Value.ServerUidId)
+                            {
+                                EventTime = new DateTime(currentObject.Value.EventTimeUTCTicks, DateTimeKind.Utc),
+                                HashableProperties = new FileMetadataHashableProperties(
+                                    isFolder: currentObject.Value.IsFolder,
+                                    lastTime: (currentObject.Value.LastTimeUTCTicks == null
+                                        ? (Nullable<DateTime>)null
+                                        : new DateTime((long)currentObject.Value.LastTimeUTCTicks, DateTimeKind.Utc)),
+                                    creationTime: (currentObject.Value.CreationTimeUTCTicks == null
+                                        ? (Nullable<DateTime>)null
+                                        : new DateTime((long)currentObject.Value.CreationTimeUTCTicks, DateTimeKind.Utc)),
+                                    size: currentObject.Value.Size),
+                                IsShare = currentObject.Value.IsShare,
+                                MimeType = currentObject.Value.MimeType,
+                                Permissions = (currentObject.Value.Permissions == null ? (Nullable<POSIXPermissions>)null : (POSIXPermissions)((int)currentObject.Value.Permissions)),
+                                ParentFolderServerUid = (currentObject.Value.Parent == null ? null : (currentObject.Value.Parent.ServerUid == null ? null : currentObject.Value.Parent.ServerUid.ServerUid)),
+                                StorageKey = currentObject.Value.StorageKey,
+                                Version = currentObject.Value.Version
+                            },
+                            NewPath = currentObject.Value.CalculatedFullPath,
+                            OldPath = (currentObject.Value.Event.PreviousId == null
+                                ? null
+                                : objectIdsToFullPath[(long)currentObject.Value.Event.PreviousId]),
+                            Type = changeEnums[currentObject.Value.Event.FileChangeTypeEnumId]
+                        };
+
+                        CLError setCurrentChangeMD5Error = currentChange.SetMD5(currentObject.Value.MD5);
+                        if (setCurrentChangeMD5Error != null)
+                        {
+                            throw new AggregateException("Error setting currentChange MD5", setCurrentChangeMD5Error.GrabExceptions());
+                        }
+
+                        (currentObject.Value.SyncCounter == null
+                                ? pendingsWithoutSyncCounter
+                                : pendingsWithSyncCounter)
+                            .Add(currentChange);
+                    }
+                    else
+                    {
+                        FileMetadata currentToAdd = new FileMetadata(currentObject.Value.ServerUidId)
+                        {
+                            EventTime = new DateTime(currentObject.Value.EventTimeUTCTicks, DateTimeKind.Utc),
+                            HashableProperties = new FileMetadataHashableProperties(
+                                isFolder: currentObject.Value.IsFolder,
+                                lastTime: (currentObject.Value.LastTimeUTCTicks == null
+                                    ? (Nullable<DateTime>)null
+                                    : new DateTime((long)currentObject.Value.LastTimeUTCTicks, DateTimeKind.Utc)),
+                                creationTime: (currentObject.Value.CreationTimeUTCTicks == null
+                                    ? (Nullable<DateTime>)null
+                                    : new DateTime((long)currentObject.Value.CreationTimeUTCTicks, DateTimeKind.Utc)),
+                                size: currentObject.Value.Size),
+                            IsShare = currentObject.Value.IsShare,
+                            MimeType = currentObject.Value.MimeType,
+                            Permissions = (currentObject.Value.Permissions == null ? (Nullable<POSIXPermissions>)null : (POSIXPermissions)((int)currentObject.Value.Permissions)),
+                            ParentFolderServerUid = (currentObject.Value.Parent == null ? null : (currentObject.Value.Parent.ServerUid == null ? null : currentObject.Value.Parent.ServerUid.ServerUid)),
+                            StorageKey = currentObject.Value.StorageKey,
+                            Version = currentObject.Value.Version
+                        };
+
+                        FilePath currentPath = currentObject.Value.CalculatedFullPath;
+                        indexPaths.Add(currentPath, currentToAdd);
+                        combinedIndexPlusChanges.Add(currentPath, currentToAdd);
+                    }
+                }
+
+                // Create a list for pending changes which need to be processed
+                List<FileChange> changeList = new List<FileChange>();
+
+                foreach (FileChange pendingWithSyncCounter in pendingsWithSyncCounter)
+                {
+                    changeList.Add(pendingWithSyncCounter);
+                }
+
+                foreach (FileChange pendingWithoutSyncCounter in pendingsWithoutSyncCounter)
+                {
+                    changeList.Add(pendingWithoutSyncCounter);
+
+                    switch (pendingWithoutSyncCounter.Type)
+                    {
+
+                        case FileChangeType.Modified:
+                        case FileChangeType.Created:
+                            combinedIndexPlusChanges[pendingWithoutSyncCounter.NewPath.Copy()] = pendingWithoutSyncCounter.Metadata;
+
+                            GenericHolder<bool> reverseDeletion;
+                            if (pathDeletions.TryGetValue(pendingWithoutSyncCounter.NewPath, out reverseDeletion))
+                            {
+                                reverseDeletion.Value = false;
+                            }
+                            break;
+
+                        case FileChangeType.Deleted:
+                            if (combinedIndexPlusChanges.Remove(pendingWithoutSyncCounter.NewPath))
+                            {
+                                pathDeletions.Remove(pendingWithoutSyncCounter.NewPath);
+                                pathDeletions.Add(pendingWithoutSyncCounter.NewPath, new GenericHolder<bool>(true));
+                            }
+                            break;
+
+                        case FileChangeType.Renamed:
+                            if (combinedIndexPlusChanges.ContainsKey(pendingWithoutSyncCounter.OldPath))
+                            {
+                                FilePathHierarchicalNode<FileMetadata> newRename;
+                                CLError hierarchyError = combinedIndexPlusChanges.GrabHierarchyForPath(pendingWithoutSyncCounter.NewPath, out newRename, suppressException: true);
+                                if (hierarchyError == null
+                                    && newRename == null)
+                                {
+                                    FilePath copiedNewPath = pendingWithoutSyncCounter.NewPath.Copy();
+                                    combinedIndexPlusChanges.Rename(pendingWithoutSyncCounter.OldPath, copiedNewPath);
+                                    combinedIndexPlusChanges[pendingWithoutSyncCounter.NewPath.Copy()] = pendingWithoutSyncCounter.Metadata;
+
+                                    FilePathHierarchicalNode<GenericHolder<bool>> newDeletion;
+                                    CLError deletionHierarchyError = pathDeletions.GrabHierarchyForPath(pendingWithoutSyncCounter.NewPath, out newDeletion, true);
+
+                                    if (deletionHierarchyError == null
+                                        && newDeletion == null)
+                                    {
+                                        GenericHolder<bool> previousDeletion;
+                                        if (pathDeletions.TryGetValue(pendingWithoutSyncCounter.NewPath, out previousDeletion))
+                                        {
+                                            previousDeletion.Value = false;
+                                        }
+                                        else
+                                        {
+                                            pathDeletions.Add(pendingWithoutSyncCounter.NewPath, new GenericHolder<bool>(false));
+                                        }
+
+                                        pathDeletions.Rename(pendingWithoutSyncCounter.OldPath, pendingWithoutSyncCounter.NewPath);
+                                    }
+                                }
+                            }
+                            break;
+                    }
+                }
+
+                // Define DirectoryInfo at current path which will be traversed
+                DirectoryInfo indexRootPath = new DirectoryInfo(indexedPath);
+
+                // RecurseIndexDirectory both adds the new changes to the list that are found on disc
+                // and returns a list of all paths traversed for comparison to the existing index
+                string[] recursedIndexes =
+                    Helpers.EnumerateSingleItem(indexedPath)
+                        .Concat(
+                            RecurseIndexDirectory(
+                                changeList,
+                                indexPaths,
+                                combinedIndexPlusChanges,
+                                new Func<long, CLError>(
+                                    delegate(long eventId)
+                                    {
+                                        return this.RemoveEventById(eventId);
+                                    }),
+                                indexedPath))
+                        .ToArray();
+
+                // Define a list to store indexes that previously existed in the last index, but were not found upon reindexing
+                List<FileChange> possibleDeletions = new List<FileChange>();
+
+                // Loop through the paths that previously existed in the index, but were not found when traversing the indexed path
+                foreach (string deletedPath in
+                    indexPaths.Select(currentIndex => currentIndex.Key.ToString())
+                        .Except(recursedIndexes,
+                            StringComparer.InvariantCulture))
+                {
+                    FilePath deletedPathObject = deletedPath;
+
+                    FileMetadata parentFolderMetadata;
+                    string parentFolderServerUid;
+                    if (combinedIndexPlusChanges.TryGetValue(deletedPathObject.Parent, out parentFolderMetadata))
+                    {
+                        // Get the ServerUid for the deleted path's parent folder
+                        string serverUid;
+                        string revision;
+                        CLError queryUidError = QueryServerUid(parentFolderMetadata.ServerUidId, out serverUid, out revision);
+
+                        if (queryUidError != null)
+                        {
+                            throw new AggregateException(string.Format("Unable to query ServerUid with id {0}", parentFolderMetadata.ServerUidId), queryUidError.GrabExceptions());
+                        }
+
+                        parentFolderServerUid = serverUid;
+                    }
+                    else
+                    {
+                        // Parent might not be communicated yet.
+                        parentFolderServerUid = null;
+                    }
+
+                    // For the path that existed previously in the index but is no longer found on disc, process as a deletion
+                    possibleDeletions.Add(new FileChange()
+                    {
+                        NewPath = deletedPath,
+                        Type = FileChangeType.Deleted,
+                        Metadata = indexPaths[deletedPathObject],
+                        Direction = SyncDirection.To // detected that a file or folder was deleted locally, so Sync To to update server
+                    });
+                    pathDeletions.Remove(deletedPath);
+                    pathDeletions.Add(deletedPath, new GenericHolder<bool>(true));
+                }
+
+                // Only add possible deletion if a parent wasn't already marked as deleted
+                foreach (FileChange possibleDeletion in possibleDeletions)
+                {
+                    bool foundDeletedParent = false;
+                    FilePath levelToCheck = possibleDeletion.NewPath.Parent;
+                    while (levelToCheck.Contains(baseComparePath))
+                    {
+                        GenericHolder<bool> parentDeletion;
+                        if (pathDeletions.TryGetValue(levelToCheck, out parentDeletion)
+                            && parentDeletion.Value)
+                        {
+                            foundDeletedParent = true;
+                            break;
+                        }
+
+                        levelToCheck = levelToCheck.Parent;
+                    }
+                    if (!foundDeletedParent)
+                    {
+                        changeList.Insert(0, possibleDeletion);
+                    }
+                }
+
+                foreach (FilePath initiallySyncedBadge in indexPaths.Keys)
+                {
+                    _trace.writeToMemory(() => _trace.trcFmtStr(1, "IndexingAgent: BuildIndex: Call MessageEvents.SetPathState synced."));
+                    MessageEvents.SetPathState(this, new SetBadge(PathState.Synced, initiallySyncedBadge));
+                }
+
+                // Callback on initial index completion
+                // (will process detected changes and begin normal folder monitor processing)
+                indexCompletionCallback(indexPaths,
+                    changeList);
+            }
+        }
+        /// <summary>
+        /// bool in KeyValuePair Key should be true for pending, the long Value should be the FileSystemObjectId;
+        /// use in a SortedList or SortedDictionary should give all non-pendings first then all pendings; within each group, they are ascending sorted by id
+        /// </summary>
+        private sealed class pendingThenIdComparer : IComparer<KeyValuePair<bool, long>>
+        {
+            public static pendingThenIdComparer Instance = new pendingThenIdComparer();
+
+            private pendingThenIdComparer() { }
+
+            int IComparer<KeyValuePair<bool, long>>.Compare(KeyValuePair<bool, long> x, KeyValuePair<bool, long> y)
+            {
+                if (x.Key == y.Key)
+                {
+                    return (x.Value == y.Value
+                        ? 0
+                        : (x.Value > y.Value
+                            ? 1
+                            : -1));
+                }
+                else if (x.Key)
+                {
+                    return 1;
+                }
+                else
+                {
+                    return -1;
+                }
+            }
+        }
+
+        // Define comparer to use locally for file/folder metadata
+        private static FileMetadataHashableComparer fileComparer = new FileMetadataHashableComparer();
+
+        /// <summary>
+        /// Process changes found on disc that are different from the initial index to produce FileChanges
+        /// and return the enumeration of paths traversed; recurses on self for inner folders
+        /// </summary>
+        /// <param name="changeList">List of FileChanges to add/update with new changes</param>
+        /// <param name="currentDirectory">Current directory to scan</param>
+        /// <param name="indexPaths">Initial index</param>
+        /// <param name="combinedIndexPlusChanges">Initial index plus all previous FileChanges in database and changes made up through current reindexing</param>
+        /// <param name="AddEventCallback">Callback to fire if a database event needs to be added</param>
+        /// <param name="uncoveredChanges">Optional list of changes which no longer have a corresponding local path, only set when self-recursing</param>
+        /// <returns>Returns the list of paths traversed</returns>
+        private IEnumerable<string> RecurseIndexDirectory(List<FileChange> changeList, FilePathDictionary<FileMetadata> indexPaths, FilePathDictionary<FileMetadata> combinedIndexPlusChanges, Func<long, CLError> RemoveEventCallback, string currentDirectoryFullPath, FindFileResult currentDirectory = null, Dictionary<FilePath, LinkedList<FileChange>> uncoveredChanges = null)
+        {
+            if (disposed)
+            {
+                try
+                {
+                    throw new ObjectDisposedException("This IndexingAgent");
+                }
+                catch
+                {
+                    return null;
+                }
+            }
+
+            // Store whether the current method call is outermost or a recursion,
+            // only the outermost method call has a null uncoveredChanges parameter
+            bool outermostMethodCall = (uncoveredChanges == null);
+
+            // If current method call is not a self-recursion,
+            // build the uncoveredChanges dictionary with initial values from the values in changeList
+            if (outermostMethodCall)
+            {
+                uncoveredChanges = new Dictionary<FilePath, LinkedList<FileChange>>(FilePathComparer.Instance);
+                //new Dictionary<FilePath, FileChange>(changeList.Count,
+                //FilePathComparer.Instance);
+                foreach (FileChange currentChange in changeList)
+                {
+                    if (uncoveredChanges.ContainsKey(currentChange.NewPath))
+                    {
+                        uncoveredChanges[currentChange.NewPath].AddFirst(currentChange);
+                    }
+                    else
+                    {
+                        uncoveredChanges.Add(currentChange.NewPath, new LinkedList<FileChange>(new FileChange[] { currentChange }));
+                    }
+                }
+            }
+
+            // Current path traversed, remove from uncoveredChanges
+            uncoveredChanges.Remove(currentDirectoryFullPath);
+
+            // Create a list of the traversed paths at or below the current level
+            List<string> filePathsFound = new List<string>();
+
+            IEnumerable<FindFileResult> innerDirectories;
+            IEnumerable<FindFileResult> innerFiles;
+            if (currentDirectory == null)
+            {
+                bool rootNotFound;
+                IList<FindFileResult> allInnerPaths = FindFileResult.RecursiveDirectorySearch(currentDirectoryFullPath,
+                    (FileAttributes.Hidden// ignore hidden files
+                        | FileAttributes.Offline// ignore offline files (data is not available on them)
+                        | FileAttributes.System// ignore system files
+                        | FileAttributes.Temporary),// ignore temporary files
+                    out rootNotFound);
+
+                if (rootNotFound)
+                {
+                    // the following should NOT be a HaltAll: TODO: add appropriate event bubbling to halt engine
+                    MessageEvents.FireNewEventMessage(
+                        "Unable to find Cloud directory at path: " + currentDirectoryFullPath,
+                        EventMessageLevel.Important,
+                        new HaltAllOfCloudSDKErrorInfo());
+
+                    // This is a really bad error.  It means the connection to the file system is broken, and if we just ignore this error,
+                    // sync will determine that there are no files in the Syncbox folder, and it will actually delete all of the files on the server.
+                    // We have to stop this thread dead in its tracks, and do it in such a way that it is not recoverable.
+                    CLError error = new Exception("Unable to find cloud directory at path: " + currentDirectoryFullPath);
+                    error.LogErrors(_trace.TraceLocation, _trace.LogErrors);
+                    _trace.writeToLog(1, "IndexingAgent: RecursiveIndexDirectory: ERROR: Exception: Msg: <{0}>.", error.errorDescription);
+
+                    // root path required, blow up
+                    throw new DirectoryNotFoundException("Unable to find Cloud directory at path: " + currentDirectoryFullPath);
+                }
+
+                innerDirectories = allInnerPaths.Where(currentInnerDirectory => currentInnerDirectory.IsFolder);
+                innerFiles = allInnerPaths.Where(currentInnerFile => !currentInnerFile.IsFolder);
+            }
+            else
+            {
+                innerDirectories = currentDirectory.Children.Where(currentInnerDirectory => currentInnerDirectory.IsFolder);
+                innerFiles = currentDirectory.Children.Where(currentInnerFile => !currentInnerFile.IsFolder);
+            }
+
+            try
+            {
+                // Loop through all subdirectories under the current directory
+                foreach (FindFileResult subDirectory in innerDirectories)
+                {
+                    string subDirectoryFullPath = currentDirectoryFullPath + "\\" + subDirectory.Name;
+                    FilePath subDirectoryPathObject = subDirectoryFullPath;
+
+                    // Store current subdirectory path as traversed
+                    filePathsFound.Add(subDirectoryFullPath);
+                    // Create properties for the current subdirectory
+                    FileMetadataHashableProperties compareProperties = new FileMetadataHashableProperties(true,
+                        (subDirectory.LastWriteTime == null ? (Nullable<DateTime>)null : ((DateTime)subDirectory.LastWriteTime)),
+                        (subDirectory.CreationTime == null ? (Nullable<DateTime>)null : ((DateTime)subDirectory.CreationTime)),
+                        null);
+
+                    // Grab the last metadata that matches the current directory path, if any
+                    FilePathHierarchicalNode<FileMetadata> existingHierarchy;
+                    CLError hierarchyError = combinedIndexPlusChanges.GrabHierarchyForPath(subDirectoryPathObject, out existingHierarchy, true);
+                    // If there is no existing event, a directory was added
+                    if (hierarchyError == null
+                        && existingHierarchy == null)
+                    {
+                        FileMetadata parentFolderMetadata;
+                        string parentFolderServerUid;
+                        if (combinedIndexPlusChanges.TryGetValue(subDirectoryPathObject.Parent, out parentFolderMetadata))
+                        {
+                            // Get the ServerUid for the current directory's parent folder
+                            string serverUid;
+                            string revision;
+                            CLError queryUidError = QueryServerUid(parentFolderMetadata.ServerUidId, out serverUid, out revision);
+
+                            if (queryUidError != null)
+                            {
+                                throw new AggregateException(string.Format("Unable to query ServerUid with id {0}", parentFolderMetadata.ServerUidId), queryUidError.GrabExceptions());
+                            }
+
+                            parentFolderServerUid = serverUid;
+                        }
+                        else
+                        {
+                            // This change may not have been communicated.
+                            parentFolderServerUid = null;
+                        }
+
+                        long serverUidId;
+                        CLError createServerUidError = CreateNewServerUid(serverUid: null, revision: null, serverUidId: out serverUidId);
+
+                        if (createServerUidError != null)
+                        {
+                            throw new AggregateException("Error creating new ServerUid", createServerUidError.GrabExceptions());
+                        }
+
+                        FileMetadata newDirectoryMetadata = new FileMetadata(serverUidId)
+                        {
+                            HashableProperties = compareProperties,
+                            ParentFolderServerUid = parentFolderServerUid
+                        };
+
+                        changeList.Add(new FileChange()
+                        {
+                            NewPath = subDirectoryPathObject,
+                            Type = FileChangeType.Created,
+                            Metadata = newDirectoryMetadata,
+                            Direction = SyncDirection.To // detected that a folder was created locally, so Sync To to update server
+                        });
+
+                        combinedIndexPlusChanges.Add(subDirectoryPathObject, newDirectoryMetadata);
+                    }
+
+                    // Add the inner paths to the output list by recursing (which will also process inner changes)
+                    filePathsFound.AddRange(RecurseIndexDirectory(changeList,
+                        indexPaths,
+                        combinedIndexPlusChanges,
+                        RemoveEventCallback,
+                        subDirectoryFullPath,
+                        subDirectory,
+                        uncoveredChanges));
+                }
+
+                // Loop through all files under the current directory
+                foreach (FindFileResult currentFile in innerFiles)
+                {
+                    string currentFileFullPath = currentDirectoryFullPath + "\\" + currentFile.Name;
+                    FilePath currentFilePathObject = currentFileFullPath;
+
+                    // Remove file from list of changes which have not yet been traversed (since it has been traversed)
+                    uncoveredChanges.Remove(currentFilePathObject);
+
+                    // Add file path to traversed output list
+                    filePathsFound.Add(currentFileFullPath);
+                    // Find file properties
+                    FileMetadataHashableProperties compareProperties = new FileMetadataHashableProperties(false,
+                        (currentFile.LastWriteTime == null ? (Nullable<DateTime>)null : ((DateTime)currentFile.LastWriteTime).DropSubSeconds()),
+                        (currentFile.CreationTime == null ? (Nullable<DateTime>)null : ((DateTime)currentFile.CreationTime).DropSubSeconds()),
+                        currentFile.Size);
+
+                    // Grab the last metadata that matches the current file path, if any
+                    FileMetadata existingFileMetadata;
+                    // If a change does not already exist for the current file path,
+                    // check if file has changed since last index to process changes
+                    if (combinedIndexPlusChanges.TryGetValue(currentFilePathObject, out existingFileMetadata))
+                    {
+                        // If the file has changed (different metadata), then process a file modification change
+                        if (!fileComparer.Equals(compareProperties, existingFileMetadata.HashableProperties))
+                        {
+                            FileMetadata parentFolderMetadata;
+                            string parentFolderServerUid;
+                            if (combinedIndexPlusChanges.TryGetValue(currentFilePathObject.Parent, out parentFolderMetadata))
+                            {
+                                // Get the ServerUid for the current directory's parent folder
+                                string serverUid;
+                                string revision;
+                                CLError queryUidError = QueryServerUid(parentFolderMetadata.ServerUidId, out serverUid, out revision);
+
+                                if (queryUidError != null)
+                                {
+                                    throw new AggregateException(string.Format("Unable to query ServerUid with id {0}", parentFolderMetadata.ServerUidId), queryUidError.GrabExceptions());
+                                }
+
+                                parentFolderServerUid = serverUid;
+                            }
+                            else
+                            {
+                                // May not have been communicated yet.
+                                parentFolderServerUid = null;
+                            }
+
+                            FileMetadata modifiedMetadata = new FileMetadata(existingFileMetadata.ServerUidId)
+                            {
+                                HashableProperties = compareProperties,
+                                ParentFolderServerUid = parentFolderServerUid/*,
+                                    StorageKey = existingFileMetadata.StorageKey*/
+                                // DO NOT copy StorageKey because this metadata is for a modified change which would therefore require a new StorageKey
+                            };
+
+                            changeList.Add(new FileChange()
+                            {
+                                NewPath = currentFilePathObject,
+                                Type = FileChangeType.Modified,
+                                Metadata = modifiedMetadata,
+                                Direction = SyncDirection.To // detected that a file was modified locally, so Sync To to update server
+                            });
+
+                            combinedIndexPlusChanges[currentFilePathObject] = modifiedMetadata;
+                        }
+                    }
+                    // else if index doesn't contain the current path, then the file has been created
+                    else
+                    {
+                        FileMetadata parentFolderMetadata;
+                        string parentFolderServerUid;
+                        if (combinedIndexPlusChanges.TryGetValue(currentFilePathObject.Parent, out parentFolderMetadata))
+                        {
+                            // Get the ServerUid for the current directory's parent folder
+                            string serverUid;
+                            string revision;
+                            CLError queryUidError = QueryServerUid(parentFolderMetadata.ServerUidId, out serverUid, out revision);
+
+                            if (queryUidError != null)
+                            {
+                                throw new AggregateException(string.Format("Unable to query ServerUid with id {0}", parentFolderMetadata.ServerUidId), queryUidError.GrabExceptions());
+                            }
+
+                            parentFolderServerUid = serverUid;
+                        }
+                        else
+                        {
+                            // May not have been communicated yet.
+                            parentFolderServerUid = null;
+                        }
+
+                        long serverUidId;
+                        CLError createServerUidError = CreateNewServerUid(serverUid: null, revision: null, serverUidId: out serverUidId);
+
+                        if (createServerUidError != null)
+                        {
+                            throw new AggregateException("Error creating new ServerUid", createServerUidError.GrabExceptions());
+                        }
+
+                        FileMetadata fileCreatedMetadata = new FileMetadata(serverUidId)
+                        {
+                            HashableProperties = compareProperties,
+                            ParentFolderServerUid = parentFolderServerUid//,
+                            //LinkTargetPath = //Todo: needs to read target path
+                        };
+
+                        changeList.Add(new FileChange()
+                        {
+                            NewPath = currentFilePathObject,
+                            Type = FileChangeType.Created,
+                            Metadata = fileCreatedMetadata,
+                            Direction = SyncDirection.To // detected that a file was created locally, so Sync To to update server
+                        });
+
+                        combinedIndexPlusChanges.Add(currentFilePathObject, fileCreatedMetadata);
+                    }
+                }
+            }
+            catch (UnauthorizedAccessException ex)
+            {
+                if (outermostMethodCall)
+                {
+                    // TODO: may not wish to cause the entire SDK to halt here, instead this should only halt the current engine
+                    MessageEvents.FireNewEventMessage(
+                        "Unable to scan files/folders in Cloud folder. Location not accessible:" + Environment.NewLine + ex.Message,
+                        EventMessageLevel.Important,
+                        new HaltAllOfCloudSDKErrorInfo());
+                }
+            }
+            catch { }
+
+            // If this method call was the outermost one (not recursed),
+            // then the uncoveredChanges list was depleted of all traversed paths leaving
+            // only file changes that no longer match anything existing on the disc
+            // (meaning the change needs to be reversed since the file/folder was deleted)
+            if (outermostMethodCall)
+            {
+                // Loop through the uncovered file changes
+                foreach (KeyValuePair<FilePath, LinkedList<FileChange>> uncoveredChange in uncoveredChanges)
+                {
+                    // Take all the changes at a path which no longer has a file/folder and
+                    // either remove all the events (if the last sync index did not contain the folder)
+                    // or turn all changes into a single deletion change (if the last sync index did contain the folder)
+                    bool existingDeletion = false;
+                    LinkedListNode<FileChange> currentUncoveredChange = uncoveredChange.Value.First;
+                    bool existsInIndex = indexPaths.ContainsKey(uncoveredChange.Key);
+                    // Continue checking the linked list nodes until it is past the end (thus null)
+                    while (currentUncoveredChange != null)
+                    {
+                        // Only keep the first deletion event and only if there is a path in the index for the corresponding delete
+                        if (existsInIndex
+                            && !existingDeletion
+                            && currentUncoveredChange.Value.Type == FileChangeType.Deleted)
+                        {
+                            existingDeletion = true;
+                        }
+                        else if (currentUncoveredChange.Value.Direction == SyncDirection.To)
+                        {
+                            changeList.Remove(currentUncoveredChange.Value);
+                            if (currentUncoveredChange.Value.EventId > 0)
+                            {
+                                RemoveEventCallback(currentUncoveredChange.Value.EventId);
+                            }
+                        }
+
+                        // Move to the next FileChange in the linked list
+                        currentUncoveredChange = currentUncoveredChange.Next;
+                    }
+                }
+            }
+
+            // return the list of all traversed paths at or below the current directory
+            return filePathsFound;
+        }
+
+        #endregion private methods
+
+        #region dispose
+
+        #region IDisposable members
+        // Standard IDisposable implementation based on MSDN System.IDisposable
+        ~IndexingAgent()
+        {
+            Dispose(false);
+        }
+        // Standard IDisposable implementation based on MSDN System.IDisposable
+        public void Dispose()
+        {
+            Dispose(true);
+            GC.SuppressFinalize(this);
+        }
+        #endregion
+
+        // Standard IDisposable implementation based on MSDN System.IDisposable
+        private void Dispose(bool disposing)
+        {
+            lock (this)
+            {
+                if (!disposed)
+                {
+                    // Run dispose on inner managed objects based on disposing condition
+                    if (disposing)
+                    {
+                        lock (changeEnumsLocker)
+                        {
+                            if (changeEnums != null)
+                            {
+                                changeEnums.Clear();
+                                changeEnums = null;
+                            }
+
+                            if (changeEnumsBackward != null)
+                            {
+                                changeEnumsBackward.Clear();
+                                changeEnumsBackward = null;
+                            }
+                        }
+                    }
+
+                    disposed = true;
+                }
+            }
+        }
+        #endregion
+
+        #region SQLTransactionalBase implementation
+        private sealed class SQLTransactionalImplementation : SQLTransactionalBase
+        {
+            public readonly ISQLiteConnection sqlConnection;
+            public readonly ISQLiteTransaction sqlTransaction;
+
+            private readonly GenericHolder<bool> transactionCommitted;
+
+            public SQLTransactionalImplementation(ISQLiteConnection sqlConnection, ISQLiteTransaction sqlTransaction)
+            {
+                this.sqlConnection = sqlConnection;
+                this.sqlTransaction = sqlTransaction;
+                if (sqlTransaction != null)
+                {
+                    transactionCommitted = new GenericHolder<bool>(false);
+                }
+            }
+
+            #region SQLTransactionalBase overrides
+            public override void Commit()
+            {
+                base.CheckDisposed();
+
+                if (sqlTransaction != null)
+                {
+                    lock (transactionCommitted)
+                    {
+                        if (transactionCommitted.Value)
+                        {
+                            throw new NotSupportedException("Cannot commit same database transaction more than once");
+                        }
+
+                        sqlTransaction.Commit();
+
+                        transactionCommitted.Value = true;
+                    }
+                }
+            }
+
+            protected override bool _disposed
+            {
+                get
+                {
+                    return _localDisposed;
+                }
+            }
+            private bool _localDisposed = false;
+
+            protected override void Dispose(bool disposing)
+            {
+                // Check to see if Dispose has already been called. 
+                if (!this._localDisposed)
+                {
+                    // If disposing equals true, dispose all managed 
+                    // and unmanaged resources. 
+                    if (disposing)
+                    {
+                        // Dispose managed resources.
+                        if (sqlTransaction != null)
+                        {
+                            lock (transactionCommitted)
+                            {
+                                if (!transactionCommitted.Value)
+                                {
+                                    try
+                                    {
+                                        sqlTransaction.Rollback();
+                                    }
+                                    catch
+                                    {
+                                    }
+                                }
+                            }
+
+                            try
+                            {
+                                sqlTransaction.Dispose();
+                            }
+                            catch
+                            {
+                            }
+                        }
+
+                        if (sqlConnection != null)
+                        {
+                            try
+                            {
+                                sqlConnection.Dispose();
+                            }
+                            catch
+                            {
+                            }
+                        }
+                    }
+
+                    // Call the appropriate methods to clean up 
+                    // unmanaged resources here. 
+                    // If disposing is false, 
+                    // only the following code is executed.
+
+                    /* [ My code here ] */
+
+                    // Note disposing has been done.
+                    this._localDisposed = true;
+                }
+            }
+            #endregion
+        }
+        #endregion
+    }
 }