﻿//
// CLSync.cs
// Cloud Windows
//
// Created By BobS.
// Copyright (c) Cloud.com. All rights reserved.

using System;
using System.Collections.Generic;
using System.Linq;
using System.Text;
using CloudApiPublic.FileMonitor;
using CloudApiPublic.Interfaces;
using CloudApiPublic.Model;
using CloudApiPublic.Support;
using CloudApiPublic.SQLIndexer;
using CloudApiPublic.PushNotification;
using CloudApiPublic.Static;
using CloudApiPublic.Sync;
using CloudApiPublic.BadgeNET;
using CloudApiPublic.REST;

namespace CloudApiPublic
{
    /// <summary>
    /// A class used to create a SyncBox to synchronize the contents of a local disk directory.
    /// </summary>
    public class CLSync
    {
        private IconOverlay _iconOverlay = null;
        private MonitorAgent _monitor = null;
        private IndexingAgent _indexer = null;
        private CLNotification _notifier = null;
        private bool _isStarted = false;
        private static CLTrace _trace = CLTrace.Instance;
        private SyncEngine _syncEngine = null;
        private ISyncSettingsAdvanced _syncSettings = null;
        private System.Threading.WaitCallback statusUpdated = null;
        private object statusUpdatedUserState = null;
        private readonly object _locker = new object();

        /// <summary>
        /// Event fired when a serious notification error has occurred.  Push notification is
        /// no longer functional.
        /// </summary>
        public event EventHandler<NotificationErrorEventArgs> PushNotificationError;

        /// <summary>
        /// Output the current status of syncing
        /// </summary>
        /// <param name="status">(output) Current status of syncing</param>
        /// <returns>Returns any error which occurred in retrieving the sync status, if any</returns>
        public CLError GetCLSyncCurrentStatus(out CLSyncCurrentStatus status)
        {
            try
            {
                lock (_locker)
                {
                    if (_syncEngine == null)
                    {
                        throw new NullReferenceException("Sync not started");
                    }

                    return _syncEngine.GetCurrentStatus(out status);
                }
            }
            catch (Exception ex)
            {
                status = Helpers.DefaultForType<CLSyncCurrentStatus>();
                return ex;
            }
        }

        /// <summary>
        /// Writes a new set of sync states to the database after a sync completes,
        /// requires newRootPath to be set on the first sync or on any sync with a new root path
        /// </summary>
        /// <param name="syncId">New sync Id from server</param>
        /// <param name="syncedEventIds">Enumerable of event ids processed in sync</param>
        /// <param name="syncCounter">Output sync counter local identity</param>
        /// <returns>Returns an error that occurred during recording the sync, if any</returns>
        public CLError RecordCompletedSync(string syncId, IEnumerable<long> syncedEventIds, out long syncCounter)
        {
            lock (_locker)
            {
                if (_monitor != null)
                {
                    try
                    {
                        return _monitor.SyncData.RecordCompletedSync(syncId, syncedEventIds, out syncCounter, _monitor.GetCurrentPath());
                    }
                    catch (Exception ex)
                    {
                        CLError error = ex;
                        error.LogErrors(_syncSettings.TraceLocation, _syncSettings.LogErrors);
                        syncCounter = Helpers.DefaultForType<long>();
                        return ex;
                    }
                }
                else
                {
                    syncCounter = Helpers.DefaultForType<long>();
                    return new NullReferenceException("Monitor cannot be null");
                }
            }
        }

        /// <summary>
        /// ¡¡ Call this carefully, completely wipes index database (use when user deletes local repository or relinks) !!
        /// </summary>
        /// <param name="newRootPath">Full path string to directory to sync without any trailing slash (except for drive letter root)</param>
        /// <returns>Returns any error that occurred while wiping the database index</returns>
        public CLError WipeIndex()
        {
            lock (_locker)
            {
                if (_monitor != null)
                {
                    try
                    {
                        return _monitor.SyncData.WipeIndex(_monitor.GetCurrentPath());
                    }
                    catch (Exception ex)
                    {
                        CLError error = ex;
                        error.LogErrors(_syncSettings.TraceLocation, _syncSettings.LogErrors);
                        return ex;
                    }
                }
                else
                {
                    return new NullReferenceException("Monitor cannot be null");
                }
            }
        }

        /// <summary>
        /// Call this function before calling Start() whenever it is possible that the SyncBox
        /// folder has changed.  Sync.Start() will rescan the folder and sync the current contents.
        /// </summary>
        /// <param name="settings">Settings to use.</param>
        /// <returns>CLError: A possible error, or null.</returns>
        public CLError SyncReset(ISyncSettings settings)
        {
            try
            {
                if (settings == null)
                {
                    throw new NullReferenceException("settings cannot be null");
                }

                lock (_locker)
                {
                    _syncSettings = settings.CopySettings();
                }

                // Initialize trace in case it is not already initialized.
                CLTrace.Initialize(_syncSettings.TraceLocation, "Cloud", "log", _syncSettings.TraceLevel, _syncSettings.LogErrors);
                _trace.writeToLog(1, "CLSync: SyncReset: Entry.");

                CLError checkBadPath = Helpers.CheckForBadPath(_syncSettings.SyncRoot);
                if (checkBadPath != null)
                {
                    _trace.writeToLog(1, "CLSync: SyncReset: ERROR: {0}.", checkBadPath.errorDescription);
                    return new ArgumentException("CloudRoot in settings represents a bad path, check it first via Helpers.CheckForBadPath", checkBadPath.GrabFirstException());
                }

                if (_syncSettings.SyncBoxId == null)
                {
                    _trace.writeToLog(1, "CLSync: SyncReset: ERROR: SyncBoxId must be specified in settings.");
                    return new ArgumentException("SyncBoxId must be specified in settings");
                }

                if (String.IsNullOrWhiteSpace(_syncSettings.DeviceId))
                {
                    _trace.writeToLog(1, "CLSync: SyncReset: ERROR: Udid must be specified in settings.");
                    return new ArgumentException("Udid must be specified in settings");
                }

                int tooLongChars;
                CLError checkPathLength = Helpers.CheckSyncRootLength(_syncSettings.SyncRoot, out tooLongChars);
                if (checkPathLength != null)
                {
                    _trace.writeToLog(1, "CLSync: SyncReset: ERROR: {0}.", checkPathLength.errorDescription);
                    return new ArgumentException("CloudRoot in settings is too long, check it first via Helpers.CheckSyncRootLength", checkPathLength.GrabFirstException());
                }

                // Determine the database file with full path
                string sDatabaseDirectoryToUse = Helpers.GetDatabasePath(_syncSettings);
                string sDatabaseFile = sDatabaseDirectoryToUse + "\\" + CLDefinitions.kSyncDatabaseFileName;

                // Delete the database file
                if (System.IO.File.Exists(sDatabaseFile))
                {
                    System.IO.File.Delete(sDatabaseFile);
                }

                // Delete the temp download directory recursively, but not the directory itself.
                string sTempDownloadFolderToUse = Helpers.GetTempFileDownloadPath(_syncSettings);
                CLError errorFromDelete = Helpers.DeleteEverythingInDirectory(sTempDownloadFolderToUse);
                if (errorFromDelete != null)
                {
                    // Just trace this error
                    _trace.writeToLog(1, "CLSync: SyncReset: ERROR: From DeleteEverythingInDirectory.  Message: {0}.", errorFromDelete.errorDescription);
                }
            }
            catch (Exception ex)
            {
                CLError error = ex;
                error.LogErrors(_syncSettings.TraceLocation, _syncSettings.LogErrors);
                _trace.writeToLog(1, "CLSync: SyncReset: ERROR: Exception.  Msg: <{0}>.", ex.Message);
                return ex;
            }

            return null;
        }

        /// <summary>
        /// Initialize the SyncBox and start syncing its contents to the Cloud server, and to other devices
        /// registering the same SyncBox.
        /// </summary>
        /// <param name="settings"></param>
        /// <returns></returns>
<<<<<<< HEAD
        public CLError Start(ISyncSettings settings, out CLSyncStartStatus status)
=======
        public CLError Start(ISyncSettings settings, out CLSyncStartStatus status, System.Threading.WaitCallback statusUpdated = null, object statusUpdatedUserState = null)
>>>>>>> bf6bbedb
        {
            try
            {
                if (settings == null)
                {
                    throw new NullReferenceException("settings cannot be null");
                }

                lock (_locker)
                {
                    _syncSettings = settings.CopySettings();
                    this.statusUpdated = statusUpdated;
                    if (statusUpdated == null)
                    {
                        this.statusUpdatedUserState = null;
                    }
                    else
                    {
                        this.statusUpdatedUserState = statusUpdatedUserState;
                    }
                }

                // Check the TraceLocation vs. LogErrors
                if (string.IsNullOrWhiteSpace(_syncSettings.TraceLocation) && _syncSettings.LogErrors)
                {
                    throw new ArgumentException("TraceLocation must be set if LogErrors is checked");
                }

                // Initialize trace in case it is not already initialized.
                CLTrace.Initialize(_syncSettings.TraceLocation, "Cloud", "log", _syncSettings.TraceLevel, _syncSettings.LogErrors);
                _trace.writeToLog(1, "CLSync: Starting...");

                CLError checkBadPath = Helpers.CheckForBadPath(_syncSettings.SyncRoot);
                if (checkBadPath != null)
                {
                    _trace.writeToLog(1, "CLSync: ERROR: {0}.", checkBadPath.errorDescription);
                    status = CLSyncStartStatus.ErrorBadRootPath;
                    return new ArgumentException("CloudRoot in settings represents a bad path, check it first via Helpers.CheckForBadPath", checkBadPath.GrabFirstException());
                }

                int tooLongChars;
                CLError checkPathLength = Helpers.CheckSyncRootLength(_syncSettings.SyncRoot, out tooLongChars);
                if (checkPathLength != null)
                {
                    _trace.writeToLog(1, "CLSync: ERROR: {0}.", checkPathLength.errorDescription);
                    status = CLSyncStartStatus.ErrorLongRootPath;
                    return new ArgumentException("CloudRoot in settings is too long, check it first via Helpers.CheckSyncRootLength", checkPathLength.GrabFirstException());
                }

                System.IO.DirectoryInfo rootInfo = new System.IO.DirectoryInfo(_syncSettings.SyncRoot);
                if (!rootInfo.Exists)
                {
                    rootInfo.Create();
                }

                // Don't start twice.
                _trace.writeToLog(1, "CLSync: Start: Entry.");
                if (_isStarted)
                {
                    CLError error = new Exception("Already started");
                    _trace.writeToLog(1, "CLSync: Start: ERROR: {0}.", error.errorDescription);
                    status = CLSyncStartStatus.ErrorAlreadyStarted;
                    return error;
                }

                // Start badging
                lock (_locker)
                {
                    _iconOverlay = new IconOverlay();
                }
                CLError iconOverlayError = _iconOverlay.Initialize(settings);
                if (iconOverlayError != null)
                {
                    // Failure to start badging does not prevent syncing.  Just log it.
                    _trace.writeToLog(1, "CLSync: Start: ERROR: Exception. Msg: {0}. Code: {1}.", iconOverlayError.errorDescription, ((int)iconOverlayError.code).ToString());
                }

                // Start the indexer.
                _trace.writeToLog(9, "CLSync: Start: Start the indexer.");
                CLError indexCreationError;
                lock (_locker)
                {
                    indexCreationError = IndexingAgent.CreateNewAndInitialize(out _indexer, _syncSettings);
                }
                if (indexCreationError != null)
                {
                    _trace.writeToLog(1, "CLSync: Start: ERROR: Exception(2). Msg: {0}. Code: {1}.", indexCreationError.errorDescription, ((int)indexCreationError.code).ToString());
                    ReleaseResources();
                    status = CLSyncStartStatus.ErrorIndexCreation;
                    return indexCreationError;
                }

                // Start the push notification.
                _trace.writeToLog(9, "CLSync: Start: Start the notifier.");
                lock (_locker)
                {
                    _notifier = CLNotification.GetInstance(_syncSettings);
                    if (_notifier == null)
                    {
                        CLError error = new Exception("Error starting push notification");
                        _trace.writeToLog(1, "CLSync: Start: ERROR(2): {0}.", error.errorDescription);
                        ReleaseResources();
                        status = CLSyncStartStatus.ErrorStartingNotification;
                        return error;
                    }
                }

                // Hook up the events
                _trace.writeToLog(9, "CLSync: Start: Hook up events.");
                _notifier.NotificationReceived += OnNotificationReceived;
                _notifier.NotificationStillDisconnectedPing += OnNotificationPerformManualSyncFrom;
                _notifier.ConnectionError += OnNotificationConnectionError;

                // Create the http rest client
                _trace.writeToLog(9, "CLSync: Start: Create rest client.");
                CLHttpRest httpRestClient;
                CLError createRestClientError = CLHttpRest.CreateAndInitialize(_syncSettings, out httpRestClient);
                if (createRestClientError != null)
                {
                    _trace.writeToLog(1, "CLSync: Start: ERROR(3): Msg: {0}. Code: {1}.", createRestClientError.errorDescription, ((int)createRestClientError.code).ToString());
                    lock (_locker)
                    {
                        _indexer.Dispose();
                        _indexer = null;
                    }
                    ReleaseResources();
                    status = CLSyncStartStatus.ErrorCreatingRestClient;
                    return createRestClientError;
                }

                // Start the monitor
                CLError fileMonitorCreationError;
                lock (_locker)
                {
                    fileMonitorCreationError = MonitorAgent.CreateNewAndInitialize(_syncSettings,
                        _indexer,
                        httpRestClient,
                        out _monitor,
                        out _syncEngine);
                }

                if (fileMonitorCreationError != null)
                {
                    _trace.writeToLog(1, "CLSync: Start: ERROR(4): Msg: {0}. Code: {1}.", fileMonitorCreationError.errorDescription, ((int)fileMonitorCreationError.code).ToString());
                    lock (_locker)
                    {
                        _indexer.Dispose();
                        _indexer = null;
                    }
                    ReleaseResources();
                    status = CLSyncStartStatus.ErrorCreatingFileMonitor;
                    return fileMonitorCreationError;
                }
                else
                {
                    lock (_locker)
                    {
                        if (_monitor != null)
                        {
                            try
                            {
                                MonitorStatus returnStatus;
                                CLError fileMonitorStartError = _monitor.Start(out returnStatus);
                                if (fileMonitorStartError != null)
                                {
                                    _trace.writeToLog(1, "CLSync: Start: ERROR: Starting the MonitorAgent.  Msg: <{0}>. Code: {1}.", fileMonitorStartError.errorDescription, ((int)fileMonitorStartError.code).ToString());
                                    ReleaseResources();
                                    status = CLSyncStartStatus.ErrorStartingFileMonitor;
                                    return fileMonitorStartError;
                                }

                                CLError indexerStartError = _indexer.StartInitialIndexing(
                                                _monitor.BeginProcessing,
                                                _monitor.GetCurrentPath);
                                if (indexerStartError != null)
                                {
                                    _trace.writeToLog(1, "CLSync: Start: ERROR: Starting the initial indexing.  Msg: <{0}>. Code: {1}.", indexerStartError.errorDescription, ((int)indexerStartError.code).ToString());
                                    ReleaseResources();
                                    status = CLSyncStartStatus.ErrorStartingInitialIndexing;
                                    return indexerStartError;
                                }
                            }
                            catch (Exception ex)
                            {
                                CLError error = ex;
                                error.LogErrors(_syncSettings.TraceLocation, _syncSettings.LogErrors);
                                _trace.writeToLog(1, "CLSync: Start: ERROR: Exception(5).  Msg: <{0}>.", ex.Message);
                                ReleaseResources();
                                status = CLSyncStartStatus.ErrorExceptionStartingFileMonitor;
                                return ex;
                            }
                        }
                    }
                }

                status = CLSyncStartStatus.Successful;
            }
            catch (Exception ex)
            {
                CLError error = ex;
                error.LogErrors(_syncSettings.TraceLocation, _syncSettings.LogErrors);
                _trace.writeToLog(1, "CLSync: Start: ERROR: Exception(6).  Msg: <{0}>.", ex.Message);
                ReleaseResources();
                status = CLSyncStartStatus.ErrorGeneralSyncStartException;
                return ex;
            }

            return null;
        }

        /// <summary>
        /// A serious notification error has occurred.  Push notification is no longer functioning.
        /// </summary>
        /// <param name="sender">The sending object.</param>
        /// <param name="e">Arguments including the manual poll and/or web sockets errors (possibly aggregated).</param>
        private void OnNotificationConnectionError(object sender, NotificationErrorEventArgs e)
        {
            // Tell the application
            _trace.writeToLog(1, "CLSync: OnConnectionError: Entry. ERROR: Manual poll error: <{0}>. Web socket error: <{1}>.", e.ErrorStillDisconnectedPing.errorDescription, e.ErrorWebSockets.errorDescription);
            if (PushNotificationError != null)
            {
                _trace.writeToLog(1, "CLSync: OnConnectionError: Notify the application.");
                PushNotificationError(this, e);
            }
        }

        /// <summary>
        /// Notification says to send a manual Sync_From request to the server.
        /// </summary>
        /// <param name="sender">The sending object.</param>
        /// <param name="e">Event arguments containing the push notification message.</param>
        private void OnNotificationPerformManualSyncFrom(object sender, NotificationEventArgs e)
        {
            // Pass this event on to the file monitor.
            lock (_locker)
            {
                if (_monitor != null)
                {
                    _trace.writeToLog(9, "CLSync: OnNotificationPerformManualSyncFrom: Send a Perform Manual SyncFrom to monitor.");
                    _monitor.PushNotification(e.Message);
                }
            }
        }

        /// <summary>
        /// The notifier received a push notification message from the server.
        /// </summary>
        /// <param name="sender">The sending object.</param>
        /// <param name="e">Arguments containing the push notification message received.</param>
        private void OnNotificationReceived(object sender, NotificationEventArgs e)
        {
            // Let the file monitor know about this event.
            lock (_locker)
            {
                if (_monitor != null)
                {
                    _trace.writeToLog(9, "CLSync: OnNotificationPerformManualSyncFrom: Send a Perform PushNotification to monitor.");
                    _monitor.PushNotification(e.Message);
                }
            }
        }

        /// <summary>
        /// Stop syncing the SyncBox, and free all resources.
        /// </summary>
        private CLError ReleaseResources()
        {
            CLError toReturn = null;

            lock (_locker)
            {
                if (_monitor != null)
                {
                    try
                    {
                        _trace.writeToLog(9, "CLSync: ReleaseResources: Stop the file monitor.");
                        MonitorStatus monitorIsStopped;
                        toReturn = _monitor.Stop(out monitorIsStopped);
                        _monitor.Dispose();
                        _monitor = null;
                        _trace.writeToLog(9, "CLSync: ReleaseResources: File monitor stopped.");
                    }
                    catch (Exception ex)
                    {
                        toReturn += ex;
                    }
                }

                if (_notifier != null)
                {
                    try
                    {
                        _trace.writeToLog(9, "CLSync: ReleaseResources: Disconnect PushNotificationServer.");
                        _notifier.DisconnectPushNotificationServer();
                        _notifier = null;
                        _trace.writeToLog(9, "CLSync: ReleaseResources: PushNotificationServer disconnected.");
                    }
                    catch (Exception ex)
                    {
                        toReturn += ex;
                    }
                }

                if (_indexer != null)
                {
                    try
                    {
                        _trace.writeToLog(9, "CLSync: ReleaseResources: Stop the Indexer.");
                        _indexer.Dispose();
                        _indexer = null;
                        _trace.writeToLog(9, "CLSync: ReleaseResources: Indexer stopped.");
                    }
                    catch (Exception ex)
                    {
                        toReturn += ex;
                    }
                }

                if (_syncEngine != null)
                {
                    try
                    {
                        _trace.writeToLog(9, "CLSync: ReleaseResources: Stop the sync engine.");
                        _syncEngine.Dispose();
                        _syncEngine = null;
                        _trace.writeToLog(9, "CLSync: ReleaseResources: Sync engine stopped.");
                    }
                    catch (Exception ex)
                    {
                        toReturn += ex;
                    }
                }

                if (_iconOverlay != null)
                {
                    try
                    {
                        _trace.writeToLog(9, "CLSync: ReleaseResources: Stop IconOverlay.");
                        _iconOverlay.Shutdown();
                        _iconOverlay = null;
                        _trace.writeToLog(9, "CLSync: ReleaseResources: IconOverlay stopped.");
                    }
                    catch (Exception ex)
                    {
                        toReturn += ex;
                    }
                }

                if (statusUpdated != null)
                {
                    try
                    {
                        statusUpdated = null;
                    }
                    catch (Exception ex)
                    {
                        toReturn += ex;
                    }
                }

                if (statusUpdatedUserState != null)
                {
                    try
                    {
                        statusUpdatedUserState = null;
                    }
                    catch (Exception ex)
                    {
                        toReturn += ex;
                    }
                }
            }

            if (toReturn != null)
            {
                toReturn.LogErrors(_syncSettings.TraceLocation, _syncSettings.LogErrors);
            }
            return toReturn;
        }

        /// <summary>
        /// Stop syncing the SyncBox and free resources.
        /// </summary>
        public void Stop()
        {
            _trace.writeToLog(1, "CLSync: Stop: Entry.");
            ReleaseResources();
        }

        /// <summary>
        /// Call when application is shutting down.
        /// </summary>
        public static void ShutdownSchedulers()
        {
            // Shuts down the HttpScheduler; after shutdown it cannot be used again
            HttpScheduler.DisposeBothSchedulers();

            // Shuts down the sync FileChange delay processing
            DelayProcessable<FileChange>.TerminateAllProcessing();
        }
    }
}<|MERGE_RESOLUTION|>--- conflicted
+++ resolved
@@ -1,630 +1,626 @@
-﻿//
-// CLSync.cs
-// Cloud Windows
-//
-// Created By BobS.
-// Copyright (c) Cloud.com. All rights reserved.
-
-using System;
-using System.Collections.Generic;
-using System.Linq;
-using System.Text;
-using CloudApiPublic.FileMonitor;
-using CloudApiPublic.Interfaces;
-using CloudApiPublic.Model;
-using CloudApiPublic.Support;
-using CloudApiPublic.SQLIndexer;
-using CloudApiPublic.PushNotification;
-using CloudApiPublic.Static;
-using CloudApiPublic.Sync;
-using CloudApiPublic.BadgeNET;
-using CloudApiPublic.REST;
-
-namespace CloudApiPublic
-{
-    /// <summary>
-    /// A class used to create a SyncBox to synchronize the contents of a local disk directory.
-    /// </summary>
-    public class CLSync
-    {
-        private IconOverlay _iconOverlay = null;
-        private MonitorAgent _monitor = null;
-        private IndexingAgent _indexer = null;
-        private CLNotification _notifier = null;
-        private bool _isStarted = false;
-        private static CLTrace _trace = CLTrace.Instance;
-        private SyncEngine _syncEngine = null;
-        private ISyncSettingsAdvanced _syncSettings = null;
-        private System.Threading.WaitCallback statusUpdated = null;
-        private object statusUpdatedUserState = null;
-        private readonly object _locker = new object();
-
-        /// <summary>
-        /// Event fired when a serious notification error has occurred.  Push notification is
-        /// no longer functional.
-        /// </summary>
-        public event EventHandler<NotificationErrorEventArgs> PushNotificationError;
-
-        /// <summary>
-        /// Output the current status of syncing
-        /// </summary>
-        /// <param name="status">(output) Current status of syncing</param>
-        /// <returns>Returns any error which occurred in retrieving the sync status, if any</returns>
-        public CLError GetCLSyncCurrentStatus(out CLSyncCurrentStatus status)
-        {
-            try
-            {
-                lock (_locker)
-                {
-                    if (_syncEngine == null)
-                    {
-                        throw new NullReferenceException("Sync not started");
-                    }
-
-                    return _syncEngine.GetCurrentStatus(out status);
-                }
-            }
-            catch (Exception ex)
-            {
-                status = Helpers.DefaultForType<CLSyncCurrentStatus>();
-                return ex;
-            }
-        }
-
-        /// <summary>
-        /// Writes a new set of sync states to the database after a sync completes,
-        /// requires newRootPath to be set on the first sync or on any sync with a new root path
-        /// </summary>
-        /// <param name="syncId">New sync Id from server</param>
-        /// <param name="syncedEventIds">Enumerable of event ids processed in sync</param>
-        /// <param name="syncCounter">Output sync counter local identity</param>
-        /// <returns>Returns an error that occurred during recording the sync, if any</returns>
-        public CLError RecordCompletedSync(string syncId, IEnumerable<long> syncedEventIds, out long syncCounter)
-        {
-            lock (_locker)
-            {
-                if (_monitor != null)
-                {
-                    try
-                    {
-                        return _monitor.SyncData.RecordCompletedSync(syncId, syncedEventIds, out syncCounter, _monitor.GetCurrentPath());
-                    }
-                    catch (Exception ex)
-                    {
-                        CLError error = ex;
-                        error.LogErrors(_syncSettings.TraceLocation, _syncSettings.LogErrors);
-                        syncCounter = Helpers.DefaultForType<long>();
-                        return ex;
-                    }
-                }
-                else
-                {
-                    syncCounter = Helpers.DefaultForType<long>();
-                    return new NullReferenceException("Monitor cannot be null");
-                }
-            }
-        }
-
-        /// <summary>
-        /// ¡¡ Call this carefully, completely wipes index database (use when user deletes local repository or relinks) !!
-        /// </summary>
-        /// <param name="newRootPath">Full path string to directory to sync without any trailing slash (except for drive letter root)</param>
-        /// <returns>Returns any error that occurred while wiping the database index</returns>
-        public CLError WipeIndex()
-        {
-            lock (_locker)
-            {
-                if (_monitor != null)
-                {
-                    try
-                    {
-                        return _monitor.SyncData.WipeIndex(_monitor.GetCurrentPath());
-                    }
-                    catch (Exception ex)
-                    {
-                        CLError error = ex;
-                        error.LogErrors(_syncSettings.TraceLocation, _syncSettings.LogErrors);
-                        return ex;
-                    }
-                }
-                else
-                {
-                    return new NullReferenceException("Monitor cannot be null");
-                }
-            }
-        }
-
-        /// <summary>
-        /// Call this function before calling Start() whenever it is possible that the SyncBox
-        /// folder has changed.  Sync.Start() will rescan the folder and sync the current contents.
-        /// </summary>
-        /// <param name="settings">Settings to use.</param>
-        /// <returns>CLError: A possible error, or null.</returns>
-        public CLError SyncReset(ISyncSettings settings)
-        {
-            try
-            {
-                if (settings == null)
-                {
-                    throw new NullReferenceException("settings cannot be null");
-                }
-
-                lock (_locker)
-                {
-                    _syncSettings = settings.CopySettings();
-                }
-
-                // Initialize trace in case it is not already initialized.
-                CLTrace.Initialize(_syncSettings.TraceLocation, "Cloud", "log", _syncSettings.TraceLevel, _syncSettings.LogErrors);
-                _trace.writeToLog(1, "CLSync: SyncReset: Entry.");
-
-                CLError checkBadPath = Helpers.CheckForBadPath(_syncSettings.SyncRoot);
-                if (checkBadPath != null)
-                {
-                    _trace.writeToLog(1, "CLSync: SyncReset: ERROR: {0}.", checkBadPath.errorDescription);
-                    return new ArgumentException("CloudRoot in settings represents a bad path, check it first via Helpers.CheckForBadPath", checkBadPath.GrabFirstException());
-                }
-
-                if (_syncSettings.SyncBoxId == null)
-                {
-                    _trace.writeToLog(1, "CLSync: SyncReset: ERROR: SyncBoxId must be specified in settings.");
-                    return new ArgumentException("SyncBoxId must be specified in settings");
-                }
-
-                if (String.IsNullOrWhiteSpace(_syncSettings.DeviceId))
-                {
-                    _trace.writeToLog(1, "CLSync: SyncReset: ERROR: Udid must be specified in settings.");
-                    return new ArgumentException("Udid must be specified in settings");
-                }
-
-                int tooLongChars;
-                CLError checkPathLength = Helpers.CheckSyncRootLength(_syncSettings.SyncRoot, out tooLongChars);
-                if (checkPathLength != null)
-                {
-                    _trace.writeToLog(1, "CLSync: SyncReset: ERROR: {0}.", checkPathLength.errorDescription);
-                    return new ArgumentException("CloudRoot in settings is too long, check it first via Helpers.CheckSyncRootLength", checkPathLength.GrabFirstException());
-                }
-
-                // Determine the database file with full path
-                string sDatabaseDirectoryToUse = Helpers.GetDatabasePath(_syncSettings);
-                string sDatabaseFile = sDatabaseDirectoryToUse + "\\" + CLDefinitions.kSyncDatabaseFileName;
-
-                // Delete the database file
-                if (System.IO.File.Exists(sDatabaseFile))
-                {
-                    System.IO.File.Delete(sDatabaseFile);
-                }
-
-                // Delete the temp download directory recursively, but not the directory itself.
-                string sTempDownloadFolderToUse = Helpers.GetTempFileDownloadPath(_syncSettings);
-                CLError errorFromDelete = Helpers.DeleteEverythingInDirectory(sTempDownloadFolderToUse);
-                if (errorFromDelete != null)
-                {
-                    // Just trace this error
-                    _trace.writeToLog(1, "CLSync: SyncReset: ERROR: From DeleteEverythingInDirectory.  Message: {0}.", errorFromDelete.errorDescription);
-                }
-            }
-            catch (Exception ex)
-            {
-                CLError error = ex;
-                error.LogErrors(_syncSettings.TraceLocation, _syncSettings.LogErrors);
-                _trace.writeToLog(1, "CLSync: SyncReset: ERROR: Exception.  Msg: <{0}>.", ex.Message);
-                return ex;
-            }
-
-            return null;
-        }
-
-        /// <summary>
-        /// Initialize the SyncBox and start syncing its contents to the Cloud server, and to other devices
-        /// registering the same SyncBox.
-        /// </summary>
-        /// <param name="settings"></param>
-        /// <returns></returns>
-<<<<<<< HEAD
-        public CLError Start(ISyncSettings settings, out CLSyncStartStatus status)
-=======
-        public CLError Start(ISyncSettings settings, out CLSyncStartStatus status, System.Threading.WaitCallback statusUpdated = null, object statusUpdatedUserState = null)
->>>>>>> bf6bbedb
-        {
-            try
-            {
-                if (settings == null)
-                {
-                    throw new NullReferenceException("settings cannot be null");
-                }
-
-                lock (_locker)
-                {
-                    _syncSettings = settings.CopySettings();
-                    this.statusUpdated = statusUpdated;
-                    if (statusUpdated == null)
-                    {
-                        this.statusUpdatedUserState = null;
-                    }
-                    else
-                    {
-                        this.statusUpdatedUserState = statusUpdatedUserState;
-                    }
-                }
-
-                // Check the TraceLocation vs. LogErrors
-                if (string.IsNullOrWhiteSpace(_syncSettings.TraceLocation) && _syncSettings.LogErrors)
-                {
-                    throw new ArgumentException("TraceLocation must be set if LogErrors is checked");
-                }
-
-                // Initialize trace in case it is not already initialized.
-                CLTrace.Initialize(_syncSettings.TraceLocation, "Cloud", "log", _syncSettings.TraceLevel, _syncSettings.LogErrors);
-                _trace.writeToLog(1, "CLSync: Starting...");
-
-                CLError checkBadPath = Helpers.CheckForBadPath(_syncSettings.SyncRoot);
-                if (checkBadPath != null)
-                {
-                    _trace.writeToLog(1, "CLSync: ERROR: {0}.", checkBadPath.errorDescription);
-                    status = CLSyncStartStatus.ErrorBadRootPath;
-                    return new ArgumentException("CloudRoot in settings represents a bad path, check it first via Helpers.CheckForBadPath", checkBadPath.GrabFirstException());
-                }
-
-                int tooLongChars;
-                CLError checkPathLength = Helpers.CheckSyncRootLength(_syncSettings.SyncRoot, out tooLongChars);
-                if (checkPathLength != null)
-                {
-                    _trace.writeToLog(1, "CLSync: ERROR: {0}.", checkPathLength.errorDescription);
-                    status = CLSyncStartStatus.ErrorLongRootPath;
-                    return new ArgumentException("CloudRoot in settings is too long, check it first via Helpers.CheckSyncRootLength", checkPathLength.GrabFirstException());
-                }
-
-                System.IO.DirectoryInfo rootInfo = new System.IO.DirectoryInfo(_syncSettings.SyncRoot);
-                if (!rootInfo.Exists)
-                {
-                    rootInfo.Create();
-                }
-
-                // Don't start twice.
-                _trace.writeToLog(1, "CLSync: Start: Entry.");
-                if (_isStarted)
-                {
-                    CLError error = new Exception("Already started");
-                    _trace.writeToLog(1, "CLSync: Start: ERROR: {0}.", error.errorDescription);
-                    status = CLSyncStartStatus.ErrorAlreadyStarted;
-                    return error;
-                }
-
-                // Start badging
-                lock (_locker)
-                {
-                    _iconOverlay = new IconOverlay();
-                }
-                CLError iconOverlayError = _iconOverlay.Initialize(settings);
-                if (iconOverlayError != null)
-                {
-                    // Failure to start badging does not prevent syncing.  Just log it.
-                    _trace.writeToLog(1, "CLSync: Start: ERROR: Exception. Msg: {0}. Code: {1}.", iconOverlayError.errorDescription, ((int)iconOverlayError.code).ToString());
-                }
-
-                // Start the indexer.
-                _trace.writeToLog(9, "CLSync: Start: Start the indexer.");
-                CLError indexCreationError;
-                lock (_locker)
-                {
-                    indexCreationError = IndexingAgent.CreateNewAndInitialize(out _indexer, _syncSettings);
-                }
-                if (indexCreationError != null)
-                {
-                    _trace.writeToLog(1, "CLSync: Start: ERROR: Exception(2). Msg: {0}. Code: {1}.", indexCreationError.errorDescription, ((int)indexCreationError.code).ToString());
-                    ReleaseResources();
-                    status = CLSyncStartStatus.ErrorIndexCreation;
-                    return indexCreationError;
-                }
-
-                // Start the push notification.
-                _trace.writeToLog(9, "CLSync: Start: Start the notifier.");
-                lock (_locker)
-                {
-                    _notifier = CLNotification.GetInstance(_syncSettings);
-                    if (_notifier == null)
-                    {
-                        CLError error = new Exception("Error starting push notification");
-                        _trace.writeToLog(1, "CLSync: Start: ERROR(2): {0}.", error.errorDescription);
-                        ReleaseResources();
-                        status = CLSyncStartStatus.ErrorStartingNotification;
-                        return error;
-                    }
-                }
-
-                // Hook up the events
-                _trace.writeToLog(9, "CLSync: Start: Hook up events.");
-                _notifier.NotificationReceived += OnNotificationReceived;
-                _notifier.NotificationStillDisconnectedPing += OnNotificationPerformManualSyncFrom;
-                _notifier.ConnectionError += OnNotificationConnectionError;
-
-                // Create the http rest client
-                _trace.writeToLog(9, "CLSync: Start: Create rest client.");
-                CLHttpRest httpRestClient;
-                CLError createRestClientError = CLHttpRest.CreateAndInitialize(_syncSettings, out httpRestClient);
-                if (createRestClientError != null)
-                {
-                    _trace.writeToLog(1, "CLSync: Start: ERROR(3): Msg: {0}. Code: {1}.", createRestClientError.errorDescription, ((int)createRestClientError.code).ToString());
-                    lock (_locker)
-                    {
-                        _indexer.Dispose();
-                        _indexer = null;
-                    }
-                    ReleaseResources();
-                    status = CLSyncStartStatus.ErrorCreatingRestClient;
-                    return createRestClientError;
-                }
-
-                // Start the monitor
-                CLError fileMonitorCreationError;
-                lock (_locker)
-                {
-                    fileMonitorCreationError = MonitorAgent.CreateNewAndInitialize(_syncSettings,
-                        _indexer,
-                        httpRestClient,
-                        out _monitor,
-                        out _syncEngine);
-                }
-
-                if (fileMonitorCreationError != null)
-                {
-                    _trace.writeToLog(1, "CLSync: Start: ERROR(4): Msg: {0}. Code: {1}.", fileMonitorCreationError.errorDescription, ((int)fileMonitorCreationError.code).ToString());
-                    lock (_locker)
-                    {
-                        _indexer.Dispose();
-                        _indexer = null;
-                    }
-                    ReleaseResources();
-                    status = CLSyncStartStatus.ErrorCreatingFileMonitor;
-                    return fileMonitorCreationError;
-                }
-                else
-                {
-                    lock (_locker)
-                    {
-                        if (_monitor != null)
-                        {
-                            try
-                            {
-                                MonitorStatus returnStatus;
-                                CLError fileMonitorStartError = _monitor.Start(out returnStatus);
-                                if (fileMonitorStartError != null)
-                                {
-                                    _trace.writeToLog(1, "CLSync: Start: ERROR: Starting the MonitorAgent.  Msg: <{0}>. Code: {1}.", fileMonitorStartError.errorDescription, ((int)fileMonitorStartError.code).ToString());
-                                    ReleaseResources();
-                                    status = CLSyncStartStatus.ErrorStartingFileMonitor;
-                                    return fileMonitorStartError;
-                                }
-
-                                CLError indexerStartError = _indexer.StartInitialIndexing(
-                                                _monitor.BeginProcessing,
-                                                _monitor.GetCurrentPath);
-                                if (indexerStartError != null)
-                                {
-                                    _trace.writeToLog(1, "CLSync: Start: ERROR: Starting the initial indexing.  Msg: <{0}>. Code: {1}.", indexerStartError.errorDescription, ((int)indexerStartError.code).ToString());
-                                    ReleaseResources();
-                                    status = CLSyncStartStatus.ErrorStartingInitialIndexing;
-                                    return indexerStartError;
-                                }
-                            }
-                            catch (Exception ex)
-                            {
-                                CLError error = ex;
-                                error.LogErrors(_syncSettings.TraceLocation, _syncSettings.LogErrors);
-                                _trace.writeToLog(1, "CLSync: Start: ERROR: Exception(5).  Msg: <{0}>.", ex.Message);
-                                ReleaseResources();
-                                status = CLSyncStartStatus.ErrorExceptionStartingFileMonitor;
-                                return ex;
-                            }
-                        }
-                    }
-                }
-
-                status = CLSyncStartStatus.Successful;
-            }
-            catch (Exception ex)
-            {
-                CLError error = ex;
-                error.LogErrors(_syncSettings.TraceLocation, _syncSettings.LogErrors);
-                _trace.writeToLog(1, "CLSync: Start: ERROR: Exception(6).  Msg: <{0}>.", ex.Message);
-                ReleaseResources();
-                status = CLSyncStartStatus.ErrorGeneralSyncStartException;
-                return ex;
-            }
-
-            return null;
-        }
-
-        /// <summary>
-        /// A serious notification error has occurred.  Push notification is no longer functioning.
-        /// </summary>
-        /// <param name="sender">The sending object.</param>
-        /// <param name="e">Arguments including the manual poll and/or web sockets errors (possibly aggregated).</param>
-        private void OnNotificationConnectionError(object sender, NotificationErrorEventArgs e)
-        {
-            // Tell the application
-            _trace.writeToLog(1, "CLSync: OnConnectionError: Entry. ERROR: Manual poll error: <{0}>. Web socket error: <{1}>.", e.ErrorStillDisconnectedPing.errorDescription, e.ErrorWebSockets.errorDescription);
-            if (PushNotificationError != null)
-            {
-                _trace.writeToLog(1, "CLSync: OnConnectionError: Notify the application.");
-                PushNotificationError(this, e);
-            }
-        }
-
-        /// <summary>
-        /// Notification says to send a manual Sync_From request to the server.
-        /// </summary>
-        /// <param name="sender">The sending object.</param>
-        /// <param name="e">Event arguments containing the push notification message.</param>
-        private void OnNotificationPerformManualSyncFrom(object sender, NotificationEventArgs e)
-        {
-            // Pass this event on to the file monitor.
-            lock (_locker)
-            {
-                if (_monitor != null)
-                {
-                    _trace.writeToLog(9, "CLSync: OnNotificationPerformManualSyncFrom: Send a Perform Manual SyncFrom to monitor.");
-                    _monitor.PushNotification(e.Message);
-                }
-            }
-        }
-
-        /// <summary>
-        /// The notifier received a push notification message from the server.
-        /// </summary>
-        /// <param name="sender">The sending object.</param>
-        /// <param name="e">Arguments containing the push notification message received.</param>
-        private void OnNotificationReceived(object sender, NotificationEventArgs e)
-        {
-            // Let the file monitor know about this event.
-            lock (_locker)
-            {
-                if (_monitor != null)
-                {
-                    _trace.writeToLog(9, "CLSync: OnNotificationPerformManualSyncFrom: Send a Perform PushNotification to monitor.");
-                    _monitor.PushNotification(e.Message);
-                }
-            }
-        }
-
-        /// <summary>
-        /// Stop syncing the SyncBox, and free all resources.
-        /// </summary>
-        private CLError ReleaseResources()
-        {
-            CLError toReturn = null;
-
-            lock (_locker)
-            {
-                if (_monitor != null)
-                {
-                    try
-                    {
-                        _trace.writeToLog(9, "CLSync: ReleaseResources: Stop the file monitor.");
-                        MonitorStatus monitorIsStopped;
-                        toReturn = _monitor.Stop(out monitorIsStopped);
-                        _monitor.Dispose();
-                        _monitor = null;
-                        _trace.writeToLog(9, "CLSync: ReleaseResources: File monitor stopped.");
-                    }
-                    catch (Exception ex)
-                    {
-                        toReturn += ex;
-                    }
-                }
-
-                if (_notifier != null)
-                {
-                    try
-                    {
-                        _trace.writeToLog(9, "CLSync: ReleaseResources: Disconnect PushNotificationServer.");
-                        _notifier.DisconnectPushNotificationServer();
-                        _notifier = null;
-                        _trace.writeToLog(9, "CLSync: ReleaseResources: PushNotificationServer disconnected.");
-                    }
-                    catch (Exception ex)
-                    {
-                        toReturn += ex;
-                    }
-                }
-
-                if (_indexer != null)
-                {
-                    try
-                    {
-                        _trace.writeToLog(9, "CLSync: ReleaseResources: Stop the Indexer.");
-                        _indexer.Dispose();
-                        _indexer = null;
-                        _trace.writeToLog(9, "CLSync: ReleaseResources: Indexer stopped.");
-                    }
-                    catch (Exception ex)
-                    {
-                        toReturn += ex;
-                    }
-                }
-
-                if (_syncEngine != null)
-                {
-                    try
-                    {
-                        _trace.writeToLog(9, "CLSync: ReleaseResources: Stop the sync engine.");
-                        _syncEngine.Dispose();
-                        _syncEngine = null;
-                        _trace.writeToLog(9, "CLSync: ReleaseResources: Sync engine stopped.");
-                    }
-                    catch (Exception ex)
-                    {
-                        toReturn += ex;
-                    }
-                }
-
-                if (_iconOverlay != null)
-                {
-                    try
-                    {
-                        _trace.writeToLog(9, "CLSync: ReleaseResources: Stop IconOverlay.");
-                        _iconOverlay.Shutdown();
-                        _iconOverlay = null;
-                        _trace.writeToLog(9, "CLSync: ReleaseResources: IconOverlay stopped.");
-                    }
-                    catch (Exception ex)
-                    {
-                        toReturn += ex;
-                    }
-                }
-
-                if (statusUpdated != null)
-                {
-                    try
-                    {
-                        statusUpdated = null;
-                    }
-                    catch (Exception ex)
-                    {
-                        toReturn += ex;
-                    }
-                }
-
-                if (statusUpdatedUserState != null)
-                {
-                    try
-                    {
-                        statusUpdatedUserState = null;
-                    }
-                    catch (Exception ex)
-                    {
-                        toReturn += ex;
-                    }
-                }
-            }
-
-            if (toReturn != null)
-            {
-                toReturn.LogErrors(_syncSettings.TraceLocation, _syncSettings.LogErrors);
-            }
-            return toReturn;
-        }
-
-        /// <summary>
-        /// Stop syncing the SyncBox and free resources.
-        /// </summary>
-        public void Stop()
-        {
-            _trace.writeToLog(1, "CLSync: Stop: Entry.");
-            ReleaseResources();
-        }
-
-        /// <summary>
-        /// Call when application is shutting down.
-        /// </summary>
-        public static void ShutdownSchedulers()
-        {
-            // Shuts down the HttpScheduler; after shutdown it cannot be used again
-            HttpScheduler.DisposeBothSchedulers();
-
-            // Shuts down the sync FileChange delay processing
-            DelayProcessable<FileChange>.TerminateAllProcessing();
-        }
-    }
+﻿//
+// CLSync.cs
+// Cloud Windows
+//
+// Created By BobS.
+// Copyright (c) Cloud.com. All rights reserved.
+
+using System;
+using System.Collections.Generic;
+using System.Linq;
+using System.Text;
+using CloudApiPublic.FileMonitor;
+using CloudApiPublic.Interfaces;
+using CloudApiPublic.Model;
+using CloudApiPublic.Support;
+using CloudApiPublic.SQLIndexer;
+using CloudApiPublic.PushNotification;
+using CloudApiPublic.Static;
+using CloudApiPublic.Sync;
+using CloudApiPublic.BadgeNET;
+using CloudApiPublic.REST;
+
+namespace CloudApiPublic
+{
+    /// <summary>
+    /// A class used to create a SyncBox to synchronize the contents of a local disk directory.
+    /// </summary>
+    public class CLSync
+    {
+        private IconOverlay _iconOverlay = null;
+        private MonitorAgent _monitor = null;
+        private IndexingAgent _indexer = null;
+        private CLNotification _notifier = null;
+        private bool _isStarted = false;
+        private static CLTrace _trace = CLTrace.Instance;
+        private SyncEngine _syncEngine = null;
+        private ISyncSettingsAdvanced _syncSettings = null;
+        private System.Threading.WaitCallback statusUpdated = null;
+        private object statusUpdatedUserState = null;
+        private readonly object _locker = new object();
+
+        /// <summary>
+        /// Event fired when a serious notification error has occurred.  Push notification is
+        /// no longer functional.
+        /// </summary>
+        public event EventHandler<NotificationErrorEventArgs> PushNotificationError;
+
+        /// <summary>
+        /// Output the current status of syncing
+        /// </summary>
+        /// <param name="status">(output) Current status of syncing</param>
+        /// <returns>Returns any error which occurred in retrieving the sync status, if any</returns>
+        public CLError GetCLSyncCurrentStatus(out CLSyncCurrentStatus status)
+        {
+            try
+            {
+                lock (_locker)
+                {
+                    if (_syncEngine == null)
+                    {
+                        throw new NullReferenceException("Sync not started");
+                    }
+
+                    return _syncEngine.GetCurrentStatus(out status);
+                }
+            }
+            catch (Exception ex)
+            {
+                status = Helpers.DefaultForType<CLSyncCurrentStatus>();
+                return ex;
+            }
+        }
+
+        /// <summary>
+        /// Writes a new set of sync states to the database after a sync completes,
+        /// requires newRootPath to be set on the first sync or on any sync with a new root path
+        /// </summary>
+        /// <param name="syncId">New sync Id from server</param>
+        /// <param name="syncedEventIds">Enumerable of event ids processed in sync</param>
+        /// <param name="syncCounter">Output sync counter local identity</param>
+        /// <returns>Returns an error that occurred during recording the sync, if any</returns>
+        public CLError RecordCompletedSync(string syncId, IEnumerable<long> syncedEventIds, out long syncCounter)
+        {
+            lock (_locker)
+            {
+                if (_monitor != null)
+                {
+                    try
+                    {
+                        return _monitor.SyncData.RecordCompletedSync(syncId, syncedEventIds, out syncCounter, _monitor.GetCurrentPath());
+                    }
+                    catch (Exception ex)
+                    {
+                        CLError error = ex;
+                        error.LogErrors(_syncSettings.TraceLocation, _syncSettings.LogErrors);
+                        syncCounter = Helpers.DefaultForType<long>();
+                        return ex;
+                    }
+                }
+                else
+                {
+                    syncCounter = Helpers.DefaultForType<long>();
+                    return new NullReferenceException("Monitor cannot be null");
+                }
+            }
+        }
+
+        /// <summary>
+        /// ¡¡ Call this carefully, completely wipes index database (use when user deletes local repository or relinks) !!
+        /// </summary>
+        /// <param name="newRootPath">Full path string to directory to sync without any trailing slash (except for drive letter root)</param>
+        /// <returns>Returns any error that occurred while wiping the database index</returns>
+        public CLError WipeIndex()
+        {
+            lock (_locker)
+            {
+                if (_monitor != null)
+                {
+                    try
+                    {
+                        return _monitor.SyncData.WipeIndex(_monitor.GetCurrentPath());
+                    }
+                    catch (Exception ex)
+                    {
+                        CLError error = ex;
+                        error.LogErrors(_syncSettings.TraceLocation, _syncSettings.LogErrors);
+                        return ex;
+                    }
+                }
+                else
+                {
+                    return new NullReferenceException("Monitor cannot be null");
+                }
+            }
+        }
+
+        /// <summary>
+        /// Call this function before calling Start() whenever it is possible that the SyncBox
+        /// folder has changed.  Sync.Start() will rescan the folder and sync the current contents.
+        /// </summary>
+        /// <param name="settings">Settings to use.</param>
+        /// <returns>CLError: A possible error, or null.</returns>
+        public CLError SyncReset(ISyncSettings settings)
+        {
+            try
+            {
+                if (settings == null)
+                {
+                    throw new NullReferenceException("settings cannot be null");
+                }
+
+                lock (_locker)
+                {
+                    _syncSettings = settings.CopySettings();
+                }
+
+                // Initialize trace in case it is not already initialized.
+                CLTrace.Initialize(_syncSettings.TraceLocation, "Cloud", "log", _syncSettings.TraceLevel, _syncSettings.LogErrors);
+                _trace.writeToLog(1, "CLSync: SyncReset: Entry.");
+
+                CLError checkBadPath = Helpers.CheckForBadPath(_syncSettings.SyncRoot);
+                if (checkBadPath != null)
+                {
+                    _trace.writeToLog(1, "CLSync: SyncReset: ERROR: {0}.", checkBadPath.errorDescription);
+                    return new ArgumentException("CloudRoot in settings represents a bad path, check it first via Helpers.CheckForBadPath", checkBadPath.GrabFirstException());
+                }
+
+                if (_syncSettings.SyncBoxId == null)
+                {
+                    _trace.writeToLog(1, "CLSync: SyncReset: ERROR: SyncBoxId must be specified in settings.");
+                    return new ArgumentException("SyncBoxId must be specified in settings");
+                }
+
+                if (String.IsNullOrWhiteSpace(_syncSettings.DeviceId))
+                {
+                    _trace.writeToLog(1, "CLSync: SyncReset: ERROR: Udid must be specified in settings.");
+                    return new ArgumentException("Udid must be specified in settings");
+                }
+
+                int tooLongChars;
+                CLError checkPathLength = Helpers.CheckSyncRootLength(_syncSettings.SyncRoot, out tooLongChars);
+                if (checkPathLength != null)
+                {
+                    _trace.writeToLog(1, "CLSync: SyncReset: ERROR: {0}.", checkPathLength.errorDescription);
+                    return new ArgumentException("CloudRoot in settings is too long, check it first via Helpers.CheckSyncRootLength", checkPathLength.GrabFirstException());
+                }
+
+                // Determine the database file with full path
+                string sDatabaseDirectoryToUse = Helpers.GetDatabasePath(_syncSettings);
+                string sDatabaseFile = sDatabaseDirectoryToUse + "\\" + CLDefinitions.kSyncDatabaseFileName;
+
+                // Delete the database file
+                if (System.IO.File.Exists(sDatabaseFile))
+                {
+                    System.IO.File.Delete(sDatabaseFile);
+                }
+
+                // Delete the temp download directory recursively, but not the directory itself.
+                string sTempDownloadFolderToUse = Helpers.GetTempFileDownloadPath(_syncSettings);
+                CLError errorFromDelete = Helpers.DeleteEverythingInDirectory(sTempDownloadFolderToUse);
+                if (errorFromDelete != null)
+                {
+                    // Just trace this error
+                    _trace.writeToLog(1, "CLSync: SyncReset: ERROR: From DeleteEverythingInDirectory.  Message: {0}.", errorFromDelete.errorDescription);
+                }
+            }
+            catch (Exception ex)
+            {
+                CLError error = ex;
+                error.LogErrors(_syncSettings.TraceLocation, _syncSettings.LogErrors);
+                _trace.writeToLog(1, "CLSync: SyncReset: ERROR: Exception.  Msg: <{0}>.", ex.Message);
+                return ex;
+            }
+
+            return null;
+        }
+
+        /// <summary>
+        /// Initialize the SyncBox and start syncing its contents to the Cloud server, and to other devices
+        /// registering the same SyncBox.
+        /// </summary>
+        /// <param name="settings"></param>
+        /// <returns></returns>
+        public CLError Start(ISyncSettings settings, out CLSyncStartStatus status, System.Threading.WaitCallback statusUpdated = null, object statusUpdatedUserState = null)
+        {
+            try
+            {
+                if (settings == null)
+                {
+                    throw new NullReferenceException("settings cannot be null");
+                }
+
+                lock (_locker)
+                {
+                    _syncSettings = settings.CopySettings();
+                    this.statusUpdated = statusUpdated;
+                    if (statusUpdated == null)
+                    {
+                        this.statusUpdatedUserState = null;
+                    }
+                    else
+                    {
+                        this.statusUpdatedUserState = statusUpdatedUserState;
+                    }
+                }
+
+                // Check the TraceLocation vs. LogErrors
+                if (string.IsNullOrWhiteSpace(_syncSettings.TraceLocation) && _syncSettings.LogErrors)
+                {
+                    throw new ArgumentException("TraceLocation must be set if LogErrors is checked");
+                }
+
+                // Initialize trace in case it is not already initialized.
+                CLTrace.Initialize(_syncSettings.TraceLocation, "Cloud", "log", _syncSettings.TraceLevel, _syncSettings.LogErrors);
+                _trace.writeToLog(1, "CLSync: Starting...");
+
+                CLError checkBadPath = Helpers.CheckForBadPath(_syncSettings.SyncRoot);
+                if (checkBadPath != null)
+                {
+                    _trace.writeToLog(1, "CLSync: ERROR: {0}.", checkBadPath.errorDescription);
+                    status = CLSyncStartStatus.ErrorBadRootPath;
+                    return new ArgumentException("CloudRoot in settings represents a bad path, check it first via Helpers.CheckForBadPath", checkBadPath.GrabFirstException());
+                }
+
+                int tooLongChars;
+                CLError checkPathLength = Helpers.CheckSyncRootLength(_syncSettings.SyncRoot, out tooLongChars);
+                if (checkPathLength != null)
+                {
+                    _trace.writeToLog(1, "CLSync: ERROR: {0}.", checkPathLength.errorDescription);
+                    status = CLSyncStartStatus.ErrorLongRootPath;
+                    return new ArgumentException("CloudRoot in settings is too long, check it first via Helpers.CheckSyncRootLength", checkPathLength.GrabFirstException());
+                }
+
+                System.IO.DirectoryInfo rootInfo = new System.IO.DirectoryInfo(_syncSettings.SyncRoot);
+                if (!rootInfo.Exists)
+                {
+                    rootInfo.Create();
+                }
+
+                // Don't start twice.
+                _trace.writeToLog(1, "CLSync: Start: Entry.");
+                if (_isStarted)
+                {
+                    CLError error = new Exception("Already started");
+                    _trace.writeToLog(1, "CLSync: Start: ERROR: {0}.", error.errorDescription);
+                    status = CLSyncStartStatus.ErrorAlreadyStarted;
+                    return error;
+                }
+
+                // Start badging
+                lock (_locker)
+                {
+                    _iconOverlay = new IconOverlay();
+                }
+                CLError iconOverlayError = _iconOverlay.Initialize(settings);
+                if (iconOverlayError != null)
+                {
+                    // Failure to start badging does not prevent syncing.  Just log it.
+                    _trace.writeToLog(1, "CLSync: Start: ERROR: Exception. Msg: {0}. Code: {1}.", iconOverlayError.errorDescription, ((int)iconOverlayError.code).ToString());
+                }
+
+                // Start the indexer.
+                _trace.writeToLog(9, "CLSync: Start: Start the indexer.");
+                CLError indexCreationError;
+                lock (_locker)
+                {
+                    indexCreationError = IndexingAgent.CreateNewAndInitialize(out _indexer, _syncSettings);
+                }
+                if (indexCreationError != null)
+                {
+                    _trace.writeToLog(1, "CLSync: Start: ERROR: Exception(2). Msg: {0}. Code: {1}.", indexCreationError.errorDescription, ((int)indexCreationError.code).ToString());
+                    ReleaseResources();
+                    status = CLSyncStartStatus.ErrorIndexCreation;
+                    return indexCreationError;
+                }
+
+                // Start the push notification.
+                _trace.writeToLog(9, "CLSync: Start: Start the notifier.");
+                lock (_locker)
+                {
+                    _notifier = CLNotification.GetInstance(_syncSettings);
+                    if (_notifier == null)
+                    {
+                        CLError error = new Exception("Error starting push notification");
+                        _trace.writeToLog(1, "CLSync: Start: ERROR(2): {0}.", error.errorDescription);
+                        ReleaseResources();
+                        status = CLSyncStartStatus.ErrorStartingNotification;
+                        return error;
+                    }
+                }
+
+                // Hook up the events
+                _trace.writeToLog(9, "CLSync: Start: Hook up events.");
+                _notifier.NotificationReceived += OnNotificationReceived;
+                _notifier.NotificationStillDisconnectedPing += OnNotificationPerformManualSyncFrom;
+                _notifier.ConnectionError += OnNotificationConnectionError;
+
+                // Create the http rest client
+                _trace.writeToLog(9, "CLSync: Start: Create rest client.");
+                CLHttpRest httpRestClient;
+                CLError createRestClientError = CLHttpRest.CreateAndInitialize(_syncSettings, out httpRestClient);
+                if (createRestClientError != null)
+                {
+                    _trace.writeToLog(1, "CLSync: Start: ERROR(3): Msg: {0}. Code: {1}.", createRestClientError.errorDescription, ((int)createRestClientError.code).ToString());
+                    lock (_locker)
+                    {
+                        _indexer.Dispose();
+                        _indexer = null;
+                    }
+                    ReleaseResources();
+                    status = CLSyncStartStatus.ErrorCreatingRestClient;
+                    return createRestClientError;
+                }
+
+                // Start the monitor
+                CLError fileMonitorCreationError;
+                lock (_locker)
+                {
+                    fileMonitorCreationError = MonitorAgent.CreateNewAndInitialize(_syncSettings,
+                        _indexer,
+                        httpRestClient,
+                        out _monitor,
+                        out _syncEngine);
+                }
+
+                if (fileMonitorCreationError != null)
+                {
+                    _trace.writeToLog(1, "CLSync: Start: ERROR(4): Msg: {0}. Code: {1}.", fileMonitorCreationError.errorDescription, ((int)fileMonitorCreationError.code).ToString());
+                    lock (_locker)
+                    {
+                        _indexer.Dispose();
+                        _indexer = null;
+                    }
+                    ReleaseResources();
+                    status = CLSyncStartStatus.ErrorCreatingFileMonitor;
+                    return fileMonitorCreationError;
+                }
+                else
+                {
+                    lock (_locker)
+                    {
+                        if (_monitor != null)
+                        {
+                            try
+                            {
+                                MonitorStatus returnStatus;
+                                CLError fileMonitorStartError = _monitor.Start(out returnStatus);
+                                if (fileMonitorStartError != null)
+                                {
+                                    _trace.writeToLog(1, "CLSync: Start: ERROR: Starting the MonitorAgent.  Msg: <{0}>. Code: {1}.", fileMonitorStartError.errorDescription, ((int)fileMonitorStartError.code).ToString());
+                                    ReleaseResources();
+                                    status = CLSyncStartStatus.ErrorStartingFileMonitor;
+                                    return fileMonitorStartError;
+                                }
+
+                                CLError indexerStartError = _indexer.StartInitialIndexing(
+                                                _monitor.BeginProcessing,
+                                                _monitor.GetCurrentPath);
+                                if (indexerStartError != null)
+                                {
+                                    _trace.writeToLog(1, "CLSync: Start: ERROR: Starting the initial indexing.  Msg: <{0}>. Code: {1}.", indexerStartError.errorDescription, ((int)indexerStartError.code).ToString());
+                                    ReleaseResources();
+                                    status = CLSyncStartStatus.ErrorStartingInitialIndexing;
+                                    return indexerStartError;
+                                }
+                            }
+                            catch (Exception ex)
+                            {
+                                CLError error = ex;
+                                error.LogErrors(_syncSettings.TraceLocation, _syncSettings.LogErrors);
+                                _trace.writeToLog(1, "CLSync: Start: ERROR: Exception(5).  Msg: <{0}>.", ex.Message);
+                                ReleaseResources();
+                                status = CLSyncStartStatus.ErrorExceptionStartingFileMonitor;
+                                return ex;
+                            }
+                        }
+                    }
+                }
+
+                status = CLSyncStartStatus.Successful;
+            }
+            catch (Exception ex)
+            {
+                CLError error = ex;
+                error.LogErrors(_syncSettings.TraceLocation, _syncSettings.LogErrors);
+                _trace.writeToLog(1, "CLSync: Start: ERROR: Exception(6).  Msg: <{0}>.", ex.Message);
+                ReleaseResources();
+                status = CLSyncStartStatus.ErrorGeneralSyncStartException;
+                return ex;
+            }
+
+            return null;
+        }
+
+        /// <summary>
+        /// A serious notification error has occurred.  Push notification is no longer functioning.
+        /// </summary>
+        /// <param name="sender">The sending object.</param>
+        /// <param name="e">Arguments including the manual poll and/or web sockets errors (possibly aggregated).</param>
+        private void OnNotificationConnectionError(object sender, NotificationErrorEventArgs e)
+        {
+            // Tell the application
+            _trace.writeToLog(1, "CLSync: OnConnectionError: Entry. ERROR: Manual poll error: <{0}>. Web socket error: <{1}>.", e.ErrorStillDisconnectedPing.errorDescription, e.ErrorWebSockets.errorDescription);
+            if (PushNotificationError != null)
+            {
+                _trace.writeToLog(1, "CLSync: OnConnectionError: Notify the application.");
+                PushNotificationError(this, e);
+            }
+        }
+
+        /// <summary>
+        /// Notification says to send a manual Sync_From request to the server.
+        /// </summary>
+        /// <param name="sender">The sending object.</param>
+        /// <param name="e">Event arguments containing the push notification message.</param>
+        private void OnNotificationPerformManualSyncFrom(object sender, NotificationEventArgs e)
+        {
+            // Pass this event on to the file monitor.
+            lock (_locker)
+            {
+                if (_monitor != null)
+                {
+                    _trace.writeToLog(9, "CLSync: OnNotificationPerformManualSyncFrom: Send a Perform Manual SyncFrom to monitor.");
+                    _monitor.PushNotification(e.Message);
+                }
+            }
+        }
+
+        /// <summary>
+        /// The notifier received a push notification message from the server.
+        /// </summary>
+        /// <param name="sender">The sending object.</param>
+        /// <param name="e">Arguments containing the push notification message received.</param>
+        private void OnNotificationReceived(object sender, NotificationEventArgs e)
+        {
+            // Let the file monitor know about this event.
+            lock (_locker)
+            {
+                if (_monitor != null)
+                {
+                    _trace.writeToLog(9, "CLSync: OnNotificationPerformManualSyncFrom: Send a Perform PushNotification to monitor.");
+                    _monitor.PushNotification(e.Message);
+                }
+            }
+        }
+
+        /// <summary>
+        /// Stop syncing the SyncBox, and free all resources.
+        /// </summary>
+        private CLError ReleaseResources()
+        {
+            CLError toReturn = null;
+
+            lock (_locker)
+            {
+                if (_monitor != null)
+                {
+                    try
+                    {
+                        _trace.writeToLog(9, "CLSync: ReleaseResources: Stop the file monitor.");
+                        MonitorStatus monitorIsStopped;
+                        toReturn = _monitor.Stop(out monitorIsStopped);
+                        _monitor.Dispose();
+                        _monitor = null;
+                        _trace.writeToLog(9, "CLSync: ReleaseResources: File monitor stopped.");
+                    }
+                    catch (Exception ex)
+                    {
+                        toReturn += ex;
+                    }
+                }
+
+                if (_notifier != null)
+                {
+                    try
+                    {
+                        _trace.writeToLog(9, "CLSync: ReleaseResources: Disconnect PushNotificationServer.");
+                        _notifier.DisconnectPushNotificationServer();
+                        _notifier = null;
+                        _trace.writeToLog(9, "CLSync: ReleaseResources: PushNotificationServer disconnected.");
+                    }
+                    catch (Exception ex)
+                    {
+                        toReturn += ex;
+                    }
+                }
+
+                if (_indexer != null)
+                {
+                    try
+                    {
+                        _trace.writeToLog(9, "CLSync: ReleaseResources: Stop the Indexer.");
+                        _indexer.Dispose();
+                        _indexer = null;
+                        _trace.writeToLog(9, "CLSync: ReleaseResources: Indexer stopped.");
+                    }
+                    catch (Exception ex)
+                    {
+                        toReturn += ex;
+                    }
+                }
+
+                if (_syncEngine != null)
+                {
+                    try
+                    {
+                        _trace.writeToLog(9, "CLSync: ReleaseResources: Stop the sync engine.");
+                        _syncEngine.Dispose();
+                        _syncEngine = null;
+                        _trace.writeToLog(9, "CLSync: ReleaseResources: Sync engine stopped.");
+                    }
+                    catch (Exception ex)
+                    {
+                        toReturn += ex;
+                    }
+                }
+
+                if (_iconOverlay != null)
+                {
+                    try
+                    {
+                        _trace.writeToLog(9, "CLSync: ReleaseResources: Stop IconOverlay.");
+                        _iconOverlay.Shutdown();
+                        _iconOverlay = null;
+                        _trace.writeToLog(9, "CLSync: ReleaseResources: IconOverlay stopped.");
+                    }
+                    catch (Exception ex)
+                    {
+                        toReturn += ex;
+                    }
+                }
+
+                if (statusUpdated != null)
+                {
+                    try
+                    {
+                        statusUpdated = null;
+                    }
+                    catch (Exception ex)
+                    {
+                        toReturn += ex;
+                    }
+                }
+
+                if (statusUpdatedUserState != null)
+                {
+                    try
+                    {
+                        statusUpdatedUserState = null;
+                    }
+                    catch (Exception ex)
+                    {
+                        toReturn += ex;
+                    }
+                }
+            }
+
+            if (toReturn != null)
+            {
+                toReturn.LogErrors(_syncSettings.TraceLocation, _syncSettings.LogErrors);
+            }
+            return toReturn;
+        }
+
+        /// <summary>
+        /// Stop syncing the SyncBox and free resources.
+        /// </summary>
+        public void Stop()
+        {
+            _trace.writeToLog(1, "CLSync: Stop: Entry.");
+            ReleaseResources();
+        }
+
+        /// <summary>
+        /// Call when application is shutting down.
+        /// </summary>
+        public static void ShutdownSchedulers()
+        {
+            // Shuts down the HttpScheduler; after shutdown it cannot be used again
+            HttpScheduler.DisposeBothSchedulers();
+
+            // Shuts down the sync FileChange delay processing
+            DelayProcessable<FileChange>.TerminateAllProcessing();
+        }
+    }
 }