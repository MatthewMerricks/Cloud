--- conflicted
+++ resolved
@@ -1,1783 +1,1776 @@
-﻿// 
-// CLCredential.cs
-// Cloud Windows
-//
-// Created By DavidBruck.
-// Copyright (c) Cloud.com. All rights reserved.
-
-<<<<<<< HEAD
-using CloudApiPublic.Interfaces;
-using CloudApiPublic.Model;
-using CloudApiPublic.Model.EventMessages.ErrorInfo;
-using CloudApiPublic.REST;
-using CloudApiPublic.Static;
-=======
-using Cloud.Interfaces;
-using Cloud.Model;
-using Cloud.REST;
-using Cloud.Static;
->>>>>>> 8c4b1044
-using System;
-using System.Collections.Generic;
-using System.Linq;
-using System.Text;
-using System.Threading;
-
-namespace Cloud
-{
-    /// <summary>
-    /// Contains authentication information required for all communication and services
-    /// 
-    /// The CLCredential class declares the interface used for authentication and authorization to Cloud.com <http://Cloud.com>.
-    ///
-    /// The CLCredential class allows the developer to represent both the Application’s credential as well as temporary session credential. The Application’s credential provides access to all of your Application’s SyncBoxes. Using a temporary credential, access can be limited to an individual SyncBox.
-    ///
-    /// If the CLCredential object does not contain a token, all authentication and authorization attempts will be made by looking up the credential in the Application space.
-    ///
-    /// If the CLCredential object contains a token, all authentication and authorization attempts will be made by looking up the credential in the temporary session space.
-    /// </summary>
-    public sealed class CLCredential
-    {
-        /// <summary>
-        /// The public key that identifies this application or session.
-        /// </summary>
-        internal string Key
-        {
-            get
-            {
-                return _key;
-            }
-        }
-        private readonly string _key;
-
-        /// <summary>
-        /// The application or session secret private key.
-        /// </summary>
-        internal string Secret
-        {
-            get
-            {
-                return _secret;
-            }
-        }
-        private readonly string _secret;
-
-        /// <summary>
-        /// The session token.
-        /// </summary>
-        internal string Token
-        {
-            get
-            {
-                return _token;
-            }
-        }
-        private readonly string _token;
-
-        /// <summary>
-        /// Outputs a new credential object from key/secret
-        /// </summary>
-        /// <param name="Key">The public key that identifies this application.</param>
-        /// <param name="Secret">The application secret private key.</param>
-        /// <param name="credential">(output) Created credential object</param>
-        /// <param name="status">(output) Status of creation, check this for Success</param>
-        /// <param name="Token">(optional) The temporary token to use.  Default: null.</param>
-        /// <returns>Returns any error that occurred in construction, if any, or null.</returns>
-        public static CLError CreateAndInitialize(
-            string Key,
-            string Secret,
-            out CLCredential credential,
-            out CLCredentialCreationStatus status,
-            string Token = null)
-        {
-            status = CLCredentialCreationStatus.ErrorUnknown;
-
-            try
-            {
-                if (Helpers.AllHaltedOnUnrecoverableError)
-                {
-                    throw new InvalidOperationException("Cannot do anything with the Cloud SDK if Helpers.AllHaltedOnUnrecoverableError is set");
-                }
-
-                credential = new CLCredential(
-                    Key,
-                    Secret,
-                    Token,
-                    ref status);
-            }
-            catch (Exception ex)
-            {
-                credential = Helpers.DefaultForType<CLCredential>();
-                return ex;
-            }
-
-            status = CLCredentialCreationStatus.Success;
-            return null;
-        }
-
-        /// <summary>
-        /// Private constructor
-        /// </summary>
-        private CLCredential(
-            string Key,
-            string Secret,
-            string Token, 
-            ref CLCredentialCreationStatus status)
-        {
-            // check input parameters
-
-            if (string.IsNullOrEmpty(Key))
-            {
-                status = CLCredentialCreationStatus.ErrorNullKey;
-                throw new NullReferenceException("Key cannot be null");
-            }
-            if (string.IsNullOrEmpty(Secret))
-            {
-                status = CLCredentialCreationStatus.ErrorNullSecret;
-                throw new NullReferenceException("Secret cannot be null");
-            }
-
-            // Since we allow null then reverse-null coalesce from empty string
-            if (Token == string.Empty)
-            {
-                Token = null;
-            }
-
-            this._key = Key;
-            this._secret = Secret;
-            
-            this._token = Token;
-        }
-
-        /// <summary>
-        /// Determine whether the credential was instantiated with a temporary token.
-        /// </summary>
-        /// <returns>bool: true: The token exists.</returns>
-        public bool CredentialHasToken()
-        {
-            return !String.IsNullOrEmpty(_token);
-        }
-
-        #region public authorization HTTP API calls
-        #region default settings for CLCredential HTTP calls
-        private sealed class NullSyncRoot : ICLSyncSettings
-        {
-            public string SyncRoot
-            {
-                get
-                {
-                    return null;
-                }
-            }
-
-            public static readonly NullSyncRoot Instance = new NullSyncRoot();
-
-            private NullSyncRoot() { }
-        }
-        #endregion
-
-        #region AddSyncBoxOnServer
-        //// The following method is not useful since AddSyncBoxOnServer does not yet support initial metadata, and this was simply an overload which accepted metadata in a different format
-        //
-        ///// <summary>
-        ///// Asynchronously starts adding a Sync box on the server for the current application
-        ///// </summary>
-        ///// <param name="aCallback">Callback method to fire when operation completes</param>
-        ///// <param name="aState">Userstate to pass when firing async callback</param>
-        ///// <param name="timeoutMilliseconds">Milliseconds before HTTP timeout exception</param>
-        ///// <param name="settings">(optional) settings for optional tracing and specifying the client version to the server</param>
-        ///// <param name="friendlyName">(optional) friendly name of the Sync box</param>
-        ///// <param name="metadata">(optional) string keys to serializable object values to store as extra metadata to the sync box</param>
-        ///// <returns>Returns any error that occurred during communication, if any</returns>
-        //public IAsyncResult BeginAddSyncBoxOnServer<T>(AsyncCallback aCallback,
-        //    object aState,
-        //    int timeoutMilliseconds,
-        //    ICLCredentialSettings settings = null,
-        //    string friendlyName = null,
-        //    IDictionary<string, T> metadata = null)
-        //{
-        //    // create the asynchronous result to return
-        //    GenericAsyncResult<AddSyncBoxOnServerResult> toReturn = new GenericAsyncResult<AddSyncBoxOnServerResult>(
-        //        aCallback,
-        //        aState);
-
-        //    // create a parameters object to store all the input parameters to be used on another thread with the void (object) parameterized start
-        //    Tuple<GenericAsyncResult<AddSyncBoxOnServerResult>, int, ICLCredentialSettings, string, IDictionary<string, T>> asyncParams =
-        //        new Tuple<GenericAsyncResult<AddSyncBoxOnServerResult>, int, ICLCredentialSettings, string, IDictionary<string, T>>(
-        //            toReturn,
-        //            timeoutMilliseconds,
-        //            settings,
-        //            friendlyName,
-        //            metadata);
-
-        //    // create the thread from a void (object) parameterized start which wraps the synchronous method call
-        //    (new Thread(new ParameterizedThreadStart(state =>
-        //    {
-        //        // try cast the state as the object with all the input parameters
-        //        Tuple<GenericAsyncResult<AddSyncBoxOnServerResult>, int, ICLCredentialSettings, string, IDictionary<string, T>> castState = state as Tuple<GenericAsyncResult<AddSyncBoxOnServerResult>, int, ICLCredentialSettings, string, IDictionary<string, T>>;
-        //        // if the try cast failed, then show a message box for this unrecoverable error
-        //        if (castState == null)
-        //        {
-        //            MessageEvents.FireNewEventMessage(
-        //                "Cannot cast state as " + Helpers.GetTypeNameEvenForNulls(castState),
-        //                EventMessageLevel.Important,
-        //                new HaltAllOfCloudSDKErrorInfo());
-        //        }
-        //        // else if the try cast did not fail, then start processing with the input parameters
-        //        else
-        //        {
-        //            // try/catch to process with the input parameters, on catch set the exception in the asyncronous result
-        //            try
-        //            {
-        //                // declare the output status for communication
-        //                CLHttpRestStatus status;
-        //                // declare the specific type of result for this operation
-        //                JsonContracts.CreateSyncBox result;
-        //                // run the download of the file with the passed parameters, storing any error that occurs
-        //                CLError processError = AddSyncBoxOnServer(
-        //                    castState.Item2,
-        //                    out status,
-        //                    out result,
-        //                    castState.Item3,
-        //                    castState.Item4,
-        //                    castState.Item5);
-
-        //                // if there was an asynchronous result in the parameters, then complete it with a new result object
-        //                if (castState.Item1 != null)
-        //                {
-        //                    castState.Item1.Complete(
-        //                        new AddSyncBoxOnServerResult(
-        //                            processError, // any error that may have occurred during processing
-        //                            status, // the output status of communication
-        //                            result), // the specific type of result for this operation
-        //                            sCompleted: false); // processing did not complete synchronously
-        //                }
-        //            }
-        //            catch (Exception ex)
-        //            {
-        //                // if there was an asynchronous result in the parameters, then pass through the exception to it
-        //                if (castState.Item1 != null)
-        //                {
-        //                    castState.Item1.HandleException(
-        //                        ex, // the exception which was not handled correctly by the CLError wrapping
-        //                        sCompleted: false); // processing did not complete synchronously
-        //                }
-        //            }
-        //        }
-        //    }))).Start(asyncParams); // start the asynchronous processing thread with the input parameters object
-
-        //    // return the asynchronous result
-        //    return toReturn;
-        //}
-
-        /// <summary>
-        /// Asynchronously starts adding a Sync box on the server for the current application
-        /// </summary>
-        /// <param name="aCallback">Callback method to fire when operation completes</param>
-        /// <param name="aState">Userstate to pass when firing async callback</param>
-        /// <param name="timeoutMilliseconds">Milliseconds before HTTP timeout exception</param>
-        /// <param name="friendlyName">(optional) friendly name of the Sync box</param>
-        /// <param name="planId">(optional) The ID of the plan to use with this SyncBox</param>
-        /// <param name="settings">(optional) settings for optional tracing and specifying the client version to the server</param>
-        //
-        //// The following metadata parameter was temporarily removed until the server checks for it for this call
-        //
-        ///// <param name="metadata">(optional) string keys to serializable object values to store as extra metadata to the sync box</param>
-        /// <returns>Returns any error that occurred during communication, if any</returns>
-        public IAsyncResult BeginAddSyncBoxOnServer(AsyncCallback aCallback,
-            object aState,
-            int timeoutMilliseconds,
-            string friendlyName = null,
-            Nullable<long> planId = null,
-            ICLCredentialSettings settings = null/*,  \/ last parameter temporarily removed since the server is not checking for it for this call; add back wherever commented out within this method when it works
-            JsonContracts.MetadataDictionary metadata = null*/) 
-        {
-            // create the asynchronous result to return
-            GenericAsyncResult<AddSyncBoxOnServerResult> toReturn = new GenericAsyncResult<AddSyncBoxOnServerResult>(
-                aCallback,
-                aState);
-
-            // create a parameters object to store all the input parameters to be used on another thread with the void (object) parameterized start
-            Tuple<GenericAsyncResult<AddSyncBoxOnServerResult>, int, string, Nullable<long>, ICLCredentialSettings/*, JsonContracts.MetadataDictionary*/> asyncParams =
-                new Tuple<GenericAsyncResult<AddSyncBoxOnServerResult>, int, string, Nullable<long>, ICLCredentialSettings/*, JsonContracts.MetadataDictionary*/>(
-                    toReturn,
-                    timeoutMilliseconds,
-                    friendlyName,
-                    planId,
-                    settings/*,
-                    metadata*/);
-
-            // create the thread from a void (object) parameterized start which wraps the synchronous method call
-            (new Thread(new ParameterizedThreadStart(state =>
-            {
-                // try cast the state as the object with all the input parameters
-                Tuple<GenericAsyncResult<AddSyncBoxOnServerResult>, int, string, Nullable<long>, ICLCredentialSettings/*, JsonContracts.MetadataDictionary*/> castState =
-                    state as Tuple<GenericAsyncResult<AddSyncBoxOnServerResult>, int, string, Nullable<long>, ICLCredentialSettings/*, JsonContracts.MetadataDictionary*/>;
-                // if the try cast failed, then show a message box for this unrecoverable error
-                if (castState == null)
-                {
-                    MessageEvents.FireNewEventMessage(
-                        "Cannot cast state as " + Helpers.GetTypeNameEvenForNulls(castState),
-                        EventMessageLevel.Important,
-                        new HaltAllOfCloudSDKErrorInfo());
-                }
-                // else if the try cast did not fail, then start processing with the input parameters
-                else
-                {
-                    // try/catch to process with the input parameters, on catch set the exception in the asyncronous result
-                    try
-                    {
-                        // declare the output status for communication
-                        CLHttpRestStatus status;
-                        // declare the specific type of result for this operation
-                        JsonContracts.SyncBoxHolder result;
-                        // run the download of the file with the passed parameters, storing any error that occurs
-                        CLError processError = AddSyncBoxOnServer(
-                            castState.Item2,
-                            out status,
-                            out result,
-                            castState.Item3,
-                            castState.Item4,
-                            castState.Item5/*,
-                            castState.Item6*/);
-
-                        // if there was an asynchronous result in the parameters, then complete it with a new result object
-                        if (castState.Item1 != null)
-                        {
-                            castState.Item1.Complete(
-                                new AddSyncBoxOnServerResult(
-                                    processError, // any error that may have occurred during processing
-                                    status, // the output status of communication
-                                    result), // the specific type of result for this operation
-                                    sCompleted: false); // processing did not complete synchronously
-                        }
-                    }
-                    catch (Exception ex)
-                    {
-                        // if there was an asynchronous result in the parameters, then pass through the exception to it
-                        if (castState.Item1 != null)
-                        {
-                            castState.Item1.HandleException(
-                                ex, // the exception which was not handled correctly by the CLError wrapping
-                                sCompleted: false); // processing did not complete synchronously
-                        }
-                    }
-                }
-            }))).Start(asyncParams); // start the asynchronous processing thread with the input parameters object
-
-            // return the asynchronous result
-            return toReturn;
-        }
-
-        /// <summary>
-        /// Finishes adding a Sync box on the server for the current application if it has not already finished via its asynchronous result and outputs the result,
-        /// returning any error that occurs in the process (which is different than any error which may have occurred in communication; check the result's Error)
-        /// </summary>
-        /// <param name="aResult">The asynchronous result provided upon starting adding the sync box</param>
-        /// <param name="result">(output) The result from adding the sync box</param>
-        /// <returns>Returns the error that occurred while finishing and/or outputing the result, if any</returns>
-        public CLError EndAddSyncBoxOnServer(IAsyncResult aResult, out AddSyncBoxOnServerResult result)
-        {
-            // declare the specific type of asynchronous result for sync box add
-            GenericAsyncResult<AddSyncBoxOnServerResult> castAResult;
-
-            // try/catch to try casting the asynchronous result as the type for adding sync boxes and pull the result (possibly incomplete), on catch default the output and return the error
-            try
-            {
-                // try cast the asynchronous result as the type for adding sync boxes
-                castAResult = aResult as GenericAsyncResult<AddSyncBoxOnServerResult>;
-
-                // if trying to cast the asynchronous result failed, then throw an error
-                if (castAResult == null)
-                {
-                    throw new NullReferenceException("aResult does not match expected internal type");
-                }
-
-                // pull the result for output (may not yet be complete)
-                result = castAResult.Result;
-            }
-            catch (Exception ex)
-            {
-                result = Helpers.DefaultForType<AddSyncBoxOnServerResult>();
-                return ex;
-            }
-
-            // try/catch to finish the asynchronous operation if necessary, re-pull the result for output, and rethrow any exception which may have occurred; on catch, return the error
-            try
-            {
-                // This method assumes that only 1 thread calls EndInvoke 
-                // for this object
-                if (!castAResult.IsCompleted)
-                {
-                    // If the operation isn't done, wait for it
-                    castAResult.AsyncWaitHandle.WaitOne();
-                    castAResult.AsyncWaitHandle.Close();
-                }
-
-                // re-pull the result for output in case it was not completed when it was pulled before
-                result = castAResult.Result;
-
-                // Operation is done: if an exception occurred, return it
-                if (castAResult.Exception != null)
-                {
-                    return castAResult.Exception;
-                }
-            }
-            catch (Exception ex)
-            {
-                return ex;
-            }
-            return null;
-        }
-
-        //// The following method is not useful since AddSyncBoxOnServer does not yet support initial metadata, and this was simply an overload which accepted metadata in a different format
-        //
-        ///// <summary>
-        ///// Add a Sync box on the server for the current application
-        ///// </summary>
-        ///// <param name="timeoutMilliseconds">Milliseconds before HTTP timeout exception</param>
-        ///// <param name="status">(output) success/failure status of communication</param>
-        ///// <param name="response">(output) response object from communication</param>
-        ///// <param name="settings">(optional) settings for optional tracing and specifying the client version to the server</param>
-        ///// <param name="friendlyName">(optional) friendly name of the Sync box</param>
-        ///// <param name="metadata">(optional) string keys to serializable object values to store as extra metadata to the sync box</param>
-        ///// <returns>Returns any error that occurred during communication, if any</returns>
-        //public CLError AddSyncBoxOnServer<T>(int timeoutMilliseconds, out CLHttpRestStatus status, out JsonContracts.SyncBoxHolder response, ICLCredentialSettings settings = null, string friendlyName = null, IDictionary<string, T> metadata = null)
-        //{
-        //    try
-        //    {
-        //        return AddSyncBoxOnServer(timeoutMilliseconds, out status, out response, settings, friendlyName,
-        //            (metadata == null
-        //                ? null
-        //                : new JsonContracts.MetadataDictionary(
-        //                    ((metadata is IDictionary<string, object>)
-        //                        ? (IDictionary<string, object>)metadata
-        //                        : new JsonContracts.MetadataDictionary.DictionaryWrapper<T>(metadata)))));
-        //    }
-        //    catch (Exception ex)
-        //    {
-        //        status = CLHttpRestStatus.BadRequest;
-        //        response = Helpers.DefaultForType<JsonContracts.SyncBoxHolder>();
-        //        return ex;
-        //    }
-        //}
-
-        /// <summary>
-        /// Add a Sync box on the server for the current application
-        /// </summary>
-        /// <param name="timeoutMilliseconds">Milliseconds before HTTP timeout exception</param>
-        /// <param name="status">(output) success/failure status of communication</param>
-        /// <param name="response">(output) response object from communication</param>
-        /// <param name="friendlyName">(optional) friendly name of the Sync box</param>
-        /// <param name="planId">(optional) the ID of the plan to use with this SyncBox</param>
-        /// <param name="settings">(optional) settings for optional tracing and specifying the client version to the server</param>
-        //
-        //// The following metadata parameter was temporarily removed until the server checks for it for this call
-        //
-        ///// <param name="metadata">(optional) string keys to serializable object values to store as extra metadata to the sync box</param>
-        /// <returns>Returns any error that occurred during communication, if any</returns>
-        public CLError AddSyncBoxOnServer(int timeoutMilliseconds, out CLHttpRestStatus status, out JsonContracts.SyncBoxHolder response, 
-                    string friendlyName = null,
-                    Nullable<long> planId = null,
-                    ICLCredentialSettings settings = null/*, JsonContracts.MetadataDictionary metadata = null*/)
-        {
-            // start with bad request as default if an exception occurs but is not explicitly handled to change the status
-            status = CLHttpRestStatus.BadRequest;
-            // try/catch to process the metadata query, on catch return the error
-            try
-            {
-                // copy settings so they don't change while processing; this also defaults some values
-                ICLSyncSettingsAdvanced copiedSettings = (settings == null
-                    ? NullSyncRoot.Instance.CopySettings()
-                    : settings.CopySettings());
-
-                // check input parameters
-
-                if (!(timeoutMilliseconds > 0))
-                {
-                    throw new ArgumentException("timeoutMilliseconds must be greater than zero");
-                }
-
-                JsonContracts.SyncBoxHolder inputBox = (/*metadata == null
-                        && */string.IsNullOrEmpty(friendlyName)
-                    ? null
-                    : new JsonContracts.SyncBoxHolder()
-                    {
-                        SyncBox = new JsonContracts.SyncBox()
-                        {
-                            FriendlyName = (string.IsNullOrEmpty(friendlyName)
-                                ? null
-                                : friendlyName),
-                            PlanId = planId/*,
-                            Metadata = metadata*/
-                        }
-                    });
-
-                response = Helpers.ProcessHttp<JsonContracts.SyncBoxHolder>(
-                    inputBox,
-                    CLDefinitions.CLPlatformAuthServerURL,
-                    CLDefinitions.MethodPathAuthCreateSyncBox,
-                    Helpers.requestMethod.post,
-                    timeoutMilliseconds,
-                    null, // not an upload nor download
-                    Helpers.HttpStatusesOkAccepted,
-                    ref status,
-                    copiedSettings,
-                    this,
-                    null);
-            }
-            catch (Exception ex)
-            {
-                response = Helpers.DefaultForType<JsonContracts.SyncBoxHolder>();
-                return ex;
-            }
-            return null;
-        }
-        #endregion
-
-        #region ListSyncBoxes
-        /// <summary>
-        /// Asynchronously starts listing the Sync boxes on the server for the current application
-        /// </summary>
-        /// <param name="aCallback">Callback method to fire when operation completes</param>
-        /// <param name="aState">Userstate to pass when firing async callback</param>
-        /// <param name="timeoutMilliseconds">Milliseconds before HTTP timeout exception</param>
-        /// <param name="settings">(optional) settings for optional tracing and specifying the client version to the server</param>
-        /// <returns>Returns any error that occurred during communication, if any</returns>
-        public IAsyncResult BeginListSyncBoxes(AsyncCallback aCallback,
-            object aState,
-            int timeoutMilliseconds,
-            ICLCredentialSettings settings = null)
-        {
-            // create the asynchronous result to return
-            GenericAsyncResult<ListSyncBoxesResult> toReturn = new GenericAsyncResult<ListSyncBoxesResult>(
-                aCallback,
-                aState);
-
-            // create a parameters object to store all the input parameters to be used on another thread with the void (object) parameterized start
-            Tuple<GenericAsyncResult<ListSyncBoxesResult>, int, ICLCredentialSettings> asyncParams =
-                new Tuple<GenericAsyncResult<ListSyncBoxesResult>, int, ICLCredentialSettings>(
-                    toReturn,
-                    timeoutMilliseconds,
-                    settings);
-
-            // create the thread from a void (object) parameterized start which wraps the synchronous method call
-            (new Thread(new ParameterizedThreadStart(state =>
-            {
-                // try cast the state as the object with all the input parameters
-                Tuple<GenericAsyncResult<ListSyncBoxesResult>, int, ICLCredentialSettings> castState = state as Tuple<GenericAsyncResult<ListSyncBoxesResult>, int, ICLCredentialSettings>;
-                // if the try cast failed, then show a message box for this unrecoverable error
-                if (castState == null)
-                {
-                    MessageEvents.FireNewEventMessage(
-                        "Cannot cast state as " + Helpers.GetTypeNameEvenForNulls(castState),
-                        EventMessageLevel.Important,
-                        new HaltAllOfCloudSDKErrorInfo());
-                }
-                // else if the try cast did not fail, then start processing with the input parameters
-                else
-                {
-                    // try/catch to process with the input parameters, on catch set the exception in the asyncronous result
-                    try
-                    {
-                        // declare the output status for communication
-                        CLHttpRestStatus status;
-                        // declare the specific type of result for this operation
-                        JsonContracts.ListSyncBoxes result;
-                        // run the download of the file with the passed parameters, storing any error that occurs
-                        CLError processError = ListSyncBoxes(
-                            castState.Item2,
-                            out status,
-                            out result,
-                            castState.Item3);
-
-                        // if there was an asynchronous result in the parameters, then complete it with a new result object
-                        if (castState.Item1 != null)
-                        {
-                            castState.Item1.Complete(
-                                new ListSyncBoxesResult(
-                                    processError, // any error that may have occurred during processing
-                                    status, // the output status of communication
-                                    result), // the specific type of result for this operation
-                                    sCompleted: false); // processing did not complete synchronously
-                        }
-                    }
-                    catch (Exception ex)
-                    {
-                        // if there was an asynchronous result in the parameters, then pass through the exception to it
-                        if (castState.Item1 != null)
-                        {
-                            castState.Item1.HandleException(
-                                ex, // the exception which was not handled correctly by the CLError wrapping
-                                sCompleted: false); // processing did not complete synchronously
-                        }
-                    }
-                }
-            }))).Start(asyncParams); // start the asynchronous processing thread with the input parameters object
-
-            // return the asynchronous result
-            return toReturn;
-        }
-
-        /// <summary>
-        /// Finishes listing Sync boxes on the server for the current application if it has not already finished via its asynchronous result and outputs the result,
-        /// returning any error that occurs in the process (which is different than any error which may have occurred in communication; check the result's Error)
-        /// </summary>
-        /// <param name="aResult">The asynchronous result provided upon starting listing the sync boxes</param>
-        /// <param name="result">(output) The result from listing the sync boxes</param>
-        /// <returns>Returns the error that occurred while finishing and/or outputing the result, if any</returns>
-        public CLError EndListSyncBoxes(IAsyncResult aResult, out ListSyncBoxesResult result)
-        {
-            // declare the specific type of asynchronous result for sync boxes listing
-            GenericAsyncResult<ListSyncBoxesResult> castAResult;
-
-            // try/catch to try casting the asynchronous result as the type for sync boxes listing and pull the result (possibly incomplete), on catch default the output and return the error
-            try
-            {
-                // try cast the asynchronous result as the type for listing sync boxes
-                castAResult = aResult as GenericAsyncResult<ListSyncBoxesResult>;
-
-                // if trying to cast the asynchronous result failed, then throw an error
-                if (castAResult == null)
-                {
-                    throw new NullReferenceException("aResult does not match expected internal type");
-                }
-
-                // pull the result for output (may not yet be complete)
-                result = castAResult.Result;
-            }
-            catch (Exception ex)
-            {
-                result = Helpers.DefaultForType<ListSyncBoxesResult>();
-                return ex;
-            }
-
-            // try/catch to finish the asynchronous operation if necessary, re-pull the result for output, and rethrow any exception which may have occurred; on catch, return the error
-            try
-            {
-                // This method assumes that only 1 thread calls EndInvoke 
-                // for this object
-                if (!castAResult.IsCompleted)
-                {
-                    // If the operation isn't done, wait for it
-                    castAResult.AsyncWaitHandle.WaitOne();
-                    castAResult.AsyncWaitHandle.Close();
-                }
-
-                // re-pull the result for output in case it was not completed when it was pulled before
-                result = castAResult.Result;
-
-                // Operation is done: if an exception occurred, return it
-                if (castAResult.Exception != null)
-                {
-                    return castAResult.Exception;
-                }
-            }
-            catch (Exception ex)
-            {
-                return ex;
-            }
-            return null;
-        }
-
-        /// <summary>
-        /// Lists the Sync boxes on the server for the current application
-        /// </summary>
-        /// <param name="timeoutMilliseconds">Milliseconds before HTTP timeout exception</param>
-        /// <param name="status">(output) success/failure status of communication</param>
-        /// <param name="response">(output) response object from communication</param>
-        /// <param name="settings">(optional) settings for optional tracing and specifying the client version to the server</param>
-        /// <returns>Returns any error that occurred during communication, if any</returns>
-        public CLError ListSyncBoxes(int timeoutMilliseconds, out CLHttpRestStatus status, out JsonContracts.ListSyncBoxes response, ICLCredentialSettings settings = null)
-        {
-            // start with bad request as default if an exception occurs but is not explicitly handled to change the status
-            status = CLHttpRestStatus.BadRequest;
-            // try/catch to process the metadata query, on catch return the error
-            try
-            {
-                // copy settings so they don't change while processing; this also defaults some values
-                ICLSyncSettingsAdvanced copiedSettings = (settings == null
-                    ? NullSyncRoot.Instance.CopySettings()
-                    : settings.CopySettings());
-
-                // check input parameters
-
-                if (!(timeoutMilliseconds > 0))
-                {
-                    throw new ArgumentException("timeoutMilliseconds must be greater than zero");
-                }
-
-                response = Helpers.ProcessHttp<JsonContracts.ListSyncBoxes>(
-                    null, // no request body for listing sync boxes
-                    CLDefinitions.CLPlatformAuthServerURL,
-                    CLDefinitions.MethodPathAuthListSyncBoxes,
-                    Helpers.requestMethod.post,
-                    timeoutMilliseconds,
-                    null, // not an upload nor download
-                    Helpers.HttpStatusesOkAccepted,
-                    ref status,
-                    copiedSettings,
-                    this,
-                    null);
-            }
-            catch (Exception ex)
-            {
-                response = Helpers.DefaultForType<JsonContracts.ListSyncBoxes>();
-                return ex;
-            }
-            return null;
-        }
-        #endregion
-
-        #region ListPlans
-        /// <summary>
-        /// Asynchronously starts listing the plans on the server for the current application
-        /// </summary>
-        /// <param name="aCallback">Callback method to fire when operation completes</param>
-        /// <param name="aState">Userstate to pass when firing async callback</param>
-        /// <param name="timeoutMilliseconds">Milliseconds before HTTP timeout exception</param>
-        /// <param name="settings">(optional) settings for optional tracing and specifying the client version to the server</param>
-        /// <returns>Returns any error that occurred during communication, if any</returns>
-        public IAsyncResult BeginListPlans(AsyncCallback aCallback,
-            object aState,
-            int timeoutMilliseconds,
-            ICLCredentialSettings settings = null)
-        {
-            // create the asynchronous result to return
-            GenericAsyncResult<ListPlansResult> toReturn = new GenericAsyncResult<ListPlansResult>(
-                aCallback,
-                aState);
-
-            // create a parameters object to store all the input parameters to be used on another thread with the void (object) parameterized start
-            Tuple<GenericAsyncResult<ListPlansResult>, int, ICLCredentialSettings> asyncParams =
-                new Tuple<GenericAsyncResult<ListPlansResult>, int, ICLCredentialSettings>(
-                    toReturn,
-                    timeoutMilliseconds,
-                    settings);
-
-            // create the thread from a void (object) parameterized start which wraps the synchronous method call
-            (new Thread(new ParameterizedThreadStart(state =>
-            {
-                // try cast the state as the object with all the input parameters
-                Tuple<GenericAsyncResult<ListPlansResult>, int, ICLCredentialSettings> castState = state as Tuple<GenericAsyncResult<ListPlansResult>, int, ICLCredentialSettings>;
-                // if the try cast failed, then show a message box for this unrecoverable error
-                if (castState == null)
-                {
-                    MessageEvents.FireNewEventMessage(
-                        "Cannot cast state as " + Helpers.GetTypeNameEvenForNulls(castState),
-                        EventMessageLevel.Important,
-                        new HaltAllOfCloudSDKErrorInfo());
-                }
-                // else if the try cast did not fail, then start processing with the input parameters
-                else
-                {
-                    // try/catch to process with the input parameters, on catch set the exception in the asyncronous result
-                    try
-                    {
-                        // declare the output status for communication
-                        CLHttpRestStatus status;
-                        // declare the specific type of result for this operation
-                        JsonContracts.ListPlansResponse result;
-                        // run the download of the file with the passed parameters, storing any error that occurs
-                        CLError processError = ListPlans(
-                            castState.Item2,
-                            out status,
-                            out result,
-                            castState.Item3);
-
-                        // if there was an asynchronous result in the parameters, then complete it with a new result object
-                        if (castState.Item1 != null)
-                        {
-                            castState.Item1.Complete(
-                                new ListPlansResult(
-                                    processError, // any error that may have occurred during processing
-                                    status, // the output status of communication
-                                    result), // the specific type of result for this operation
-                                    sCompleted: false); // processing did not complete synchronously
-                        }
-                    }
-                    catch (Exception ex)
-                    {
-                        // if there was an asynchronous result in the parameters, then pass through the exception to it
-                        if (castState.Item1 != null)
-                        {
-                            castState.Item1.HandleException(
-                                ex, // the exception which was not handled correctly by the CLError wrapping
-                                sCompleted: false); // processing did not complete synchronously
-                        }
-                    }
-                }
-            }))).Start(asyncParams); // start the asynchronous processing thread with the input parameters object
-
-            // return the asynchronous result
-            return toReturn;
-        }
-
-        /// <summary>
-        /// Finishes listing plans on the server for the current application if it has not already finished via its asynchronous result and outputs the result,
-        /// returning any error that occurs in the process (which is different than any error which may have occurred in communication; check the result's Error)
-        /// </summary>
-        /// <param name="aResult">The asynchronous result provided upon starting listing the plans</param>
-        /// <param name="result">(output) The result from listing the plans</param>
-        /// <returns>Returns the error that occurred while finishing and/or outputing the result, if any</returns>
-        public CLError EndListPlans(IAsyncResult aResult, out ListPlansResult result)
-        {
-            // declare the specific type of asynchronous result for plan listing
-            GenericAsyncResult<ListPlansResult> castAResult;
-
-            // try/catch to try casting the asynchronous result as the type for plan listing and pull the result (possibly incomplete), on catch default the output and return the error
-            try
-            {
-                // try cast the asynchronous result as the type for listing plans
-                castAResult = aResult as GenericAsyncResult<ListPlansResult>;
-
-                // if trying to cast the asynchronous result failed, then throw an error
-                if (castAResult == null)
-                {
-                    throw new NullReferenceException("aResult does not match expected internal type");
-                }
-
-                // pull the result for output (may not yet be complete)
-                result = castAResult.Result;
-            }
-            catch (Exception ex)
-            {
-                result = Helpers.DefaultForType<ListPlansResult>();
-                return ex;
-            }
-
-            // try/catch to finish the asynchronous operation if necessary, re-pull the result for output, and rethrow any exception which may have occurred; on catch, return the error
-            try
-            {
-                // This method assumes that only 1 thread calls EndInvoke 
-                // for this object
-                if (!castAResult.IsCompleted)
-                {
-                    // If the operation isn't done, wait for it
-                    castAResult.AsyncWaitHandle.WaitOne();
-                    castAResult.AsyncWaitHandle.Close();
-                }
-
-                // re-pull the result for output in case it was not completed when it was pulled before
-                result = castAResult.Result;
-
-                // Operation is done: if an exception occurred, return it
-                if (castAResult.Exception != null)
-                {
-                    return castAResult.Exception;
-                }
-            }
-            catch (Exception ex)
-            {
-                return ex;
-            }
-            return null;
-        }
-
-        /// <summary>
-        /// Lists the plans on the server for the current application
-        /// </summary>
-        /// <param name="timeoutMilliseconds">Milliseconds before HTTP timeout exception</param>
-        /// <param name="status">(output) success/failure status of communication</param>
-        /// <param name="response">(output) response object from communication</param>
-        /// <param name="settings">(optional) settings for optional tracing and specifying the client version to the server</param>
-        /// <returns>Returns any error that occurred during communication, if any</returns>
-        public CLError ListPlans(int timeoutMilliseconds, out CLHttpRestStatus status, out JsonContracts.ListPlansResponse response, ICLCredentialSettings settings = null)
-        {
-            // start with bad request as default if an exception occurs but is not explicitly handled to change the status
-            status = CLHttpRestStatus.BadRequest;
-            // try/catch to process the metadata query, on catch return the error
-            try
-            {
-                // copy settings so they don't change while processing; this also defaults some values
-                ICLSyncSettingsAdvanced copiedSettings = (settings == null
-                    ? NullSyncRoot.Instance.CopySettings()
-                    : settings.CopySettings());
-
-                // check input parameters
-
-                if (!(timeoutMilliseconds > 0))
-                {
-                    throw new ArgumentException("timeoutMilliseconds must be greater than zero");
-                }
-
-                response = Helpers.ProcessHttp<JsonContracts.ListPlansResponse>(
-                    null, // no request body for listing plans
-                    CLDefinitions.CLPlatformAuthServerURL,
-                    CLDefinitions.MethodPathAuthListPlans,
-                    Helpers.requestMethod.get,
-                    timeoutMilliseconds,
-                    null, // not an upload nor download
-                    Helpers.HttpStatusesOkAccepted,
-                    ref status,
-                    copiedSettings,
-                    this,
-                    null);
-            }
-            catch (Exception ex)
-            {
-                response = Helpers.DefaultForType<JsonContracts.ListPlansResponse>();
-                return ex;
-            }
-            return null;
-        }
-        #endregion
-
-        #region ListSessions
-        /// <summary>
-        /// Asynchronously starts listing the sessions on the server for the current application
-        /// </summary>
-        /// <param name="aCallback">Callback method to fire when operation completes</param>
-        /// <param name="aState">Userstate to pass when firing async callback</param>
-        /// <param name="timeoutMilliseconds">Milliseconds before HTTP timeout exception</param>
-        /// <param name="settings">(optional) settings for optional tracing and specifying the client version to the server</param>
-        /// <returns>Returns any error that occurred during communication, if any</returns>
-        public IAsyncResult BeginListSessions(AsyncCallback aCallback,
-            object aState,
-            int timeoutMilliseconds,
-            ICLCredentialSettings settings = null)
-        {
-            // create the asynchronous result to return
-            GenericAsyncResult<ListSessionsResult> toReturn = new GenericAsyncResult<ListSessionsResult>(
-                aCallback,
-                aState);
-
-            // create a parameters object to store all the input parameters to be used on another thread with the void (object) parameterized start
-            Tuple<GenericAsyncResult<ListSessionsResult>, int, ICLCredentialSettings> asyncParams =
-                new Tuple<GenericAsyncResult<ListSessionsResult>, int, ICLCredentialSettings>(
-                    toReturn,
-                    timeoutMilliseconds,
-                    settings);
-
-            // create the thread from a void (object) parameterized start which wraps the synchronous method call
-            (new Thread(new ParameterizedThreadStart(state =>
-            {
-                // try cast the state as the object with all the input parameters
-                Tuple<GenericAsyncResult<ListSessionsResult>, int, ICLCredentialSettings> castState = state as Tuple<GenericAsyncResult<ListSessionsResult>, int, ICLCredentialSettings>;
-                // if the try cast failed, then show a message box for this unrecoverable error
-                if (castState == null)
-                {
-                    MessageEvents.FireNewEventMessage(
-                        "Cannot cast state as " + Helpers.GetTypeNameEvenForNulls(castState),
-                        EventMessageLevel.Important,
-                        new HaltAllOfCloudSDKErrorInfo());
-                }
-                // else if the try cast did not fail, then start processing with the input parameters
-                else
-                {
-                    // try/catch to process with the input parameters, on catch set the exception in the asyncronous result
-                    try
-                    {
-                        // declare the output status for communication
-                        CLHttpRestStatus status;
-                        // declare the specific type of result for this operation
-                        JsonContracts.ListSessionsResponse result;
-                        // run the download of the file with the passed parameters, storing any error that occurs
-                        CLError processError = ListSessions(
-                            castState.Item2,
-                            out status,
-                            out result,
-                            castState.Item3);
-
-                        // if there was an asynchronous result in the parameters, then complete it with a new result object
-                        if (castState.Item1 != null)
-                        {
-                            castState.Item1.Complete(
-                                new ListSessionsResult(
-                                    processError, // any error that may have occurred during processing
-                                    status, // the output status of communication
-                                    result), // the specific type of result for this operation
-                                    sCompleted: false); // processing did not complete synchronously
-                        }
-                    }
-                    catch (Exception ex)
-                    {
-                        // if there was an asynchronous result in the parameters, then pass through the exception to it
-                        if (castState.Item1 != null)
-                        {
-                            castState.Item1.HandleException(
-                                ex, // the exception which was not handled correctly by the CLError wrapping
-                                sCompleted: false); // processing did not complete synchronously
-                        }
-                    }
-                }
-            }))).Start(asyncParams); // start the asynchronous processing thread with the input parameters object
-
-            // return the asynchronous result
-            return toReturn;
-        }
-
-        /// <summary>
-        /// Finishes listing sessions on the server for the current application if it has not already finished via its asynchronous result and outputs the result,
-        /// returning any error that occurs in the process (which is different than any error which may have occurred in communication; check the result's Error)
-        /// </summary>
-        /// <param name="aResult">The asynchronous result provided upon starting listing the sessions</param>
-        /// <param name="result">(output) The result from listing the sessions</param>
-        /// <returns>Returns the error that occurred while finishing and/or outputing the result, if any</returns>
-        public CLError EndListSessions(IAsyncResult aResult, out ListSessionsResult result)
-        {
-            // declare the specific type of asynchronous result for session listing
-            GenericAsyncResult<ListSessionsResult> castAResult;
-
-            // try/catch to try casting the asynchronous result as the type for session listing and pull the result (possibly incomplete), on catch default the output and return the error
-            try
-            {
-                // try cast the asynchronous result as the type for listing sessions
-                castAResult = aResult as GenericAsyncResult<ListSessionsResult>;
-
-                // if trying to cast the asynchronous result failed, then throw an error
-                if (castAResult == null)
-                {
-                    throw new NullReferenceException("aResult does not match expected internal type");
-                }
-
-                // pull the result for output (may not yet be complete)
-                result = castAResult.Result;
-            }
-            catch (Exception ex)
-            {
-                result = Helpers.DefaultForType<ListSessionsResult>();
-                return ex;
-            }
-
-            // try/catch to finish the asynchronous operation if necessary, re-pull the result for output, and rethrow any exception which may have occurred; on catch, return the error
-            try
-            {
-                // This method assumes that only 1 thread calls EndInvoke 
-                // for this object
-                if (!castAResult.IsCompleted)
-                {
-                    // If the operation isn't done, wait for it
-                    castAResult.AsyncWaitHandle.WaitOne();
-                    castAResult.AsyncWaitHandle.Close();
-                }
-
-                // re-pull the result for output in case it was not completed when it was pulled before
-                result = castAResult.Result;
-
-                // Operation is done: if an exception occurred, return it
-                if (castAResult.Exception != null)
-                {
-                    return castAResult.Exception;
-                }
-            }
-            catch (Exception ex)
-            {
-                return ex;
-            }
-            return null;
-        }
-
-        /// <summary>
-        /// Lists the sessions boxes on the server for the current application
-        /// </summary>
-        /// <param name="timeoutMilliseconds">Milliseconds before HTTP timeout exception</param>
-        /// <param name="status">(output) success/failure status of communication</param>
-        /// <param name="response">(output) response object from communication</param>
-        /// <param name="settings">(optional) settings for optional tracing and specifying the client version to the server</param>
-        /// <returns>Returns any error that occurred during communication, if any</returns>
-        public CLError ListSessions(int timeoutMilliseconds, out CLHttpRestStatus status, out JsonContracts.ListSessionsResponse response, ICLCredentialSettings settings = null)
-        {
-            // start with bad request as default if an exception occurs but is not explicitly handled to change the status
-            status = CLHttpRestStatus.BadRequest;
-            // try/catch to process the metadata query, on catch return the error
-            try
-            {
-                // copy settings so they don't change while processing; this also defaults some values
-                ICLSyncSettingsAdvanced copiedSettings = (settings == null
-                    ? NullSyncRoot.Instance.CopySettings()
-                    : settings.CopySettings());
-
-                // check input parameters
-
-                if (!(timeoutMilliseconds > 0))
-                {
-                    throw new ArgumentException("timeoutMilliseconds must be greater than zero");
-                }
-
-                response = Helpers.ProcessHttp<JsonContracts.ListSessionsResponse>(
-                    null, // no request body for listing sessions
-                    CLDefinitions.CLPlatformAuthServerURL,
-                    CLDefinitions.MethodPathAuthListSessions,
-                    Helpers.requestMethod.post,
-                    timeoutMilliseconds,
-                    null, // not an upload nor download
-                    Helpers.HttpStatusesOkAccepted,
-                    ref status,
-                    copiedSettings,
-                    this,
-                    null);
-            }
-            catch (Exception ex)
-            {
-                response = Helpers.DefaultForType<JsonContracts.ListSessionsResponse>();
-                return ex;
-            }
-            return null;
-        }
-        #endregion
-
-        #region CreateSession
-        /// <summary>
-        /// Asynchronously starts creating a session on the server for the current application
-        /// </summary>
-        /// <param name="aCallback">Callback method to fire when operation completes</param>
-        /// <param name="aState">Userstate to pass when firing async callback</param>
-        /// <param name="timeoutMilliseconds">Milliseconds before HTTP timeout exception</param>
-        /// <param name="syncBoxIds">(optional) IDs of sync boxes to associate with this session.  A null value causes all syncboxes defined for the application to be associated with this session.</param>
-        /// <param name="tokenDurationMinutes">(optional) The number of minutes before the token expires. Default: 2160 minutes (36 hours).  Maximum: 7200 minutes (120 hours).</param>
-        /// <param name="settings">(optional) settings for optional tracing and specifying the client version to the server</param>
-        /// <returns>Returns any error that occurred during communication, if any</returns>
-        public IAsyncResult BeginCreateSession(AsyncCallback aCallback,
-            object aState,
-            int timeoutMilliseconds,
-            HashSet<long> syncBoxIds = null,
-            Nullable<long> tokenDurationMinutes = null,
-            ICLCredentialSettings settings = null)
-        {
-            // create the asynchronous result to return
-            GenericAsyncResult<SessionCreateResult> toReturn = new GenericAsyncResult<SessionCreateResult>(
-                aCallback,
-                aState);
-
-            // create a parameters object to store all the input parameters to be used on another thread with the void (object) parameterized start
-            Tuple<GenericAsyncResult<SessionCreateResult>, int, HashSet<long>, Nullable<long>, ICLCredentialSettings> asyncParams =
-                new Tuple<GenericAsyncResult<SessionCreateResult>, int, HashSet<long>, Nullable<long>, ICLCredentialSettings>(
-                    toReturn,
-                    timeoutMilliseconds,
-                    syncBoxIds,
-                    tokenDurationMinutes,
-                    settings);
-
-            // create the thread from a void (object) parameterized start which wraps the synchronous method call
-            (new Thread(new ParameterizedThreadStart(state =>
-            {
-                // try cast the state as the object with all the input parameters
-                Tuple<GenericAsyncResult<SessionCreateResult>, int, HashSet<long>, Nullable<long>, ICLCredentialSettings> castState =
-                            state as Tuple<GenericAsyncResult<SessionCreateResult>, int, HashSet<long>, Nullable<long>, ICLCredentialSettings>;
-                // if the try cast failed, then show a message box for this unrecoverable error
-                if (castState == null)
-                {
-                    MessageEvents.FireNewEventMessage(
-                        "Cannot cast state as " + Helpers.GetTypeNameEvenForNulls(castState),
-                        EventMessageLevel.Important,
-                        new HaltAllOfCloudSDKErrorInfo());
-                }
-                // else if the try cast did not fail, then start processing with the input parameters
-                else
-                {
-                    // try/catch to process with the input parameters, on catch set the exception in the asyncronous result
-                    try
-                    {
-                        // declare the output status for communication
-                        CLHttpRestStatus status;
-                        // declare the specific type of result for this operation
-                        JsonContracts.SessionCreateResponse result;
-                        // run the download of the file with the passed parameters, storing any error that occurs
-                        CLError processError = CreateSession(
-                            castState.Item2,
-                            out status,
-                            out result,
-                            castState.Item3,
-                            castState.Item4,
-                            castState.Item5);
-
-                        // if there was an asynchronous result in the parameters, then complete it with a new result object
-                        if (castState.Item1 != null)
-                        {
-                            castState.Item1.Complete(
-                                new SessionCreateResult(
-                                    processError, // any error that may have occurred during processing
-                                    status, // the output status of communication
-                                    result), // the specific type of result for this operation
-                                    sCompleted: false); // processing did not complete synchronously
-                        }
-                    }
-                    catch (Exception ex)
-                    {
-                        // if there was an asynchronous result in the parameters, then pass through the exception to it
-                        if (castState.Item1 != null)
-                        {
-                            castState.Item1.HandleException(
-                                ex, // the exception which was not handled correctly by the CLError wrapping
-                                sCompleted: false); // processing did not complete synchronously
-                        }
-                    }
-                }
-            }))).Start(asyncParams); // start the asynchronous processing thread with the input parameters object
-
-            // return the asynchronous result
-            return toReturn;
-        }
-
-        /// <summary>
-        /// Finishes creating the session on the server for the current application if it has not already finished via its asynchronous result and outputs the result,
-        /// returning any error that occurs in the process (which is different than any error which may have occurred in communication; check the result's Error)
-        /// </summary>
-        /// <param name="aResult">The asynchronous result provided upon starting the creation of the session</param>
-        /// <param name="result">(output) The result from creating the session</param>
-        /// <returns>Returns the error that occurred while finishing and/or outputing the result, if any</returns>
-        public CLError EndCreateSession(IAsyncResult aResult, out SessionCreateResult result)
-        {
-            // declare the specific type of asynchronous result for session creation
-            GenericAsyncResult<SessionCreateResult> castAResult;
-
-            // try/catch to try casting the asynchronous result as the type for session create result and pull the result (possibly incomplete), on catch default the output and return the error
-            try
-            {
-                // try cast the asynchronous result as the type for creating a session
-                castAResult = aResult as GenericAsyncResult<SessionCreateResult>;
-
-                // if trying to cast the asynchronous result failed, then throw an error
-                if (castAResult == null)
-                {
-                    throw new NullReferenceException("aResult does not match expected internal type");
-                }
-
-                // pull the result for output (may not yet be complete)
-                result = castAResult.Result;
-            }
-            catch (Exception ex)
-            {
-                result = Helpers.DefaultForType<SessionCreateResult>();
-                return ex;
-            }
-
-            // try/catch to finish the asynchronous operation if necessary, re-pull the result for output, and rethrow any exception which may have occurred; on catch, return the error
-            try
-            {
-                // This method assumes that only 1 thread calls EndInvoke 
-                // for this object
-                if (!castAResult.IsCompleted)
-                {
-                    // If the operation isn't done, wait for it
-                    castAResult.AsyncWaitHandle.WaitOne();
-                    castAResult.AsyncWaitHandle.Close();
-                }
-
-                // re-pull the result for output in case it was not completed when it was pulled before
-                result = castAResult.Result;
-
-                // Operation is done: if an exception occurred, return it
-                if (castAResult.Exception != null)
-                {
-                    return castAResult.Exception;
-                }
-            }
-            catch (Exception ex)
-            {
-                return ex;
-            }
-            return null;
-        }
-
-        /// <summary>
-        /// Creates a session on the server for the current application
-        /// </summary>
-        /// <param name="timeoutMilliseconds">Milliseconds before HTTP timeout exception</param>
-        /// <param name="status">(output) success/failure status of communication</param>
-        /// <param name="response">(output) response object from communication</param>
-        /// <param name="syncBoxIds">(optional) IDs of sync boxes to associate with this session.  A null value causes all syncboxes defined for the application to be associated with this session.</param>
-        /// <param name="tokenDurationMinutes">(optional) The number of minutes before the token expires. Default: 2160 minutes (36 hours).  Maximum: 7200 minutes (120 hours).</param>
-        /// <param name="settings">(optional) settings for optional tracing and specifying the client version to the server</param>
-        /// <returns>Returns any error that occurred during communication, if any</returns>
-        public CLError CreateSession(int timeoutMilliseconds, out CLHttpRestStatus status, 
-                    out JsonContracts.SessionCreateResponse response, 
-                    HashSet<long> syncBoxIds = null,
-                    Nullable<long> tokenDurationMinutes = null,
-                    ICLCredentialSettings settings = null)
-        {
-            // start with bad request as default if an exception occurs but is not explicitly handled to change the status
-            status = CLHttpRestStatus.BadRequest;
-            // try/catch to process the metadata query, on catch return the error
-            try
-            {
-                // copy settings so they don't change while processing; this also defaults some values
-                ICLSyncSettingsAdvanced copiedSettings = (settings == null
-                    ? NullSyncRoot.Instance.CopySettings()
-                    : settings.CopySettings());
-
-                // check input parameters
-
-                if (!(timeoutMilliseconds > 0))
-                {
-                    throw new ArgumentException("timeoutMilliseconds must be greater than zero");
-                }
-
-                // Determine the request JSON contract to use.  If the syncBoxIds parameter is null, use the "all"
-                // contract.  Otherwise, build the contract that includes an array of SyncBoxIds.
-                object requestContract = null;
-                if (syncBoxIds == null)
-                {
-                    Cloud.JsonContracts.SessionCreateAllRequest sessionCreateAll = new JsonContracts.SessionCreateAllRequest()
-                    {
-                        SessionIds = CLDefinitions.RESTRequestSession_SyncBoxIdsAll,
-                        TokenDuration = tokenDurationMinutes
-                    };
-                    requestContract = sessionCreateAll;
-                }
-                else
-                {
-                    Cloud.JsonContracts.SessionCreateRequest sessionCreate = new JsonContracts.SessionCreateRequest()
-                    {
-                        SessionIds = syncBoxIds.ToArray<long>(),
-                        TokenDuration = tokenDurationMinutes
-                    };
-                    requestContract = sessionCreate;
-                }
-
-                response = Helpers.ProcessHttp<JsonContracts.SessionCreateResponse>(
-                    requestContract, 
-                    CLDefinitions.CLPlatformAuthServerURL,
-                    CLDefinitions.MethodPathAuthCreateSession,
-                    Helpers.requestMethod.post,
-                    timeoutMilliseconds,
-                    null, // not an upload nor download
-                    Helpers.HttpStatusesOkCreatedNotModifiedNoContent,
-                    ref status,
-                    copiedSettings,
-                    this,
-                    null);
-            }
-            catch (Exception ex)
-            {
-                response = Helpers.DefaultForType<JsonContracts.SessionCreateResponse>();
-                return ex;
-            }
-            return null;
-        }
-        #endregion
-
-        #region ShowSession
-        /// <summary>
-        /// Asynchronously starts showing a session on the server for the current application
-        /// </summary>
-        /// <param name="aCallback">Callback method to fire when operation completes</param>
-        /// <param name="aState">Userstate to pass when firing async callback</param>
-        /// <param name="timeoutMilliseconds">Milliseconds before HTTP timeout exception</param>
-        /// <param name="key">The key of the session to show.</param>
-        /// <param name="settings">(optional) settings for optional tracing and specifying the client version to the server</param>
-        /// <returns>Returns any error that occurred during communication, if any</returns>
-        public IAsyncResult BeginShowSession(AsyncCallback aCallback,
-            object aState,
-            int timeoutMilliseconds,
-            string key,
-            ICLCredentialSettings settings = null)
-        {
-            // create the asynchronous result to return
-            GenericAsyncResult<SessionShowResult> toReturn = new GenericAsyncResult<SessionShowResult>(
-                aCallback,
-                aState);
-
-            // create a parameters object to store all the input parameters to be used on another thread with the void (object) parameterized start
-            Tuple<GenericAsyncResult<SessionShowResult>, int, string, ICLCredentialSettings> asyncParams =
-                new Tuple<GenericAsyncResult<SessionShowResult>, int, string, ICLCredentialSettings>(
-                    toReturn,
-                    timeoutMilliseconds,
-                    key,
-                    settings);
-
-            // create the thread from a void (object) parameterized start which wraps the synchronous method call
-            (new Thread(new ParameterizedThreadStart(state =>
-            {
-                // try cast the state as the object with all the input parameters
-                Tuple<GenericAsyncResult<SessionShowResult>, int, string, ICLCredentialSettings> castState =
-                            state as Tuple<GenericAsyncResult<SessionShowResult>, int, string, ICLCredentialSettings>;
-                // if the try cast failed, then show a message box for this unrecoverable error
-                if (castState == null)
-                {
-                    MessageEvents.FireNewEventMessage(
-                        "Cannot cast state as " + Helpers.GetTypeNameEvenForNulls(castState),
-                        EventMessageLevel.Important,
-                        new HaltAllOfCloudSDKErrorInfo());
-                }
-                // else if the try cast did not fail, then start processing with the input parameters
-                else
-                {
-                    // try/catch to process with the input parameters, on catch set the exception in the asyncronous result
-                    try
-                    {
-                        // declare the output status for communication
-                        CLHttpRestStatus status;
-                        // declare the specific type of result for this operation
-                        JsonContracts.SessionShowResponse result;
-                        // run the download of the file with the passed parameters, storing any error that occurs
-                        CLError processError = ShowSession(
-                            castState.Item2,
-                            out status,
-                            out result,
-                            castState.Item3,
-                            castState.Item4);
-
-                        // if there was an asynchronous result in the parameters, then complete it with a new result object
-                        if (castState.Item1 != null)
-                        {
-                            castState.Item1.Complete(
-                                new SessionShowResult(
-                                    processError, // any error that may have occurred during processing
-                                    status, // the output status of communication
-                                    result), // the specific type of result for this operation
-                                    sCompleted: false); // processing did not complete synchronously
-                        }
-                    }
-                    catch (Exception ex)
-                    {
-                        // if there was an asynchronous result in the parameters, then pass through the exception to it
-                        if (castState.Item1 != null)
-                        {
-                            castState.Item1.HandleException(
-                                ex, // the exception which was not handled correctly by the CLError wrapping
-                                sCompleted: false); // processing did not complete synchronously
-                        }
-                    }
-                }
-            }))).Start(asyncParams); // start the asynchronous processing thread with the input parameters object
-
-            // return the asynchronous result
-            return toReturn;
-        }
-
-        /// <summary>
-        /// Finishes creating the session on the server for the current application if it has not already finished via its asynchronous result and outputs the result,
-        /// returning any error that occurs in the process (which is different than any error which may have occurred in communication; check the result's Error)
-        /// </summary>
-        /// <param name="aResult">The asynchronous result provided upon starting the creation of the session</param>
-        /// <param name="result">(output) The result from creating the session</param>
-        /// <returns>Returns the error that occurred while finishing and/or outputing the result, if any</returns>
-        public CLError EndShowSession(IAsyncResult aResult, out SessionShowResult result)
-        {
-            // declare the specific type of asynchronous result for session creation
-            GenericAsyncResult<SessionShowResult> castAResult;
-
-            // try/catch to try casting the asynchronous result as the type for session show result and pull the result (possibly incomplete), on catch default the output and return the error
-            try
-            {
-                // try cast the asynchronous result as the type for creating a session
-                castAResult = aResult as GenericAsyncResult<SessionShowResult>;
-
-                // if trying to cast the asynchronous result failed, then throw an error
-                if (castAResult == null)
-                {
-                    throw new NullReferenceException("aResult does not match expected internal type");
-                }
-
-                // pull the result for output (may not yet be complete)
-                result = castAResult.Result;
-            }
-            catch (Exception ex)
-            {
-                result = Helpers.DefaultForType<SessionShowResult>();
-                return ex;
-            }
-
-            // try/catch to finish the asynchronous operation if necessary, re-pull the result for output, and rethrow any exception which may have occurred; on catch, return the error
-            try
-            {
-                // This method assumes that only 1 thread calls EndInvoke 
-                // for this object
-                if (!castAResult.IsCompleted)
-                {
-                    // If the operation isn't done, wait for it
-                    castAResult.AsyncWaitHandle.WaitOne();
-                    castAResult.AsyncWaitHandle.Close();
-                }
-
-                // re-pull the result for output in case it was not completed when it was pulled before
-                result = castAResult.Result;
-
-                // Operation is done: if an exception occurred, return it
-                if (castAResult.Exception != null)
-                {
-                    return castAResult.Exception;
-                }
-            }
-            catch (Exception ex)
-            {
-                return ex;
-            }
-            return null;
-        }
-
-        /// <summary>
-        /// Shows a session on the server for the current application
-        /// </summary>
-        /// <param name="timeoutMilliseconds">Milliseconds before HTTP timeout exception</param>
-        /// <param name="status">(output) success/failure status of communication</param>
-        /// <param name="response">(output) response object from communication</param>
-        /// <param name="key">The key of the session to show.</param>
-        /// <param name="settings">(optional) settings for optional tracing and specifying the client version to the server</param>
-        /// <returns>Returns any error that occurred during communication, if any</returns>
-        public CLError ShowSession(int timeoutMilliseconds, out CLHttpRestStatus status,
-                    out JsonContracts.SessionShowResponse response,
-                    string key,
-                    ICLCredentialSettings settings = null
-            )
-        {
-            // start with bad request as default if an exception occurs but is not explicitly handled to change the status
-            status = CLHttpRestStatus.BadRequest;
-            // try/catch to process the metadata query, on catch return the error
-            try
-            {
-                // copy settings so they don't change while processing; this also defaults some values
-                ICLSyncSettingsAdvanced copiedSettings = (settings == null
-                    ? NullSyncRoot.Instance.CopySettings()
-                    : settings.CopySettings());
-
-                // check input parameters
-
-                if (!(timeoutMilliseconds > 0))
-                {
-                    throw new ArgumentException("timeoutMilliseconds must be greater than zero");
-                }
-
-                // Build the query string.
-                string query = Helpers.QueryStringBuilder(
-                    new[]
-                    {
-                        new KeyValuePair<string, string>(CLDefinitions.RESTRequestSession_KeyId, Uri.EscapeDataString(key))
-                    });
-
-                response = Helpers.ProcessHttp<JsonContracts.SessionShowResponse>(
-                    null,
-                    CLDefinitions.CLPlatformAuthServerURL,
-                    CLDefinitions.MethodPathAuthShowSession + query,
-                    Helpers.requestMethod.get,
-                    timeoutMilliseconds,
-                    null, // not an upload nor download
-                    Helpers.HttpStatusesOkAccepted,
-                    ref status,
-                    copiedSettings,
-                    this,
-                    null);
-            }
-            catch (Exception ex)
-            {
-                response = Helpers.DefaultForType<JsonContracts.SessionShowResponse>();
-                return ex;
-            }
-            return null;
-        }
-        #endregion
-
-        #region DeleteSession
-        /// <summary>
-        /// Asynchronously starts deleting a session on the server for the current application
-        /// </summary>
-        /// <param name="aCallback">Callback method to fire when operation completes</param>
-        /// <param name="aState">Userstate to pass when firing async callback</param>
-        /// <param name="timeoutMilliseconds">Milliseconds before HTTP timeout exception</param>
-        /// <param name="key">The key of the session to delete.</param>
-        /// <param name="settings">(optional) settings for optional tracing and specifying the client version to the server</param>
-        /// <returns>Returns any error that occurred during communication, if any</returns>
-        public IAsyncResult BeginDeleteSession(AsyncCallback aCallback,
-            object aState,
-            int timeoutMilliseconds,
-            string key,
-            ICLCredentialSettings settings = null)
-        {
-            // create the asynchronous result to return
-            GenericAsyncResult<SessionDeleteResult> toReturn = new GenericAsyncResult<SessionDeleteResult>(
-                aCallback,
-                aState);
-
-            // create a parameters object to store all the input parameters to be used on another thread with the void (object) parameterized start
-            Tuple<GenericAsyncResult<SessionDeleteResult>, int, string, ICLCredentialSettings> asyncParams =
-                new Tuple<GenericAsyncResult<SessionDeleteResult>, int, string, ICLCredentialSettings>(
-                    toReturn,
-                    timeoutMilliseconds,
-                    key,
-                    settings);
-
-            // create the thread from a void (object) parameterized start which wraps the synchronous method call
-            (new Thread(new ParameterizedThreadStart(state =>
-            {
-                // try cast the state as the object with all the input parameters
-                Tuple<GenericAsyncResult<SessionDeleteResult>, int, string, ICLCredentialSettings> castState =
-                            state as Tuple<GenericAsyncResult<SessionDeleteResult>, int, string, ICLCredentialSettings>;
-                // if the try cast failed, then show a message box for this unrecoverable error
-                if (castState == null)
-                {
-                    MessageEvents.FireNewEventMessage(
-                        "Cannot cast state as " + Helpers.GetTypeNameEvenForNulls(castState),
-                        EventMessageLevel.Important,
-                        new HaltAllOfCloudSDKErrorInfo());
-                }
-                // else if the try cast did not fail, then start processing with the input parameters
-                else
-                {
-                    // try/catch to process with the input parameters, on catch set the exception in the asyncronous result
-                    try
-                    {
-                        // declare the output status for communication
-                        CLHttpRestStatus status;
-                        // declare the specific type of result for this operation
-                        JsonContracts.SessionDeleteResponse result;
-                        // run the download of the file with the passed parameters, storing any error that occurs
-                        CLError processError = DeleteSession(
-                            castState.Item2,
-                            out status,
-                            out result,
-                            castState.Item3,
-                            castState.Item4);
-
-                        // if there was an asynchronous result in the parameters, then complete it with a new result object
-                        if (castState.Item1 != null)
-                        {
-                            castState.Item1.Complete(
-                                new SessionDeleteResult(
-                                    processError, // any error that may have occurred during processing
-                                    status, // the output status of communication
-                                    result), // the specific type of result for this operation
-                                    sCompleted: false); // processing did not complete synchronously
-                        }
-                    }
-                    catch (Exception ex)
-                    {
-                        // if there was an asynchronous result in the parameters, then pass through the exception to it
-                        if (castState.Item1 != null)
-                        {
-                            castState.Item1.HandleException(
-                                ex, // the exception which was not handled correctly by the CLError wrapping
-                                sCompleted: false); // processing did not complete synchronously
-                        }
-                    }
-                }
-            }))).Start(asyncParams); // start the asynchronous processing thread with the input parameters object
-
-            // return the asynchronous result
-            return toReturn;
-        }
-
-        /// <summary>
-        /// Finishes deleting the session on the server for the current application if it has not already finished via its asynchronous result and outputs the result,
-        /// returning any error that occurs in the process (which is different than any error which may have occurred in communication; check the result's Error)
-        /// </summary>
-        /// <param name="aResult">The asynchronous result provided upon starting the creation of the session</param>
-        /// <param name="result">(output) The result from creating the session</param>
-        /// <returns>Returns the error that occurred while finishing and/or outputing the result, if any</returns>
-        public CLError EndDeleteSession(IAsyncResult aResult, out SessionDeleteResult result)
-        {
-            // declare the specific type of asynchronous result for session creation
-            GenericAsyncResult<SessionDeleteResult> castAResult;
-
-            // try/catch to try casting the asynchronous result as the type for session delete result and pull the result (possibly incomplete), on catch default the output and return the error
-            try
-            {
-                // try cast the asynchronous result as the type for creating a session
-                castAResult = aResult as GenericAsyncResult<SessionDeleteResult>;
-
-                // if trying to cast the asynchronous result failed, then throw an error
-                if (castAResult == null)
-                {
-                    throw new NullReferenceException("aResult does not match expected internal type");
-                }
-
-                // pull the result for output (may not yet be complete)
-                result = castAResult.Result;
-            }
-            catch (Exception ex)
-            {
-                result = Helpers.DefaultForType<SessionDeleteResult>();
-                return ex;
-            }
-
-            // try/catch to finish the asynchronous operation if necessary, re-pull the result for output, and rethrow any exception which may have occurred; on catch, return the error
-            try
-            {
-                // This method assumes that only 1 thread calls EndInvoke 
-                // for this object
-                if (!castAResult.IsCompleted)
-                {
-                    // If the operation isn't done, wait for it
-                    castAResult.AsyncWaitHandle.WaitOne();
-                    castAResult.AsyncWaitHandle.Close();
-                }
-
-                // re-pull the result for output in case it was not completed when it was pulled before
-                result = castAResult.Result;
-
-                // Operation is done: if an exception occurred, return it
-                if (castAResult.Exception != null)
-                {
-                    return castAResult.Exception;
-                }
-            }
-            catch (Exception ex)
-            {
-                return ex;
-            }
-            return null;
-        }
-
-        /// <summary>
-        /// Deletes a session on the server for the current application
-        /// </summary>
-        /// <param name="timeoutMilliseconds">Milliseconds before HTTP timeout exception</param>
-        /// <param name="status">(output) success/failure status of communication</param>
-        /// <param name="response">(output) response object from communication</param>
-        /// <param name="key">The key of the session to delete.</param>
-        /// <param name="settings">(optional) settings for optional tracing and specifying the client version to the server</param>
-        /// <returns>Returns any error that occurred during communication, if any</returns>
-        public CLError DeleteSession(int timeoutMilliseconds, out CLHttpRestStatus status,
-                    out JsonContracts.SessionDeleteResponse response,
-                    string key,
-                    ICLCredentialSettings settings = null
-            )
-        {
-            // start with bad request as default if an exception occurs but is not explicitly handled to change the status
-            status = CLHttpRestStatus.BadRequest;
-            // try/catch to process the metadata query, on catch return the error
-            try
-            {
-                // copy settings so they don't change while processing; this also defaults some values
-                ICLSyncSettingsAdvanced copiedSettings = (settings == null
-                    ? NullSyncRoot.Instance.CopySettings()
-                    : settings.CopySettings());
-
-                // check input parameters
-
-                if (!(timeoutMilliseconds > 0))
-                {
-                    throw new ArgumentException("timeoutMilliseconds must be greater than zero");
-                }
-
-                Cloud.JsonContracts.SessionDeleteRequest sessionDeleteRequest = new JsonContracts.SessionDeleteRequest()
-                {
-                    Key = key
-                };
-
-                response = Helpers.ProcessHttp<JsonContracts.SessionDeleteResponse>(
-                    sessionDeleteRequest,
-                    CLDefinitions.CLPlatformAuthServerURL,
-                    CLDefinitions.MethodPathAuthDeleteSession,
-                    Helpers.requestMethod.post,
-                    timeoutMilliseconds,
-                    null, // not an upload nor download
-                    Helpers.HttpStatusesOkAccepted,
-                    ref status,
-                    copiedSettings,
-                    this,
-                    null);
-            }
-            catch (Exception ex)
-            {
-                response = Helpers.DefaultForType<JsonContracts.SessionDeleteResponse>();
-                return ex;
-            }
-            return null;
-        }
-        #endregion
-
-        #endregion
-    }
-    /// <summary>
-    /// Status of creation of <see cref="CLCredential"/>
-    /// </summary>
-    public enum CLCredentialCreationStatus : byte
-    {
-        Success,
-        ErrorNullKey,
-        ErrorNullSecret,
-        ErrorUnknown
-    }
+﻿// 
+// CLCredential.cs
+// Cloud Windows
+//
+// Created By DavidBruck.
+// Copyright (c) Cloud.com. All rights reserved.
+
+using Cloud.Interfaces;
+using Cloud.Model;
+using Cloud.REST;
+using Cloud.Model.EventMessages.ErrorInfo;
+using Cloud.Static;
+using System;
+using System.Collections.Generic;
+using System.Linq;
+using System.Text;
+using System.Threading;
+
+namespace Cloud
+{
+    /// <summary>
+    /// Contains authentication information required for all communication and services
+    /// 
+    /// The CLCredential class declares the interface used for authentication and authorization to Cloud.com <http://Cloud.com>.
+    ///
+    /// The CLCredential class allows the developer to represent both the Application’s credential as well as temporary session credential. The Application’s credential provides access to all of your Application’s SyncBoxes. Using a temporary credential, access can be limited to an individual SyncBox.
+    ///
+    /// If the CLCredential object does not contain a token, all authentication and authorization attempts will be made by looking up the credential in the Application space.
+    ///
+    /// If the CLCredential object contains a token, all authentication and authorization attempts will be made by looking up the credential in the temporary session space.
+    /// </summary>
+    public sealed class CLCredential
+    {
+        /// <summary>
+        /// The public key that identifies this application or session.
+        /// </summary>
+        internal string Key
+        {
+            get
+            {
+                return _key;
+            }
+        }
+        private readonly string _key;
+
+        /// <summary>
+        /// The application or session secret private key.
+        /// </summary>
+        internal string Secret
+        {
+            get
+            {
+                return _secret;
+            }
+        }
+        private readonly string _secret;
+
+        /// <summary>
+        /// The session token.
+        /// </summary>
+        internal string Token
+        {
+            get
+            {
+                return _token;
+            }
+        }
+        private readonly string _token;
+
+        /// <summary>
+        /// Outputs a new credential object from key/secret
+        /// </summary>
+        /// <param name="Key">The public key that identifies this application.</param>
+        /// <param name="Secret">The application secret private key.</param>
+        /// <param name="credential">(output) Created credential object</param>
+        /// <param name="status">(output) Status of creation, check this for Success</param>
+        /// <param name="Token">(optional) The temporary token to use.  Default: null.</param>
+        /// <returns>Returns any error that occurred in construction, if any, or null.</returns>
+        public static CLError CreateAndInitialize(
+            string Key,
+            string Secret,
+            out CLCredential credential,
+            out CLCredentialCreationStatus status,
+            string Token = null)
+        {
+            status = CLCredentialCreationStatus.ErrorUnknown;
+
+            try
+            {
+                if (Helpers.AllHaltedOnUnrecoverableError)
+                {
+                    throw new InvalidOperationException("Cannot do anything with the Cloud SDK if Helpers.AllHaltedOnUnrecoverableError is set");
+                }
+
+                credential = new CLCredential(
+                    Key,
+                    Secret,
+                    Token,
+                    ref status);
+            }
+            catch (Exception ex)
+            {
+                credential = Helpers.DefaultForType<CLCredential>();
+                return ex;
+            }
+
+            status = CLCredentialCreationStatus.Success;
+            return null;
+        }
+
+        /// <summary>
+        /// Private constructor
+        /// </summary>
+        private CLCredential(
+            string Key,
+            string Secret,
+            string Token, 
+            ref CLCredentialCreationStatus status)
+        {
+            // check input parameters
+
+            if (string.IsNullOrEmpty(Key))
+            {
+                status = CLCredentialCreationStatus.ErrorNullKey;
+                throw new NullReferenceException("Key cannot be null");
+            }
+            if (string.IsNullOrEmpty(Secret))
+            {
+                status = CLCredentialCreationStatus.ErrorNullSecret;
+                throw new NullReferenceException("Secret cannot be null");
+            }
+
+            // Since we allow null then reverse-null coalesce from empty string
+            if (Token == string.Empty)
+            {
+                Token = null;
+            }
+
+            this._key = Key;
+            this._secret = Secret;
+            
+            this._token = Token;
+        }
+
+        /// <summary>
+        /// Determine whether the credential was instantiated with a temporary token.
+        /// </summary>
+        /// <returns>bool: true: The token exists.</returns>
+        public bool CredentialHasToken()
+        {
+            return !String.IsNullOrEmpty(_token);
+        }
+
+        #region public authorization HTTP API calls
+        #region default settings for CLCredential HTTP calls
+        private sealed class NullSyncRoot : ICLSyncSettings
+        {
+            public string SyncRoot
+            {
+                get
+                {
+                    return null;
+                }
+            }
+
+            public static readonly NullSyncRoot Instance = new NullSyncRoot();
+
+            private NullSyncRoot() { }
+        }
+        #endregion
+
+        #region AddSyncBoxOnServer
+        //// The following method is not useful since AddSyncBoxOnServer does not yet support initial metadata, and this was simply an overload which accepted metadata in a different format
+        //
+        ///// <summary>
+        ///// Asynchronously starts adding a Sync box on the server for the current application
+        ///// </summary>
+        ///// <param name="aCallback">Callback method to fire when operation completes</param>
+        ///// <param name="aState">Userstate to pass when firing async callback</param>
+        ///// <param name="timeoutMilliseconds">Milliseconds before HTTP timeout exception</param>
+        ///// <param name="settings">(optional) settings for optional tracing and specifying the client version to the server</param>
+        ///// <param name="friendlyName">(optional) friendly name of the Sync box</param>
+        ///// <param name="metadata">(optional) string keys to serializable object values to store as extra metadata to the sync box</param>
+        ///// <returns>Returns any error that occurred during communication, if any</returns>
+        //public IAsyncResult BeginAddSyncBoxOnServer<T>(AsyncCallback aCallback,
+        //    object aState,
+        //    int timeoutMilliseconds,
+        //    ICLCredentialSettings settings = null,
+        //    string friendlyName = null,
+        //    IDictionary<string, T> metadata = null)
+        //{
+        //    // create the asynchronous result to return
+        //    GenericAsyncResult<AddSyncBoxOnServerResult> toReturn = new GenericAsyncResult<AddSyncBoxOnServerResult>(
+        //        aCallback,
+        //        aState);
+
+        //    // create a parameters object to store all the input parameters to be used on another thread with the void (object) parameterized start
+        //    Tuple<GenericAsyncResult<AddSyncBoxOnServerResult>, int, ICLCredentialSettings, string, IDictionary<string, T>> asyncParams =
+        //        new Tuple<GenericAsyncResult<AddSyncBoxOnServerResult>, int, ICLCredentialSettings, string, IDictionary<string, T>>(
+        //            toReturn,
+        //            timeoutMilliseconds,
+        //            settings,
+        //            friendlyName,
+        //            metadata);
+
+        //    // create the thread from a void (object) parameterized start which wraps the synchronous method call
+        //    (new Thread(new ParameterizedThreadStart(state =>
+        //    {
+        //        // try cast the state as the object with all the input parameters
+        //        Tuple<GenericAsyncResult<AddSyncBoxOnServerResult>, int, ICLCredentialSettings, string, IDictionary<string, T>> castState = state as Tuple<GenericAsyncResult<AddSyncBoxOnServerResult>, int, ICLCredentialSettings, string, IDictionary<string, T>>;
+        //        // if the try cast failed, then show a message box for this unrecoverable error
+        //        if (castState == null)
+        //        {
+        //            MessageEvents.FireNewEventMessage(
+        //                "Cannot cast state as " + Helpers.GetTypeNameEvenForNulls(castState),
+        //                EventMessageLevel.Important,
+        //                new HaltAllOfCloudSDKErrorInfo());
+        //        }
+        //        // else if the try cast did not fail, then start processing with the input parameters
+        //        else
+        //        {
+        //            // try/catch to process with the input parameters, on catch set the exception in the asyncronous result
+        //            try
+        //            {
+        //                // declare the output status for communication
+        //                CLHttpRestStatus status;
+        //                // declare the specific type of result for this operation
+        //                JsonContracts.CreateSyncBox result;
+        //                // run the download of the file with the passed parameters, storing any error that occurs
+        //                CLError processError = AddSyncBoxOnServer(
+        //                    castState.Item2,
+        //                    out status,
+        //                    out result,
+        //                    castState.Item3,
+        //                    castState.Item4,
+        //                    castState.Item5);
+
+        //                // if there was an asynchronous result in the parameters, then complete it with a new result object
+        //                if (castState.Item1 != null)
+        //                {
+        //                    castState.Item1.Complete(
+        //                        new AddSyncBoxOnServerResult(
+        //                            processError, // any error that may have occurred during processing
+        //                            status, // the output status of communication
+        //                            result), // the specific type of result for this operation
+        //                            sCompleted: false); // processing did not complete synchronously
+        //                }
+        //            }
+        //            catch (Exception ex)
+        //            {
+        //                // if there was an asynchronous result in the parameters, then pass through the exception to it
+        //                if (castState.Item1 != null)
+        //                {
+        //                    castState.Item1.HandleException(
+        //                        ex, // the exception which was not handled correctly by the CLError wrapping
+        //                        sCompleted: false); // processing did not complete synchronously
+        //                }
+        //            }
+        //        }
+        //    }))).Start(asyncParams); // start the asynchronous processing thread with the input parameters object
+
+        //    // return the asynchronous result
+        //    return toReturn;
+        //}
+
+        /// <summary>
+        /// Asynchronously starts adding a Sync box on the server for the current application
+        /// </summary>
+        /// <param name="aCallback">Callback method to fire when operation completes</param>
+        /// <param name="aState">Userstate to pass when firing async callback</param>
+        /// <param name="timeoutMilliseconds">Milliseconds before HTTP timeout exception</param>
+        /// <param name="friendlyName">(optional) friendly name of the Sync box</param>
+        /// <param name="planId">(optional) The ID of the plan to use with this SyncBox</param>
+        /// <param name="settings">(optional) settings for optional tracing and specifying the client version to the server</param>
+        //
+        //// The following metadata parameter was temporarily removed until the server checks for it for this call
+        //
+        ///// <param name="metadata">(optional) string keys to serializable object values to store as extra metadata to the sync box</param>
+        /// <returns>Returns any error that occurred during communication, if any</returns>
+        public IAsyncResult BeginAddSyncBoxOnServer(AsyncCallback aCallback,
+            object aState,
+            int timeoutMilliseconds,
+            string friendlyName = null,
+            Nullable<long> planId = null,
+            ICLCredentialSettings settings = null/*,  \/ last parameter temporarily removed since the server is not checking for it for this call; add back wherever commented out within this method when it works
+            JsonContracts.MetadataDictionary metadata = null*/) 
+        {
+            // create the asynchronous result to return
+            GenericAsyncResult<AddSyncBoxOnServerResult> toReturn = new GenericAsyncResult<AddSyncBoxOnServerResult>(
+                aCallback,
+                aState);
+
+            // create a parameters object to store all the input parameters to be used on another thread with the void (object) parameterized start
+            Tuple<GenericAsyncResult<AddSyncBoxOnServerResult>, int, string, Nullable<long>, ICLCredentialSettings/*, JsonContracts.MetadataDictionary*/> asyncParams =
+                new Tuple<GenericAsyncResult<AddSyncBoxOnServerResult>, int, string, Nullable<long>, ICLCredentialSettings/*, JsonContracts.MetadataDictionary*/>(
+                    toReturn,
+                    timeoutMilliseconds,
+                    friendlyName,
+                    planId,
+                    settings/*,
+                    metadata*/);
+
+            // create the thread from a void (object) parameterized start which wraps the synchronous method call
+            (new Thread(new ParameterizedThreadStart(state =>
+            {
+                // try cast the state as the object with all the input parameters
+                Tuple<GenericAsyncResult<AddSyncBoxOnServerResult>, int, string, Nullable<long>, ICLCredentialSettings/*, JsonContracts.MetadataDictionary*/> castState =
+                    state as Tuple<GenericAsyncResult<AddSyncBoxOnServerResult>, int, string, Nullable<long>, ICLCredentialSettings/*, JsonContracts.MetadataDictionary*/>;
+                // if the try cast failed, then show a message box for this unrecoverable error
+                if (castState == null)
+                {
+                    MessageEvents.FireNewEventMessage(
+                        "Cannot cast state as " + Helpers.GetTypeNameEvenForNulls(castState),
+                        EventMessageLevel.Important,
+                        new HaltAllOfCloudSDKErrorInfo());
+                }
+                // else if the try cast did not fail, then start processing with the input parameters
+                else
+                {
+                    // try/catch to process with the input parameters, on catch set the exception in the asyncronous result
+                    try
+                    {
+                        // declare the output status for communication
+                        CLHttpRestStatus status;
+                        // declare the specific type of result for this operation
+                        JsonContracts.SyncBoxHolder result;
+                        // run the download of the file with the passed parameters, storing any error that occurs
+                        CLError processError = AddSyncBoxOnServer(
+                            castState.Item2,
+                            out status,
+                            out result,
+                            castState.Item3,
+                            castState.Item4,
+                            castState.Item5/*,
+                            castState.Item6*/);
+
+                        // if there was an asynchronous result in the parameters, then complete it with a new result object
+                        if (castState.Item1 != null)
+                        {
+                            castState.Item1.Complete(
+                                new AddSyncBoxOnServerResult(
+                                    processError, // any error that may have occurred during processing
+                                    status, // the output status of communication
+                                    result), // the specific type of result for this operation
+                                    sCompleted: false); // processing did not complete synchronously
+                        }
+                    }
+                    catch (Exception ex)
+                    {
+                        // if there was an asynchronous result in the parameters, then pass through the exception to it
+                        if (castState.Item1 != null)
+                        {
+                            castState.Item1.HandleException(
+                                ex, // the exception which was not handled correctly by the CLError wrapping
+                                sCompleted: false); // processing did not complete synchronously
+                        }
+                    }
+                }
+            }))).Start(asyncParams); // start the asynchronous processing thread with the input parameters object
+
+            // return the asynchronous result
+            return toReturn;
+        }
+
+        /// <summary>
+        /// Finishes adding a Sync box on the server for the current application if it has not already finished via its asynchronous result and outputs the result,
+        /// returning any error that occurs in the process (which is different than any error which may have occurred in communication; check the result's Error)
+        /// </summary>
+        /// <param name="aResult">The asynchronous result provided upon starting adding the sync box</param>
+        /// <param name="result">(output) The result from adding the sync box</param>
+        /// <returns>Returns the error that occurred while finishing and/or outputing the result, if any</returns>
+        public CLError EndAddSyncBoxOnServer(IAsyncResult aResult, out AddSyncBoxOnServerResult result)
+        {
+            // declare the specific type of asynchronous result for sync box add
+            GenericAsyncResult<AddSyncBoxOnServerResult> castAResult;
+
+            // try/catch to try casting the asynchronous result as the type for adding sync boxes and pull the result (possibly incomplete), on catch default the output and return the error
+            try
+            {
+                // try cast the asynchronous result as the type for adding sync boxes
+                castAResult = aResult as GenericAsyncResult<AddSyncBoxOnServerResult>;
+
+                // if trying to cast the asynchronous result failed, then throw an error
+                if (castAResult == null)
+                {
+                    throw new NullReferenceException("aResult does not match expected internal type");
+                }
+
+                // pull the result for output (may not yet be complete)
+                result = castAResult.Result;
+            }
+            catch (Exception ex)
+            {
+                result = Helpers.DefaultForType<AddSyncBoxOnServerResult>();
+                return ex;
+            }
+
+            // try/catch to finish the asynchronous operation if necessary, re-pull the result for output, and rethrow any exception which may have occurred; on catch, return the error
+            try
+            {
+                // This method assumes that only 1 thread calls EndInvoke 
+                // for this object
+                if (!castAResult.IsCompleted)
+                {
+                    // If the operation isn't done, wait for it
+                    castAResult.AsyncWaitHandle.WaitOne();
+                    castAResult.AsyncWaitHandle.Close();
+                }
+
+                // re-pull the result for output in case it was not completed when it was pulled before
+                result = castAResult.Result;
+
+                // Operation is done: if an exception occurred, return it
+                if (castAResult.Exception != null)
+                {
+                    return castAResult.Exception;
+                }
+            }
+            catch (Exception ex)
+            {
+                return ex;
+            }
+            return null;
+        }
+
+        //// The following method is not useful since AddSyncBoxOnServer does not yet support initial metadata, and this was simply an overload which accepted metadata in a different format
+        //
+        ///// <summary>
+        ///// Add a Sync box on the server for the current application
+        ///// </summary>
+        ///// <param name="timeoutMilliseconds">Milliseconds before HTTP timeout exception</param>
+        ///// <param name="status">(output) success/failure status of communication</param>
+        ///// <param name="response">(output) response object from communication</param>
+        ///// <param name="settings">(optional) settings for optional tracing and specifying the client version to the server</param>
+        ///// <param name="friendlyName">(optional) friendly name of the Sync box</param>
+        ///// <param name="metadata">(optional) string keys to serializable object values to store as extra metadata to the sync box</param>
+        ///// <returns>Returns any error that occurred during communication, if any</returns>
+        //public CLError AddSyncBoxOnServer<T>(int timeoutMilliseconds, out CLHttpRestStatus status, out JsonContracts.SyncBoxHolder response, ICLCredentialSettings settings = null, string friendlyName = null, IDictionary<string, T> metadata = null)
+        //{
+        //    try
+        //    {
+        //        return AddSyncBoxOnServer(timeoutMilliseconds, out status, out response, settings, friendlyName,
+        //            (metadata == null
+        //                ? null
+        //                : new JsonContracts.MetadataDictionary(
+        //                    ((metadata is IDictionary<string, object>)
+        //                        ? (IDictionary<string, object>)metadata
+        //                        : new JsonContracts.MetadataDictionary.DictionaryWrapper<T>(metadata)))));
+        //    }
+        //    catch (Exception ex)
+        //    {
+        //        status = CLHttpRestStatus.BadRequest;
+        //        response = Helpers.DefaultForType<JsonContracts.SyncBoxHolder>();
+        //        return ex;
+        //    }
+        //}
+
+        /// <summary>
+        /// Add a Sync box on the server for the current application
+        /// </summary>
+        /// <param name="timeoutMilliseconds">Milliseconds before HTTP timeout exception</param>
+        /// <param name="status">(output) success/failure status of communication</param>
+        /// <param name="response">(output) response object from communication</param>
+        /// <param name="friendlyName">(optional) friendly name of the Sync box</param>
+        /// <param name="planId">(optional) the ID of the plan to use with this SyncBox</param>
+        /// <param name="settings">(optional) settings for optional tracing and specifying the client version to the server</param>
+        //
+        //// The following metadata parameter was temporarily removed until the server checks for it for this call
+        //
+        ///// <param name="metadata">(optional) string keys to serializable object values to store as extra metadata to the sync box</param>
+        /// <returns>Returns any error that occurred during communication, if any</returns>
+        public CLError AddSyncBoxOnServer(int timeoutMilliseconds, out CLHttpRestStatus status, out JsonContracts.SyncBoxHolder response, 
+                    string friendlyName = null,
+                    Nullable<long> planId = null,
+                    ICLCredentialSettings settings = null/*, JsonContracts.MetadataDictionary metadata = null*/)
+        {
+            // start with bad request as default if an exception occurs but is not explicitly handled to change the status
+            status = CLHttpRestStatus.BadRequest;
+            // try/catch to process the metadata query, on catch return the error
+            try
+            {
+                // copy settings so they don't change while processing; this also defaults some values
+                ICLSyncSettingsAdvanced copiedSettings = (settings == null
+                    ? NullSyncRoot.Instance.CopySettings()
+                    : settings.CopySettings());
+
+                // check input parameters
+
+                if (!(timeoutMilliseconds > 0))
+                {
+                    throw new ArgumentException("timeoutMilliseconds must be greater than zero");
+                }
+
+                JsonContracts.SyncBoxHolder inputBox = (/*metadata == null
+                        && */string.IsNullOrEmpty(friendlyName)
+                    ? null
+                    : new JsonContracts.SyncBoxHolder()
+                    {
+                        SyncBox = new JsonContracts.SyncBox()
+                        {
+                            FriendlyName = (string.IsNullOrEmpty(friendlyName)
+                                ? null
+                                : friendlyName),
+                            PlanId = planId/*,
+                            Metadata = metadata*/
+                        }
+                    });
+
+                response = Helpers.ProcessHttp<JsonContracts.SyncBoxHolder>(
+                    inputBox,
+                    CLDefinitions.CLPlatformAuthServerURL,
+                    CLDefinitions.MethodPathAuthCreateSyncBox,
+                    Helpers.requestMethod.post,
+                    timeoutMilliseconds,
+                    null, // not an upload nor download
+                    Helpers.HttpStatusesOkAccepted,
+                    ref status,
+                    copiedSettings,
+                    this,
+                    null);
+            }
+            catch (Exception ex)
+            {
+                response = Helpers.DefaultForType<JsonContracts.SyncBoxHolder>();
+                return ex;
+            }
+            return null;
+        }
+        #endregion
+
+        #region ListSyncBoxes
+        /// <summary>
+        /// Asynchronously starts listing the Sync boxes on the server for the current application
+        /// </summary>
+        /// <param name="aCallback">Callback method to fire when operation completes</param>
+        /// <param name="aState">Userstate to pass when firing async callback</param>
+        /// <param name="timeoutMilliseconds">Milliseconds before HTTP timeout exception</param>
+        /// <param name="settings">(optional) settings for optional tracing and specifying the client version to the server</param>
+        /// <returns>Returns any error that occurred during communication, if any</returns>
+        public IAsyncResult BeginListSyncBoxes(AsyncCallback aCallback,
+            object aState,
+            int timeoutMilliseconds,
+            ICLCredentialSettings settings = null)
+        {
+            // create the asynchronous result to return
+            GenericAsyncResult<ListSyncBoxesResult> toReturn = new GenericAsyncResult<ListSyncBoxesResult>(
+                aCallback,
+                aState);
+
+            // create a parameters object to store all the input parameters to be used on another thread with the void (object) parameterized start
+            Tuple<GenericAsyncResult<ListSyncBoxesResult>, int, ICLCredentialSettings> asyncParams =
+                new Tuple<GenericAsyncResult<ListSyncBoxesResult>, int, ICLCredentialSettings>(
+                    toReturn,
+                    timeoutMilliseconds,
+                    settings);
+
+            // create the thread from a void (object) parameterized start which wraps the synchronous method call
+            (new Thread(new ParameterizedThreadStart(state =>
+            {
+                // try cast the state as the object with all the input parameters
+                Tuple<GenericAsyncResult<ListSyncBoxesResult>, int, ICLCredentialSettings> castState = state as Tuple<GenericAsyncResult<ListSyncBoxesResult>, int, ICLCredentialSettings>;
+                // if the try cast failed, then show a message box for this unrecoverable error
+                if (castState == null)
+                {
+                    MessageEvents.FireNewEventMessage(
+                        "Cannot cast state as " + Helpers.GetTypeNameEvenForNulls(castState),
+                        EventMessageLevel.Important,
+                        new HaltAllOfCloudSDKErrorInfo());
+                }
+                // else if the try cast did not fail, then start processing with the input parameters
+                else
+                {
+                    // try/catch to process with the input parameters, on catch set the exception in the asyncronous result
+                    try
+                    {
+                        // declare the output status for communication
+                        CLHttpRestStatus status;
+                        // declare the specific type of result for this operation
+                        JsonContracts.ListSyncBoxes result;
+                        // run the download of the file with the passed parameters, storing any error that occurs
+                        CLError processError = ListSyncBoxes(
+                            castState.Item2,
+                            out status,
+                            out result,
+                            castState.Item3);
+
+                        // if there was an asynchronous result in the parameters, then complete it with a new result object
+                        if (castState.Item1 != null)
+                        {
+                            castState.Item1.Complete(
+                                new ListSyncBoxesResult(
+                                    processError, // any error that may have occurred during processing
+                                    status, // the output status of communication
+                                    result), // the specific type of result for this operation
+                                    sCompleted: false); // processing did not complete synchronously
+                        }
+                    }
+                    catch (Exception ex)
+                    {
+                        // if there was an asynchronous result in the parameters, then pass through the exception to it
+                        if (castState.Item1 != null)
+                        {
+                            castState.Item1.HandleException(
+                                ex, // the exception which was not handled correctly by the CLError wrapping
+                                sCompleted: false); // processing did not complete synchronously
+                        }
+                    }
+                }
+            }))).Start(asyncParams); // start the asynchronous processing thread with the input parameters object
+
+            // return the asynchronous result
+            return toReturn;
+        }
+
+        /// <summary>
+        /// Finishes listing Sync boxes on the server for the current application if it has not already finished via its asynchronous result and outputs the result,
+        /// returning any error that occurs in the process (which is different than any error which may have occurred in communication; check the result's Error)
+        /// </summary>
+        /// <param name="aResult">The asynchronous result provided upon starting listing the sync boxes</param>
+        /// <param name="result">(output) The result from listing the sync boxes</param>
+        /// <returns>Returns the error that occurred while finishing and/or outputing the result, if any</returns>
+        public CLError EndListSyncBoxes(IAsyncResult aResult, out ListSyncBoxesResult result)
+        {
+            // declare the specific type of asynchronous result for sync boxes listing
+            GenericAsyncResult<ListSyncBoxesResult> castAResult;
+
+            // try/catch to try casting the asynchronous result as the type for sync boxes listing and pull the result (possibly incomplete), on catch default the output and return the error
+            try
+            {
+                // try cast the asynchronous result as the type for listing sync boxes
+                castAResult = aResult as GenericAsyncResult<ListSyncBoxesResult>;
+
+                // if trying to cast the asynchronous result failed, then throw an error
+                if (castAResult == null)
+                {
+                    throw new NullReferenceException("aResult does not match expected internal type");
+                }
+
+                // pull the result for output (may not yet be complete)
+                result = castAResult.Result;
+            }
+            catch (Exception ex)
+            {
+                result = Helpers.DefaultForType<ListSyncBoxesResult>();
+                return ex;
+            }
+
+            // try/catch to finish the asynchronous operation if necessary, re-pull the result for output, and rethrow any exception which may have occurred; on catch, return the error
+            try
+            {
+                // This method assumes that only 1 thread calls EndInvoke 
+                // for this object
+                if (!castAResult.IsCompleted)
+                {
+                    // If the operation isn't done, wait for it
+                    castAResult.AsyncWaitHandle.WaitOne();
+                    castAResult.AsyncWaitHandle.Close();
+                }
+
+                // re-pull the result for output in case it was not completed when it was pulled before
+                result = castAResult.Result;
+
+                // Operation is done: if an exception occurred, return it
+                if (castAResult.Exception != null)
+                {
+                    return castAResult.Exception;
+                }
+            }
+            catch (Exception ex)
+            {
+                return ex;
+            }
+            return null;
+        }
+
+        /// <summary>
+        /// Lists the Sync boxes on the server for the current application
+        /// </summary>
+        /// <param name="timeoutMilliseconds">Milliseconds before HTTP timeout exception</param>
+        /// <param name="status">(output) success/failure status of communication</param>
+        /// <param name="response">(output) response object from communication</param>
+        /// <param name="settings">(optional) settings for optional tracing and specifying the client version to the server</param>
+        /// <returns>Returns any error that occurred during communication, if any</returns>
+        public CLError ListSyncBoxes(int timeoutMilliseconds, out CLHttpRestStatus status, out JsonContracts.ListSyncBoxes response, ICLCredentialSettings settings = null)
+        {
+            // start with bad request as default if an exception occurs but is not explicitly handled to change the status
+            status = CLHttpRestStatus.BadRequest;
+            // try/catch to process the metadata query, on catch return the error
+            try
+            {
+                // copy settings so they don't change while processing; this also defaults some values
+                ICLSyncSettingsAdvanced copiedSettings = (settings == null
+                    ? NullSyncRoot.Instance.CopySettings()
+                    : settings.CopySettings());
+
+                // check input parameters
+
+                if (!(timeoutMilliseconds > 0))
+                {
+                    throw new ArgumentException("timeoutMilliseconds must be greater than zero");
+                }
+
+                response = Helpers.ProcessHttp<JsonContracts.ListSyncBoxes>(
+                    null, // no request body for listing sync boxes
+                    CLDefinitions.CLPlatformAuthServerURL,
+                    CLDefinitions.MethodPathAuthListSyncBoxes,
+                    Helpers.requestMethod.post,
+                    timeoutMilliseconds,
+                    null, // not an upload nor download
+                    Helpers.HttpStatusesOkAccepted,
+                    ref status,
+                    copiedSettings,
+                    this,
+                    null);
+            }
+            catch (Exception ex)
+            {
+                response = Helpers.DefaultForType<JsonContracts.ListSyncBoxes>();
+                return ex;
+            }
+            return null;
+        }
+        #endregion
+
+        #region ListPlans
+        /// <summary>
+        /// Asynchronously starts listing the plans on the server for the current application
+        /// </summary>
+        /// <param name="aCallback">Callback method to fire when operation completes</param>
+        /// <param name="aState">Userstate to pass when firing async callback</param>
+        /// <param name="timeoutMilliseconds">Milliseconds before HTTP timeout exception</param>
+        /// <param name="settings">(optional) settings for optional tracing and specifying the client version to the server</param>
+        /// <returns>Returns any error that occurred during communication, if any</returns>
+        public IAsyncResult BeginListPlans(AsyncCallback aCallback,
+            object aState,
+            int timeoutMilliseconds,
+            ICLCredentialSettings settings = null)
+        {
+            // create the asynchronous result to return
+            GenericAsyncResult<ListPlansResult> toReturn = new GenericAsyncResult<ListPlansResult>(
+                aCallback,
+                aState);
+
+            // create a parameters object to store all the input parameters to be used on another thread with the void (object) parameterized start
+            Tuple<GenericAsyncResult<ListPlansResult>, int, ICLCredentialSettings> asyncParams =
+                new Tuple<GenericAsyncResult<ListPlansResult>, int, ICLCredentialSettings>(
+                    toReturn,
+                    timeoutMilliseconds,
+                    settings);
+
+            // create the thread from a void (object) parameterized start which wraps the synchronous method call
+            (new Thread(new ParameterizedThreadStart(state =>
+            {
+                // try cast the state as the object with all the input parameters
+                Tuple<GenericAsyncResult<ListPlansResult>, int, ICLCredentialSettings> castState = state as Tuple<GenericAsyncResult<ListPlansResult>, int, ICLCredentialSettings>;
+                // if the try cast failed, then show a message box for this unrecoverable error
+                if (castState == null)
+                {
+                    MessageEvents.FireNewEventMessage(
+                        "Cannot cast state as " + Helpers.GetTypeNameEvenForNulls(castState),
+                        EventMessageLevel.Important,
+                        new HaltAllOfCloudSDKErrorInfo());
+                }
+                // else if the try cast did not fail, then start processing with the input parameters
+                else
+                {
+                    // try/catch to process with the input parameters, on catch set the exception in the asyncronous result
+                    try
+                    {
+                        // declare the output status for communication
+                        CLHttpRestStatus status;
+                        // declare the specific type of result for this operation
+                        JsonContracts.ListPlansResponse result;
+                        // run the download of the file with the passed parameters, storing any error that occurs
+                        CLError processError = ListPlans(
+                            castState.Item2,
+                            out status,
+                            out result,
+                            castState.Item3);
+
+                        // if there was an asynchronous result in the parameters, then complete it with a new result object
+                        if (castState.Item1 != null)
+                        {
+                            castState.Item1.Complete(
+                                new ListPlansResult(
+                                    processError, // any error that may have occurred during processing
+                                    status, // the output status of communication
+                                    result), // the specific type of result for this operation
+                                    sCompleted: false); // processing did not complete synchronously
+                        }
+                    }
+                    catch (Exception ex)
+                    {
+                        // if there was an asynchronous result in the parameters, then pass through the exception to it
+                        if (castState.Item1 != null)
+                        {
+                            castState.Item1.HandleException(
+                                ex, // the exception which was not handled correctly by the CLError wrapping
+                                sCompleted: false); // processing did not complete synchronously
+                        }
+                    }
+                }
+            }))).Start(asyncParams); // start the asynchronous processing thread with the input parameters object
+
+            // return the asynchronous result
+            return toReturn;
+        }
+
+        /// <summary>
+        /// Finishes listing plans on the server for the current application if it has not already finished via its asynchronous result and outputs the result,
+        /// returning any error that occurs in the process (which is different than any error which may have occurred in communication; check the result's Error)
+        /// </summary>
+        /// <param name="aResult">The asynchronous result provided upon starting listing the plans</param>
+        /// <param name="result">(output) The result from listing the plans</param>
+        /// <returns>Returns the error that occurred while finishing and/or outputing the result, if any</returns>
+        public CLError EndListPlans(IAsyncResult aResult, out ListPlansResult result)
+        {
+            // declare the specific type of asynchronous result for plan listing
+            GenericAsyncResult<ListPlansResult> castAResult;
+
+            // try/catch to try casting the asynchronous result as the type for plan listing and pull the result (possibly incomplete), on catch default the output and return the error
+            try
+            {
+                // try cast the asynchronous result as the type for listing plans
+                castAResult = aResult as GenericAsyncResult<ListPlansResult>;
+
+                // if trying to cast the asynchronous result failed, then throw an error
+                if (castAResult == null)
+                {
+                    throw new NullReferenceException("aResult does not match expected internal type");
+                }
+
+                // pull the result for output (may not yet be complete)
+                result = castAResult.Result;
+            }
+            catch (Exception ex)
+            {
+                result = Helpers.DefaultForType<ListPlansResult>();
+                return ex;
+            }
+
+            // try/catch to finish the asynchronous operation if necessary, re-pull the result for output, and rethrow any exception which may have occurred; on catch, return the error
+            try
+            {
+                // This method assumes that only 1 thread calls EndInvoke 
+                // for this object
+                if (!castAResult.IsCompleted)
+                {
+                    // If the operation isn't done, wait for it
+                    castAResult.AsyncWaitHandle.WaitOne();
+                    castAResult.AsyncWaitHandle.Close();
+                }
+
+                // re-pull the result for output in case it was not completed when it was pulled before
+                result = castAResult.Result;
+
+                // Operation is done: if an exception occurred, return it
+                if (castAResult.Exception != null)
+                {
+                    return castAResult.Exception;
+                }
+            }
+            catch (Exception ex)
+            {
+                return ex;
+            }
+            return null;
+        }
+
+        /// <summary>
+        /// Lists the plans on the server for the current application
+        /// </summary>
+        /// <param name="timeoutMilliseconds">Milliseconds before HTTP timeout exception</param>
+        /// <param name="status">(output) success/failure status of communication</param>
+        /// <param name="response">(output) response object from communication</param>
+        /// <param name="settings">(optional) settings for optional tracing and specifying the client version to the server</param>
+        /// <returns>Returns any error that occurred during communication, if any</returns>
+        public CLError ListPlans(int timeoutMilliseconds, out CLHttpRestStatus status, out JsonContracts.ListPlansResponse response, ICLCredentialSettings settings = null)
+        {
+            // start with bad request as default if an exception occurs but is not explicitly handled to change the status
+            status = CLHttpRestStatus.BadRequest;
+            // try/catch to process the metadata query, on catch return the error
+            try
+            {
+                // copy settings so they don't change while processing; this also defaults some values
+                ICLSyncSettingsAdvanced copiedSettings = (settings == null
+                    ? NullSyncRoot.Instance.CopySettings()
+                    : settings.CopySettings());
+
+                // check input parameters
+
+                if (!(timeoutMilliseconds > 0))
+                {
+                    throw new ArgumentException("timeoutMilliseconds must be greater than zero");
+                }
+
+                response = Helpers.ProcessHttp<JsonContracts.ListPlansResponse>(
+                    null, // no request body for listing plans
+                    CLDefinitions.CLPlatformAuthServerURL,
+                    CLDefinitions.MethodPathAuthListPlans,
+                    Helpers.requestMethod.get,
+                    timeoutMilliseconds,
+                    null, // not an upload nor download
+                    Helpers.HttpStatusesOkAccepted,
+                    ref status,
+                    copiedSettings,
+                    this,
+                    null);
+            }
+            catch (Exception ex)
+            {
+                response = Helpers.DefaultForType<JsonContracts.ListPlansResponse>();
+                return ex;
+            }
+            return null;
+        }
+        #endregion
+
+        #region ListSessions
+        /// <summary>
+        /// Asynchronously starts listing the sessions on the server for the current application
+        /// </summary>
+        /// <param name="aCallback">Callback method to fire when operation completes</param>
+        /// <param name="aState">Userstate to pass when firing async callback</param>
+        /// <param name="timeoutMilliseconds">Milliseconds before HTTP timeout exception</param>
+        /// <param name="settings">(optional) settings for optional tracing and specifying the client version to the server</param>
+        /// <returns>Returns any error that occurred during communication, if any</returns>
+        public IAsyncResult BeginListSessions(AsyncCallback aCallback,
+            object aState,
+            int timeoutMilliseconds,
+            ICLCredentialSettings settings = null)
+        {
+            // create the asynchronous result to return
+            GenericAsyncResult<ListSessionsResult> toReturn = new GenericAsyncResult<ListSessionsResult>(
+                aCallback,
+                aState);
+
+            // create a parameters object to store all the input parameters to be used on another thread with the void (object) parameterized start
+            Tuple<GenericAsyncResult<ListSessionsResult>, int, ICLCredentialSettings> asyncParams =
+                new Tuple<GenericAsyncResult<ListSessionsResult>, int, ICLCredentialSettings>(
+                    toReturn,
+                    timeoutMilliseconds,
+                    settings);
+
+            // create the thread from a void (object) parameterized start which wraps the synchronous method call
+            (new Thread(new ParameterizedThreadStart(state =>
+            {
+                // try cast the state as the object with all the input parameters
+                Tuple<GenericAsyncResult<ListSessionsResult>, int, ICLCredentialSettings> castState = state as Tuple<GenericAsyncResult<ListSessionsResult>, int, ICLCredentialSettings>;
+                // if the try cast failed, then show a message box for this unrecoverable error
+                if (castState == null)
+                {
+                    MessageEvents.FireNewEventMessage(
+                        "Cannot cast state as " + Helpers.GetTypeNameEvenForNulls(castState),
+                        EventMessageLevel.Important,
+                        new HaltAllOfCloudSDKErrorInfo());
+                }
+                // else if the try cast did not fail, then start processing with the input parameters
+                else
+                {
+                    // try/catch to process with the input parameters, on catch set the exception in the asyncronous result
+                    try
+                    {
+                        // declare the output status for communication
+                        CLHttpRestStatus status;
+                        // declare the specific type of result for this operation
+                        JsonContracts.ListSessionsResponse result;
+                        // run the download of the file with the passed parameters, storing any error that occurs
+                        CLError processError = ListSessions(
+                            castState.Item2,
+                            out status,
+                            out result,
+                            castState.Item3);
+
+                        // if there was an asynchronous result in the parameters, then complete it with a new result object
+                        if (castState.Item1 != null)
+                        {
+                            castState.Item1.Complete(
+                                new ListSessionsResult(
+                                    processError, // any error that may have occurred during processing
+                                    status, // the output status of communication
+                                    result), // the specific type of result for this operation
+                                    sCompleted: false); // processing did not complete synchronously
+                        }
+                    }
+                    catch (Exception ex)
+                    {
+                        // if there was an asynchronous result in the parameters, then pass through the exception to it
+                        if (castState.Item1 != null)
+                        {
+                            castState.Item1.HandleException(
+                                ex, // the exception which was not handled correctly by the CLError wrapping
+                                sCompleted: false); // processing did not complete synchronously
+                        }
+                    }
+                }
+            }))).Start(asyncParams); // start the asynchronous processing thread with the input parameters object
+
+            // return the asynchronous result
+            return toReturn;
+        }
+
+        /// <summary>
+        /// Finishes listing sessions on the server for the current application if it has not already finished via its asynchronous result and outputs the result,
+        /// returning any error that occurs in the process (which is different than any error which may have occurred in communication; check the result's Error)
+        /// </summary>
+        /// <param name="aResult">The asynchronous result provided upon starting listing the sessions</param>
+        /// <param name="result">(output) The result from listing the sessions</param>
+        /// <returns>Returns the error that occurred while finishing and/or outputing the result, if any</returns>
+        public CLError EndListSessions(IAsyncResult aResult, out ListSessionsResult result)
+        {
+            // declare the specific type of asynchronous result for session listing
+            GenericAsyncResult<ListSessionsResult> castAResult;
+
+            // try/catch to try casting the asynchronous result as the type for session listing and pull the result (possibly incomplete), on catch default the output and return the error
+            try
+            {
+                // try cast the asynchronous result as the type for listing sessions
+                castAResult = aResult as GenericAsyncResult<ListSessionsResult>;
+
+                // if trying to cast the asynchronous result failed, then throw an error
+                if (castAResult == null)
+                {
+                    throw new NullReferenceException("aResult does not match expected internal type");
+                }
+
+                // pull the result for output (may not yet be complete)
+                result = castAResult.Result;
+            }
+            catch (Exception ex)
+            {
+                result = Helpers.DefaultForType<ListSessionsResult>();
+                return ex;
+            }
+
+            // try/catch to finish the asynchronous operation if necessary, re-pull the result for output, and rethrow any exception which may have occurred; on catch, return the error
+            try
+            {
+                // This method assumes that only 1 thread calls EndInvoke 
+                // for this object
+                if (!castAResult.IsCompleted)
+                {
+                    // If the operation isn't done, wait for it
+                    castAResult.AsyncWaitHandle.WaitOne();
+                    castAResult.AsyncWaitHandle.Close();
+                }
+
+                // re-pull the result for output in case it was not completed when it was pulled before
+                result = castAResult.Result;
+
+                // Operation is done: if an exception occurred, return it
+                if (castAResult.Exception != null)
+                {
+                    return castAResult.Exception;
+                }
+            }
+            catch (Exception ex)
+            {
+                return ex;
+            }
+            return null;
+        }
+
+        /// <summary>
+        /// Lists the sessions boxes on the server for the current application
+        /// </summary>
+        /// <param name="timeoutMilliseconds">Milliseconds before HTTP timeout exception</param>
+        /// <param name="status">(output) success/failure status of communication</param>
+        /// <param name="response">(output) response object from communication</param>
+        /// <param name="settings">(optional) settings for optional tracing and specifying the client version to the server</param>
+        /// <returns>Returns any error that occurred during communication, if any</returns>
+        public CLError ListSessions(int timeoutMilliseconds, out CLHttpRestStatus status, out JsonContracts.ListSessionsResponse response, ICLCredentialSettings settings = null)
+        {
+            // start with bad request as default if an exception occurs but is not explicitly handled to change the status
+            status = CLHttpRestStatus.BadRequest;
+            // try/catch to process the metadata query, on catch return the error
+            try
+            {
+                // copy settings so they don't change while processing; this also defaults some values
+                ICLSyncSettingsAdvanced copiedSettings = (settings == null
+                    ? NullSyncRoot.Instance.CopySettings()
+                    : settings.CopySettings());
+
+                // check input parameters
+
+                if (!(timeoutMilliseconds > 0))
+                {
+                    throw new ArgumentException("timeoutMilliseconds must be greater than zero");
+                }
+
+                response = Helpers.ProcessHttp<JsonContracts.ListSessionsResponse>(
+                    null, // no request body for listing sessions
+                    CLDefinitions.CLPlatformAuthServerURL,
+                    CLDefinitions.MethodPathAuthListSessions,
+                    Helpers.requestMethod.post,
+                    timeoutMilliseconds,
+                    null, // not an upload nor download
+                    Helpers.HttpStatusesOkAccepted,
+                    ref status,
+                    copiedSettings,
+                    this,
+                    null);
+            }
+            catch (Exception ex)
+            {
+                response = Helpers.DefaultForType<JsonContracts.ListSessionsResponse>();
+                return ex;
+            }
+            return null;
+        }
+        #endregion
+
+        #region CreateSession
+        /// <summary>
+        /// Asynchronously starts creating a session on the server for the current application
+        /// </summary>
+        /// <param name="aCallback">Callback method to fire when operation completes</param>
+        /// <param name="aState">Userstate to pass when firing async callback</param>
+        /// <param name="timeoutMilliseconds">Milliseconds before HTTP timeout exception</param>
+        /// <param name="syncBoxIds">(optional) IDs of sync boxes to associate with this session.  A null value causes all syncboxes defined for the application to be associated with this session.</param>
+        /// <param name="tokenDurationMinutes">(optional) The number of minutes before the token expires. Default: 2160 minutes (36 hours).  Maximum: 7200 minutes (120 hours).</param>
+        /// <param name="settings">(optional) settings for optional tracing and specifying the client version to the server</param>
+        /// <returns>Returns any error that occurred during communication, if any</returns>
+        public IAsyncResult BeginCreateSession(AsyncCallback aCallback,
+            object aState,
+            int timeoutMilliseconds,
+            HashSet<long> syncBoxIds = null,
+            Nullable<long> tokenDurationMinutes = null,
+            ICLCredentialSettings settings = null)
+        {
+            // create the asynchronous result to return
+            GenericAsyncResult<SessionCreateResult> toReturn = new GenericAsyncResult<SessionCreateResult>(
+                aCallback,
+                aState);
+
+            // create a parameters object to store all the input parameters to be used on another thread with the void (object) parameterized start
+            Tuple<GenericAsyncResult<SessionCreateResult>, int, HashSet<long>, Nullable<long>, ICLCredentialSettings> asyncParams =
+                new Tuple<GenericAsyncResult<SessionCreateResult>, int, HashSet<long>, Nullable<long>, ICLCredentialSettings>(
+                    toReturn,
+                    timeoutMilliseconds,
+                    syncBoxIds,
+                    tokenDurationMinutes,
+                    settings);
+
+            // create the thread from a void (object) parameterized start which wraps the synchronous method call
+            (new Thread(new ParameterizedThreadStart(state =>
+            {
+                // try cast the state as the object with all the input parameters
+                Tuple<GenericAsyncResult<SessionCreateResult>, int, HashSet<long>, Nullable<long>, ICLCredentialSettings> castState =
+                            state as Tuple<GenericAsyncResult<SessionCreateResult>, int, HashSet<long>, Nullable<long>, ICLCredentialSettings>;
+                // if the try cast failed, then show a message box for this unrecoverable error
+                if (castState == null)
+                {
+                    MessageEvents.FireNewEventMessage(
+                        "Cannot cast state as " + Helpers.GetTypeNameEvenForNulls(castState),
+                        EventMessageLevel.Important,
+                        new HaltAllOfCloudSDKErrorInfo());
+                }
+                // else if the try cast did not fail, then start processing with the input parameters
+                else
+                {
+                    // try/catch to process with the input parameters, on catch set the exception in the asyncronous result
+                    try
+                    {
+                        // declare the output status for communication
+                        CLHttpRestStatus status;
+                        // declare the specific type of result for this operation
+                        JsonContracts.SessionCreateResponse result;
+                        // run the download of the file with the passed parameters, storing any error that occurs
+                        CLError processError = CreateSession(
+                            castState.Item2,
+                            out status,
+                            out result,
+                            castState.Item3,
+                            castState.Item4,
+                            castState.Item5);
+
+                        // if there was an asynchronous result in the parameters, then complete it with a new result object
+                        if (castState.Item1 != null)
+                        {
+                            castState.Item1.Complete(
+                                new SessionCreateResult(
+                                    processError, // any error that may have occurred during processing
+                                    status, // the output status of communication
+                                    result), // the specific type of result for this operation
+                                    sCompleted: false); // processing did not complete synchronously
+                        }
+                    }
+                    catch (Exception ex)
+                    {
+                        // if there was an asynchronous result in the parameters, then pass through the exception to it
+                        if (castState.Item1 != null)
+                        {
+                            castState.Item1.HandleException(
+                                ex, // the exception which was not handled correctly by the CLError wrapping
+                                sCompleted: false); // processing did not complete synchronously
+                        }
+                    }
+                }
+            }))).Start(asyncParams); // start the asynchronous processing thread with the input parameters object
+
+            // return the asynchronous result
+            return toReturn;
+        }
+
+        /// <summary>
+        /// Finishes creating the session on the server for the current application if it has not already finished via its asynchronous result and outputs the result,
+        /// returning any error that occurs in the process (which is different than any error which may have occurred in communication; check the result's Error)
+        /// </summary>
+        /// <param name="aResult">The asynchronous result provided upon starting the creation of the session</param>
+        /// <param name="result">(output) The result from creating the session</param>
+        /// <returns>Returns the error that occurred while finishing and/or outputing the result, if any</returns>
+        public CLError EndCreateSession(IAsyncResult aResult, out SessionCreateResult result)
+        {
+            // declare the specific type of asynchronous result for session creation
+            GenericAsyncResult<SessionCreateResult> castAResult;
+
+            // try/catch to try casting the asynchronous result as the type for session create result and pull the result (possibly incomplete), on catch default the output and return the error
+            try
+            {
+                // try cast the asynchronous result as the type for creating a session
+                castAResult = aResult as GenericAsyncResult<SessionCreateResult>;
+
+                // if trying to cast the asynchronous result failed, then throw an error
+                if (castAResult == null)
+                {
+                    throw new NullReferenceException("aResult does not match expected internal type");
+                }
+
+                // pull the result for output (may not yet be complete)
+                result = castAResult.Result;
+            }
+            catch (Exception ex)
+            {
+                result = Helpers.DefaultForType<SessionCreateResult>();
+                return ex;
+            }
+
+            // try/catch to finish the asynchronous operation if necessary, re-pull the result for output, and rethrow any exception which may have occurred; on catch, return the error
+            try
+            {
+                // This method assumes that only 1 thread calls EndInvoke 
+                // for this object
+                if (!castAResult.IsCompleted)
+                {
+                    // If the operation isn't done, wait for it
+                    castAResult.AsyncWaitHandle.WaitOne();
+                    castAResult.AsyncWaitHandle.Close();
+                }
+
+                // re-pull the result for output in case it was not completed when it was pulled before
+                result = castAResult.Result;
+
+                // Operation is done: if an exception occurred, return it
+                if (castAResult.Exception != null)
+                {
+                    return castAResult.Exception;
+                }
+            }
+            catch (Exception ex)
+            {
+                return ex;
+            }
+            return null;
+        }
+
+        /// <summary>
+        /// Creates a session on the server for the current application
+        /// </summary>
+        /// <param name="timeoutMilliseconds">Milliseconds before HTTP timeout exception</param>
+        /// <param name="status">(output) success/failure status of communication</param>
+        /// <param name="response">(output) response object from communication</param>
+        /// <param name="syncBoxIds">(optional) IDs of sync boxes to associate with this session.  A null value causes all syncboxes defined for the application to be associated with this session.</param>
+        /// <param name="tokenDurationMinutes">(optional) The number of minutes before the token expires. Default: 2160 minutes (36 hours).  Maximum: 7200 minutes (120 hours).</param>
+        /// <param name="settings">(optional) settings for optional tracing and specifying the client version to the server</param>
+        /// <returns>Returns any error that occurred during communication, if any</returns>
+        public CLError CreateSession(int timeoutMilliseconds, out CLHttpRestStatus status, 
+                    out JsonContracts.SessionCreateResponse response, 
+                    HashSet<long> syncBoxIds = null,
+                    Nullable<long> tokenDurationMinutes = null,
+                    ICLCredentialSettings settings = null)
+        {
+            // start with bad request as default if an exception occurs but is not explicitly handled to change the status
+            status = CLHttpRestStatus.BadRequest;
+            // try/catch to process the metadata query, on catch return the error
+            try
+            {
+                // copy settings so they don't change while processing; this also defaults some values
+                ICLSyncSettingsAdvanced copiedSettings = (settings == null
+                    ? NullSyncRoot.Instance.CopySettings()
+                    : settings.CopySettings());
+
+                // check input parameters
+
+                if (!(timeoutMilliseconds > 0))
+                {
+                    throw new ArgumentException("timeoutMilliseconds must be greater than zero");
+                }
+
+                // Determine the request JSON contract to use.  If the syncBoxIds parameter is null, use the "all"
+                // contract.  Otherwise, build the contract that includes an array of SyncBoxIds.
+                object requestContract = null;
+                if (syncBoxIds == null)
+                {
+                    Cloud.JsonContracts.SessionCreateAllRequest sessionCreateAll = new JsonContracts.SessionCreateAllRequest()
+                    {
+                        SessionIds = CLDefinitions.RESTRequestSession_SyncBoxIdsAll,
+                        TokenDuration = tokenDurationMinutes
+                    };
+                    requestContract = sessionCreateAll;
+                }
+                else
+                {
+                    Cloud.JsonContracts.SessionCreateRequest sessionCreate = new JsonContracts.SessionCreateRequest()
+                    {
+                        SessionIds = syncBoxIds.ToArray<long>(),
+                        TokenDuration = tokenDurationMinutes
+                    };
+                    requestContract = sessionCreate;
+                }
+
+                response = Helpers.ProcessHttp<JsonContracts.SessionCreateResponse>(
+                    requestContract, 
+                    CLDefinitions.CLPlatformAuthServerURL,
+                    CLDefinitions.MethodPathAuthCreateSession,
+                    Helpers.requestMethod.post,
+                    timeoutMilliseconds,
+                    null, // not an upload nor download
+                    Helpers.HttpStatusesOkCreatedNotModifiedNoContent,
+                    ref status,
+                    copiedSettings,
+                    this,
+                    null);
+            }
+            catch (Exception ex)
+            {
+                response = Helpers.DefaultForType<JsonContracts.SessionCreateResponse>();
+                return ex;
+            }
+            return null;
+        }
+        #endregion
+
+        #region ShowSession
+        /// <summary>
+        /// Asynchronously starts showing a session on the server for the current application
+        /// </summary>
+        /// <param name="aCallback">Callback method to fire when operation completes</param>
+        /// <param name="aState">Userstate to pass when firing async callback</param>
+        /// <param name="timeoutMilliseconds">Milliseconds before HTTP timeout exception</param>
+        /// <param name="key">The key of the session to show.</param>
+        /// <param name="settings">(optional) settings for optional tracing and specifying the client version to the server</param>
+        /// <returns>Returns any error that occurred during communication, if any</returns>
+        public IAsyncResult BeginShowSession(AsyncCallback aCallback,
+            object aState,
+            int timeoutMilliseconds,
+            string key,
+            ICLCredentialSettings settings = null)
+        {
+            // create the asynchronous result to return
+            GenericAsyncResult<SessionShowResult> toReturn = new GenericAsyncResult<SessionShowResult>(
+                aCallback,
+                aState);
+
+            // create a parameters object to store all the input parameters to be used on another thread with the void (object) parameterized start
+            Tuple<GenericAsyncResult<SessionShowResult>, int, string, ICLCredentialSettings> asyncParams =
+                new Tuple<GenericAsyncResult<SessionShowResult>, int, string, ICLCredentialSettings>(
+                    toReturn,
+                    timeoutMilliseconds,
+                    key,
+                    settings);
+
+            // create the thread from a void (object) parameterized start which wraps the synchronous method call
+            (new Thread(new ParameterizedThreadStart(state =>
+            {
+                // try cast the state as the object with all the input parameters
+                Tuple<GenericAsyncResult<SessionShowResult>, int, string, ICLCredentialSettings> castState =
+                            state as Tuple<GenericAsyncResult<SessionShowResult>, int, string, ICLCredentialSettings>;
+                // if the try cast failed, then show a message box for this unrecoverable error
+                if (castState == null)
+                {
+                    MessageEvents.FireNewEventMessage(
+                        "Cannot cast state as " + Helpers.GetTypeNameEvenForNulls(castState),
+                        EventMessageLevel.Important,
+                        new HaltAllOfCloudSDKErrorInfo());
+                }
+                // else if the try cast did not fail, then start processing with the input parameters
+                else
+                {
+                    // try/catch to process with the input parameters, on catch set the exception in the asyncronous result
+                    try
+                    {
+                        // declare the output status for communication
+                        CLHttpRestStatus status;
+                        // declare the specific type of result for this operation
+                        JsonContracts.SessionShowResponse result;
+                        // run the download of the file with the passed parameters, storing any error that occurs
+                        CLError processError = ShowSession(
+                            castState.Item2,
+                            out status,
+                            out result,
+                            castState.Item3,
+                            castState.Item4);
+
+                        // if there was an asynchronous result in the parameters, then complete it with a new result object
+                        if (castState.Item1 != null)
+                        {
+                            castState.Item1.Complete(
+                                new SessionShowResult(
+                                    processError, // any error that may have occurred during processing
+                                    status, // the output status of communication
+                                    result), // the specific type of result for this operation
+                                    sCompleted: false); // processing did not complete synchronously
+                        }
+                    }
+                    catch (Exception ex)
+                    {
+                        // if there was an asynchronous result in the parameters, then pass through the exception to it
+                        if (castState.Item1 != null)
+                        {
+                            castState.Item1.HandleException(
+                                ex, // the exception which was not handled correctly by the CLError wrapping
+                                sCompleted: false); // processing did not complete synchronously
+                        }
+                    }
+                }
+            }))).Start(asyncParams); // start the asynchronous processing thread with the input parameters object
+
+            // return the asynchronous result
+            return toReturn;
+        }
+
+        /// <summary>
+        /// Finishes creating the session on the server for the current application if it has not already finished via its asynchronous result and outputs the result,
+        /// returning any error that occurs in the process (which is different than any error which may have occurred in communication; check the result's Error)
+        /// </summary>
+        /// <param name="aResult">The asynchronous result provided upon starting the creation of the session</param>
+        /// <param name="result">(output) The result from creating the session</param>
+        /// <returns>Returns the error that occurred while finishing and/or outputing the result, if any</returns>
+        public CLError EndShowSession(IAsyncResult aResult, out SessionShowResult result)
+        {
+            // declare the specific type of asynchronous result for session creation
+            GenericAsyncResult<SessionShowResult> castAResult;
+
+            // try/catch to try casting the asynchronous result as the type for session show result and pull the result (possibly incomplete), on catch default the output and return the error
+            try
+            {
+                // try cast the asynchronous result as the type for creating a session
+                castAResult = aResult as GenericAsyncResult<SessionShowResult>;
+
+                // if trying to cast the asynchronous result failed, then throw an error
+                if (castAResult == null)
+                {
+                    throw new NullReferenceException("aResult does not match expected internal type");
+                }
+
+                // pull the result for output (may not yet be complete)
+                result = castAResult.Result;
+            }
+            catch (Exception ex)
+            {
+                result = Helpers.DefaultForType<SessionShowResult>();
+                return ex;
+            }
+
+            // try/catch to finish the asynchronous operation if necessary, re-pull the result for output, and rethrow any exception which may have occurred; on catch, return the error
+            try
+            {
+                // This method assumes that only 1 thread calls EndInvoke 
+                // for this object
+                if (!castAResult.IsCompleted)
+                {
+                    // If the operation isn't done, wait for it
+                    castAResult.AsyncWaitHandle.WaitOne();
+                    castAResult.AsyncWaitHandle.Close();
+                }
+
+                // re-pull the result for output in case it was not completed when it was pulled before
+                result = castAResult.Result;
+
+                // Operation is done: if an exception occurred, return it
+                if (castAResult.Exception != null)
+                {
+                    return castAResult.Exception;
+                }
+            }
+            catch (Exception ex)
+            {
+                return ex;
+            }
+            return null;
+        }
+
+        /// <summary>
+        /// Shows a session on the server for the current application
+        /// </summary>
+        /// <param name="timeoutMilliseconds">Milliseconds before HTTP timeout exception</param>
+        /// <param name="status">(output) success/failure status of communication</param>
+        /// <param name="response">(output) response object from communication</param>
+        /// <param name="key">The key of the session to show.</param>
+        /// <param name="settings">(optional) settings for optional tracing and specifying the client version to the server</param>
+        /// <returns>Returns any error that occurred during communication, if any</returns>
+        public CLError ShowSession(int timeoutMilliseconds, out CLHttpRestStatus status,
+                    out JsonContracts.SessionShowResponse response,
+                    string key,
+                    ICLCredentialSettings settings = null
+            )
+        {
+            // start with bad request as default if an exception occurs but is not explicitly handled to change the status
+            status = CLHttpRestStatus.BadRequest;
+            // try/catch to process the metadata query, on catch return the error
+            try
+            {
+                // copy settings so they don't change while processing; this also defaults some values
+                ICLSyncSettingsAdvanced copiedSettings = (settings == null
+                    ? NullSyncRoot.Instance.CopySettings()
+                    : settings.CopySettings());
+
+                // check input parameters
+
+                if (!(timeoutMilliseconds > 0))
+                {
+                    throw new ArgumentException("timeoutMilliseconds must be greater than zero");
+                }
+
+                // Build the query string.
+                string query = Helpers.QueryStringBuilder(
+                    new[]
+                    {
+                        new KeyValuePair<string, string>(CLDefinitions.RESTRequestSession_KeyId, Uri.EscapeDataString(key))
+                    });
+
+                response = Helpers.ProcessHttp<JsonContracts.SessionShowResponse>(
+                    null,
+                    CLDefinitions.CLPlatformAuthServerURL,
+                    CLDefinitions.MethodPathAuthShowSession + query,
+                    Helpers.requestMethod.get,
+                    timeoutMilliseconds,
+                    null, // not an upload nor download
+                    Helpers.HttpStatusesOkAccepted,
+                    ref status,
+                    copiedSettings,
+                    this,
+                    null);
+            }
+            catch (Exception ex)
+            {
+                response = Helpers.DefaultForType<JsonContracts.SessionShowResponse>();
+                return ex;
+            }
+            return null;
+        }
+        #endregion
+
+        #region DeleteSession
+        /// <summary>
+        /// Asynchronously starts deleting a session on the server for the current application
+        /// </summary>
+        /// <param name="aCallback">Callback method to fire when operation completes</param>
+        /// <param name="aState">Userstate to pass when firing async callback</param>
+        /// <param name="timeoutMilliseconds">Milliseconds before HTTP timeout exception</param>
+        /// <param name="key">The key of the session to delete.</param>
+        /// <param name="settings">(optional) settings for optional tracing and specifying the client version to the server</param>
+        /// <returns>Returns any error that occurred during communication, if any</returns>
+        public IAsyncResult BeginDeleteSession(AsyncCallback aCallback,
+            object aState,
+            int timeoutMilliseconds,
+            string key,
+            ICLCredentialSettings settings = null)
+        {
+            // create the asynchronous result to return
+            GenericAsyncResult<SessionDeleteResult> toReturn = new GenericAsyncResult<SessionDeleteResult>(
+                aCallback,
+                aState);
+
+            // create a parameters object to store all the input parameters to be used on another thread with the void (object) parameterized start
+            Tuple<GenericAsyncResult<SessionDeleteResult>, int, string, ICLCredentialSettings> asyncParams =
+                new Tuple<GenericAsyncResult<SessionDeleteResult>, int, string, ICLCredentialSettings>(
+                    toReturn,
+                    timeoutMilliseconds,
+                    key,
+                    settings);
+
+            // create the thread from a void (object) parameterized start which wraps the synchronous method call
+            (new Thread(new ParameterizedThreadStart(state =>
+            {
+                // try cast the state as the object with all the input parameters
+                Tuple<GenericAsyncResult<SessionDeleteResult>, int, string, ICLCredentialSettings> castState =
+                            state as Tuple<GenericAsyncResult<SessionDeleteResult>, int, string, ICLCredentialSettings>;
+                // if the try cast failed, then show a message box for this unrecoverable error
+                if (castState == null)
+                {
+                    MessageEvents.FireNewEventMessage(
+                        "Cannot cast state as " + Helpers.GetTypeNameEvenForNulls(castState),
+                        EventMessageLevel.Important,
+                        new HaltAllOfCloudSDKErrorInfo());
+                }
+                // else if the try cast did not fail, then start processing with the input parameters
+                else
+                {
+                    // try/catch to process with the input parameters, on catch set the exception in the asyncronous result
+                    try
+                    {
+                        // declare the output status for communication
+                        CLHttpRestStatus status;
+                        // declare the specific type of result for this operation
+                        JsonContracts.SessionDeleteResponse result;
+                        // run the download of the file with the passed parameters, storing any error that occurs
+                        CLError processError = DeleteSession(
+                            castState.Item2,
+                            out status,
+                            out result,
+                            castState.Item3,
+                            castState.Item4);
+
+                        // if there was an asynchronous result in the parameters, then complete it with a new result object
+                        if (castState.Item1 != null)
+                        {
+                            castState.Item1.Complete(
+                                new SessionDeleteResult(
+                                    processError, // any error that may have occurred during processing
+                                    status, // the output status of communication
+                                    result), // the specific type of result for this operation
+                                    sCompleted: false); // processing did not complete synchronously
+                        }
+                    }
+                    catch (Exception ex)
+                    {
+                        // if there was an asynchronous result in the parameters, then pass through the exception to it
+                        if (castState.Item1 != null)
+                        {
+                            castState.Item1.HandleException(
+                                ex, // the exception which was not handled correctly by the CLError wrapping
+                                sCompleted: false); // processing did not complete synchronously
+                        }
+                    }
+                }
+            }))).Start(asyncParams); // start the asynchronous processing thread with the input parameters object
+
+            // return the asynchronous result
+            return toReturn;
+        }
+
+        /// <summary>
+        /// Finishes deleting the session on the server for the current application if it has not already finished via its asynchronous result and outputs the result,
+        /// returning any error that occurs in the process (which is different than any error which may have occurred in communication; check the result's Error)
+        /// </summary>
+        /// <param name="aResult">The asynchronous result provided upon starting the creation of the session</param>
+        /// <param name="result">(output) The result from creating the session</param>
+        /// <returns>Returns the error that occurred while finishing and/or outputing the result, if any</returns>
+        public CLError EndDeleteSession(IAsyncResult aResult, out SessionDeleteResult result)
+        {
+            // declare the specific type of asynchronous result for session creation
+            GenericAsyncResult<SessionDeleteResult> castAResult;
+
+            // try/catch to try casting the asynchronous result as the type for session delete result and pull the result (possibly incomplete), on catch default the output and return the error
+            try
+            {
+                // try cast the asynchronous result as the type for creating a session
+                castAResult = aResult as GenericAsyncResult<SessionDeleteResult>;
+
+                // if trying to cast the asynchronous result failed, then throw an error
+                if (castAResult == null)
+                {
+                    throw new NullReferenceException("aResult does not match expected internal type");
+                }
+
+                // pull the result for output (may not yet be complete)
+                result = castAResult.Result;
+            }
+            catch (Exception ex)
+            {
+                result = Helpers.DefaultForType<SessionDeleteResult>();
+                return ex;
+            }
+
+            // try/catch to finish the asynchronous operation if necessary, re-pull the result for output, and rethrow any exception which may have occurred; on catch, return the error
+            try
+            {
+                // This method assumes that only 1 thread calls EndInvoke 
+                // for this object
+                if (!castAResult.IsCompleted)
+                {
+                    // If the operation isn't done, wait for it
+                    castAResult.AsyncWaitHandle.WaitOne();
+                    castAResult.AsyncWaitHandle.Close();
+                }
+
+                // re-pull the result for output in case it was not completed when it was pulled before
+                result = castAResult.Result;
+
+                // Operation is done: if an exception occurred, return it
+                if (castAResult.Exception != null)
+                {
+                    return castAResult.Exception;
+                }
+            }
+            catch (Exception ex)
+            {
+                return ex;
+            }
+            return null;
+        }
+
+        /// <summary>
+        /// Deletes a session on the server for the current application
+        /// </summary>
+        /// <param name="timeoutMilliseconds">Milliseconds before HTTP timeout exception</param>
+        /// <param name="status">(output) success/failure status of communication</param>
+        /// <param name="response">(output) response object from communication</param>
+        /// <param name="key">The key of the session to delete.</param>
+        /// <param name="settings">(optional) settings for optional tracing and specifying the client version to the server</param>
+        /// <returns>Returns any error that occurred during communication, if any</returns>
+        public CLError DeleteSession(int timeoutMilliseconds, out CLHttpRestStatus status,
+                    out JsonContracts.SessionDeleteResponse response,
+                    string key,
+                    ICLCredentialSettings settings = null
+            )
+        {
+            // start with bad request as default if an exception occurs but is not explicitly handled to change the status
+            status = CLHttpRestStatus.BadRequest;
+            // try/catch to process the metadata query, on catch return the error
+            try
+            {
+                // copy settings so they don't change while processing; this also defaults some values
+                ICLSyncSettingsAdvanced copiedSettings = (settings == null
+                    ? NullSyncRoot.Instance.CopySettings()
+                    : settings.CopySettings());
+
+                // check input parameters
+
+                if (!(timeoutMilliseconds > 0))
+                {
+                    throw new ArgumentException("timeoutMilliseconds must be greater than zero");
+                }
+
+                Cloud.JsonContracts.SessionDeleteRequest sessionDeleteRequest = new JsonContracts.SessionDeleteRequest()
+                {
+                    Key = key
+                };
+
+                response = Helpers.ProcessHttp<JsonContracts.SessionDeleteResponse>(
+                    sessionDeleteRequest,
+                    CLDefinitions.CLPlatformAuthServerURL,
+                    CLDefinitions.MethodPathAuthDeleteSession,
+                    Helpers.requestMethod.post,
+                    timeoutMilliseconds,
+                    null, // not an upload nor download
+                    Helpers.HttpStatusesOkAccepted,
+                    ref status,
+                    copiedSettings,
+                    this,
+                    null);
+            }
+            catch (Exception ex)
+            {
+                response = Helpers.DefaultForType<JsonContracts.SessionDeleteResponse>();
+                return ex;
+            }
+            return null;
+        }
+        #endregion
+
+        #endregion
+    }
+    /// <summary>
+    /// Status of creation of <see cref="CLCredential"/>
+    /// </summary>
+    public enum CLCredentialCreationStatus : byte
+    {
+        Success,
+        ErrorNullKey,
+        ErrorNullSecret,
+        ErrorUnknown
+    }
 }