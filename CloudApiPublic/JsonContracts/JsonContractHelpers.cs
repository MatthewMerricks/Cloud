﻿//
// JsonContractHelpers.cs
// Cloud Windows
//
// Created By BobS.
// Copyright (c) Cloud.com. All rights reserved.

using System;
using System.Collections.Generic;
using System.IO;
using System.Linq;
using System.Runtime.Serialization.Json;
using System.Text;

namespace Cloud.JsonContracts
{
    internal static class JsonContractHelpers
    {
        public static DataContractJsonSerializer PushSerializer
        {
            get
            {
                lock (PushSerializerLocker)
                {
                    return _pushSerializer
                        ?? (_pushSerializer = new DataContractJsonSerializer(typeof(JsonContracts.Push)));
                }
            }
        }
        private static DataContractJsonSerializer _pushSerializer = null;
        private static readonly object PushSerializerLocker = new object();

        public static DataContractJsonSerializer PushResponseSerializer
        {
            get
            {
                lock (PushResponseSerializerLocker)
                {
                    return _pushResponseSerializer
                        ?? (_pushResponseSerializer = new DataContractJsonSerializer(typeof(JsonContracts.PushResponse)));
                }
            }
        }
        private static DataContractJsonSerializer _pushResponseSerializer = null;
        private static readonly object PushResponseSerializerLocker = new object();

        public static DataContractJsonSerializer DownloadSerializer
        {
            get
            {
                lock (DownloadSerializerLocker)
                {
                    return _downloadSerializer
                        ?? (_downloadSerializer = new DataContractJsonSerializer(typeof(JsonContracts.Download)));
                }
            }
        }
        private static DataContractJsonSerializer _downloadSerializer = null;
        private static readonly object DownloadSerializerLocker = new object();

        public static DataContractJsonSerializer GetMetadataResponseSerializer
        {
            get
            {
                lock (GetMetadataResponseSerializerLocker)
                {
                    return _getMetadataResponseSerializer
                        ?? (_getMetadataResponseSerializer = new DataContractJsonSerializer(typeof(JsonContracts.SyncboxMetadataResponse)));
                }
            }
        }
        private static DataContractJsonSerializer _getMetadataResponseSerializer = null;
        private static readonly object GetMetadataResponseSerializerLocker = new object();

        public static DataContractJsonSerializer GetStatusResponseSerializer
        {
            get
            {
                lock (GetStatusResponseSerializerLocker)
                {
                    return _getStatusResponseSerializer
                        ?? (_getMetadataResponseSerializer = new DataContractJsonSerializer(typeof(JsonContracts.SyncboxStatusResponse)));
                }
            }
        }
        private static DataContractJsonSerializer _getStatusResponseSerializer = null;
        private static readonly object GetStatusResponseSerializerLocker = new object();
        
        public static DataContractJsonSerializer SyncboxDeleteResponseSerializer
        {
            get
            {
                lock (SyncboxDeleteResponseSerializerLocker)
                {
                    return _syncboxDeleteResponseSerializer
                        ?? (_syncboxDeleteResponseSerializer = new DataContractJsonSerializer(typeof(JsonContracts.SyncboxDeleteResponse)));
                }
            }
        }
        private static DataContractJsonSerializer _syncboxDeleteResponseSerializer = null;
        private static readonly object SyncboxDeleteResponseSerializerLocker = new object();

        public static DataContractJsonSerializer ToSerializer
        {
            get
            {
                lock (ToSerializerLocker)
                {
                    return _toSerializer
                        ?? (_toSerializer = new DataContractJsonSerializer(typeof(JsonContracts.To)));
                }
            }
        }
        private static DataContractJsonSerializer _toSerializer = null;
        private static readonly object ToSerializerLocker = new object();

        public static DataContractJsonSerializer EventSerializer
        {
            get
            {
                lock (EventSerializerLocker)
                {
                    return _eventSerializer
                        ?? (_eventSerializer = new DataContractJsonSerializer(typeof(JsonContracts.FileChangeResponse)));
                }
            }
        }
        private static DataContractJsonSerializer _eventSerializer = null;
        private static readonly object EventSerializerLocker = new object();

        public static DataContractJsonSerializer NotificationResponseSerializer
        {
            get
            {
                lock (NotificationResponseSerializerLocker)
                {
                    return _notificationResponseSerializer
                        ?? (_notificationResponseSerializer = new DataContractJsonSerializer(typeof(JsonContracts.NotificationResponse)));
                }
            }
        }
        private static DataContractJsonSerializer _notificationResponseSerializer = null;
        private static readonly object NotificationResponseSerializerLocker = new object();

        public static string NotificationResponseToJSON(JsonContracts.NotificationResponse notificationResponse)
        {
            using (MemoryStream stringStream = new MemoryStream())
            {
                NotificationResponseSerializer.WriteObject(stringStream, notificationResponse);
                stringStream.Position = 0;
                using (StreamReader stringReader = new StreamReader(stringStream))
                {
                    return stringReader.ReadToEnd();
                }
            }
        }

        public static JsonContracts.NotificationResponse ParseNotificationResponse(string notificationResponse)
        {
            MemoryStream stringStream = null;
            try
            {
                stringStream = new MemoryStream(Encoding.Unicode.GetBytes(notificationResponse));
                return (JsonContracts.NotificationResponse)NotificationResponseSerializer.ReadObject(stringStream);
            }
            catch
            {
                return null;
            }
            finally
            {
                if (stringStream != null)
                {
                    stringStream.Dispose();
                }
            }
        }

        public static DataContractJsonSerializer PurgePendingSerializer
        {
            get
            {
                lock (PurgePendingSerializerLocker)
                {
                    return _purgePendingSerializer
                        ?? (_purgePendingSerializer = new DataContractJsonSerializer(typeof(JsonContracts.PurgePending)));
                }
            }
        }
        private static DataContractJsonSerializer _purgePendingSerializer = null;
        private static readonly object PurgePendingSerializerLocker = new object();

        public static DataContractJsonSerializer PendingResponseSerializer
        {
            get
            {
                lock (PendingResponseSerializerLocker)
                {
                    return _pendingResponseSerializer
                        ?? (_pendingResponseSerializer = new DataContractJsonSerializer(typeof(JsonContracts.PendingResponse)));
                }
            }
        }
        private static DataContractJsonSerializer _pendingResponseSerializer = null;
        private static readonly object PendingResponseSerializerLocker = new object();

        public static DataContractJsonSerializer NotificationUnsubscribeRequestSerializer
        {
            get
            {
                lock (NotificationUnsubscribeRequestSerializerLocker)
                {
                    return _notificationUnsubscribeRequestSerializer
                        ?? (_notificationUnsubscribeRequestSerializer = new DataContractJsonSerializer(typeof(JsonContracts.NotificationUnsubscribeRequest)));
                }
            }
        }
        private static DataContractJsonSerializer _notificationUnsubscribeRequestSerializer = null;
        private static readonly object NotificationUnsubscribeRequestSerializerLocker = new object();

        public static DataContractJsonSerializer NotificationUnsubscribeResponseSerializer
        {
            get
            {
                lock (NotificationUnsubscribeResponseSerializerLocker)
                {
                    return _notificationUnsubscribeResponseSerializer
                        ?? (_notificationUnsubscribeResponseSerializer = new DataContractJsonSerializer(typeof(JsonContracts.NotificationUnsubscribeResponse)));
                }
            }
        }
        private static DataContractJsonSerializer _notificationUnsubscribeResponseSerializer = null;
        private static readonly object NotificationUnsubscribeResponseSerializerLocker = new object();

        public static DataContractJsonSerializer SyncboxCreateRequestSerializer
        {
            get
            {
                lock (SyncboxCreateRequestSerializerLocker)
                {
                    return _syncboxCreateRequestSerializer
                        ?? (_syncboxCreateRequestSerializer = new DataContractJsonSerializer(typeof(JsonContracts.SyncboxCreateRequest)));
                }
            }
        }
        private static DataContractJsonSerializer _syncboxCreateRequestSerializer = null;
        private static readonly object SyncboxCreateRequestSerializerLocker = new object();

        public static DataContractJsonSerializer SyncboxAddFoldersResponseSerializer
        {
            get
            {
                lock (SyncboxAddFoldersResponseSerializerLocker)
                {
                    return _syncboxAddFoldersResponseSerializer
                        ?? (_syncboxAddFoldersResponseSerializer = new DataContractJsonSerializer(typeof(JsonContracts.SyncboxAddFoldersResponse)));
                }
            }
        }
        private static DataContractJsonSerializer _syncboxAddFoldersResponseSerializer = null;
        private static readonly object SyncboxAddFoldersResponseSerializerLocker = new object();

        #region one-off contract serializers
        public static DataContractJsonSerializer FolderAddSerializer
        {
            get
            {
                lock (FolderAddSerializerLocker)
                {
                    return _folderAddSerializer
                        ?? (_folderAddSerializer = new DataContractJsonSerializer(typeof(JsonContracts.FolderAddRequest)));
                }
            }
        }
        private static DataContractJsonSerializer _folderAddSerializer = null;
        private static readonly object FolderAddSerializerLocker = new object();

        public static DataContractJsonSerializer FolderAddsSerializer
        {
            get
            {
                lock (FolderAddsSerializerLocker)
                {
                    return _folderAddsSerializer
                        ?? (_folderAddsSerializer = new DataContractJsonSerializer(typeof(JsonContracts.FolderAddsRequest)));
                }
            }
        }
        private static DataContractJsonSerializer _folderAddsSerializer = null;
        private static readonly object FolderAddsSerializerLocker = new object();

        public static DataContractJsonSerializer FileAddSerializer
        {
            get
            {
                lock (FileAddSerializerLocker)
                {
                    return _fileAddSerializer
                        ?? (_fileAddSerializer = new DataContractJsonSerializer(typeof(JsonContracts.FileAdd)));
                }
            }
        }
        private static DataContractJsonSerializer _fileAddSerializer = null;
        private static readonly object FileAddSerializerLocker = new object();

        public static DataContractJsonSerializer FileModifySerializer
        {
            get
            {
                lock (FileModifySerializerLocker)
                {
                    return _fileModifySerializer
                        ?? (_fileModifySerializer = new DataContractJsonSerializer(typeof(JsonContracts.FileModify)));
                }
            }
        }
        private static DataContractJsonSerializer _fileModifySerializer = null;
        private static readonly object FileModifySerializerLocker = new object();

        public static DataContractJsonSerializer FileOrFolderDeleteSerializer
        {
            get
            {
                lock (FileOrFolderDeleteSerializerLocker)
                {
                    return _fileOrFolderDeleteSerializer
                        ?? (_fileOrFolderDeleteSerializer = new DataContractJsonSerializer(typeof(JsonContracts.FileOrFolderDeleteRequest)));
                }
            }
        }
        private static DataContractJsonSerializer _fileOrFolderDeleteSerializer = null;
        private static readonly object FileOrFolderDeleteSerializerLocker = new object();


        public static DataContractJsonSerializer FileOrFolderDeletesSerializer
        {
            get
            {
                lock (FileOrFolderDeletesSerializerLocker)
                {
                    return _fileOrFolderDeletesSerializer
                        ?? (_fileOrFolderDeletesSerializer = new DataContractJsonSerializer(typeof(JsonContracts.FileOrFolderDeletesRequest)));
                }
            }
        }
        private static DataContractJsonSerializer _fileOrFolderDeletesSerializer = null;
        private static readonly object FileOrFolderDeletesSerializerLocker = new object();

        public static DataContractJsonSerializer FileOrFolderMoveSerializer
        {
            get
            {
                lock (FileOrFolderMoveSerializerLocker)
                {
                    return _fileOrFolderMoveSerializer
                        ?? (_fileOrFolderMoveSerializer = new DataContractJsonSerializer(typeof(JsonContracts.FileOrFolderMove)));
                }
            }
        }
        private static DataContractJsonSerializer _fileOrFolderMoveSerializer = null;
        private static readonly object FileOrFolderMoveSerializerLocker = new object();

        public static DataContractJsonSerializer FileOrFolderMovesSerializer
        {
            get
            {
                lock (FileOrFolderMovesSerializerLocker)
                {
                    return _fileOrFolderMovesSerializer
                        ?? (_fileOrFolderMovesSerializer = new DataContractJsonSerializer(typeof(JsonContracts.FileOrFolderMoves)));
                }
            }
        }
        private static DataContractJsonSerializer _fileOrFolderMovesSerializer = null;
        private static readonly object FileOrFolderMovesSerializerLocker = new object();

        public static DataContractJsonSerializer FileOrFolderUndeleteSerializer
        {
            get
            {
                lock (FileOrFolderUndeleteSerializerLocker)
                {
                    return _fileOrFolderUndeleteSerializer
                        ?? (_fileOrFolderUndeleteSerializer = new DataContractJsonSerializer(typeof(JsonContracts.FileOrFolderUndelete)));
                }
            }
        }
        private static DataContractJsonSerializer _fileOrFolderUndeleteSerializer = null;
        private static readonly object FileOrFolderUndeleteSerializerLocker = new object();

        public static DataContractJsonSerializer FileCopySerializer
        {
            get
            {
                lock (FileCopySerializerLocker)
                {
                    return _fileCopySerializer
                        ?? (_fileCopySerializer = new DataContractJsonSerializer(typeof(JsonContracts.FileCopy)));
                }
            }
        }
        private static DataContractJsonSerializer _fileCopySerializer = null;
        private static readonly object FileCopySerializerLocker = new object();
        #endregion

        public static DataContractJsonSerializer FileVersionsSerializer
        {
            get
            {
                lock (FileVersionsSerializerLocker)
                {
                    return _fileVersionsSerializer
                        ?? (_fileVersionsSerializer = new DataContractJsonSerializer(typeof(JsonContracts.FileVersions)));
                }
            }
        }
        private static DataContractJsonSerializer _fileVersionsSerializer = null;
        private static readonly object FileVersionsSerializerLocker = new object();

        ////Used bytes Serializer is depricated
        //
        //public static DataContractJsonSerializer UsedBytesSerializer
        //{
        //    get
        //    {
        //        lock (UsedBytesSerializerLocker)
        //        {
        //            return _usedBytesSerializer
        //                ?? (_usedBytesSerializer = new DataContractJsonSerializer(typeof(JsonContracts.UsedBytes)));
        //        }
        //    }
        //}
        //private static DataContractJsonSerializer _usedBytesSerializer = null;
        //private static readonly object UsedBytesSerializerLocker = new object();

        public static DataContractJsonSerializer SyncboxGetAllImageItemsResponseSerializer
        {
            get
            {
                lock (SyncboxGetAllImageItemsResponseSerializerLocker)
                {
                    return _syncboxGetAllImageItemsResponseSerializer
                        ?? (_syncboxGetAllImageItemsResponseSerializer = new DataContractJsonSerializer(typeof(JsonContracts.SyncboxGetAllImageItemsResponse)));
                }
            }
        }
        private static DataContractJsonSerializer _syncboxGetAllImageItemsResponseSerializer = null;
        private static readonly object SyncboxGetAllImageItemsResponseSerializerLocker = new object();

        public static DataContractJsonSerializer SyncboxGetAllVideoItemsResponseSerializer
        {
            get
            {
                lock (SyncboxGetAllVideoItemsResponseSerializerLocker)
                {
                    return _syncboxGetAllVideoItemsResponseSerializer
                        ?? (_syncboxGetAllVideoItemsResponseSerializer = new DataContractJsonSerializer(typeof(JsonContracts.SyncboxGetAllVideoItemsResponse)));
                }
            }
        }
        private static DataContractJsonSerializer _syncboxGetAllVideoItemsResponseSerializer = null;
        private static readonly object SyncboxGetAllVideoItemsResponseSerializerLocker = new object();

        public static DataContractJsonSerializer SyncboxGetAllAudioItemsResponseSerializer
        {
            get
            {
                lock (SyncboxGetAllAudioItemsResponseSerializerLocker)
                {
                    return _syncboxGetAllAudioItemsResponseSerializer
                        ?? (_syncboxGetAllAudioItemsResponseSerializer = new DataContractJsonSerializer(typeof(JsonContracts.SyncboxGetAllAudioItemsResponse)));
                }
            }
        }
        private static DataContractJsonSerializer _syncboxGetAllAudioItemsResponseSerializer = null;
        private static readonly object SyncboxGetAllAudioItemsResponseSerializerLocker = new object();

<<<<<<< HEAD
        public static DataContractJsonSerializer PlainTextsSerializer
        {
            get
            {
                lock (PlainTextsSerializerLocker)
                {
                    return _plainTextsSerializer
                        ?? (_plainTextsSerializer = new DataContractJsonSerializer(typeof(JsonContracts.SyncboxGetAllTextItemsResponse)));
                }
            }
        }
        private static DataContractJsonSerializer _plainTextsSerializer = null;
        private static readonly object PlainTextsSerializerLocker = new object();

        public static DataContractJsonSerializer DocumentsSerializer
        {
            get
            {
                lock (DocumentsSerializerLocker)
                {
                    return _documentsSerializer
                        ?? (_documentsSerializer = new DataContractJsonSerializer(typeof(JsonContracts.SyncboxGetAllDocumentItemsResponse)));
                }
            }
        }
        private static DataContractJsonSerializer _documentsSerializer = null;
        private static readonly object DocumentsSerializerLocker = new object();

        public static DataContractJsonSerializer PresentationsSerializer
        {
            get
            {
                lock (PresentationsSerializerLocker)
                {
                    return _presentationsSerializer
                        ?? (_presentationsSerializer = new DataContractJsonSerializer(typeof(JsonContracts.SyncboxGetAllPresentationItemsResponse)));
                }
            }
        }
        private static DataContractJsonSerializer _presentationsSerializer = null;
        private static readonly object PresentationsSerializerLocker = new object();



        public static DataContractJsonSerializer ArchivesSerializer
=======
        public static DataContractJsonSerializer SyncboxGetAllArchiveItemsResponseSerializer
>>>>>>> 956f747d
        {
            get
            {
                lock (SyncboxGetAllArchiveItemsResponseSerializerLocker)
                {
<<<<<<< HEAD
                    return _archivesSerializer
                        ?? (_archivesSerializer = new DataContractJsonSerializer(typeof(JsonContracts.SyncboxGetAllArchiveItemsResponse)));
=======
                    return _syncboxGetAllArchiveItemsResponseSerializer
                        ?? (_syncboxGetAllArchiveItemsResponseSerializer = new DataContractJsonSerializer(typeof(JsonContracts.SyncboxGetAllArchiveItemsResponse)));
>>>>>>> 956f747d
                }
            }
        }
        private static DataContractJsonSerializer _syncboxGetAllArchiveItemsResponseSerializer = null;
        private static readonly object SyncboxGetAllArchiveItemsResponseSerializerLocker = new object();

        public static DataContractJsonSerializer SynboxGetRecentsResponseSerializer
        {
            get
            {
                lock (SynboxGetRecentsResponseSerializerLocker)
                {
                    return _synboxGetRecentsResponseSerializer
                        ?? (_synboxGetRecentsResponseSerializer = new DataContractJsonSerializer(typeof(JsonContracts.SyncboxGetRecentsResponse)));
                }
            }
        }
        private static DataContractJsonSerializer _synboxGetRecentsResponseSerializer = null;
        private static readonly object SynboxGetRecentsResponseSerializerLocker = new object();

        public static DataContractJsonSerializer SyncboxUsageSerializer
        {
            get
            {
                lock (SyncboxUsageSerializerLocker)
                {
                    return _syncboxUsageSerializer
                        ?? (_syncboxUsageSerializer = new DataContractJsonSerializer(typeof(JsonContracts.SyncboxUsageResponse)));
                }
            }
        }
        private static DataContractJsonSerializer _syncboxUsageSerializer = null;
        private static readonly object SyncboxUsageSerializerLocker = new object();

        public static DataContractJsonSerializer SyncboxUpdatePlanResponseSerializer
        {
            get
            {
                lock (SyncboxUpdatePlanResponseSerializerLocker)
                {
                    return _syncboxUpdatePlanResponseSerializer
                        ?? (_syncboxUpdatePlanResponseSerializer = new DataContractJsonSerializer(typeof(JsonContracts.SyncboxUpdateStoragePlanResponse)));
                }
            }
        }
        private static DataContractJsonSerializer _syncboxUpdatePlanResponseSerializer = null;
        private static readonly object SyncboxUpdatePlanResponseSerializerLocker = new object();

        public static DataContractJsonSerializer SessionCreateResponseSerializer
        {
            get
            {
                lock (SessionCreateResponseSerializerLocker)
                {
                    return _sessionCreateResponseSerializer
                        ?? (_sessionCreateResponseSerializer = new DataContractJsonSerializer(typeof(JsonContracts.CredentialsSessionCreateResponse)));
                }
            }
        }
        private static DataContractJsonSerializer _sessionCreateResponseSerializer = null;
        private static readonly object SessionCreateResponseSerializerLocker = new object();

        public static DataContractJsonSerializer SyncboxUpdateResponseSerializer
        {
            get
            {
                lock (SyncboxUpdateResponseSerializerLocker)
                {
                    return _syncboxUpdateResponseSerializer
                        ?? (_syncboxUpdateResponseSerializer = new DataContractJsonSerializer(typeof(JsonContracts.SyncboxResponse)));
                }
            }
        }
        private static DataContractJsonSerializer _syncboxUpdateResponseSerializer = null;
        private static readonly object SyncboxUpdateResponseSerializerLocker = new object();

        public static DataContractJsonSerializer SyncboxUpdatePlanRequestSerializer
        {
            get
            {
                lock (SyncboxUpdatePlanRequestSerializerLocker)
                {
                    return _syncboxUpdatePlanRequestSerializer
                        ?? (_syncboxUpdatePlanRequestSerializer = new DataContractJsonSerializer(typeof(JsonContracts.SyncboxUpdateStoragePlanRequest)));
                }
            }
        }
        private static DataContractJsonSerializer _syncboxUpdatePlanRequestSerializer = null;
        private static readonly object SyncboxUpdatePlanRequestSerializerLocker = new object();

        public static DataContractJsonSerializer SyncboxUpdateRequestSerializer
        {
            get
            {
                lock (SyncboxUpdateRequestSerializerLocker)
                {
                    return _syncboxUpdateRequestSerializer
                        ?? (_syncboxUpdateRequestSerializer = new DataContractJsonSerializer(typeof(JsonContracts.SyncboxUpdateRequest)));
                }
            }
        }
        private static DataContractJsonSerializer _syncboxUpdateRequestSerializer = null;
        private static readonly object SyncboxUpdateRequestSerializerLocker = new object();

        public static DataContractJsonSerializer SessionCreateRequestSerializer
        {
            get
            {
                lock (SessionCreateRequestSerializerLocker)
                {
                    return _sessionCreateRequestSerializer
                        ?? (_sessionCreateRequestSerializer = new DataContractJsonSerializer(typeof(JsonContracts.CredentialsSessionCreateRequest)));
                }
            }
        }
        private static DataContractJsonSerializer _sessionCreateRequestSerializer = null;
        private static readonly object SessionCreateRequestSerializerLocker = new object();

        public static DataContractJsonSerializer SessionCreateAllRequestSerializer
        {
            get
            {
                lock (SessionCreateAllRequestSerializerLocker)
                {
                    return _sessionCreateAllRequestSerializer
                        ?? (_sessionCreateAllRequestSerializer = new DataContractJsonSerializer(typeof(JsonContracts.CredentialsSessionCreateAllRequest)));
                }
            }
        }
        private static DataContractJsonSerializer _sessionCreateAllRequestSerializer = null;
        private static readonly object SessionCreateAllRequestSerializerLocker = new object();

        public static DataContractJsonSerializer SessionDeleteRequestSerializer
        {
            get
            {
                lock (SessionDeleteRequestSerializerLocker)
                {
                    return _sessionDeleteRequestSerializer
                        ?? (_sessionDeleteRequestSerializer = new DataContractJsonSerializer(typeof(JsonContracts.CredentialsSessionDeleteRequest)));
                }
            }
        }
        private static DataContractJsonSerializer _sessionDeleteRequestSerializer = null;
        private static readonly object SessionDeleteRequestSerializerLocker = new object();

        public static DataContractJsonSerializer FoldersSerializer
        {
            get
            {
                lock (FoldersSerializerLocker)
                {
                    return _foldersSerializer
                        ?? (_foldersSerializer = new DataContractJsonSerializer(typeof(JsonContracts.FoldersResponse)));
                }
            }
        }
        private static DataContractJsonSerializer _foldersSerializer = null;
        private static readonly object FoldersSerializerLocker = new object();

        public static DataContractJsonSerializer FolderContentsSerializer
        {
            get
            {
                lock (FolderContentsSerializerLocker)
                {
                    return _folderContentsSerializer
                        ?? (_folderContentsSerializer = new DataContractJsonSerializer(typeof(JsonContracts.SyncboxFolderContentsResponse)));
                }
            }
        }
        private static DataContractJsonSerializer _folderContentsSerializer = null;
        private static readonly object FolderContentsSerializerLocker = new object();

        public static DataContractJsonSerializer AuthenticationErrorResponseSerializer
        {
            get
            {
                lock (AuthenticationErrorResponseSerializerLocker)
                {
                    return _authenticationErrorResponseSerializer
                        ?? (_authenticationErrorResponseSerializer = new DataContractJsonSerializer(typeof(JsonContracts.AuthenticationErrorResponse)));
                }
            }
        }
        private static DataContractJsonSerializer _authenticationErrorResponseSerializer = null;
        private static readonly object AuthenticationErrorResponseSerializerLocker = new object();

        //// deprecated
        //
        ////public static DataContractJsonSerializer AuthenticationErrorMessageSerializer
        ////{
        ////    get
        ////    {
        ////        lock (AuthenticationErrorMessageSerializerLocker)
        ////        {
        ////            return _authenticationErrorMessageSerializer
        ////                ?? (_authenticationErrorMessageSerializer = new DataContractJsonSerializer(typeof(JsonContracts.AuthenticationErrorMessage)));
        ////        }
        ////    }
        ////}
        ////private static DataContractJsonSerializer _authenticationErrorMessageSerializer = null;
        ////private static readonly object AuthenticationErrorMessageSerializerLocker = new object();

        #region platform management
        public static DataContractJsonSerializer CreateSyncboxSerializer
        {
            get
            {
                lock (CreateSyncboxSerializerLocker)
                {
                    return _createSyncboxSerializer
                        ?? (_createSyncboxSerializer = new DataContractJsonSerializer(typeof(JsonContracts.SyncboxResponse)));
                }
            }
        }
        private static DataContractJsonSerializer _createSyncboxSerializer = null;
        private static readonly object CreateSyncboxSerializerLocker = new object();

        public static DataContractJsonSerializer SyncboxMoveFilesOrFoldersResponseSerializer
        {
            get
            {
                lock (SyncboxMoveFilesOrFoldersResponseSerializerLocker)
                {
                    return _syncboxMoveFilesOrFoldersResponseSerializer
                        ?? (_syncboxMoveFilesOrFoldersResponseSerializer = new DataContractJsonSerializer(typeof(JsonContracts.SyncboxMoveFilesOrFoldersResponse)));
                }
            }
        }
        private static DataContractJsonSerializer _syncboxMoveFilesOrFoldersResponseSerializer = null;
        private static readonly object SyncboxMoveFilesOrFoldersResponseSerializerLocker = new object();


        public static DataContractJsonSerializer SyncboxDeleteFilesResponseSerializer
        {
            get
            {
                lock (SyncboxDeleteFilesResponseSerializerLocker)
                {
                    return _syncboxDeleteFilesResponseSerializer
                        ?? (_syncboxDeleteFilesResponseSerializer = new DataContractJsonSerializer(typeof(JsonContracts.SyncboxDeleteFilesResponse)));
                }
            }
        }
        private static DataContractJsonSerializer _syncboxDeleteFilesResponseSerializer = null;
        private static readonly object SyncboxDeleteFilesResponseSerializerLocker = new object();

        public static DataContractJsonSerializer ListSyncboxesSerializer
        {
            get
            {
                lock (ListSyncboxesSerializerLocker)
                {
                    return _listSyncboxesSerializer
                        ?? (_listSyncboxesSerializer = new DataContractJsonSerializer(typeof(JsonContracts.SyncboxListResponse)));
                }
            }
        }
        private static DataContractJsonSerializer _listSyncboxesSerializer = null;
        private static readonly object ListSyncboxesSerializerLocker = new object();

        public static DataContractJsonSerializer ListPlansSerializer
        {
            get
            {
                lock (ListPlansSerializerLocker)
                {
                    return _listPlansSerializer
                        ?? (_listPlansSerializer = new DataContractJsonSerializer(typeof(JsonContracts.StoragePlanListResponse)));
                }
            }
        }
        private static DataContractJsonSerializer _listPlansSerializer = null;
        private static readonly object ListPlansSerializerLocker = new object();

        public static DataContractJsonSerializer ListSessionsSerializer
        {
            get
            {
                lock (ListSessionsSerializerLocker)
                {
                    return _listSessionsSerializer
                        ?? (_listSessionsSerializer = new DataContractJsonSerializer(typeof(JsonContracts.CredentialsListSessionsResponse)));
                }
            }
        }
        private static DataContractJsonSerializer _listSessionsSerializer = null;
        private static readonly object ListSessionsSerializerLocker = new object();

        public static DataContractJsonSerializer SessionShowSerializer
        {
            get
            {
                lock (SessionShowSerializerLocker)
                {
                    return _sessionShowSerializer
                        ?? (_sessionShowSerializer = new DataContractJsonSerializer(typeof(JsonContracts.CredentialsSessionGetForKeyResponse)));
                }
            }
        }
        private static DataContractJsonSerializer _sessionShowSerializer = null;
        private static readonly object SessionShowSerializerLocker = new object();

        public static DataContractJsonSerializer SessionDeleteSerializer
        {
            get
            {
                lock (SessionDeleteSerializerLocker)
                {
                    return _sessionDeleteSerializer
                        ?? (_sessionDeleteSerializer = new DataContractJsonSerializer(typeof(JsonContracts.CredentialsSessionDeleteResponse)));
                }
            }
        }
        private static DataContractJsonSerializer _sessionDeleteSerializer = null;
        private static readonly object SessionDeleteSerializerLocker = new object();

        public static DataContractJsonSerializer SyncboxMetadataSerializer
        {
            get
            {
                lock (SyncboxMetadataSerializerLocker)
                {
                    return _syncboxMetadataSerializer
                        ?? (_syncboxMetadataSerializer = new DataContractJsonSerializer(typeof(JsonContracts.SyncboxMetadata)));
                }
            }
        }
        private static DataContractJsonSerializer _syncboxMetadataSerializer = null;
        private static readonly object SyncboxMetadataSerializerLocker = new object();

        public static DataContractJsonSerializer SyncboxQuotaSerializer
        {
            get
            {
                lock (SyncboxQuotaSerializerLocker)
                {
                    return _syncboxQuotaSerializer
                        ?? (_syncboxQuotaSerializer = new DataContractJsonSerializer(typeof(JsonContracts.SyncboxQuota)));
                }
            }
        }
        private static DataContractJsonSerializer _syncboxQuotaSerializer = null;
        private static readonly object SyncboxQuotaSerializerLocker = new object();

        public static DataContractJsonSerializer SyncboxDeleteSerializer
        {
            get
            {
                lock (SyncboxDeleteSerializerLocker)
                {
                    return _syncboxDeleteSerializer
                        ?? (_syncboxDeleteSerializer = new DataContractJsonSerializer(typeof(JsonContracts.SyncboxIdOnly)));
                }
            }
        }
        private static DataContractJsonSerializer _syncboxDeleteSerializer = null;
        private static readonly object SyncboxDeleteSerializerLocker = new object();

        public static DataContractJsonSerializer UserRegistrationRequestSerializer
        {
            get
            {
                lock (UserRegistrationRequestSerializerLocker)
                {
                    return _userRegistrationRequestSerializer
                        ?? (_userRegistrationRequestSerializer = new DataContractJsonSerializer(typeof(JsonContracts.UserRegistrationRequest)));
                }
            }
        }
        private static DataContractJsonSerializer _userRegistrationRequestSerializer = null;
        private static readonly object UserRegistrationRequestSerializerLocker = new object();

        public static DataContractJsonSerializer UserRegistrationResponseSerializer
        {
            get
            {
                lock (UserRegistrationResponseSerializerLocker)
                {
                    return _userRegistrationResponseSerializer
                        ?? (_userRegistrationResponseSerializer = new DataContractJsonSerializer(typeof(JsonContracts.UserRegistrationResponse)));
                }
            }
        }
        private static DataContractJsonSerializer _userRegistrationResponseSerializer = null;
        private static readonly object UserRegistrationResponseSerializerLocker = new object();

        public static DataContractJsonSerializer DeviceRequestSerializer
        {
            get
            {
                lock (DeviceRequestSerializerLocker)
                {
                    return _deviceRequestSerializer
                        ?? (_deviceRequestSerializer = new DataContractJsonSerializer(typeof(JsonContracts.DeviceRequest)));
                }
            }
        }
        private static DataContractJsonSerializer _deviceRequestSerializer = null;
        private static readonly object DeviceRequestSerializerLocker = new object();

        public static DataContractJsonSerializer DeviceResponseSerializer
        {
            get
            {
                lock (DeviceResponseSerializerLocker)
                {
                    return _deviceResponseSerializer
                        ?? (_deviceResponseSerializer = new DataContractJsonSerializer(typeof(JsonContracts.DeviceResponse)));
                }
            }
        }
        private static DataContractJsonSerializer _deviceResponseSerializer = null;
        private static readonly object DeviceResponseSerializerLocker = new object();

        public static DataContractJsonSerializer LinkDeviceFirstTimeRequestSerializer
        {
            get
            {
                lock (LinkDeviceFirstTimeRequestSerializerLocker)
                {
                    return _linkDeviceFirstTimeRequestSerializer
                        ?? (_linkDeviceFirstTimeRequestSerializer = new DataContractJsonSerializer(typeof(JsonContracts.LinkDeviceFirstTimeRequest)));
                }
            }
        }
        private static DataContractJsonSerializer _linkDeviceFirstTimeRequestSerializer = null;
        private static readonly object LinkDeviceFirstTimeRequestSerializerLocker = new object();

        public static DataContractJsonSerializer LinkDeviceFirstTimeResponseSerializer
        {
            get
            {
                lock (LinkDeviceFirstTimeResponseSerializerLocker)
                {
                    return _linkDeviceFirstTimeResponseSerializer
                        ?? (_linkDeviceFirstTimeResponseSerializer = new DataContractJsonSerializer(typeof(JsonContracts.LinkDeviceFirstTimeResponse)));
                }
            }
        }
        private static DataContractJsonSerializer _linkDeviceFirstTimeResponseSerializer = null;
        private static readonly object LinkDeviceFirstTimeResponseSerializerLocker = new object();

        public static DataContractJsonSerializer SyncboxAuthResponseSerializer
        {
            get
            {
                lock (SyncboxAuthResponseSerializerLocker)
                {
                    return _syncboxAuthResponseSerializer
                        ?? (_syncboxAuthResponseSerializer = new DataContractJsonSerializer(typeof(JsonContracts.SyncboxAuthResponse)));
                }
            }
        }
        private static DataContractJsonSerializer _syncboxAuthResponseSerializer = null;
        private static readonly object SyncboxAuthResponseSerializerLocker = new object();

        public static DataContractJsonSerializer LinkDeviceRequestSerializer
        {
            get
            {
                lock (LinkDeviceRequestSerializerLocker)
                {
                    return _linkDeviceRequestSerializer
                        ?? (_linkDeviceRequestSerializer = new DataContractJsonSerializer(typeof(JsonContracts.LinkDeviceRequest)));
                }
            }
        }
        private static DataContractJsonSerializer _linkDeviceRequestSerializer = null;
        private static readonly object LinkDeviceRequestSerializerLocker = new object();

        public static DataContractJsonSerializer LinkDeviceResponseSerializer
        {
            get
            {
                lock (LinkDeviceResponseSerializerLocker)
                {
                    return _linkDeviceResponseSerializer
                        ?? (_linkDeviceResponseSerializer = new DataContractJsonSerializer(typeof(JsonContracts.LinkDeviceResponse)));
                }
            }
        }
        private static DataContractJsonSerializer _linkDeviceResponseSerializer = null;
        private static readonly object LinkDeviceResponseSerializerLocker = new object();

        public static DataContractJsonSerializer UnlinkDeviceRequestSerializer
        {
            get
            {
                lock (UnlinkDeviceRequestSerializerLocker)
                {
                    return _unlinkDeviceRequestSerializer
                        ?? (_unlinkDeviceRequestSerializer = new DataContractJsonSerializer(typeof(JsonContracts.UnlinkDeviceRequest)));
                }
            }
        }
        private static DataContractJsonSerializer _unlinkDeviceRequestSerializer = null;
        private static readonly object UnlinkDeviceRequestSerializerLocker = new object();

        public static DataContractJsonSerializer UnlinkDeviceResponseSerializer
        {
            get
            {
                lock (UnlinkDeviceResponseSerializerLocker)
                {
                    return _unlinkDeviceResponseSerializer
                        ?? (_unlinkDeviceResponseSerializer = new DataContractJsonSerializer(typeof(JsonContracts.UnlinkDeviceResponse)));
                }
            }
        }
        private static DataContractJsonSerializer _unlinkDeviceResponseSerializer = null;
        private static readonly object UnlinkDeviceResponseSerializerLocker = new object();

        public static DataContractJsonSerializer SyncboxDeleteFoldersResponseSerializer
        {
            get
            {
                lock (SyncboxDeleteFoldersResponseSerializerLocker)
                {
                    return _syncboxDeleteFoldersResponseSerializer
                        ?? (_syncboxDeleteFoldersResponseSerializer = new DataContractJsonSerializer(typeof(JsonContracts.SyncboxDeleteFoldersResponse)));
                }
            }
        }
        private static DataContractJsonSerializer _syncboxDeleteFoldersResponseSerializer = null;
        private static readonly object SyncboxDeleteFoldersResponseSerializerLocker = new object();

        public static DataContractJsonSerializer SyncboxGetAllItemsForTypesResponseSerializer
        {
            get
            {
                lock (SyncboxGetAllItemsForTypesResponseSerializerLocker)
                {
                    return _syncboxGetAllItemsForTypesResponseSerializer
                        ?? (_syncboxGetAllItemsForTypesResponseSerializer = new DataContractJsonSerializer(typeof(JsonContracts.SyncboxGetAllItemsForTypesResponse)));
                }
            }
        }
        private static DataContractJsonSerializer _syncboxGetAllItemsForTypesResponseSerializer = null;
        private static readonly object SyncboxGetAllItemsForTypesResponseSerializerLocker = new object();

        public static DataContractJsonSerializer SyncboxGetAllDocumentItemsResponseSerializer
        {
            get
            {
                lock (SyncboxGetAllDocumentItemsResponseSerializerLocker)
                {
                    return _syncboxGetAllDocumentItemsResponseSerializer
                        ?? (_syncboxGetAllDocumentItemsResponseSerializer = new DataContractJsonSerializer(typeof(JsonContracts.SyncboxGetAllDocumentItemsResponse)));
                }
            }
        }
        private static DataContractJsonSerializer _syncboxGetAllDocumentItemsResponseSerializer = null;
        private static readonly object SyncboxGetAllDocumentItemsResponseSerializerLocker = new object();

        public static DataContractJsonSerializer SyncboxGetAllPresentationItemsResponseSerializer
        {
            get
            {
                lock (SyncboxGetAllPresentationItemsResponseSerializerLocker)
                {
                    return _syncboxGetAllPresentationItemsResponseSerializer
                        ?? (_syncboxGetAllPresentationItemsResponseSerializer = new DataContractJsonSerializer(typeof(JsonContracts.SyncboxGetAllPresentationItemsResponse)));
                }
            }
        }
        private static DataContractJsonSerializer _syncboxGetAllPresentationItemsResponseSerializer = null;
        private static readonly object SyncboxGetAllPresentationItemsResponseSerializerLocker = new object();

        public static DataContractJsonSerializer SyncboxGetAllTextItemsResponseSerializer
        {
            get
            {
                lock (SyncboxGetAllTextItemsResponseSerializerLocker)
                {
                    return _syncboxGetAllTextItemsResponseSerializer
                        ?? (_syncboxGetAllTextItemsResponseSerializer = new DataContractJsonSerializer(typeof(JsonContracts.SyncboxGetAllTextItemsResponse)));
                }
            }
        }
        private static DataContractJsonSerializer _syncboxGetAllTextItemsResponseSerializer = null;
        private static readonly object SyncboxGetAllTextItemsResponseSerializerLocker = new object();
        #endregion
    }
}<|MERGE_RESOLUTION|>--- conflicted
+++ resolved
@@ -1,1124 +1,1115 @@
-﻿//
-// JsonContractHelpers.cs
-// Cloud Windows
-//
-// Created By BobS.
-// Copyright (c) Cloud.com. All rights reserved.
-
-using System;
-using System.Collections.Generic;
-using System.IO;
-using System.Linq;
-using System.Runtime.Serialization.Json;
-using System.Text;
-
-namespace Cloud.JsonContracts
-{
-    internal static class JsonContractHelpers
-    {
-        public static DataContractJsonSerializer PushSerializer
-        {
-            get
-            {
-                lock (PushSerializerLocker)
-                {
-                    return _pushSerializer
-                        ?? (_pushSerializer = new DataContractJsonSerializer(typeof(JsonContracts.Push)));
-                }
-            }
-        }
-        private static DataContractJsonSerializer _pushSerializer = null;
-        private static readonly object PushSerializerLocker = new object();
-
-        public static DataContractJsonSerializer PushResponseSerializer
-        {
-            get
-            {
-                lock (PushResponseSerializerLocker)
-                {
-                    return _pushResponseSerializer
-                        ?? (_pushResponseSerializer = new DataContractJsonSerializer(typeof(JsonContracts.PushResponse)));
-                }
-            }
-        }
-        private static DataContractJsonSerializer _pushResponseSerializer = null;
-        private static readonly object PushResponseSerializerLocker = new object();
-
-        public static DataContractJsonSerializer DownloadSerializer
-        {
-            get
-            {
-                lock (DownloadSerializerLocker)
-                {
-                    return _downloadSerializer
-                        ?? (_downloadSerializer = new DataContractJsonSerializer(typeof(JsonContracts.Download)));
-                }
-            }
-        }
-        private static DataContractJsonSerializer _downloadSerializer = null;
-        private static readonly object DownloadSerializerLocker = new object();
-
-        public static DataContractJsonSerializer GetMetadataResponseSerializer
-        {
-            get
-            {
-                lock (GetMetadataResponseSerializerLocker)
-                {
-                    return _getMetadataResponseSerializer
-                        ?? (_getMetadataResponseSerializer = new DataContractJsonSerializer(typeof(JsonContracts.SyncboxMetadataResponse)));
-                }
-            }
-        }
-        private static DataContractJsonSerializer _getMetadataResponseSerializer = null;
-        private static readonly object GetMetadataResponseSerializerLocker = new object();
-
-        public static DataContractJsonSerializer GetStatusResponseSerializer
-        {
-            get
-            {
-                lock (GetStatusResponseSerializerLocker)
-                {
-                    return _getStatusResponseSerializer
-                        ?? (_getMetadataResponseSerializer = new DataContractJsonSerializer(typeof(JsonContracts.SyncboxStatusResponse)));
-                }
-            }
-        }
-        private static DataContractJsonSerializer _getStatusResponseSerializer = null;
-        private static readonly object GetStatusResponseSerializerLocker = new object();
-        
-        public static DataContractJsonSerializer SyncboxDeleteResponseSerializer
-        {
-            get
-            {
-                lock (SyncboxDeleteResponseSerializerLocker)
-                {
-                    return _syncboxDeleteResponseSerializer
-                        ?? (_syncboxDeleteResponseSerializer = new DataContractJsonSerializer(typeof(JsonContracts.SyncboxDeleteResponse)));
-                }
-            }
-        }
-        private static DataContractJsonSerializer _syncboxDeleteResponseSerializer = null;
-        private static readonly object SyncboxDeleteResponseSerializerLocker = new object();
-
-        public static DataContractJsonSerializer ToSerializer
-        {
-            get
-            {
-                lock (ToSerializerLocker)
-                {
-                    return _toSerializer
-                        ?? (_toSerializer = new DataContractJsonSerializer(typeof(JsonContracts.To)));
-                }
-            }
-        }
-        private static DataContractJsonSerializer _toSerializer = null;
-        private static readonly object ToSerializerLocker = new object();
-
-        public static DataContractJsonSerializer EventSerializer
-        {
-            get
-            {
-                lock (EventSerializerLocker)
-                {
-                    return _eventSerializer
-                        ?? (_eventSerializer = new DataContractJsonSerializer(typeof(JsonContracts.FileChangeResponse)));
-                }
-            }
-        }
-        private static DataContractJsonSerializer _eventSerializer = null;
-        private static readonly object EventSerializerLocker = new object();
-
-        public static DataContractJsonSerializer NotificationResponseSerializer
-        {
-            get
-            {
-                lock (NotificationResponseSerializerLocker)
-                {
-                    return _notificationResponseSerializer
-                        ?? (_notificationResponseSerializer = new DataContractJsonSerializer(typeof(JsonContracts.NotificationResponse)));
-                }
-            }
-        }
-        private static DataContractJsonSerializer _notificationResponseSerializer = null;
-        private static readonly object NotificationResponseSerializerLocker = new object();
-
-        public static string NotificationResponseToJSON(JsonContracts.NotificationResponse notificationResponse)
-        {
-            using (MemoryStream stringStream = new MemoryStream())
-            {
-                NotificationResponseSerializer.WriteObject(stringStream, notificationResponse);
-                stringStream.Position = 0;
-                using (StreamReader stringReader = new StreamReader(stringStream))
-                {
-                    return stringReader.ReadToEnd();
-                }
-            }
-        }
-
-        public static JsonContracts.NotificationResponse ParseNotificationResponse(string notificationResponse)
-        {
-            MemoryStream stringStream = null;
-            try
-            {
-                stringStream = new MemoryStream(Encoding.Unicode.GetBytes(notificationResponse));
-                return (JsonContracts.NotificationResponse)NotificationResponseSerializer.ReadObject(stringStream);
-            }
-            catch
-            {
-                return null;
-            }
-            finally
-            {
-                if (stringStream != null)
-                {
-                    stringStream.Dispose();
-                }
-            }
-        }
-
-        public static DataContractJsonSerializer PurgePendingSerializer
-        {
-            get
-            {
-                lock (PurgePendingSerializerLocker)
-                {
-                    return _purgePendingSerializer
-                        ?? (_purgePendingSerializer = new DataContractJsonSerializer(typeof(JsonContracts.PurgePending)));
-                }
-            }
-        }
-        private static DataContractJsonSerializer _purgePendingSerializer = null;
-        private static readonly object PurgePendingSerializerLocker = new object();
-
-        public static DataContractJsonSerializer PendingResponseSerializer
-        {
-            get
-            {
-                lock (PendingResponseSerializerLocker)
-                {
-                    return _pendingResponseSerializer
-                        ?? (_pendingResponseSerializer = new DataContractJsonSerializer(typeof(JsonContracts.PendingResponse)));
-                }
-            }
-        }
-        private static DataContractJsonSerializer _pendingResponseSerializer = null;
-        private static readonly object PendingResponseSerializerLocker = new object();
-
-        public static DataContractJsonSerializer NotificationUnsubscribeRequestSerializer
-        {
-            get
-            {
-                lock (NotificationUnsubscribeRequestSerializerLocker)
-                {
-                    return _notificationUnsubscribeRequestSerializer
-                        ?? (_notificationUnsubscribeRequestSerializer = new DataContractJsonSerializer(typeof(JsonContracts.NotificationUnsubscribeRequest)));
-                }
-            }
-        }
-        private static DataContractJsonSerializer _notificationUnsubscribeRequestSerializer = null;
-        private static readonly object NotificationUnsubscribeRequestSerializerLocker = new object();
-
-        public static DataContractJsonSerializer NotificationUnsubscribeResponseSerializer
-        {
-            get
-            {
-                lock (NotificationUnsubscribeResponseSerializerLocker)
-                {
-                    return _notificationUnsubscribeResponseSerializer
-                        ?? (_notificationUnsubscribeResponseSerializer = new DataContractJsonSerializer(typeof(JsonContracts.NotificationUnsubscribeResponse)));
-                }
-            }
-        }
-        private static DataContractJsonSerializer _notificationUnsubscribeResponseSerializer = null;
-        private static readonly object NotificationUnsubscribeResponseSerializerLocker = new object();
-
-        public static DataContractJsonSerializer SyncboxCreateRequestSerializer
-        {
-            get
-            {
-                lock (SyncboxCreateRequestSerializerLocker)
-                {
-                    return _syncboxCreateRequestSerializer
-                        ?? (_syncboxCreateRequestSerializer = new DataContractJsonSerializer(typeof(JsonContracts.SyncboxCreateRequest)));
-                }
-            }
-        }
-        private static DataContractJsonSerializer _syncboxCreateRequestSerializer = null;
-        private static readonly object SyncboxCreateRequestSerializerLocker = new object();
-
-        public static DataContractJsonSerializer SyncboxAddFoldersResponseSerializer
-        {
-            get
-            {
-                lock (SyncboxAddFoldersResponseSerializerLocker)
-                {
-                    return _syncboxAddFoldersResponseSerializer
-                        ?? (_syncboxAddFoldersResponseSerializer = new DataContractJsonSerializer(typeof(JsonContracts.SyncboxAddFoldersResponse)));
-                }
-            }
-        }
-        private static DataContractJsonSerializer _syncboxAddFoldersResponseSerializer = null;
-        private static readonly object SyncboxAddFoldersResponseSerializerLocker = new object();
-
-        #region one-off contract serializers
-        public static DataContractJsonSerializer FolderAddSerializer
-        {
-            get
-            {
-                lock (FolderAddSerializerLocker)
-                {
-                    return _folderAddSerializer
-                        ?? (_folderAddSerializer = new DataContractJsonSerializer(typeof(JsonContracts.FolderAddRequest)));
-                }
-            }
-        }
-        private static DataContractJsonSerializer _folderAddSerializer = null;
-        private static readonly object FolderAddSerializerLocker = new object();
-
-        public static DataContractJsonSerializer FolderAddsSerializer
-        {
-            get
-            {
-                lock (FolderAddsSerializerLocker)
-                {
-                    return _folderAddsSerializer
-                        ?? (_folderAddsSerializer = new DataContractJsonSerializer(typeof(JsonContracts.FolderAddsRequest)));
-                }
-            }
-        }
-        private static DataContractJsonSerializer _folderAddsSerializer = null;
-        private static readonly object FolderAddsSerializerLocker = new object();
-
-        public static DataContractJsonSerializer FileAddSerializer
-        {
-            get
-            {
-                lock (FileAddSerializerLocker)
-                {
-                    return _fileAddSerializer
-                        ?? (_fileAddSerializer = new DataContractJsonSerializer(typeof(JsonContracts.FileAdd)));
-                }
-            }
-        }
-        private static DataContractJsonSerializer _fileAddSerializer = null;
-        private static readonly object FileAddSerializerLocker = new object();
-
-        public static DataContractJsonSerializer FileModifySerializer
-        {
-            get
-            {
-                lock (FileModifySerializerLocker)
-                {
-                    return _fileModifySerializer
-                        ?? (_fileModifySerializer = new DataContractJsonSerializer(typeof(JsonContracts.FileModify)));
-                }
-            }
-        }
-        private static DataContractJsonSerializer _fileModifySerializer = null;
-        private static readonly object FileModifySerializerLocker = new object();
-
-        public static DataContractJsonSerializer FileOrFolderDeleteSerializer
-        {
-            get
-            {
-                lock (FileOrFolderDeleteSerializerLocker)
-                {
-                    return _fileOrFolderDeleteSerializer
-                        ?? (_fileOrFolderDeleteSerializer = new DataContractJsonSerializer(typeof(JsonContracts.FileOrFolderDeleteRequest)));
-                }
-            }
-        }
-        private static DataContractJsonSerializer _fileOrFolderDeleteSerializer = null;
-        private static readonly object FileOrFolderDeleteSerializerLocker = new object();
-
-
-        public static DataContractJsonSerializer FileOrFolderDeletesSerializer
-        {
-            get
-            {
-                lock (FileOrFolderDeletesSerializerLocker)
-                {
-                    return _fileOrFolderDeletesSerializer
-                        ?? (_fileOrFolderDeletesSerializer = new DataContractJsonSerializer(typeof(JsonContracts.FileOrFolderDeletesRequest)));
-                }
-            }
-        }
-        private static DataContractJsonSerializer _fileOrFolderDeletesSerializer = null;
-        private static readonly object FileOrFolderDeletesSerializerLocker = new object();
-
-        public static DataContractJsonSerializer FileOrFolderMoveSerializer
-        {
-            get
-            {
-                lock (FileOrFolderMoveSerializerLocker)
-                {
-                    return _fileOrFolderMoveSerializer
-                        ?? (_fileOrFolderMoveSerializer = new DataContractJsonSerializer(typeof(JsonContracts.FileOrFolderMove)));
-                }
-            }
-        }
-        private static DataContractJsonSerializer _fileOrFolderMoveSerializer = null;
-        private static readonly object FileOrFolderMoveSerializerLocker = new object();
-
-        public static DataContractJsonSerializer FileOrFolderMovesSerializer
-        {
-            get
-            {
-                lock (FileOrFolderMovesSerializerLocker)
-                {
-                    return _fileOrFolderMovesSerializer
-                        ?? (_fileOrFolderMovesSerializer = new DataContractJsonSerializer(typeof(JsonContracts.FileOrFolderMoves)));
-                }
-            }
-        }
-        private static DataContractJsonSerializer _fileOrFolderMovesSerializer = null;
-        private static readonly object FileOrFolderMovesSerializerLocker = new object();
-
-        public static DataContractJsonSerializer FileOrFolderUndeleteSerializer
-        {
-            get
-            {
-                lock (FileOrFolderUndeleteSerializerLocker)
-                {
-                    return _fileOrFolderUndeleteSerializer
-                        ?? (_fileOrFolderUndeleteSerializer = new DataContractJsonSerializer(typeof(JsonContracts.FileOrFolderUndelete)));
-                }
-            }
-        }
-        private static DataContractJsonSerializer _fileOrFolderUndeleteSerializer = null;
-        private static readonly object FileOrFolderUndeleteSerializerLocker = new object();
-
-        public static DataContractJsonSerializer FileCopySerializer
-        {
-            get
-            {
-                lock (FileCopySerializerLocker)
-                {
-                    return _fileCopySerializer
-                        ?? (_fileCopySerializer = new DataContractJsonSerializer(typeof(JsonContracts.FileCopy)));
-                }
-            }
-        }
-        private static DataContractJsonSerializer _fileCopySerializer = null;
-        private static readonly object FileCopySerializerLocker = new object();
-        #endregion
-
-        public static DataContractJsonSerializer FileVersionsSerializer
-        {
-            get
-            {
-                lock (FileVersionsSerializerLocker)
-                {
-                    return _fileVersionsSerializer
-                        ?? (_fileVersionsSerializer = new DataContractJsonSerializer(typeof(JsonContracts.FileVersions)));
-                }
-            }
-        }
-        private static DataContractJsonSerializer _fileVersionsSerializer = null;
-        private static readonly object FileVersionsSerializerLocker = new object();
-
-        ////Used bytes Serializer is depricated
-        //
-        //public static DataContractJsonSerializer UsedBytesSerializer
-        //{
-        //    get
-        //    {
-        //        lock (UsedBytesSerializerLocker)
-        //        {
-        //            return _usedBytesSerializer
-        //                ?? (_usedBytesSerializer = new DataContractJsonSerializer(typeof(JsonContracts.UsedBytes)));
-        //        }
-        //    }
-        //}
-        //private static DataContractJsonSerializer _usedBytesSerializer = null;
-        //private static readonly object UsedBytesSerializerLocker = new object();
-
-        public static DataContractJsonSerializer SyncboxGetAllImageItemsResponseSerializer
-        {
-            get
-            {
-                lock (SyncboxGetAllImageItemsResponseSerializerLocker)
-                {
-                    return _syncboxGetAllImageItemsResponseSerializer
-                        ?? (_syncboxGetAllImageItemsResponseSerializer = new DataContractJsonSerializer(typeof(JsonContracts.SyncboxGetAllImageItemsResponse)));
-                }
-            }
-        }
-        private static DataContractJsonSerializer _syncboxGetAllImageItemsResponseSerializer = null;
-        private static readonly object SyncboxGetAllImageItemsResponseSerializerLocker = new object();
-
-        public static DataContractJsonSerializer SyncboxGetAllVideoItemsResponseSerializer
-        {
-            get
-            {
-                lock (SyncboxGetAllVideoItemsResponseSerializerLocker)
-                {
-                    return _syncboxGetAllVideoItemsResponseSerializer
-                        ?? (_syncboxGetAllVideoItemsResponseSerializer = new DataContractJsonSerializer(typeof(JsonContracts.SyncboxGetAllVideoItemsResponse)));
-                }
-            }
-        }
-        private static DataContractJsonSerializer _syncboxGetAllVideoItemsResponseSerializer = null;
-        private static readonly object SyncboxGetAllVideoItemsResponseSerializerLocker = new object();
-
-        public static DataContractJsonSerializer SyncboxGetAllAudioItemsResponseSerializer
-        {
-            get
-            {
-                lock (SyncboxGetAllAudioItemsResponseSerializerLocker)
-                {
-                    return _syncboxGetAllAudioItemsResponseSerializer
-                        ?? (_syncboxGetAllAudioItemsResponseSerializer = new DataContractJsonSerializer(typeof(JsonContracts.SyncboxGetAllAudioItemsResponse)));
-                }
-            }
-        }
-        private static DataContractJsonSerializer _syncboxGetAllAudioItemsResponseSerializer = null;
-        private static readonly object SyncboxGetAllAudioItemsResponseSerializerLocker = new object();
-
-<<<<<<< HEAD
-        public static DataContractJsonSerializer PlainTextsSerializer
-        {
-            get
-            {
-                lock (PlainTextsSerializerLocker)
-                {
-                    return _plainTextsSerializer
-                        ?? (_plainTextsSerializer = new DataContractJsonSerializer(typeof(JsonContracts.SyncboxGetAllTextItemsResponse)));
-                }
-            }
-        }
-        private static DataContractJsonSerializer _plainTextsSerializer = null;
-        private static readonly object PlainTextsSerializerLocker = new object();
-
-        public static DataContractJsonSerializer DocumentsSerializer
-        {
-            get
-            {
-                lock (DocumentsSerializerLocker)
-                {
-                    return _documentsSerializer
-                        ?? (_documentsSerializer = new DataContractJsonSerializer(typeof(JsonContracts.SyncboxGetAllDocumentItemsResponse)));
-                }
-            }
-        }
-        private static DataContractJsonSerializer _documentsSerializer = null;
-        private static readonly object DocumentsSerializerLocker = new object();
-
-        public static DataContractJsonSerializer PresentationsSerializer
-        {
-            get
-            {
-                lock (PresentationsSerializerLocker)
-                {
-                    return _presentationsSerializer
-                        ?? (_presentationsSerializer = new DataContractJsonSerializer(typeof(JsonContracts.SyncboxGetAllPresentationItemsResponse)));
-                }
-            }
-        }
-        private static DataContractJsonSerializer _presentationsSerializer = null;
-        private static readonly object PresentationsSerializerLocker = new object();
-
-
-
-        public static DataContractJsonSerializer ArchivesSerializer
-=======
-        public static DataContractJsonSerializer SyncboxGetAllArchiveItemsResponseSerializer
->>>>>>> 956f747d
-        {
-            get
-            {
-                lock (SyncboxGetAllArchiveItemsResponseSerializerLocker)
-                {
-<<<<<<< HEAD
-                    return _archivesSerializer
-                        ?? (_archivesSerializer = new DataContractJsonSerializer(typeof(JsonContracts.SyncboxGetAllArchiveItemsResponse)));
-=======
-                    return _syncboxGetAllArchiveItemsResponseSerializer
-                        ?? (_syncboxGetAllArchiveItemsResponseSerializer = new DataContractJsonSerializer(typeof(JsonContracts.SyncboxGetAllArchiveItemsResponse)));
->>>>>>> 956f747d
-                }
-            }
-        }
-        private static DataContractJsonSerializer _syncboxGetAllArchiveItemsResponseSerializer = null;
-        private static readonly object SyncboxGetAllArchiveItemsResponseSerializerLocker = new object();
-
-        public static DataContractJsonSerializer SynboxGetRecentsResponseSerializer
-        {
-            get
-            {
-                lock (SynboxGetRecentsResponseSerializerLocker)
-                {
-                    return _synboxGetRecentsResponseSerializer
-                        ?? (_synboxGetRecentsResponseSerializer = new DataContractJsonSerializer(typeof(JsonContracts.SyncboxGetRecentsResponse)));
-                }
-            }
-        }
-        private static DataContractJsonSerializer _synboxGetRecentsResponseSerializer = null;
-        private static readonly object SynboxGetRecentsResponseSerializerLocker = new object();
-
-        public static DataContractJsonSerializer SyncboxUsageSerializer
-        {
-            get
-            {
-                lock (SyncboxUsageSerializerLocker)
-                {
-                    return _syncboxUsageSerializer
-                        ?? (_syncboxUsageSerializer = new DataContractJsonSerializer(typeof(JsonContracts.SyncboxUsageResponse)));
-                }
-            }
-        }
-        private static DataContractJsonSerializer _syncboxUsageSerializer = null;
-        private static readonly object SyncboxUsageSerializerLocker = new object();
-
-        public static DataContractJsonSerializer SyncboxUpdatePlanResponseSerializer
-        {
-            get
-            {
-                lock (SyncboxUpdatePlanResponseSerializerLocker)
-                {
-                    return _syncboxUpdatePlanResponseSerializer
-                        ?? (_syncboxUpdatePlanResponseSerializer = new DataContractJsonSerializer(typeof(JsonContracts.SyncboxUpdateStoragePlanResponse)));
-                }
-            }
-        }
-        private static DataContractJsonSerializer _syncboxUpdatePlanResponseSerializer = null;
-        private static readonly object SyncboxUpdatePlanResponseSerializerLocker = new object();
-
-        public static DataContractJsonSerializer SessionCreateResponseSerializer
-        {
-            get
-            {
-                lock (SessionCreateResponseSerializerLocker)
-                {
-                    return _sessionCreateResponseSerializer
-                        ?? (_sessionCreateResponseSerializer = new DataContractJsonSerializer(typeof(JsonContracts.CredentialsSessionCreateResponse)));
-                }
-            }
-        }
-        private static DataContractJsonSerializer _sessionCreateResponseSerializer = null;
-        private static readonly object SessionCreateResponseSerializerLocker = new object();
-
-        public static DataContractJsonSerializer SyncboxUpdateResponseSerializer
-        {
-            get
-            {
-                lock (SyncboxUpdateResponseSerializerLocker)
-                {
-                    return _syncboxUpdateResponseSerializer
-                        ?? (_syncboxUpdateResponseSerializer = new DataContractJsonSerializer(typeof(JsonContracts.SyncboxResponse)));
-                }
-            }
-        }
-        private static DataContractJsonSerializer _syncboxUpdateResponseSerializer = null;
-        private static readonly object SyncboxUpdateResponseSerializerLocker = new object();
-
-        public static DataContractJsonSerializer SyncboxUpdatePlanRequestSerializer
-        {
-            get
-            {
-                lock (SyncboxUpdatePlanRequestSerializerLocker)
-                {
-                    return _syncboxUpdatePlanRequestSerializer
-                        ?? (_syncboxUpdatePlanRequestSerializer = new DataContractJsonSerializer(typeof(JsonContracts.SyncboxUpdateStoragePlanRequest)));
-                }
-            }
-        }
-        private static DataContractJsonSerializer _syncboxUpdatePlanRequestSerializer = null;
-        private static readonly object SyncboxUpdatePlanRequestSerializerLocker = new object();
-
-        public static DataContractJsonSerializer SyncboxUpdateRequestSerializer
-        {
-            get
-            {
-                lock (SyncboxUpdateRequestSerializerLocker)
-                {
-                    return _syncboxUpdateRequestSerializer
-                        ?? (_syncboxUpdateRequestSerializer = new DataContractJsonSerializer(typeof(JsonContracts.SyncboxUpdateRequest)));
-                }
-            }
-        }
-        private static DataContractJsonSerializer _syncboxUpdateRequestSerializer = null;
-        private static readonly object SyncboxUpdateRequestSerializerLocker = new object();
-
-        public static DataContractJsonSerializer SessionCreateRequestSerializer
-        {
-            get
-            {
-                lock (SessionCreateRequestSerializerLocker)
-                {
-                    return _sessionCreateRequestSerializer
-                        ?? (_sessionCreateRequestSerializer = new DataContractJsonSerializer(typeof(JsonContracts.CredentialsSessionCreateRequest)));
-                }
-            }
-        }
-        private static DataContractJsonSerializer _sessionCreateRequestSerializer = null;
-        private static readonly object SessionCreateRequestSerializerLocker = new object();
-
-        public static DataContractJsonSerializer SessionCreateAllRequestSerializer
-        {
-            get
-            {
-                lock (SessionCreateAllRequestSerializerLocker)
-                {
-                    return _sessionCreateAllRequestSerializer
-                        ?? (_sessionCreateAllRequestSerializer = new DataContractJsonSerializer(typeof(JsonContracts.CredentialsSessionCreateAllRequest)));
-                }
-            }
-        }
-        private static DataContractJsonSerializer _sessionCreateAllRequestSerializer = null;
-        private static readonly object SessionCreateAllRequestSerializerLocker = new object();
-
-        public static DataContractJsonSerializer SessionDeleteRequestSerializer
-        {
-            get
-            {
-                lock (SessionDeleteRequestSerializerLocker)
-                {
-                    return _sessionDeleteRequestSerializer
-                        ?? (_sessionDeleteRequestSerializer = new DataContractJsonSerializer(typeof(JsonContracts.CredentialsSessionDeleteRequest)));
-                }
-            }
-        }
-        private static DataContractJsonSerializer _sessionDeleteRequestSerializer = null;
-        private static readonly object SessionDeleteRequestSerializerLocker = new object();
-
-        public static DataContractJsonSerializer FoldersSerializer
-        {
-            get
-            {
-                lock (FoldersSerializerLocker)
-                {
-                    return _foldersSerializer
-                        ?? (_foldersSerializer = new DataContractJsonSerializer(typeof(JsonContracts.FoldersResponse)));
-                }
-            }
-        }
-        private static DataContractJsonSerializer _foldersSerializer = null;
-        private static readonly object FoldersSerializerLocker = new object();
-
-        public static DataContractJsonSerializer FolderContentsSerializer
-        {
-            get
-            {
-                lock (FolderContentsSerializerLocker)
-                {
-                    return _folderContentsSerializer
-                        ?? (_folderContentsSerializer = new DataContractJsonSerializer(typeof(JsonContracts.SyncboxFolderContentsResponse)));
-                }
-            }
-        }
-        private static DataContractJsonSerializer _folderContentsSerializer = null;
-        private static readonly object FolderContentsSerializerLocker = new object();
-
-        public static DataContractJsonSerializer AuthenticationErrorResponseSerializer
-        {
-            get
-            {
-                lock (AuthenticationErrorResponseSerializerLocker)
-                {
-                    return _authenticationErrorResponseSerializer
-                        ?? (_authenticationErrorResponseSerializer = new DataContractJsonSerializer(typeof(JsonContracts.AuthenticationErrorResponse)));
-                }
-            }
-        }
-        private static DataContractJsonSerializer _authenticationErrorResponseSerializer = null;
-        private static readonly object AuthenticationErrorResponseSerializerLocker = new object();
-
-        //// deprecated
-        //
-        ////public static DataContractJsonSerializer AuthenticationErrorMessageSerializer
-        ////{
-        ////    get
-        ////    {
-        ////        lock (AuthenticationErrorMessageSerializerLocker)
-        ////        {
-        ////            return _authenticationErrorMessageSerializer
-        ////                ?? (_authenticationErrorMessageSerializer = new DataContractJsonSerializer(typeof(JsonContracts.AuthenticationErrorMessage)));
-        ////        }
-        ////    }
-        ////}
-        ////private static DataContractJsonSerializer _authenticationErrorMessageSerializer = null;
-        ////private static readonly object AuthenticationErrorMessageSerializerLocker = new object();
-
-        #region platform management
-        public static DataContractJsonSerializer CreateSyncboxSerializer
-        {
-            get
-            {
-                lock (CreateSyncboxSerializerLocker)
-                {
-                    return _createSyncboxSerializer
-                        ?? (_createSyncboxSerializer = new DataContractJsonSerializer(typeof(JsonContracts.SyncboxResponse)));
-                }
-            }
-        }
-        private static DataContractJsonSerializer _createSyncboxSerializer = null;
-        private static readonly object CreateSyncboxSerializerLocker = new object();
-
-        public static DataContractJsonSerializer SyncboxMoveFilesOrFoldersResponseSerializer
-        {
-            get
-            {
-                lock (SyncboxMoveFilesOrFoldersResponseSerializerLocker)
-                {
-                    return _syncboxMoveFilesOrFoldersResponseSerializer
-                        ?? (_syncboxMoveFilesOrFoldersResponseSerializer = new DataContractJsonSerializer(typeof(JsonContracts.SyncboxMoveFilesOrFoldersResponse)));
-                }
-            }
-        }
-        private static DataContractJsonSerializer _syncboxMoveFilesOrFoldersResponseSerializer = null;
-        private static readonly object SyncboxMoveFilesOrFoldersResponseSerializerLocker = new object();
-
-
-        public static DataContractJsonSerializer SyncboxDeleteFilesResponseSerializer
-        {
-            get
-            {
-                lock (SyncboxDeleteFilesResponseSerializerLocker)
-                {
-                    return _syncboxDeleteFilesResponseSerializer
-                        ?? (_syncboxDeleteFilesResponseSerializer = new DataContractJsonSerializer(typeof(JsonContracts.SyncboxDeleteFilesResponse)));
-                }
-            }
-        }
-        private static DataContractJsonSerializer _syncboxDeleteFilesResponseSerializer = null;
-        private static readonly object SyncboxDeleteFilesResponseSerializerLocker = new object();
-
-        public static DataContractJsonSerializer ListSyncboxesSerializer
-        {
-            get
-            {
-                lock (ListSyncboxesSerializerLocker)
-                {
-                    return _listSyncboxesSerializer
-                        ?? (_listSyncboxesSerializer = new DataContractJsonSerializer(typeof(JsonContracts.SyncboxListResponse)));
-                }
-            }
-        }
-        private static DataContractJsonSerializer _listSyncboxesSerializer = null;
-        private static readonly object ListSyncboxesSerializerLocker = new object();
-
-        public static DataContractJsonSerializer ListPlansSerializer
-        {
-            get
-            {
-                lock (ListPlansSerializerLocker)
-                {
-                    return _listPlansSerializer
-                        ?? (_listPlansSerializer = new DataContractJsonSerializer(typeof(JsonContracts.StoragePlanListResponse)));
-                }
-            }
-        }
-        private static DataContractJsonSerializer _listPlansSerializer = null;
-        private static readonly object ListPlansSerializerLocker = new object();
-
-        public static DataContractJsonSerializer ListSessionsSerializer
-        {
-            get
-            {
-                lock (ListSessionsSerializerLocker)
-                {
-                    return _listSessionsSerializer
-                        ?? (_listSessionsSerializer = new DataContractJsonSerializer(typeof(JsonContracts.CredentialsListSessionsResponse)));
-                }
-            }
-        }
-        private static DataContractJsonSerializer _listSessionsSerializer = null;
-        private static readonly object ListSessionsSerializerLocker = new object();
-
-        public static DataContractJsonSerializer SessionShowSerializer
-        {
-            get
-            {
-                lock (SessionShowSerializerLocker)
-                {
-                    return _sessionShowSerializer
-                        ?? (_sessionShowSerializer = new DataContractJsonSerializer(typeof(JsonContracts.CredentialsSessionGetForKeyResponse)));
-                }
-            }
-        }
-        private static DataContractJsonSerializer _sessionShowSerializer = null;
-        private static readonly object SessionShowSerializerLocker = new object();
-
-        public static DataContractJsonSerializer SessionDeleteSerializer
-        {
-            get
-            {
-                lock (SessionDeleteSerializerLocker)
-                {
-                    return _sessionDeleteSerializer
-                        ?? (_sessionDeleteSerializer = new DataContractJsonSerializer(typeof(JsonContracts.CredentialsSessionDeleteResponse)));
-                }
-            }
-        }
-        private static DataContractJsonSerializer _sessionDeleteSerializer = null;
-        private static readonly object SessionDeleteSerializerLocker = new object();
-
-        public static DataContractJsonSerializer SyncboxMetadataSerializer
-        {
-            get
-            {
-                lock (SyncboxMetadataSerializerLocker)
-                {
-                    return _syncboxMetadataSerializer
-                        ?? (_syncboxMetadataSerializer = new DataContractJsonSerializer(typeof(JsonContracts.SyncboxMetadata)));
-                }
-            }
-        }
-        private static DataContractJsonSerializer _syncboxMetadataSerializer = null;
-        private static readonly object SyncboxMetadataSerializerLocker = new object();
-
-        public static DataContractJsonSerializer SyncboxQuotaSerializer
-        {
-            get
-            {
-                lock (SyncboxQuotaSerializerLocker)
-                {
-                    return _syncboxQuotaSerializer
-                        ?? (_syncboxQuotaSerializer = new DataContractJsonSerializer(typeof(JsonContracts.SyncboxQuota)));
-                }
-            }
-        }
-        private static DataContractJsonSerializer _syncboxQuotaSerializer = null;
-        private static readonly object SyncboxQuotaSerializerLocker = new object();
-
-        public static DataContractJsonSerializer SyncboxDeleteSerializer
-        {
-            get
-            {
-                lock (SyncboxDeleteSerializerLocker)
-                {
-                    return _syncboxDeleteSerializer
-                        ?? (_syncboxDeleteSerializer = new DataContractJsonSerializer(typeof(JsonContracts.SyncboxIdOnly)));
-                }
-            }
-        }
-        private static DataContractJsonSerializer _syncboxDeleteSerializer = null;
-        private static readonly object SyncboxDeleteSerializerLocker = new object();
-
-        public static DataContractJsonSerializer UserRegistrationRequestSerializer
-        {
-            get
-            {
-                lock (UserRegistrationRequestSerializerLocker)
-                {
-                    return _userRegistrationRequestSerializer
-                        ?? (_userRegistrationRequestSerializer = new DataContractJsonSerializer(typeof(JsonContracts.UserRegistrationRequest)));
-                }
-            }
-        }
-        private static DataContractJsonSerializer _userRegistrationRequestSerializer = null;
-        private static readonly object UserRegistrationRequestSerializerLocker = new object();
-
-        public static DataContractJsonSerializer UserRegistrationResponseSerializer
-        {
-            get
-            {
-                lock (UserRegistrationResponseSerializerLocker)
-                {
-                    return _userRegistrationResponseSerializer
-                        ?? (_userRegistrationResponseSerializer = new DataContractJsonSerializer(typeof(JsonContracts.UserRegistrationResponse)));
-                }
-            }
-        }
-        private static DataContractJsonSerializer _userRegistrationResponseSerializer = null;
-        private static readonly object UserRegistrationResponseSerializerLocker = new object();
-
-        public static DataContractJsonSerializer DeviceRequestSerializer
-        {
-            get
-            {
-                lock (DeviceRequestSerializerLocker)
-                {
-                    return _deviceRequestSerializer
-                        ?? (_deviceRequestSerializer = new DataContractJsonSerializer(typeof(JsonContracts.DeviceRequest)));
-                }
-            }
-        }
-        private static DataContractJsonSerializer _deviceRequestSerializer = null;
-        private static readonly object DeviceRequestSerializerLocker = new object();
-
-        public static DataContractJsonSerializer DeviceResponseSerializer
-        {
-            get
-            {
-                lock (DeviceResponseSerializerLocker)
-                {
-                    return _deviceResponseSerializer
-                        ?? (_deviceResponseSerializer = new DataContractJsonSerializer(typeof(JsonContracts.DeviceResponse)));
-                }
-            }
-        }
-        private static DataContractJsonSerializer _deviceResponseSerializer = null;
-        private static readonly object DeviceResponseSerializerLocker = new object();
-
-        public static DataContractJsonSerializer LinkDeviceFirstTimeRequestSerializer
-        {
-            get
-            {
-                lock (LinkDeviceFirstTimeRequestSerializerLocker)
-                {
-                    return _linkDeviceFirstTimeRequestSerializer
-                        ?? (_linkDeviceFirstTimeRequestSerializer = new DataContractJsonSerializer(typeof(JsonContracts.LinkDeviceFirstTimeRequest)));
-                }
-            }
-        }
-        private static DataContractJsonSerializer _linkDeviceFirstTimeRequestSerializer = null;
-        private static readonly object LinkDeviceFirstTimeRequestSerializerLocker = new object();
-
-        public static DataContractJsonSerializer LinkDeviceFirstTimeResponseSerializer
-        {
-            get
-            {
-                lock (LinkDeviceFirstTimeResponseSerializerLocker)
-                {
-                    return _linkDeviceFirstTimeResponseSerializer
-                        ?? (_linkDeviceFirstTimeResponseSerializer = new DataContractJsonSerializer(typeof(JsonContracts.LinkDeviceFirstTimeResponse)));
-                }
-            }
-        }
-        private static DataContractJsonSerializer _linkDeviceFirstTimeResponseSerializer = null;
-        private static readonly object LinkDeviceFirstTimeResponseSerializerLocker = new object();
-
-        public static DataContractJsonSerializer SyncboxAuthResponseSerializer
-        {
-            get
-            {
-                lock (SyncboxAuthResponseSerializerLocker)
-                {
-                    return _syncboxAuthResponseSerializer
-                        ?? (_syncboxAuthResponseSerializer = new DataContractJsonSerializer(typeof(JsonContracts.SyncboxAuthResponse)));
-                }
-            }
-        }
-        private static DataContractJsonSerializer _syncboxAuthResponseSerializer = null;
-        private static readonly object SyncboxAuthResponseSerializerLocker = new object();
-
-        public static DataContractJsonSerializer LinkDeviceRequestSerializer
-        {
-            get
-            {
-                lock (LinkDeviceRequestSerializerLocker)
-                {
-                    return _linkDeviceRequestSerializer
-                        ?? (_linkDeviceRequestSerializer = new DataContractJsonSerializer(typeof(JsonContracts.LinkDeviceRequest)));
-                }
-            }
-        }
-        private static DataContractJsonSerializer _linkDeviceRequestSerializer = null;
-        private static readonly object LinkDeviceRequestSerializerLocker = new object();
-
-        public static DataContractJsonSerializer LinkDeviceResponseSerializer
-        {
-            get
-            {
-                lock (LinkDeviceResponseSerializerLocker)
-                {
-                    return _linkDeviceResponseSerializer
-                        ?? (_linkDeviceResponseSerializer = new DataContractJsonSerializer(typeof(JsonContracts.LinkDeviceResponse)));
-                }
-            }
-        }
-        private static DataContractJsonSerializer _linkDeviceResponseSerializer = null;
-        private static readonly object LinkDeviceResponseSerializerLocker = new object();
-
-        public static DataContractJsonSerializer UnlinkDeviceRequestSerializer
-        {
-            get
-            {
-                lock (UnlinkDeviceRequestSerializerLocker)
-                {
-                    return _unlinkDeviceRequestSerializer
-                        ?? (_unlinkDeviceRequestSerializer = new DataContractJsonSerializer(typeof(JsonContracts.UnlinkDeviceRequest)));
-                }
-            }
-        }
-        private static DataContractJsonSerializer _unlinkDeviceRequestSerializer = null;
-        private static readonly object UnlinkDeviceRequestSerializerLocker = new object();
-
-        public static DataContractJsonSerializer UnlinkDeviceResponseSerializer
-        {
-            get
-            {
-                lock (UnlinkDeviceResponseSerializerLocker)
-                {
-                    return _unlinkDeviceResponseSerializer
-                        ?? (_unlinkDeviceResponseSerializer = new DataContractJsonSerializer(typeof(JsonContracts.UnlinkDeviceResponse)));
-                }
-            }
-        }
-        private static DataContractJsonSerializer _unlinkDeviceResponseSerializer = null;
-        private static readonly object UnlinkDeviceResponseSerializerLocker = new object();
-
-        public static DataContractJsonSerializer SyncboxDeleteFoldersResponseSerializer
-        {
-            get
-            {
-                lock (SyncboxDeleteFoldersResponseSerializerLocker)
-                {
-                    return _syncboxDeleteFoldersResponseSerializer
-                        ?? (_syncboxDeleteFoldersResponseSerializer = new DataContractJsonSerializer(typeof(JsonContracts.SyncboxDeleteFoldersResponse)));
-                }
-            }
-        }
-        private static DataContractJsonSerializer _syncboxDeleteFoldersResponseSerializer = null;
-        private static readonly object SyncboxDeleteFoldersResponseSerializerLocker = new object();
-
-        public static DataContractJsonSerializer SyncboxGetAllItemsForTypesResponseSerializer
-        {
-            get
-            {
-                lock (SyncboxGetAllItemsForTypesResponseSerializerLocker)
-                {
-                    return _syncboxGetAllItemsForTypesResponseSerializer
-                        ?? (_syncboxGetAllItemsForTypesResponseSerializer = new DataContractJsonSerializer(typeof(JsonContracts.SyncboxGetAllItemsForTypesResponse)));
-                }
-            }
-        }
-        private static DataContractJsonSerializer _syncboxGetAllItemsForTypesResponseSerializer = null;
-        private static readonly object SyncboxGetAllItemsForTypesResponseSerializerLocker = new object();
-
-        public static DataContractJsonSerializer SyncboxGetAllDocumentItemsResponseSerializer
-        {
-            get
-            {
-                lock (SyncboxGetAllDocumentItemsResponseSerializerLocker)
-                {
-                    return _syncboxGetAllDocumentItemsResponseSerializer
-                        ?? (_syncboxGetAllDocumentItemsResponseSerializer = new DataContractJsonSerializer(typeof(JsonContracts.SyncboxGetAllDocumentItemsResponse)));
-                }
-            }
-        }
-        private static DataContractJsonSerializer _syncboxGetAllDocumentItemsResponseSerializer = null;
-        private static readonly object SyncboxGetAllDocumentItemsResponseSerializerLocker = new object();
-
-        public static DataContractJsonSerializer SyncboxGetAllPresentationItemsResponseSerializer
-        {
-            get
-            {
-                lock (SyncboxGetAllPresentationItemsResponseSerializerLocker)
-                {
-                    return _syncboxGetAllPresentationItemsResponseSerializer
-                        ?? (_syncboxGetAllPresentationItemsResponseSerializer = new DataContractJsonSerializer(typeof(JsonContracts.SyncboxGetAllPresentationItemsResponse)));
-                }
-            }
-        }
-        private static DataContractJsonSerializer _syncboxGetAllPresentationItemsResponseSerializer = null;
-        private static readonly object SyncboxGetAllPresentationItemsResponseSerializerLocker = new object();
-
-        public static DataContractJsonSerializer SyncboxGetAllTextItemsResponseSerializer
-        {
-            get
-            {
-                lock (SyncboxGetAllTextItemsResponseSerializerLocker)
-                {
-                    return _syncboxGetAllTextItemsResponseSerializer
-                        ?? (_syncboxGetAllTextItemsResponseSerializer = new DataContractJsonSerializer(typeof(JsonContracts.SyncboxGetAllTextItemsResponse)));
-                }
-            }
-        }
-        private static DataContractJsonSerializer _syncboxGetAllTextItemsResponseSerializer = null;
-        private static readonly object SyncboxGetAllTextItemsResponseSerializerLocker = new object();
-        #endregion
-    }
+﻿//
+// JsonContractHelpers.cs
+// Cloud Windows
+//
+// Created By BobS.
+// Copyright (c) Cloud.com. All rights reserved.
+
+using System;
+using System.Collections.Generic;
+using System.IO;
+using System.Linq;
+using System.Runtime.Serialization.Json;
+using System.Text;
+
+namespace Cloud.JsonContracts
+{
+    internal static class JsonContractHelpers
+    {
+        public static DataContractJsonSerializer PushSerializer
+        {
+            get
+            {
+                lock (PushSerializerLocker)
+                {
+                    return _pushSerializer
+                        ?? (_pushSerializer = new DataContractJsonSerializer(typeof(JsonContracts.Push)));
+                }
+            }
+        }
+        private static DataContractJsonSerializer _pushSerializer = null;
+        private static readonly object PushSerializerLocker = new object();
+
+        public static DataContractJsonSerializer PushResponseSerializer
+        {
+            get
+            {
+                lock (PushResponseSerializerLocker)
+                {
+                    return _pushResponseSerializer
+                        ?? (_pushResponseSerializer = new DataContractJsonSerializer(typeof(JsonContracts.PushResponse)));
+                }
+            }
+        }
+        private static DataContractJsonSerializer _pushResponseSerializer = null;
+        private static readonly object PushResponseSerializerLocker = new object();
+
+        public static DataContractJsonSerializer DownloadSerializer
+        {
+            get
+            {
+                lock (DownloadSerializerLocker)
+                {
+                    return _downloadSerializer
+                        ?? (_downloadSerializer = new DataContractJsonSerializer(typeof(JsonContracts.Download)));
+                }
+            }
+        }
+        private static DataContractJsonSerializer _downloadSerializer = null;
+        private static readonly object DownloadSerializerLocker = new object();
+
+        public static DataContractJsonSerializer GetMetadataResponseSerializer
+        {
+            get
+            {
+                lock (GetMetadataResponseSerializerLocker)
+                {
+                    return _getMetadataResponseSerializer
+                        ?? (_getMetadataResponseSerializer = new DataContractJsonSerializer(typeof(JsonContracts.SyncboxMetadataResponse)));
+                }
+            }
+        }
+        private static DataContractJsonSerializer _getMetadataResponseSerializer = null;
+        private static readonly object GetMetadataResponseSerializerLocker = new object();
+
+        public static DataContractJsonSerializer GetStatusResponseSerializer
+        {
+            get
+            {
+                lock (GetStatusResponseSerializerLocker)
+                {
+                    return _getStatusResponseSerializer
+                        ?? (_getMetadataResponseSerializer = new DataContractJsonSerializer(typeof(JsonContracts.SyncboxStatusResponse)));
+                }
+            }
+        }
+        private static DataContractJsonSerializer _getStatusResponseSerializer = null;
+        private static readonly object GetStatusResponseSerializerLocker = new object();
+        
+        public static DataContractJsonSerializer SyncboxDeleteResponseSerializer
+        {
+            get
+            {
+                lock (SyncboxDeleteResponseSerializerLocker)
+                {
+                    return _syncboxDeleteResponseSerializer
+                        ?? (_syncboxDeleteResponseSerializer = new DataContractJsonSerializer(typeof(JsonContracts.SyncboxDeleteResponse)));
+                }
+            }
+        }
+        private static DataContractJsonSerializer _syncboxDeleteResponseSerializer = null;
+        private static readonly object SyncboxDeleteResponseSerializerLocker = new object();
+
+        public static DataContractJsonSerializer ToSerializer
+        {
+            get
+            {
+                lock (ToSerializerLocker)
+                {
+                    return _toSerializer
+                        ?? (_toSerializer = new DataContractJsonSerializer(typeof(JsonContracts.To)));
+                }
+            }
+        }
+        private static DataContractJsonSerializer _toSerializer = null;
+        private static readonly object ToSerializerLocker = new object();
+
+        public static DataContractJsonSerializer EventSerializer
+        {
+            get
+            {
+                lock (EventSerializerLocker)
+                {
+                    return _eventSerializer
+                        ?? (_eventSerializer = new DataContractJsonSerializer(typeof(JsonContracts.FileChangeResponse)));
+                }
+            }
+        }
+        private static DataContractJsonSerializer _eventSerializer = null;
+        private static readonly object EventSerializerLocker = new object();
+
+        public static DataContractJsonSerializer NotificationResponseSerializer
+        {
+            get
+            {
+                lock (NotificationResponseSerializerLocker)
+                {
+                    return _notificationResponseSerializer
+                        ?? (_notificationResponseSerializer = new DataContractJsonSerializer(typeof(JsonContracts.NotificationResponse)));
+                }
+            }
+        }
+        private static DataContractJsonSerializer _notificationResponseSerializer = null;
+        private static readonly object NotificationResponseSerializerLocker = new object();
+
+        public static string NotificationResponseToJSON(JsonContracts.NotificationResponse notificationResponse)
+        {
+            using (MemoryStream stringStream = new MemoryStream())
+            {
+                NotificationResponseSerializer.WriteObject(stringStream, notificationResponse);
+                stringStream.Position = 0;
+                using (StreamReader stringReader = new StreamReader(stringStream))
+                {
+                    return stringReader.ReadToEnd();
+                }
+            }
+        }
+
+        public static JsonContracts.NotificationResponse ParseNotificationResponse(string notificationResponse)
+        {
+            MemoryStream stringStream = null;
+            try
+            {
+                stringStream = new MemoryStream(Encoding.Unicode.GetBytes(notificationResponse));
+                return (JsonContracts.NotificationResponse)NotificationResponseSerializer.ReadObject(stringStream);
+            }
+            catch
+            {
+                return null;
+            }
+            finally
+            {
+                if (stringStream != null)
+                {
+                    stringStream.Dispose();
+                }
+            }
+        }
+
+        public static DataContractJsonSerializer PurgePendingSerializer
+        {
+            get
+            {
+                lock (PurgePendingSerializerLocker)
+                {
+                    return _purgePendingSerializer
+                        ?? (_purgePendingSerializer = new DataContractJsonSerializer(typeof(JsonContracts.PurgePending)));
+                }
+            }
+        }
+        private static DataContractJsonSerializer _purgePendingSerializer = null;
+        private static readonly object PurgePendingSerializerLocker = new object();
+
+        public static DataContractJsonSerializer PendingResponseSerializer
+        {
+            get
+            {
+                lock (PendingResponseSerializerLocker)
+                {
+                    return _pendingResponseSerializer
+                        ?? (_pendingResponseSerializer = new DataContractJsonSerializer(typeof(JsonContracts.PendingResponse)));
+                }
+            }
+        }
+        private static DataContractJsonSerializer _pendingResponseSerializer = null;
+        private static readonly object PendingResponseSerializerLocker = new object();
+
+        public static DataContractJsonSerializer NotificationUnsubscribeRequestSerializer
+        {
+            get
+            {
+                lock (NotificationUnsubscribeRequestSerializerLocker)
+                {
+                    return _notificationUnsubscribeRequestSerializer
+                        ?? (_notificationUnsubscribeRequestSerializer = new DataContractJsonSerializer(typeof(JsonContracts.NotificationUnsubscribeRequest)));
+                }
+            }
+        }
+        private static DataContractJsonSerializer _notificationUnsubscribeRequestSerializer = null;
+        private static readonly object NotificationUnsubscribeRequestSerializerLocker = new object();
+
+        public static DataContractJsonSerializer NotificationUnsubscribeResponseSerializer
+        {
+            get
+            {
+                lock (NotificationUnsubscribeResponseSerializerLocker)
+                {
+                    return _notificationUnsubscribeResponseSerializer
+                        ?? (_notificationUnsubscribeResponseSerializer = new DataContractJsonSerializer(typeof(JsonContracts.NotificationUnsubscribeResponse)));
+                }
+            }
+        }
+        private static DataContractJsonSerializer _notificationUnsubscribeResponseSerializer = null;
+        private static readonly object NotificationUnsubscribeResponseSerializerLocker = new object();
+
+        public static DataContractJsonSerializer SyncboxCreateRequestSerializer
+        {
+            get
+            {
+                lock (SyncboxCreateRequestSerializerLocker)
+                {
+                    return _syncboxCreateRequestSerializer
+                        ?? (_syncboxCreateRequestSerializer = new DataContractJsonSerializer(typeof(JsonContracts.SyncboxCreateRequest)));
+                }
+            }
+        }
+        private static DataContractJsonSerializer _syncboxCreateRequestSerializer = null;
+        private static readonly object SyncboxCreateRequestSerializerLocker = new object();
+
+        public static DataContractJsonSerializer SyncboxAddFoldersResponseSerializer
+        {
+            get
+            {
+                lock (SyncboxAddFoldersResponseSerializerLocker)
+                {
+                    return _syncboxAddFoldersResponseSerializer
+                        ?? (_syncboxAddFoldersResponseSerializer = new DataContractJsonSerializer(typeof(JsonContracts.SyncboxAddFoldersResponse)));
+                }
+            }
+        }
+        private static DataContractJsonSerializer _syncboxAddFoldersResponseSerializer = null;
+        private static readonly object SyncboxAddFoldersResponseSerializerLocker = new object();
+
+        #region one-off contract serializers
+        public static DataContractJsonSerializer FolderAddSerializer
+        {
+            get
+            {
+                lock (FolderAddSerializerLocker)
+                {
+                    return _folderAddSerializer
+                        ?? (_folderAddSerializer = new DataContractJsonSerializer(typeof(JsonContracts.FolderAddRequest)));
+                }
+            }
+        }
+        private static DataContractJsonSerializer _folderAddSerializer = null;
+        private static readonly object FolderAddSerializerLocker = new object();
+
+        public static DataContractJsonSerializer FolderAddsSerializer
+        {
+            get
+            {
+                lock (FolderAddsSerializerLocker)
+                {
+                    return _folderAddsSerializer
+                        ?? (_folderAddsSerializer = new DataContractJsonSerializer(typeof(JsonContracts.FolderAddsRequest)));
+                }
+            }
+        }
+        private static DataContractJsonSerializer _folderAddsSerializer = null;
+        private static readonly object FolderAddsSerializerLocker = new object();
+
+        public static DataContractJsonSerializer FileAddSerializer
+        {
+            get
+            {
+                lock (FileAddSerializerLocker)
+                {
+                    return _fileAddSerializer
+                        ?? (_fileAddSerializer = new DataContractJsonSerializer(typeof(JsonContracts.FileAdd)));
+                }
+            }
+        }
+        private static DataContractJsonSerializer _fileAddSerializer = null;
+        private static readonly object FileAddSerializerLocker = new object();
+
+        public static DataContractJsonSerializer FileModifySerializer
+        {
+            get
+            {
+                lock (FileModifySerializerLocker)
+                {
+                    return _fileModifySerializer
+                        ?? (_fileModifySerializer = new DataContractJsonSerializer(typeof(JsonContracts.FileModify)));
+                }
+            }
+        }
+        private static DataContractJsonSerializer _fileModifySerializer = null;
+        private static readonly object FileModifySerializerLocker = new object();
+
+        public static DataContractJsonSerializer FileOrFolderDeleteSerializer
+        {
+            get
+            {
+                lock (FileOrFolderDeleteSerializerLocker)
+                {
+                    return _fileOrFolderDeleteSerializer
+                        ?? (_fileOrFolderDeleteSerializer = new DataContractJsonSerializer(typeof(JsonContracts.FileOrFolderDeleteRequest)));
+                }
+            }
+        }
+        private static DataContractJsonSerializer _fileOrFolderDeleteSerializer = null;
+        private static readonly object FileOrFolderDeleteSerializerLocker = new object();
+
+
+        public static DataContractJsonSerializer FileOrFolderDeletesSerializer
+        {
+            get
+            {
+                lock (FileOrFolderDeletesSerializerLocker)
+                {
+                    return _fileOrFolderDeletesSerializer
+                        ?? (_fileOrFolderDeletesSerializer = new DataContractJsonSerializer(typeof(JsonContracts.FileOrFolderDeletesRequest)));
+                }
+            }
+        }
+        private static DataContractJsonSerializer _fileOrFolderDeletesSerializer = null;
+        private static readonly object FileOrFolderDeletesSerializerLocker = new object();
+
+        public static DataContractJsonSerializer FileOrFolderMoveSerializer
+        {
+            get
+            {
+                lock (FileOrFolderMoveSerializerLocker)
+                {
+                    return _fileOrFolderMoveSerializer
+                        ?? (_fileOrFolderMoveSerializer = new DataContractJsonSerializer(typeof(JsonContracts.FileOrFolderMove)));
+                }
+            }
+        }
+        private static DataContractJsonSerializer _fileOrFolderMoveSerializer = null;
+        private static readonly object FileOrFolderMoveSerializerLocker = new object();
+
+        public static DataContractJsonSerializer FileOrFolderMovesSerializer
+        {
+            get
+            {
+                lock (FileOrFolderMovesSerializerLocker)
+                {
+                    return _fileOrFolderMovesSerializer
+                        ?? (_fileOrFolderMovesSerializer = new DataContractJsonSerializer(typeof(JsonContracts.FileOrFolderMoves)));
+                }
+            }
+        }
+        private static DataContractJsonSerializer _fileOrFolderMovesSerializer = null;
+        private static readonly object FileOrFolderMovesSerializerLocker = new object();
+
+        public static DataContractJsonSerializer FileOrFolderUndeleteSerializer
+        {
+            get
+            {
+                lock (FileOrFolderUndeleteSerializerLocker)
+                {
+                    return _fileOrFolderUndeleteSerializer
+                        ?? (_fileOrFolderUndeleteSerializer = new DataContractJsonSerializer(typeof(JsonContracts.FileOrFolderUndelete)));
+                }
+            }
+        }
+        private static DataContractJsonSerializer _fileOrFolderUndeleteSerializer = null;
+        private static readonly object FileOrFolderUndeleteSerializerLocker = new object();
+
+        public static DataContractJsonSerializer FileCopySerializer
+        {
+            get
+            {
+                lock (FileCopySerializerLocker)
+                {
+                    return _fileCopySerializer
+                        ?? (_fileCopySerializer = new DataContractJsonSerializer(typeof(JsonContracts.FileCopy)));
+                }
+            }
+        }
+        private static DataContractJsonSerializer _fileCopySerializer = null;
+        private static readonly object FileCopySerializerLocker = new object();
+        #endregion
+
+        public static DataContractJsonSerializer FileVersionsSerializer
+        {
+            get
+            {
+                lock (FileVersionsSerializerLocker)
+                {
+                    return _fileVersionsSerializer
+                        ?? (_fileVersionsSerializer = new DataContractJsonSerializer(typeof(JsonContracts.FileVersions)));
+                }
+            }
+        }
+        private static DataContractJsonSerializer _fileVersionsSerializer = null;
+        private static readonly object FileVersionsSerializerLocker = new object();
+
+        ////Used bytes Serializer is depricated
+        //
+        //public static DataContractJsonSerializer UsedBytesSerializer
+        //{
+        //    get
+        //    {
+        //        lock (UsedBytesSerializerLocker)
+        //        {
+        //            return _usedBytesSerializer
+        //                ?? (_usedBytesSerializer = new DataContractJsonSerializer(typeof(JsonContracts.UsedBytes)));
+        //        }
+        //    }
+        //}
+        //private static DataContractJsonSerializer _usedBytesSerializer = null;
+        //private static readonly object UsedBytesSerializerLocker = new object();
+
+        public static DataContractJsonSerializer SyncboxGetAllImageItemsResponseSerializer
+        {
+            get
+            {
+                lock (SyncboxGetAllImageItemsResponseSerializerLocker)
+                {
+                    return _syncboxGetAllImageItemsResponseSerializer
+                        ?? (_syncboxGetAllImageItemsResponseSerializer = new DataContractJsonSerializer(typeof(JsonContracts.SyncboxGetAllImageItemsResponse)));
+                }
+            }
+        }
+        private static DataContractJsonSerializer _syncboxGetAllImageItemsResponseSerializer = null;
+        private static readonly object SyncboxGetAllImageItemsResponseSerializerLocker = new object();
+
+        public static DataContractJsonSerializer SyncboxGetAllVideoItemsResponseSerializer
+        {
+            get
+            {
+                lock (SyncboxGetAllVideoItemsResponseSerializerLocker)
+                {
+                    return _syncboxGetAllVideoItemsResponseSerializer
+                        ?? (_syncboxGetAllVideoItemsResponseSerializer = new DataContractJsonSerializer(typeof(JsonContracts.SyncboxGetAllVideoItemsResponse)));
+                }
+            }
+        }
+        private static DataContractJsonSerializer _syncboxGetAllVideoItemsResponseSerializer = null;
+        private static readonly object SyncboxGetAllVideoItemsResponseSerializerLocker = new object();
+
+        public static DataContractJsonSerializer SyncboxGetAllAudioItemsResponseSerializer
+        {
+            get
+            {
+                lock (SyncboxGetAllAudioItemsResponseSerializerLocker)
+                {
+                    return _syncboxGetAllAudioItemsResponseSerializer
+                        ?? (_syncboxGetAllAudioItemsResponseSerializer = new DataContractJsonSerializer(typeof(JsonContracts.SyncboxGetAllAudioItemsResponse)));
+                }
+            }
+        }
+        private static DataContractJsonSerializer _syncboxGetAllAudioItemsResponseSerializer = null;
+        private static readonly object SyncboxGetAllAudioItemsResponseSerializerLocker = new object();
+
+        public static DataContractJsonSerializer PlainTextsSerializer
+        {
+            get
+            {
+                lock (PlainTextsSerializerLocker)
+                {
+                    return _plainTextsSerializer
+                        ?? (_plainTextsSerializer = new DataContractJsonSerializer(typeof(JsonContracts.SyncboxGetAllTextItemsResponse)));
+                }
+            }
+        }
+        private static DataContractJsonSerializer _plainTextsSerializer = null;
+        private static readonly object PlainTextsSerializerLocker = new object();
+
+        public static DataContractJsonSerializer DocumentsSerializer
+        {
+            get
+            {
+                lock (DocumentsSerializerLocker)
+                {
+                    return _documentsSerializer
+                        ?? (_documentsSerializer = new DataContractJsonSerializer(typeof(JsonContracts.SyncboxGetAllDocumentItemsResponse)));
+                }
+            }
+        }
+        private static DataContractJsonSerializer _documentsSerializer = null;
+        private static readonly object DocumentsSerializerLocker = new object();
+
+        public static DataContractJsonSerializer PresentationsSerializer
+        {
+            get
+            {
+                lock (PresentationsSerializerLocker)
+                {
+                    return _presentationsSerializer
+                        ?? (_presentationsSerializer = new DataContractJsonSerializer(typeof(JsonContracts.SyncboxGetAllPresentationItemsResponse)));
+                }
+            }
+        }
+        private static DataContractJsonSerializer _presentationsSerializer = null;
+        private static readonly object PresentationsSerializerLocker = new object();
+
+
+
+        public static DataContractJsonSerializer ArchivesSerializer
+        {
+            get
+            {
+                lock (SyncboxGetAllArchiveItemsResponseSerializerLocker)
+                {
+                    return _syncboxGetAllArchiveItemsResponseSerializer
+                        ?? (_archivesSerializer = new DataContractJsonSerializer(typeof(JsonContracts.SyncboxGetAllArchiveItemsResponse)));
+                }
+            }
+        }
+        private static DataContractJsonSerializer _syncboxGetAllArchiveItemsResponseSerializer = null;
+        private static readonly object SyncboxGetAllArchiveItemsResponseSerializerLocker = new object();
+
+        public static DataContractJsonSerializer SynboxGetRecentsResponseSerializer
+        {
+            get
+            {
+                lock (SynboxGetRecentsResponseSerializerLocker)
+                {
+                    return _synboxGetRecentsResponseSerializer
+                        ?? (_synboxGetRecentsResponseSerializer = new DataContractJsonSerializer(typeof(JsonContracts.SyncboxGetRecentsResponse)));
+                }
+            }
+        }
+        private static DataContractJsonSerializer _synboxGetRecentsResponseSerializer = null;
+        private static readonly object SynboxGetRecentsResponseSerializerLocker = new object();
+
+        public static DataContractJsonSerializer SyncboxUsageSerializer
+        {
+            get
+            {
+                lock (SyncboxUsageSerializerLocker)
+                {
+                    return _syncboxUsageSerializer
+                        ?? (_syncboxUsageSerializer = new DataContractJsonSerializer(typeof(JsonContracts.SyncboxUsageResponse)));
+                }
+            }
+        }
+        private static DataContractJsonSerializer _syncboxUsageSerializer = null;
+        private static readonly object SyncboxUsageSerializerLocker = new object();
+
+        public static DataContractJsonSerializer SyncboxUpdatePlanResponseSerializer
+        {
+            get
+            {
+                lock (SyncboxUpdatePlanResponseSerializerLocker)
+                {
+                    return _syncboxUpdatePlanResponseSerializer
+                        ?? (_syncboxUpdatePlanResponseSerializer = new DataContractJsonSerializer(typeof(JsonContracts.SyncboxUpdateStoragePlanResponse)));
+                }
+            }
+        }
+        private static DataContractJsonSerializer _syncboxUpdatePlanResponseSerializer = null;
+        private static readonly object SyncboxUpdatePlanResponseSerializerLocker = new object();
+
+        public static DataContractJsonSerializer SessionCreateResponseSerializer
+        {
+            get
+            {
+                lock (SessionCreateResponseSerializerLocker)
+                {
+                    return _sessionCreateResponseSerializer
+                        ?? (_sessionCreateResponseSerializer = new DataContractJsonSerializer(typeof(JsonContracts.CredentialsSessionCreateResponse)));
+                }
+            }
+        }
+        private static DataContractJsonSerializer _sessionCreateResponseSerializer = null;
+        private static readonly object SessionCreateResponseSerializerLocker = new object();
+
+        public static DataContractJsonSerializer SyncboxUpdateResponseSerializer
+        {
+            get
+            {
+                lock (SyncboxUpdateResponseSerializerLocker)
+                {
+                    return _syncboxUpdateResponseSerializer
+                        ?? (_syncboxUpdateResponseSerializer = new DataContractJsonSerializer(typeof(JsonContracts.SyncboxResponse)));
+                }
+            }
+        }
+        private static DataContractJsonSerializer _syncboxUpdateResponseSerializer = null;
+        private static readonly object SyncboxUpdateResponseSerializerLocker = new object();
+
+        public static DataContractJsonSerializer SyncboxUpdatePlanRequestSerializer
+        {
+            get
+            {
+                lock (SyncboxUpdatePlanRequestSerializerLocker)
+                {
+                    return _syncboxUpdatePlanRequestSerializer
+                        ?? (_syncboxUpdatePlanRequestSerializer = new DataContractJsonSerializer(typeof(JsonContracts.SyncboxUpdateStoragePlanRequest)));
+                }
+            }
+        }
+        private static DataContractJsonSerializer _syncboxUpdatePlanRequestSerializer = null;
+        private static readonly object SyncboxUpdatePlanRequestSerializerLocker = new object();
+
+        public static DataContractJsonSerializer SyncboxUpdateRequestSerializer
+        {
+            get
+            {
+                lock (SyncboxUpdateRequestSerializerLocker)
+                {
+                    return _syncboxUpdateRequestSerializer
+                        ?? (_syncboxUpdateRequestSerializer = new DataContractJsonSerializer(typeof(JsonContracts.SyncboxUpdateRequest)));
+                }
+            }
+        }
+        private static DataContractJsonSerializer _syncboxUpdateRequestSerializer = null;
+        private static readonly object SyncboxUpdateRequestSerializerLocker = new object();
+
+        public static DataContractJsonSerializer SessionCreateRequestSerializer
+        {
+            get
+            {
+                lock (SessionCreateRequestSerializerLocker)
+                {
+                    return _sessionCreateRequestSerializer
+                        ?? (_sessionCreateRequestSerializer = new DataContractJsonSerializer(typeof(JsonContracts.CredentialsSessionCreateRequest)));
+                }
+            }
+        }
+        private static DataContractJsonSerializer _sessionCreateRequestSerializer = null;
+        private static readonly object SessionCreateRequestSerializerLocker = new object();
+
+        public static DataContractJsonSerializer SessionCreateAllRequestSerializer
+        {
+            get
+            {
+                lock (SessionCreateAllRequestSerializerLocker)
+                {
+                    return _sessionCreateAllRequestSerializer
+                        ?? (_sessionCreateAllRequestSerializer = new DataContractJsonSerializer(typeof(JsonContracts.CredentialsSessionCreateAllRequest)));
+                }
+            }
+        }
+        private static DataContractJsonSerializer _sessionCreateAllRequestSerializer = null;
+        private static readonly object SessionCreateAllRequestSerializerLocker = new object();
+
+        public static DataContractJsonSerializer SessionDeleteRequestSerializer
+        {
+            get
+            {
+                lock (SessionDeleteRequestSerializerLocker)
+                {
+                    return _sessionDeleteRequestSerializer
+                        ?? (_sessionDeleteRequestSerializer = new DataContractJsonSerializer(typeof(JsonContracts.CredentialsSessionDeleteRequest)));
+                }
+            }
+        }
+        private static DataContractJsonSerializer _sessionDeleteRequestSerializer = null;
+        private static readonly object SessionDeleteRequestSerializerLocker = new object();
+
+        public static DataContractJsonSerializer FoldersSerializer
+        {
+            get
+            {
+                lock (FoldersSerializerLocker)
+                {
+                    return _foldersSerializer
+                        ?? (_foldersSerializer = new DataContractJsonSerializer(typeof(JsonContracts.FoldersResponse)));
+                }
+            }
+        }
+        private static DataContractJsonSerializer _foldersSerializer = null;
+        private static readonly object FoldersSerializerLocker = new object();
+
+        public static DataContractJsonSerializer FolderContentsSerializer
+        {
+            get
+            {
+                lock (FolderContentsSerializerLocker)
+                {
+                    return _folderContentsSerializer
+                        ?? (_folderContentsSerializer = new DataContractJsonSerializer(typeof(JsonContracts.SyncboxFolderContentsResponse)));
+                }
+            }
+        }
+        private static DataContractJsonSerializer _folderContentsSerializer = null;
+        private static readonly object FolderContentsSerializerLocker = new object();
+
+        public static DataContractJsonSerializer AuthenticationErrorResponseSerializer
+        {
+            get
+            {
+                lock (AuthenticationErrorResponseSerializerLocker)
+                {
+                    return _authenticationErrorResponseSerializer
+                        ?? (_authenticationErrorResponseSerializer = new DataContractJsonSerializer(typeof(JsonContracts.AuthenticationErrorResponse)));
+                }
+            }
+        }
+        private static DataContractJsonSerializer _authenticationErrorResponseSerializer = null;
+        private static readonly object AuthenticationErrorResponseSerializerLocker = new object();
+
+        //// deprecated
+        //
+        ////public static DataContractJsonSerializer AuthenticationErrorMessageSerializer
+        ////{
+        ////    get
+        ////    {
+        ////        lock (AuthenticationErrorMessageSerializerLocker)
+        ////        {
+        ////            return _authenticationErrorMessageSerializer
+        ////                ?? (_authenticationErrorMessageSerializer = new DataContractJsonSerializer(typeof(JsonContracts.AuthenticationErrorMessage)));
+        ////        }
+        ////    }
+        ////}
+        ////private static DataContractJsonSerializer _authenticationErrorMessageSerializer = null;
+        ////private static readonly object AuthenticationErrorMessageSerializerLocker = new object();
+
+        #region platform management
+        public static DataContractJsonSerializer CreateSyncboxSerializer
+        {
+            get
+            {
+                lock (CreateSyncboxSerializerLocker)
+                {
+                    return _createSyncboxSerializer
+                        ?? (_createSyncboxSerializer = new DataContractJsonSerializer(typeof(JsonContracts.SyncboxResponse)));
+                }
+            }
+        }
+        private static DataContractJsonSerializer _createSyncboxSerializer = null;
+        private static readonly object CreateSyncboxSerializerLocker = new object();
+
+        public static DataContractJsonSerializer SyncboxMoveFilesOrFoldersResponseSerializer
+        {
+            get
+            {
+                lock (SyncboxMoveFilesOrFoldersResponseSerializerLocker)
+                {
+                    return _syncboxMoveFilesOrFoldersResponseSerializer
+                        ?? (_syncboxMoveFilesOrFoldersResponseSerializer = new DataContractJsonSerializer(typeof(JsonContracts.SyncboxMoveFilesOrFoldersResponse)));
+                }
+            }
+        }
+        private static DataContractJsonSerializer _syncboxMoveFilesOrFoldersResponseSerializer = null;
+        private static readonly object SyncboxMoveFilesOrFoldersResponseSerializerLocker = new object();
+
+
+        public static DataContractJsonSerializer SyncboxDeleteFilesResponseSerializer
+        {
+            get
+            {
+                lock (SyncboxDeleteFilesResponseSerializerLocker)
+                {
+                    return _syncboxDeleteFilesResponseSerializer
+                        ?? (_syncboxDeleteFilesResponseSerializer = new DataContractJsonSerializer(typeof(JsonContracts.SyncboxDeleteFilesResponse)));
+                }
+            }
+        }
+        private static DataContractJsonSerializer _syncboxDeleteFilesResponseSerializer = null;
+        private static readonly object SyncboxDeleteFilesResponseSerializerLocker = new object();
+
+        public static DataContractJsonSerializer ListSyncboxesSerializer
+        {
+            get
+            {
+                lock (ListSyncboxesSerializerLocker)
+                {
+                    return _listSyncboxesSerializer
+                        ?? (_listSyncboxesSerializer = new DataContractJsonSerializer(typeof(JsonContracts.SyncboxListResponse)));
+                }
+            }
+        }
+        private static DataContractJsonSerializer _listSyncboxesSerializer = null;
+        private static readonly object ListSyncboxesSerializerLocker = new object();
+
+        public static DataContractJsonSerializer ListPlansSerializer
+        {
+            get
+            {
+                lock (ListPlansSerializerLocker)
+                {
+                    return _listPlansSerializer
+                        ?? (_listPlansSerializer = new DataContractJsonSerializer(typeof(JsonContracts.StoragePlanListResponse)));
+                }
+            }
+        }
+        private static DataContractJsonSerializer _listPlansSerializer = null;
+        private static readonly object ListPlansSerializerLocker = new object();
+
+        public static DataContractJsonSerializer ListSessionsSerializer
+        {
+            get
+            {
+                lock (ListSessionsSerializerLocker)
+                {
+                    return _listSessionsSerializer
+                        ?? (_listSessionsSerializer = new DataContractJsonSerializer(typeof(JsonContracts.CredentialsListSessionsResponse)));
+                }
+            }
+        }
+        private static DataContractJsonSerializer _listSessionsSerializer = null;
+        private static readonly object ListSessionsSerializerLocker = new object();
+
+        public static DataContractJsonSerializer SessionShowSerializer
+        {
+            get
+            {
+                lock (SessionShowSerializerLocker)
+                {
+                    return _sessionShowSerializer
+                        ?? (_sessionShowSerializer = new DataContractJsonSerializer(typeof(JsonContracts.CredentialsSessionGetForKeyResponse)));
+                }
+            }
+        }
+        private static DataContractJsonSerializer _sessionShowSerializer = null;
+        private static readonly object SessionShowSerializerLocker = new object();
+
+        public static DataContractJsonSerializer SessionDeleteSerializer
+        {
+            get
+            {
+                lock (SessionDeleteSerializerLocker)
+                {
+                    return _sessionDeleteSerializer
+                        ?? (_sessionDeleteSerializer = new DataContractJsonSerializer(typeof(JsonContracts.CredentialsSessionDeleteResponse)));
+                }
+            }
+        }
+        private static DataContractJsonSerializer _sessionDeleteSerializer = null;
+        private static readonly object SessionDeleteSerializerLocker = new object();
+
+        public static DataContractJsonSerializer SyncboxMetadataSerializer
+        {
+            get
+            {
+                lock (SyncboxMetadataSerializerLocker)
+                {
+                    return _syncboxMetadataSerializer
+                        ?? (_syncboxMetadataSerializer = new DataContractJsonSerializer(typeof(JsonContracts.SyncboxMetadata)));
+                }
+            }
+        }
+        private static DataContractJsonSerializer _syncboxMetadataSerializer = null;
+        private static readonly object SyncboxMetadataSerializerLocker = new object();
+
+        public static DataContractJsonSerializer SyncboxQuotaSerializer
+        {
+            get
+            {
+                lock (SyncboxQuotaSerializerLocker)
+                {
+                    return _syncboxQuotaSerializer
+                        ?? (_syncboxQuotaSerializer = new DataContractJsonSerializer(typeof(JsonContracts.SyncboxQuota)));
+                }
+            }
+        }
+        private static DataContractJsonSerializer _syncboxQuotaSerializer = null;
+        private static readonly object SyncboxQuotaSerializerLocker = new object();
+
+        public static DataContractJsonSerializer SyncboxDeleteSerializer
+        {
+            get
+            {
+                lock (SyncboxDeleteSerializerLocker)
+                {
+                    return _syncboxDeleteSerializer
+                        ?? (_syncboxDeleteSerializer = new DataContractJsonSerializer(typeof(JsonContracts.SyncboxIdOnly)));
+                }
+            }
+        }
+        private static DataContractJsonSerializer _syncboxDeleteSerializer = null;
+        private static readonly object SyncboxDeleteSerializerLocker = new object();
+
+        public static DataContractJsonSerializer UserRegistrationRequestSerializer
+        {
+            get
+            {
+                lock (UserRegistrationRequestSerializerLocker)
+                {
+                    return _userRegistrationRequestSerializer
+                        ?? (_userRegistrationRequestSerializer = new DataContractJsonSerializer(typeof(JsonContracts.UserRegistrationRequest)));
+                }
+            }
+        }
+        private static DataContractJsonSerializer _userRegistrationRequestSerializer = null;
+        private static readonly object UserRegistrationRequestSerializerLocker = new object();
+
+        public static DataContractJsonSerializer UserRegistrationResponseSerializer
+        {
+            get
+            {
+                lock (UserRegistrationResponseSerializerLocker)
+                {
+                    return _userRegistrationResponseSerializer
+                        ?? (_userRegistrationResponseSerializer = new DataContractJsonSerializer(typeof(JsonContracts.UserRegistrationResponse)));
+                }
+            }
+        }
+        private static DataContractJsonSerializer _userRegistrationResponseSerializer = null;
+        private static readonly object UserRegistrationResponseSerializerLocker = new object();
+
+        public static DataContractJsonSerializer DeviceRequestSerializer
+        {
+            get
+            {
+                lock (DeviceRequestSerializerLocker)
+                {
+                    return _deviceRequestSerializer
+                        ?? (_deviceRequestSerializer = new DataContractJsonSerializer(typeof(JsonContracts.DeviceRequest)));
+                }
+            }
+        }
+        private static DataContractJsonSerializer _deviceRequestSerializer = null;
+        private static readonly object DeviceRequestSerializerLocker = new object();
+
+        public static DataContractJsonSerializer DeviceResponseSerializer
+        {
+            get
+            {
+                lock (DeviceResponseSerializerLocker)
+                {
+                    return _deviceResponseSerializer
+                        ?? (_deviceResponseSerializer = new DataContractJsonSerializer(typeof(JsonContracts.DeviceResponse)));
+                }
+            }
+        }
+        private static DataContractJsonSerializer _deviceResponseSerializer = null;
+        private static readonly object DeviceResponseSerializerLocker = new object();
+
+        public static DataContractJsonSerializer LinkDeviceFirstTimeRequestSerializer
+        {
+            get
+            {
+                lock (LinkDeviceFirstTimeRequestSerializerLocker)
+                {
+                    return _linkDeviceFirstTimeRequestSerializer
+                        ?? (_linkDeviceFirstTimeRequestSerializer = new DataContractJsonSerializer(typeof(JsonContracts.LinkDeviceFirstTimeRequest)));
+                }
+            }
+        }
+        private static DataContractJsonSerializer _linkDeviceFirstTimeRequestSerializer = null;
+        private static readonly object LinkDeviceFirstTimeRequestSerializerLocker = new object();
+
+        public static DataContractJsonSerializer LinkDeviceFirstTimeResponseSerializer
+        {
+            get
+            {
+                lock (LinkDeviceFirstTimeResponseSerializerLocker)
+                {
+                    return _linkDeviceFirstTimeResponseSerializer
+                        ?? (_linkDeviceFirstTimeResponseSerializer = new DataContractJsonSerializer(typeof(JsonContracts.LinkDeviceFirstTimeResponse)));
+                }
+            }
+        }
+        private static DataContractJsonSerializer _linkDeviceFirstTimeResponseSerializer = null;
+        private static readonly object LinkDeviceFirstTimeResponseSerializerLocker = new object();
+
+        public static DataContractJsonSerializer SyncboxAuthResponseSerializer
+        {
+            get
+            {
+                lock (SyncboxAuthResponseSerializerLocker)
+                {
+                    return _syncboxAuthResponseSerializer
+                        ?? (_syncboxAuthResponseSerializer = new DataContractJsonSerializer(typeof(JsonContracts.SyncboxAuthResponse)));
+                }
+            }
+        }
+        private static DataContractJsonSerializer _syncboxAuthResponseSerializer = null;
+        private static readonly object SyncboxAuthResponseSerializerLocker = new object();
+
+        public static DataContractJsonSerializer LinkDeviceRequestSerializer
+        {
+            get
+            {
+                lock (LinkDeviceRequestSerializerLocker)
+                {
+                    return _linkDeviceRequestSerializer
+                        ?? (_linkDeviceRequestSerializer = new DataContractJsonSerializer(typeof(JsonContracts.LinkDeviceRequest)));
+                }
+            }
+        }
+        private static DataContractJsonSerializer _linkDeviceRequestSerializer = null;
+        private static readonly object LinkDeviceRequestSerializerLocker = new object();
+
+        public static DataContractJsonSerializer LinkDeviceResponseSerializer
+        {
+            get
+            {
+                lock (LinkDeviceResponseSerializerLocker)
+                {
+                    return _linkDeviceResponseSerializer
+                        ?? (_linkDeviceResponseSerializer = new DataContractJsonSerializer(typeof(JsonContracts.LinkDeviceResponse)));
+                }
+            }
+        }
+        private static DataContractJsonSerializer _linkDeviceResponseSerializer = null;
+        private static readonly object LinkDeviceResponseSerializerLocker = new object();
+
+        public static DataContractJsonSerializer UnlinkDeviceRequestSerializer
+        {
+            get
+            {
+                lock (UnlinkDeviceRequestSerializerLocker)
+                {
+                    return _unlinkDeviceRequestSerializer
+                        ?? (_unlinkDeviceRequestSerializer = new DataContractJsonSerializer(typeof(JsonContracts.UnlinkDeviceRequest)));
+                }
+            }
+        }
+        private static DataContractJsonSerializer _unlinkDeviceRequestSerializer = null;
+        private static readonly object UnlinkDeviceRequestSerializerLocker = new object();
+
+        public static DataContractJsonSerializer UnlinkDeviceResponseSerializer
+        {
+            get
+            {
+                lock (UnlinkDeviceResponseSerializerLocker)
+                {
+                    return _unlinkDeviceResponseSerializer
+                        ?? (_unlinkDeviceResponseSerializer = new DataContractJsonSerializer(typeof(JsonContracts.UnlinkDeviceResponse)));
+                }
+            }
+        }
+        private static DataContractJsonSerializer _unlinkDeviceResponseSerializer = null;
+        private static readonly object UnlinkDeviceResponseSerializerLocker = new object();
+
+        public static DataContractJsonSerializer SyncboxDeleteFoldersResponseSerializer
+        {
+            get
+            {
+                lock (SyncboxDeleteFoldersResponseSerializerLocker)
+                {
+                    return _syncboxDeleteFoldersResponseSerializer
+                        ?? (_syncboxDeleteFoldersResponseSerializer = new DataContractJsonSerializer(typeof(JsonContracts.SyncboxDeleteFoldersResponse)));
+                }
+            }
+        }
+        private static DataContractJsonSerializer _syncboxDeleteFoldersResponseSerializer = null;
+        private static readonly object SyncboxDeleteFoldersResponseSerializerLocker = new object();
+
+        public static DataContractJsonSerializer SyncboxGetAllItemsForTypesResponseSerializer
+        {
+            get
+            {
+                lock (SyncboxGetAllItemsForTypesResponseSerializerLocker)
+                {
+                    return _syncboxGetAllItemsForTypesResponseSerializer
+                        ?? (_syncboxGetAllItemsForTypesResponseSerializer = new DataContractJsonSerializer(typeof(JsonContracts.SyncboxGetAllItemsForTypesResponse)));
+                }
+            }
+        }
+        private static DataContractJsonSerializer _syncboxGetAllItemsForTypesResponseSerializer = null;
+        private static readonly object SyncboxGetAllItemsForTypesResponseSerializerLocker = new object();
+
+        public static DataContractJsonSerializer SyncboxGetAllDocumentItemsResponseSerializer
+        {
+            get
+            {
+                lock (SyncboxGetAllDocumentItemsResponseSerializerLocker)
+                {
+                    return _syncboxGetAllDocumentItemsResponseSerializer
+                        ?? (_syncboxGetAllDocumentItemsResponseSerializer = new DataContractJsonSerializer(typeof(JsonContracts.SyncboxGetAllDocumentItemsResponse)));
+                }
+            }
+        }
+        private static DataContractJsonSerializer _syncboxGetAllDocumentItemsResponseSerializer = null;
+        private static readonly object SyncboxGetAllDocumentItemsResponseSerializerLocker = new object();
+
+        public static DataContractJsonSerializer SyncboxGetAllPresentationItemsResponseSerializer
+        {
+            get
+            {
+                lock (SyncboxGetAllPresentationItemsResponseSerializerLocker)
+                {
+                    return _syncboxGetAllPresentationItemsResponseSerializer
+                        ?? (_syncboxGetAllPresentationItemsResponseSerializer = new DataContractJsonSerializer(typeof(JsonContracts.SyncboxGetAllPresentationItemsResponse)));
+                }
+            }
+        }
+        private static DataContractJsonSerializer _syncboxGetAllPresentationItemsResponseSerializer = null;
+        private static readonly object SyncboxGetAllPresentationItemsResponseSerializerLocker = new object();
+
+        public static DataContractJsonSerializer SyncboxGetAllTextItemsResponseSerializer
+        {
+            get
+            {
+                lock (SyncboxGetAllTextItemsResponseSerializerLocker)
+                {
+                    return _syncboxGetAllTextItemsResponseSerializer
+                        ?? (_syncboxGetAllTextItemsResponseSerializer = new DataContractJsonSerializer(typeof(JsonContracts.SyncboxGetAllTextItemsResponse)));
+                }
+            }
+        }
+        private static DataContractJsonSerializer _syncboxGetAllTextItemsResponseSerializer = null;
+        private static readonly object SyncboxGetAllTextItemsResponseSerializerLocker = new object();
+        #endregion
+    }
 }