--- conflicted
+++ resolved
@@ -1,384 +1,411 @@
-﻿/// \mainpage SyncBoxes made easy!
-///
-/// \section intro_sec Introduction
-///
-/// The Cloud Windows Client SDK allows your application to easily support real time file synchronization services.
-///
-/// A SyncBox can be thought of as a folder with a hierarhical directory structure.  Any files placed in a SyncBox can be automatically
-/// synced to the same SyncBox on all of your other devices (Windows, Mac, iOS, Android and Windows RT).  Your account can have multiple
-/// SyncBoxes, and your application can open multiple SyncBoxes on a device.
-///
-/// In desktop environments, a SyncBox is tied to a particular local disk directory.  e.g., on Windows, "C:\Users\<UserName>\<YourSyncBoxName>".
-///
-/// See how easy it is:
-///
-/// \code{.cs}
-/// public static class MyApplication
-/// {
-///     // Provide an implementation of ISyncSettings with properties that will return your desired setting values.
-///     private class YourSettings : ISyncSettings
-///     {
-///         public string SyncRoot
-///         {
-///             get { return "<Full path of the folder to sync>"; }
-///         }
-///         public string ApplicationKey
-///         {
-///             get { return "Paste this key from your Cloud developer DashBoard."; }
-///         }
-///         public string ApplicationSecret
-///         {
-///             get { return "Paste this secret from your Cloud developer DashBoard.  Note: This private key should actually be retrieved from a secure location."; }
-///         }
-///         public string SyncBoxId
-///         {
-///             get { return "Paste this ID from your Cloud developer DashBoard."; }
-///         }
-///         public string DeviceId
-///         {
-///             get { return "ThisDevice"; }
-///         }
-///         public string ClientVersion
-///         {
-///             get { return "A friendly name of your application."; }
-///         }
-///     }
-///
-///     // Main program
-///     public static int main(string[] args)
-///     {
-///         // Get a reference to your settings.
-///         ISyncSettings theSettingsToUse = new YourSettings();
-///         
-///         // Construct the SyncBox object.
-///         CLSync box = new CLSync();
-/// 
-///         // Subscribe to errors from push notification.
-///         box.PushNotificationError += OnPushNotificationError;
-///
-///         // EventMessageReceiver is the ViewModel for your sync status window.  There are three ObservableCollections that
-///         // you can bind to: ListFilesDownloading, ListFilesUploading, ListMessages.
-///         EventMessageReceiver vm = EventMessageReceiver.GetInstance(null, null, EventMessageLevel.All, EventMessageLevel.All);
-///         // Show your sync status window and use vm as the DataContext.
-///     
-///         // Start syncing with your settings.
-///         CLSyncStartStatus startStatus;
-///         box.Start(theSettingsToUse, out startStatus ); 
-///         if (startStatus != CLSyncStartStatus.Successful)
-///         {
-///             // Handle sync start error here
-///         }
-///     
-///         // ...
-///     
-///         // Stop syncing
-///         box.Stop();
-///         // ...
-///     }
-///
-///     // Handle errors from push notification
-///     private void OnPushNotificaitonError(object sender, NotificationErrorEventArgs e)
-///     {
-///         // Handle an error from push notification
-///     }
-/// }
-/// \endcode
-///
-/// The code above will automatically sync files in the "SyncRoot" directory with your other devices related to this SyncBox, and with the SyncBox on the Cloud servers.
-///
-/// \section install_sec SDK Installation
-///
-/// After installing the SDK you will have the following:
-/// - A binary sample app that demonstrates syncing and sync status features, including support for badging Explorer files and folders with sync status icons.
-/// - A Visual Studio 2012 project with the source code for the sample app.
-/// - This documentation.
-/// - Start menu items:
-///   + Cloud.com
-///     - Cloud
-///       + Start CloudSdkSyncSample: Starts the pre-built sample program which demonstrates the use of the API provided in the SDK.
-///       + Show SDK Documentation: Launches your default browser to view this documentation.
-///       + Uninstall Cloud SDK:  Uninstalls the SDK.
-///       + VS CloudSdkSyncSample Solution: Launches Visual Studio with the sample app project.
-///       .
-///     .
-///   .
-/// .
-/// 
-/// Install the SDK by following the steps below:
-///
-/// - Browse to the Cloud download page at http://developer.cliff.cloudburrito.com.  You can read this documentation there.
-/// - Click the Download link to download the Windows Cloud SDK installation program.
-/// - Follow the instructions to install the Cloud SDK.
-/// .
-///
-/// \section sampleapp_sec Sample Application
-/// The sample app (CloudSdkSyncSample.exe) demonstrates the use of the SDK APIs.  It is a C# WPF application (.NET 4 Client Profile) designed using the Model-View-ViewModel (MVVM) pattern.  The sample app is provided in binary and source forms.
-///
-/// \subsection sampleapp-mainwindow-subsec Main Window
-/// Run the sample app to see the main window below:
-/// \image html SampleAppMainWindow.jpg "Sample App Main Window"
-/// You will enter information into the following Required Settings fields:
-/// - SyncBoxFolder: This is the full path of the folder on your device that will be synced.  The folder must be on a locally-attached drive.  Typically you will specify a folder in your user directory. You may use the Browse button to locate the folder to be synced.
-/// - Application Key:  Paste this key from your Cloud developer DashBoard web page (http://developer.cliff.cloudburrito.com).  This key uniquely identifies your application.
-/// - Application Secret:  Paste this private key from your Cloud Developer DashBoard web page.  Note:  This is just for demonstration purposes.  You would normally access this private key from a secure location.
-/// - SyncBox ID: Paste this ID from your Cloud Developer DashBoard web page.  This is the unique identity of the SyncBox.  It represents a folder that will be synced across all of your devices, and to the Cloud servers.
-/// - Unique Device ID: Choose a unique name (within this SyncBox ID) for this device.  The name must not include any characters that are not allowed in a Windows folder name.
-/// .
-/// 
-/// Buttons:
-/// - Advanced Options: Click this button to see the advanced options dialog (described below).
-/// - Save Settings:  Click this button to save the Required Settings and any Advanced Options you have set.  You can start syncing after valid settings have been saved. 
-/// - Install Badging: Click this button to install the badging Explorer shell extension (BadgeCom.dll).  This is discussed below.  Installation of the badging DLL involves stopping Explorer, registering BadgeCom.dll and restarting Explorer.  Clicking this button
-/// multiple times will have no additional effect.  The installation of badging support is optional.
-/// - Uninstall Badging:  Click this button to uninstall the badging shell extension dll.  Again, this involves stopping Explorer, unregistering BadgeCom.dll and restarting Explorer.  Clicking this button twice will result in an error message because the dll has
-/// already been unregistered on the second attempt.
-/// - Start Syncing: Click this button to start syncing the SyncBox folder.
-/// - Stop Syncing: Click this button to stop syncing the SyncBox folder.
-/// - Sync Status:  Click this button to see the sync status window (discussed below).
-/// - Exit: Click this button to exit the sample app.  If syncing has been started, it will be stopped first.
-/// .
-/// \subsection sampleapp-advancedoptionsdialog-subsec Advanced Options
-/// The Advanced Options dialog is displayed when you click the Advanced Options button on the main window:
-/// \image html SampleAppAdvancedOptionsDialog.jpg "Sample App Advanced Options Dialog"
-/// Enter the following information:
-/// - Folder for Temporary Download Files: (Optional) This is the full path of a folder to be used to store files that are being actively downloaded.  When the download is complete, the files are moved to their permanent position in the SyncBox folder.
-/// - Folder for Database File: (Optional) This is the full path of a folder to be used to store the sync database file.
-/// - Trace Folder: (Optional) This is the full path to store trace files.  There are several types of trace files stored there.  This field is required if Log Errors (below) is checked.
-/// - Trace Type:  This is a bit mask to control the sync trace output.  It is built from the following definition:
-/// \code{.cs}
-    public enum TraceType : int
-    {
-        /// <summary>
-        /// No general trace (errors are handled seperately)
-        /// </summary>
-        NotEnabled = 0x00,
-        /// <summary>
-        /// Communication tracing estimates the HTTP headers and body content during communication;
-        /// when used without the AddAuthorization flag, authorization parameters will be exluded such as authentication tokens or user/pass
-        /// </summary>
-        Communication = 0x01,
-        /// <summary>
-        /// AddAuthorization is only valid in conjunction with Communication (CommunicationIncludeAuthorization);
-        /// Adding this will cause authorization parameters to appear in communication trace such as authentication tokens or user/pass (in plain text!!!)
-        /// </summary>
-        AddAuthorization = 0x02,
-        /// <summary>
-        /// See flags Communication and AddAuthorization tags for this combination flag
-        /// </summary>
-        CommunicationIncludeAuthorization = 0x03,
-        /// <summary>
-        /// Logging the flow of FileChanges is extremely costly, use for development purposes only
-        /// </summary>
-        FileChangeFlow = 0x04
-    }
-/// \endcode
-/// - Trace Level:  This is a number to control the amount of functional tracing to be written.  Specify a number from 0 to 9.  0: no functional trace.  9: full functional trace.
-/// - Log Errors: Check this box to generate a trace file containing only sync errors.  The Trace Folder (above) is required if this box is checked.
-/// .
-/// Buttons:
-/// - OK: Click this button to keep your changes to the Advanced Options.  The kept changes will not be persisted to disk until you click the Save Settings button on the main window.
-/// - Cancel: Cancel any changes you made to the Advanced Options.
-/// .
-/// \subsection sampleapp-syncstatuswindow-subsec Sync Status Window
-/// The Sync Status Window is displayed when you click the Sync Status button on the main window:
-/// \image html SampleAppSyncStatusWindow.jpg "Sync Status Window"
-/// This window has two areas.  The upload and download graphical status bars appear on the top, each with historical bandwidth display.  Sync supports up to six upload and six download threads, but your local group policy may limit the number to two each.
-/// If more than two upload or download threads are activated, a vertical scrollbar will appear.
-///
-/// The sync messages appear on the bottom in a scrolling window.
-///
-/// The sync status window is instantiated when sync starts, and it remains hidden until activated by the main window Sync Status button.
-///
-/// Click the Done button to hide the sync status window.
-/// \subsection sampleapp-badging-subsec Badging
-/// The badging support works with the sync subsystem to paint small sync status icons over the Explorer file and folder icons.  It "badges" the Explorer icons.
-/// 
-<<<<<<< HEAD
-///                   // other cases....
-///               }
-///           }
-///       }
-/// \endcode
-///
-/// \namespace CloudApiPublic
-/// \brief Contains all public API functions of Cloud for Windows XP through Windows 8. See detailed description.
-///
-/// Primary components:\n
-/// \link CloudApiPublic.CLSync CLSync \endlink performs active sync of files and folders within a specified path to a syncbox in Cloud.\n
-/// \link CloudApiPublic.PushNotification.CLNotification PushNotification.CLNotification \endlink allows manual subscription to push notifications and is used internally by \link CloudApiPublic.CLSync CLSync \endlink.\n
-/// \link CloudApiPublic.REST.CLHttpRest REST.CLHttpRest \endlink allows manual access to Cloud communication methods for file\folder queries, posting changes, and file transfer. It is used internally by \link CloudApiPublic.CLSync CLSync \endlink.\n
-/// \link CloudApiPublic.EventMessageReceiver.EventMessageReceiver EventMessageReceiver.EventMessageReceiver \endlink acts as a view model for status changes such as growls and sync status messages. It also exposes events for messages and status changes. \link CloudApiPublic.CLSync CLSync \endlink fires event callbacks upon changes.\n
-/// \link CloudApiPublic.Support.CLTrace Support.CLTrace \endlink writes a message to log from a required format string and any object parameter arguments. It is used conditionally by other public API classes when instantiated with advanced settings for trace.
-///
-/// \namespace CloudApiPublic.EventMessageReceiver
-/// \brief Contains the \link CloudApiPublic.EventMessageReceiver.EventMessageReceiver EventMessageReceiver \endlink which acts as a view model for status changes such as growls and sync status messages. It also exposes events for messages and status changes.
-///
-/// \namespace CloudApiPublic.Interfaces
-/// \brief Contains interfaces required as inputs for various public API functions.
-///
-/// \namespace CloudApiPublic.JsonContracts
-/// \brief Contains deserialized request or response objects for HTTP REST communication to Cloud.
-///
-/// \namespace CloudApiPublic.Model
-/// \brief Contains various objects exposed through public API functions.
-///
-/// \namespace CloudApiPublic.PushNotification
-/// \brief Contains the \link CloudApiPublic.PushNotification.CLNotification CLNotification \endlink which allows manual subscription to push notifications.
-///
-/// \namespace CloudApiPublic.REST
-/// \brief Contains the \link CloudApiPublic.REST.CLHttpRest CLHttpRest \endlink which allows manual access to Cloud communication methods for file\folder queries, posting changes, and file transfer.
-///
-/// \namespace CloudApiPublic.Static
-/// \brief Contains various static helper classes such as \link CloudApiPublic.Static.Helpers Helpers \endlink
-///
-/// \namespace CloudApiPublic.Support
-/// \brief Contains the \link CloudApiPublic.Support.CLTrace CLTrace \endlink which writes a message to log from a required format string and any object parameter arguments.
-///
-/// \namespace CloudApiPublicSamples
-/// \brief Contains sample code which implements \link CloudApiPublic CloudApiPublic \endlink library and uses it to allow single folder active sync; it also can display status changes.
-=======
-/// There are four possible badges:
-/// - Synced
-/// - Syncing
-/// - Selective (selectively synced)
-/// - Error
-/// .
-///
-/// See the example below:
-/// \image html SampleAppBadgingExample.jpg "Explorer Sync Badges"
-///
-/// The badging support is provided by modules in CloudApiPublic.dll and in BadgeCom.dll.  Badging support will be activated if BadgeCom.dll is registered as a shell extension.  If not, syncing will occur normally.
-///
-/// Because BadgeCom.dll is a shell extension, it requires special installation support.  When installing this DLL, you must perform the following steps:
-/// - Stop all Explorer processes
-/// - Run "regsvr32 <installation path>\BadgeCom.dll"
-/// - Restart Explorer
-/// .
-///
-/// Uninstalling BadgeCom.dll involves the following steps:
-/// - Stop all Explorer processes
-/// - Run "regsvr32 /u <installation path>\BadgeCom.dll"
-/// - Restart Explorer
-/// - Delete the file BadgeCom.dll
-/// .
-///
-/// A problem may occur when you attempt to delete the BadgeCom.dll file in the last step above.  You may find that the file is still locked because other processes that use Explorer may have BadgeCom.dll loaded.
-/// You can use Restart Manager (http://msdn.microsoft.com/en-us/magazine/cc163450.aspx) to request that the process unload BadgeCom.dll.  If that doesn't work, you can ask the user to close the process that has the file locked.  Failing that, you can kill
-/// the process (with the user's permission).  Then the file can be deleted.
-/// \subsection sampleapp-startingsync-subsec Starting Sync
-/// Here are the steps used to start sync.  Refer to MainViewModel:StartSyncing().
-/// - Verify settings:  Sample code can be found in MainViewModel:SaveSettings().  If the settings are incorrect, the _syncBox.Start() function will return an error.
-/// - Verify that the SyncBox folder or authorization information has not changed.  If it has, you should reset the sync database by calling _syncBox.SyncReset or _syncBox.WipeIndex().
-/// - Call _syncBox.Start() to start syncing.  This function takes the sync settings.  It returns a simple result enumeration, and also returns CLError (see below) with possible additional information.
-/// - Inspect the out parameter (startStatus) which is the result of _syncBox.Start().  Handle an error if the result is not CLSyncStartStatus.Successful.
-/// - If sync was started successfully, start your sync status implementation.  In the case of the sample app, this is SyncStatusView, using EventMessageReceiver as a ViewModel.  Both of these are described below.
-/// .
-/// \subsection sampleapp-stoppingsync-subsec Stopping Sync
-/// Here are the steps to stop sync.  Refer to MainViewModel:StopSyncing().
-/// - Close and dispose your sync status implementation.
-/// - Call _syncBox.Stop();
-/// .
-/// \subsection sampleapp-clerror-subsec The CLError Class
-/// CLError is a class with the following features:
-/// - Stores one or more Exceptions.
-/// - Each Exception may have an inner exception.
-/// - Supports the tracing of the contained exceptions via LogErrors().
-/// - Adding an exception to CLError and logging it:
-/// \code{.cs}
-/// CLError error = null;
-/// try
-/// {
-///     ...
-/// }
-/// catch (Exception ex)
-/// {
-///     error += ex;
-///     error.LogErrors(_syncSettings.TraceLocation, _syncSettings.LogErrors);
-///     ...
-/// }
-/// \endcode
-/// .
-/// \subsection sampleapp-syncstatusView-subsec The SyncStatusView Class
-/// The Sync Status View window is the sample app's implementation of a class to view the status information produced by the sync engine.  Yours may be very different.
-///
-/// The following information is produced by the sync engine for possible consumption by your sync status viewer:
-/// - List of files currently uploading (ObservableCollection)
-/// - List of files currently downloading (ObservableCollection)
-/// - List of messages (ObservableCollection)
-/// - Individual sync change events
-/// .
-/// The sample app SyncStatusView does not handle the individual sync change events.  Those events are described below.
-///
-/// The SyncStatusView object uses two ViewModels (EventMessageReceiver for binding to the ObservableCollections of data, and SyncStatusViewModel only to handle the Done button action).
-///
-/// This view is instantiated at _syncBox.Start() by the sample app, and it runs until _syncBox.Stop().  Buttons simply show and hide the window.
-/// Your view can instantiate and dispose your view (and the related EventMessageReceiver ViewModel) at any time, but the data collection will not begin until you instantiate the class.
-/// \subsection sampleapp-eventmessagereceiver-subsec The EventMessageReceiver Class
-/// EventMessageReceiver is used as one of the ViewModels for your sync status view.  You can bind to any of the following ObservableCollections:
-/// - ListFilesDownloading
-/// - ListFilesUploading
-/// - ListMessages
-/// .
-///
-/// The ListFilesDownloading and ListFilesUploading collections expose the following properties:
-/// \code{.cs}
-    public interface ICLStatusFileTransfer
-    {
-        /// <summary>
-        /// Relative path to the transferring file from the sync root folder
-        /// </summary>
-        string SyncRelativePath { get; }
-        /// <summary>
-        /// Whether this file transfer status should be visible (visible for actual transfers and not visible for blank placeholders)
-        /// </summary>
-        Visibility Visibility { get; }
-        /// <summary>
-        /// Number from 0 to 1 for the current transfer rate out of historical maximum or twice the starting rate (whichever is greater)
-        /// </summary>
-        Double DisplayRateAtCurrentSample { get; }
-        /// <summary>
-        /// A WPF Control for display of the rate history for the current transfer
-        /// </summary>
-        RateGraph StatusGraph { get; }
-        /// <summary>
-        /// The percentage completeness of transfer
-        /// </summary>
-        Double PercentComplete { get; }
-        /// <summary>
-        /// String for display of total transfer size in appropriate scale representation of bytes (i.e. "X bytes" or "X.Y KB" or "X.Y MB" or "X.Y GB"...)
-        /// </summary>
-        string DisplayFileSize { get; }
-        /// <summary>
-        /// Estimated time remaining for transfer completion
-        /// </summary>
-        string DisplayTimeLeft { get; }
-        /// <summary>
-        /// Total time already elapsed since the transfer start
-        /// </summary>
-        string DisplayElapsedTime { get; }
-    }
-/// \endcode
-///
-/// ListMessages items expose the MessageText property (string).
-/// \subsection sampleapp-syncchangeevents-subsec Sync Change Events
-/// Sync change events can be used to track real-time progress.  They are described in class MessageEvents.  MessageEvents exposes the following events:
-/// - public static event EventHandler<EventMessageArgs> NewEventMessage:
-/// This event is fired every time a new EventMessage is received.  EventMessages are also placed in the EventMessageReceiver.ListMessages ObservableCollection.  The EventMessageArgs passed with each received message includes the message itself (string), 
-/// the event message level (importance) and a flag to indicate that the message is an error.
-/// - public static event EventHandler<SetCountArgs> DownloadingCountSet:
-/// This event is fired each time a new file download is started.  The SetCountArgs passed with each received message includes the new count of downloading files.
-/// - public static event EventHandler<SetCountArgs> UploadingCountSet:
-/// This event is fired each time a new file upload is started.  The SetCountArgs passed with each received message includes the new count of uploading files.
-/// - public static event EventHandler<IncrementCountArgs> DownloadedCountIncremented:
-/// This event is fired each time one or more files complete the download process.  The IncrementCountArgs passed with each received message includes the number of files that completed download.
-/// - public static event EventHandler<IncrementCountArgs> UploadedCountIncremented:
-/// This event is fired each time one or more files complete the upload process.  The IncrementCountArgs passed with each received message includes the number of files that completed upload.
-/// - public static event EventHandler<TransferUpdateArgs> FileDownloadUpdated:
-/// This event is fired each time the transfer status changes for a file being downloaded.  The TransferUpdateArgs passed with each received message includes a unique ID if the file transfer, and the current real-time status of the transfer.
-/// - public static event EventHandler<TransferUpdateArgs> FileUploadUpdated:
-/// This event is fired each time the transfer status changes for a file being uploaded.  The TransferUpdateArgs passed with each received message includes a unique ID if the file transfer, and the current real-time status of the transfer.
-/// .
-/// \section copyright_sec Copyright (C) Cloud.com.  All Rights Reserved.
-/// http://www.cloud.com
-
->>>>>>> e99f37bf
+﻿/// \mainpage SyncBoxes made easy!
+///
+/// \section intro_sec Introduction
+///
+/// The Cloud Windows Client SDK allows your application to easily support real time file synchronization services.
+///
+/// A SyncBox can be thought of as a folder with a hierarhical directory structure.  Any files placed in a SyncBox can be automatically
+/// synced to the same SyncBox on all of your other devices (Windows, Mac, iOS, Android and Windows RT).  Your account can have multiple
+/// SyncBoxes, and your application can open multiple SyncBoxes on a device.
+///
+/// In desktop environments, a SyncBox is tied to a particular local disk directory.  e.g., on Windows, "C:\Users\<UserName>\<YourSyncBoxName>".
+///
+/// See how easy it is:
+///
+/// \code{.cs}
+/// public static class MyApplication
+/// {
+///     // Provide an implementation of ISyncSettings with properties that will return your desired setting values.
+///     private class YourSettings : ISyncSettings
+///     {
+///         public string SyncRoot
+///         {
+///             get { return "<Full path of the folder to sync>"; }
+///         }
+///         public string ApplicationKey
+///         {
+///             get { return "Paste this key from your Cloud developer DashBoard."; }
+///         }
+///         public string ApplicationSecret
+///         {
+///             get { return "Paste this secret from your Cloud developer DashBoard.  Note: This private key should actually be retrieved from a secure location."; }
+///         }
+///         public string SyncBoxId
+///         {
+///             get { return "Paste this ID from your Cloud developer DashBoard."; }
+///         }
+///         public string DeviceId
+///         {
+///             get { return "ThisDevice"; }
+///         }
+///         public string ClientVersion
+///         {
+///             get { return "A friendly name of your application."; }
+///         }
+///     }
+///
+///     // Main program
+///     public static int main(string[] args)
+///     {
+///         // Get a reference to your settings.
+///         ISyncSettings theSettingsToUse = new YourSettings();
+///         
+///         // Construct the SyncBox object.
+///         CLSync box = new CLSync();
+/// 
+///         // Subscribe to errors from push notification.
+///         box.PushNotificationError += OnPushNotificationError;
+///
+///         // EventMessageReceiver is the ViewModel for your sync status window.  There are three ObservableCollections that
+///         // you can bind to: ListFilesDownloading, ListFilesUploading, ListMessages.
+///         EventMessageReceiver vm = EventMessageReceiver.GetInstance(null, null, EventMessageLevel.All, EventMessageLevel.All);
+///         // Show your sync status window and use vm as the DataContext.
+///     
+///         // Start syncing with your settings.
+///         CLSyncStartStatus startStatus;
+///         box.Start(theSettingsToUse, out startStatus ); 
+///         if (startStatus != CLSyncStartStatus.Successful)
+///         {
+///             // Handle sync start error here
+///         }
+///     
+///         // ...
+///     
+///         // Stop syncing
+///         box.Stop();
+///         // ...
+///     }
+///
+///     // Handle errors from push notification
+///     private void OnPushNotificaitonError(object sender, NotificationErrorEventArgs e)
+///     {
+///         // Handle an error from push notification
+///     }
+/// }
+/// \endcode
+///
+/// The code above will automatically sync files in the "SyncRoot" directory with your other devices related to this SyncBox, and with the SyncBox on the Cloud servers.
+///
+/// \section install_sec SDK Installation
+///
+/// After installing the SDK you will have the following:
+/// - A binary sample app that demonstrates syncing and sync status features, including support for badging Explorer files and folders with sync status icons.
+/// - A Visual Studio 2012 project with the source code for the sample app.
+/// - This documentation.
+/// - Start menu items:
+///   + Cloud.com
+///     - Cloud
+///       + Start CloudSdkSyncSample: Starts the pre-built sample program which demonstrates the use of the API provided in the SDK.
+///       + Show SDK Documentation: Launches your default browser to view this documentation.
+///       + Uninstall Cloud SDK:  Uninstalls the SDK.
+///       + VS CloudSdkSyncSample Solution: Launches Visual Studio with the sample app project.
+///       .
+///     .
+///   .
+/// .
+/// 
+/// Install the SDK by following the steps below:
+///
+/// - Browse to the Cloud download page at http://developer.cliff.cloudburrito.com.  You can read this documentation there.
+/// - Click the Download link to download the Windows Cloud SDK installation program.
+/// - Follow the instructions to install the Cloud SDK.
+/// .
+///
+/// \section sampleapp_sec Sample Application
+/// The sample app (CloudSdkSyncSample.exe) demonstrates the use of the SDK APIs.  It is a C# WPF application (.NET 4 Client Profile) designed using the Model-View-ViewModel (MVVM) pattern.  The sample app is provided in binary and source forms.
+///
+/// \subsection sampleapp-mainwindow-subsec Main Window
+/// Run the sample app to see the main window below:
+/// \image html SampleAppMainWindow.jpg "Sample App Main Window"
+/// You will enter information into the following Required Settings fields:
+/// - SyncBoxFolder: This is the full path of the folder on your device that will be synced.  The folder must be on a locally-attached drive.  Typically you will specify a folder in your user directory. You may use the Browse button to locate the folder to be synced.
+/// - Application Key:  Paste this key from your Cloud developer DashBoard web page (http://developer.cliff.cloudburrito.com).  This key uniquely identifies your application.
+/// - Application Secret:  Paste this private key from your Cloud Developer DashBoard web page.  Note:  This is just for demonstration purposes.  You would normally access this private key from a secure location.
+/// - SyncBox ID: Paste this ID from your Cloud Developer DashBoard web page.  This is the unique identity of the SyncBox.  It represents a folder that will be synced across all of your devices, and to the Cloud servers.
+/// - Unique Device ID: Choose a unique name (within this SyncBox ID) for this device.  The name must not include any characters that are not allowed in a Windows folder name.
+/// .
+/// 
+/// Buttons:
+/// - Advanced Options: Click this button to see the advanced options dialog (described below).
+/// - Save Settings:  Click this button to save the Required Settings and any Advanced Options you have set.  You can start syncing after valid settings have been saved. 
+/// - Install Badging: Click this button to install the badging Explorer shell extension (BadgeCom.dll).  This is discussed below.  Installation of the badging DLL involves stopping Explorer, registering BadgeCom.dll and restarting Explorer.  Clicking this button
+/// multiple times will have no additional effect.  The installation of badging support is optional.
+/// - Uninstall Badging:  Click this button to uninstall the badging shell extension dll.  Again, this involves stopping Explorer, unregistering BadgeCom.dll and restarting Explorer.  Clicking this button twice will result in an error message because the dll has
+/// already been unregistered on the second attempt.
+/// - Start Syncing: Click this button to start syncing the SyncBox folder.
+/// - Stop Syncing: Click this button to stop syncing the SyncBox folder.
+/// - Sync Status:  Click this button to see the sync status window (discussed below).
+/// - Exit: Click this button to exit the sample app.  If syncing has been started, it will be stopped first.
+/// .
+/// \subsection sampleapp-advancedoptionsdialog-subsec Advanced Options
+/// The Advanced Options dialog is displayed when you click the Advanced Options button on the main window:
+/// \image html SampleAppAdvancedOptionsDialog.jpg "Sample App Advanced Options Dialog"
+/// Enter the following information:
+/// - Folder for Temporary Download Files: (Optional) This is the full path of a folder to be used to store files that are being actively downloaded.  When the download is complete, the files are moved to their permanent position in the SyncBox folder.
+/// - Folder for Database File: (Optional) This is the full path of a folder to be used to store the sync database file.
+/// - Trace Folder: (Optional) This is the full path to store trace files.  There are several types of trace files stored there.  This field is required if Log Errors (below) is checked.
+/// - Trace Type:  This is a bit mask to control the sync trace output.  It is built from the following definition:
+/// \code{.cs}
+    public enum TraceType : int
+    {
+        /// <summary>
+        /// No general trace (errors are handled seperately)
+        /// </summary>
+        NotEnabled = 0x00,
+        /// <summary>
+        /// Communication tracing estimates the HTTP headers and body content during communication;
+        /// when used without the AddAuthorization flag, authorization parameters will be exluded such as authentication tokens or user/pass
+        /// </summary>
+        Communication = 0x01,
+        /// <summary>
+        /// AddAuthorization is only valid in conjunction with Communication (CommunicationIncludeAuthorization);
+        /// Adding this will cause authorization parameters to appear in communication trace such as authentication tokens or user/pass (in plain text!!!)
+        /// </summary>
+        AddAuthorization = 0x02,
+        /// <summary>
+        /// See flags Communication and AddAuthorization tags for this combination flag
+        /// </summary>
+        CommunicationIncludeAuthorization = 0x03,
+        /// <summary>
+        /// Logging the flow of FileChanges is extremely costly, use for development purposes only
+        /// </summary>
+        FileChangeFlow = 0x04
+    }
+/// \endcode
+/// - Trace Level:  This is a number to control the amount of functional tracing to be written.  Specify a number from 0 to 9.  0: no functional trace.  9: full functional trace.
+/// - Log Errors: Check this box to generate a trace file containing only sync errors.  The Trace Folder (above) is required if this box is checked.
+/// .
+/// Buttons:
+/// - OK: Click this button to keep your changes to the Advanced Options.  The kept changes will not be persisted to disk until you click the Save Settings button on the main window.
+/// - Cancel: Cancel any changes you made to the Advanced Options.
+/// .
+/// \subsection sampleapp-syncstatuswindow-subsec Sync Status Window
+/// The Sync Status Window is displayed when you click the Sync Status button on the main window:
+/// \image html SampleAppSyncStatusWindow.jpg "Sync Status Window"
+/// This window has two areas.  The upload and download graphical status bars appear on the top, each with historical bandwidth display.  Sync supports up to six upload and six download threads, but your local group policy may limit the number to two each.
+/// If more than two upload or download threads are activated, a vertical scrollbar will appear.
+///
+/// The sync messages appear on the bottom in a scrolling window.
+///
+/// The sync status window is instantiated when sync starts, and it remains hidden until activated by the main window Sync Status button.
+///
+/// Click the Done button to hide the sync status window.
+/// \subsection sampleapp-badging-subsec Badging
+/// The badging support works with the sync subsystem to paint small sync status icons over the Explorer file and folder icons.  It "badges" the Explorer icons.
+/// 
+/// There are four possible badges:
+/// - Synced
+/// - Syncing
+/// - Selective (selectively synced)
+/// - Error
+/// .
+///
+/// See the example below:
+/// \image html SampleAppBadgingExample.jpg "Explorer Sync Badges"
+///
+/// The badging support is provided by modules in CloudApiPublic.dll and in BadgeCom.dll.  Badging support will be activated if BadgeCom.dll is registered as a shell extension.  If not, syncing will occur normally.
+///
+/// Because BadgeCom.dll is a shell extension, it requires special installation support.  When installing this DLL, you must perform the following steps:
+/// - Stop all Explorer processes
+/// - Run "regsvr32 <installation path>\BadgeCom.dll"
+/// - Restart Explorer
+/// .
+///
+/// Uninstalling BadgeCom.dll involves the following steps:
+/// - Stop all Explorer processes
+/// - Run "regsvr32 /u <installation path>\BadgeCom.dll"
+/// - Restart Explorer
+/// - Delete the file BadgeCom.dll
+/// .
+///
+/// A problem may occur when you attempt to delete the BadgeCom.dll file in the last step above.  You may find that the file is still locked because other processes that use Explorer may have BadgeCom.dll loaded.
+/// You can use Restart Manager (http://msdn.microsoft.com/en-us/magazine/cc163450.aspx) to request that the process unload BadgeCom.dll.  If that doesn't work, you can ask the user to close the process that has the file locked.  Failing that, you can kill
+/// the process (with the user's permission).  Then the file can be deleted.
+/// \subsection sampleapp-startingsync-subsec Starting Sync
+/// Here are the steps used to start sync.  Refer to MainViewModel:StartSyncing().
+/// - Verify settings:  Sample code can be found in MainViewModel:SaveSettings().  If the settings are incorrect, the _syncBox.Start() function will return an error.
+/// - Verify that the SyncBox folder or authorization information has not changed.  If it has, you should reset the sync database by calling _syncBox.SyncReset or _syncBox.WipeIndex().
+/// - Call _syncBox.Start() to start syncing.  This function takes the sync settings.  It returns a simple result enumeration, and also returns CLError (see below) with possible additional information.
+/// - Inspect the out parameter (startStatus) which is the result of _syncBox.Start().  Handle an error if the result is not CLSyncStartStatus.Successful.
+/// - If sync was started successfully, start your sync status implementation.  In the case of the sample app, this is SyncStatusView, using EventMessageReceiver as a ViewModel.  Both of these are described below.
+/// .
+/// \subsection sampleapp-stoppingsync-subsec Stopping Sync
+/// Here are the steps to stop sync.  Refer to MainViewModel:StopSyncing().
+/// - Close and dispose your sync status implementation.
+/// - Call _syncBox.Stop();
+/// .
+/// \subsection sampleapp-clerror-subsec The CLError Class
+/// CLError is a class with the following features:
+/// - Stores one or more Exceptions.
+/// - Each Exception may have an inner exception.
+/// - Supports the tracing of the contained exceptions via LogErrors().
+/// - Adding an exception to CLError and logging it:
+/// \code{.cs}
+/// CLError error = null;
+/// try
+/// {
+///     ...
+/// }
+/// catch (Exception ex)
+/// {
+///     error += ex;
+///     error.LogErrors(_syncSettings.TraceLocation, _syncSettings.LogErrors);
+///     ...
+/// }
+/// \endcode
+/// .
+/// \subsection sampleapp-syncstatusView-subsec The SyncStatusView Class
+/// The Sync Status View window is the sample app's implementation of a class to view the status information produced by the sync engine.  Yours may be very different.
+///
+/// The following information is produced by the sync engine for possible consumption by your sync status viewer:
+/// - List of files currently uploading (ObservableCollection)
+/// - List of files currently downloading (ObservableCollection)
+/// - List of messages (ObservableCollection)
+/// - Individual sync change events
+/// .
+/// The sample app SyncStatusView does not handle the individual sync change events.  Those events are described below.
+///
+/// The SyncStatusView object uses two ViewModels (EventMessageReceiver for binding to the ObservableCollections of data, and SyncStatusViewModel only to handle the Done button action).
+///
+/// This view is instantiated at _syncBox.Start() by the sample app, and it runs until _syncBox.Stop().  Buttons simply show and hide the window.
+/// Your view can instantiate and dispose your view (and the related EventMessageReceiver ViewModel) at any time, but the data collection will not begin until you instantiate the class.
+/// \subsection sampleapp-eventmessagereceiver-subsec The EventMessageReceiver Class
+/// EventMessageReceiver is used as one of the ViewModels for your sync status view.  You can bind to any of the following ObservableCollections:
+/// - ListFilesDownloading
+/// - ListFilesUploading
+/// - ListMessages
+/// .
+///
+/// The ListFilesDownloading and ListFilesUploading collections expose the following properties:
+/// \code{.cs}
+    public interface ICLStatusFileTransfer
+    {
+        /// <summary>
+        /// Relative path to the transferring file from the sync root folder
+        /// </summary>
+        string SyncRelativePath { get; }
+        /// <summary>
+        /// Whether this file transfer status should be visible (visible for actual transfers and not visible for blank placeholders)
+        /// </summary>
+        Visibility Visibility { get; }
+        /// <summary>
+        /// Number from 0 to 1 for the current transfer rate out of historical maximum or twice the starting rate (whichever is greater)
+/// \subsection sampleapp-syncstatusView-subsec The SyncStatusView Class
+/// The Sync Status View window is the sample app's implementation of a class to view the status information produced by the sync engine.  Yours may be very different.
+///
+/// The following information is produced by the sync engine for possible consumption by your sync status viewer:
+/// - List of files currently uploading (ObservableCollection)
+/// - List of files currently downloading (ObservableCollection)
+/// - List of messages (ObservableCollection)
+/// - Individual sync change events
+/// .
+/// The sample app SyncStatusView does not handle the individual sync change events.  Those events are described below.
+///
+/// The SyncStatusView object uses two ViewModels (EventMessageReceiver for binding to the ObservableCollections of data, and SyncStatusViewModel only to handle the Done button action).
+///
+/// This view is instantiated at _syncBox.Start() by the sample app, and it runs until _syncBox.Stop().  Buttons simply show and hide the window.
+/// Your view can instantiate and dispose your view (and the related EventMessageReceiver ViewModel) at any time, but the data collection will not begin until you instantiate the class.
+/// \subsection sampleapp-eventmessagereceiver-subsec The EventMessageReceiver Class
+/// EventMessageReceiver is used as one of the ViewModels for your sync status view.  You can bind to any of the following ObservableCollections:
+/// - ListFilesDownloading
+/// - ListFilesUploading
+/// - ListMessages
+/// .
+///
+/// The ListFilesDownloading and ListFilesUploading collections expose the following properties:
+/// \code{.cs}
+    public interface ICLStatusFileTransfer
+    {
+        /// <summary>
+        /// Relative path to the transferring file from the sync root folder
+        /// </summary>
+        string SyncRelativePath { get; }
+        /// <summary>
+        /// Whether this file transfer status should be visible (visible for actual transfers and not visible for blank placeholders)
+        /// </summary>
+        Visibility Visibility { get; }
+        /// <summary>
+        /// Number from 0 to 1 for the current transfer rate out of historical maximum or twice the starting rate (whichever is greater)
+        /// </summary>
+        Double DisplayRateAtCurrentSample { get; }
+        /// <summary>
+        /// A WPF Control for display of the rate history for the current transfer
+        /// </summary>
+        RateGraph StatusGraph { get; }
+        /// <summary>
+        /// The percentage completeness of transfer
+        /// </summary>
+        Double PercentComplete { get; }
+        /// <summary>
+        /// String for display of total transfer size in appropriate scale representation of bytes (i.e. "X bytes" or "X.Y KB" or "X.Y MB" or "X.Y GB"...)
+        /// </summary>
+        string DisplayFileSize { get; }
+        /// <summary>
+        /// Estimated time remaining for transfer completion
+        /// </summary>
+        string DisplayTimeLeft { get; }
+        /// <summary>
+        /// Total time already elapsed since the transfer start
+        /// </summary>
+        string DisplayElapsedTime { get; }
+    }
+/// \endcode
+///
+/// ListMessages items expose the MessageText property (string).
+/// \subsection sampleapp-syncchangeevents-subsec Sync Change Events
+/// Sync change events can be used to track real-time progress.  They are described in class MessageEvents.  MessageEvents exposes the following events:
+/// - public static event EventHandler<EventMessageArgs> NewEventMessage:
+/// This event is fired every time a new EventMessage is received.  EventMessages are also placed in the EventMessageReceiver.ListMessages ObservableCollection.  The EventMessageArgs passed with each received message includes the message itself (string), 
+/// the event message level (importance) and a flag to indicate that the message is an error.
+/// - public static event EventHandler<SetCountArgs> DownloadingCountSet:
+/// This event is fired each time a new file download is started.  The SetCountArgs passed with each received message includes the new count of downloading files.
+/// - public static event EventHandler<SetCountArgs> UploadingCountSet:
+/// This event is fired each time a new file upload is started.  The SetCountArgs passed with each received message includes the new count of uploading files.
+/// - public static event EventHandler<IncrementCountArgs> DownloadedCountIncremented:
+/// This event is fired each time one or more files complete the download process.  The IncrementCountArgs passed with each received message includes the number of files that completed download.
+/// - public static event EventHandler<IncrementCountArgs> UploadedCountIncremented:
+/// This event is fired each time one or more files complete the upload process.  The IncrementCountArgs passed with each received message includes the number of files that completed upload.
+/// - public static event EventHandler<TransferUpdateArgs> FileDownloadUpdated:
+/// This event is fired each time the transfer status changes for a file being downloaded.  The TransferUpdateArgs passed with each received message includes a unique ID if the file transfer, and the current real-time status of the transfer.
+/// - public static event EventHandler<TransferUpdateArgs> FileUploadUpdated:
+/// This event is fired each time the transfer status changes for a file being uploaded.  The TransferUpdateArgs passed with each received message includes a unique ID if the file transfer, and the current real-time status of the transfer.
+/// .
+///
+/// \namespace CloudApiPublic
+/// \brief Contains all public API functions of Cloud for Windows XP through Windows 8. See detailed description.
+///
+/// Primary components:\n
+/// \link CloudApiPublic.CLSync CLSync \endlink performs active sync of files and folders within a specified path to a syncbox in Cloud.\n
+/// \link CloudApiPublic.PushNotification.CLNotification PushNotification.CLNotification \endlink allows manual subscription to push notifications and is used internally by \link CloudApiPublic.CLSync CLSync \endlink.\n
+/// \link CloudApiPublic.REST.CLHttpRest REST.CLHttpRest \endlink allows manual access to Cloud communication methods for file\folder queries, posting changes, and file transfer. It is used internally by \link CloudApiPublic.CLSync CLSync \endlink.\n
+/// \link CloudApiPublic.EventMessageReceiver.EventMessageReceiver EventMessageReceiver.EventMessageReceiver \endlink acts as a view model for status changes such as growls and sync status messages. It also exposes events for messages and status changes. \link CloudApiPublic.CLSync CLSync \endlink fires event callbacks upon changes.\n
+/// \link CloudApiPublic.Support.CLTrace Support.CLTrace \endlink writes a message to log from a required format string and any object parameter arguments. It is used conditionally by other public API classes when instantiated with advanced settings for trace.
+///
+/// \namespace CloudApiPublic.EventMessageReceiver
+/// \brief Contains the \link CloudApiPublic.EventMessageReceiver.EventMessageReceiver EventMessageReceiver \endlink which acts as a view model for status changes such as growls and sync status messages. It also exposes events for messages and status changes.
+///
+/// \namespace CloudApiPublic.Interfaces
+/// \brief Contains interfaces required as inputs for various public API functions.
+///
+/// \namespace CloudApiPublic.JsonContracts
+/// \brief Contains deserialized request or response objects for HTTP REST communication to Cloud.
+///
+/// \namespace CloudApiPublic.Model
+/// \brief Contains various objects exposed through public API functions.
+///
+/// \namespace CloudApiPublic.PushNotification
+/// \brief Contains the \link CloudApiPublic.PushNotification.CLNotification CLNotification \endlink which allows manual subscription to push notifications.
+///
+/// \namespace CloudApiPublic.REST
+/// \brief Contains the \link CloudApiPublic.REST.CLHttpRest CLHttpRest \endlink which allows manual access to Cloud communication methods for file\folder queries, posting changes, and file transfer.
+///
+/// \namespace CloudApiPublic.Static
+/// \brief Contains various static helper classes such as \link CloudApiPublic.Static.Helpers Helpers \endlink
+///
+/// \namespace CloudApiPublic.Support
+/// \brief Contains the \link CloudApiPublic.Support.CLTrace CLTrace \endlink which writes a message to log from a required format string and any object parameter arguments.
+///
+/// \namespace CloudApiPublicSamples
+/// \brief Contains sample code which implements \link CloudApiPublic CloudApiPublic \endlink library and uses it to allow single folder active sync; it also can display status changes.
+/// \section copyright_sec Copyright (C) Cloud.com.  All Rights Reserved.
+/// http://www.cloud.com