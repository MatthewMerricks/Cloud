--- conflicted
+++ resolved
@@ -1,4 +1,4 @@
-﻿//
+//
 // FileChange.cs
 // Cloud Windows
 //
@@ -41,19 +41,7 @@
         /// <summary>
         /// Event ID
         /// </summary>
-<<<<<<< HEAD
         public long EventId { get; set; }
-=======
-        public int EventId { get; set; }
-        /// <summary>
-        /// For files which are valid shortcuts, this is the target of the shortcut
-        /// </summary>
-        public FilePath LinkTargetPath { get; set; }
-        /// <summary>
-        /// Revision from server to identify file change version
-        /// </summary>
-        public string Revision { get; set; }
->>>>>>> 3e655c28
         /// <summary>
         /// Direction of sync (Sync To or Sync From),
         /// defaults to "To"
