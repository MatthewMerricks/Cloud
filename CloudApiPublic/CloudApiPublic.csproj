--- conflicted
+++ resolved
@@ -1,588 +1,578 @@
-﻿<?xml version="1.0" encoding="utf-8"?>
-<Project ToolsVersion="4.0" DefaultTargets="Build" xmlns="http://schemas.microsoft.com/developer/msbuild/2003">
-  <PropertyGroup>
-    <Configuration Condition=" '$(Configuration)' == '' ">Debug</Configuration>
-    <Platform Condition=" '$(Platform)' == '' ">AnyCPU</Platform>
-    <ProductVersion>8.0.30703</ProductVersion>
-    <SchemaVersion>2.0</SchemaVersion>
-    <ProjectGuid>{CBFD5A87-0104-472C-8411-95DA030CDE6E}</ProjectGuid>
-    <OutputType>Library</OutputType>
-    <AppDesignerFolder>Properties</AppDesignerFolder>
-    <RootNamespace>Cloud</RootNamespace>
-    <AssemblyName>Cloud</AssemblyName>
-    <TargetFrameworkVersion>v4.0</TargetFrameworkVersion>
-    <FileAlignment>512</FileAlignment>
-    <TargetFrameworkProfile>Client</TargetFrameworkProfile>
-  </PropertyGroup>
-  <PropertyGroup Condition=" '$(Configuration)|$(Platform)' == 'Debug|AnyCPU' ">
-    <DebugSymbols>true</DebugSymbols>
-    <DebugType>full</DebugType>
-    <Optimize>false</Optimize>
-    <OutputPath>bin\Debug\</OutputPath>
-    <DefineConstants>DEBUG;TRACE</DefineConstants>
-    <ErrorReport>prompt</ErrorReport>
-    <WarningLevel>4</WarningLevel>
-    <Prefer32Bit>false</Prefer32Bit>
-    <DocumentationFile>
-    </DocumentationFile>
-  </PropertyGroup>
-  <PropertyGroup Condition=" '$(Configuration)|$(Platform)' == 'Release|AnyCPU' ">
-    <DebugType>pdbonly</DebugType>
-    <Optimize>false</Optimize>
-    <OutputPath>bin\Release\</OutputPath>
-    <DefineConstants>TRACE</DefineConstants>
-    <ErrorReport>prompt</ErrorReport>
-    <WarningLevel>4</WarningLevel>
-    <Prefer32Bit>false</Prefer32Bit>
-    <DocumentationFile>bin\Release\Cloud.xml</DocumentationFile>
-  </PropertyGroup>
-  <PropertyGroup Condition="'$(Configuration)|$(Platform)' == 'DebugNoSSL|AnyCPU'">
-    <DebugSymbols>true</DebugSymbols>
-    <OutputPath>bin\DebugNoSSL\</OutputPath>
-    <DefineConstants>TRACE;DEBUG;NOSSL</DefineConstants>
-    <DebugType>full</DebugType>
-    <PlatformTarget>AnyCPU</PlatformTarget>
-    <ErrorReport>prompt</ErrorReport>
-    <CodeAnalysisRuleSet>MinimumRecommendedRules.ruleset</CodeAnalysisRuleSet>
-  </PropertyGroup>
-  <PropertyGroup>
-    <SignAssembly>true</SignAssembly>
-  </PropertyGroup>
-  <PropertyGroup>
-    <AssemblyOriginatorKeyFile>CloudPlatformCodeSigning.pfx</AssemblyOriginatorKeyFile>
-  </PropertyGroup>
-  <PropertyGroup Condition="'$(Configuration)|$(Platform)' == 'ReleaseNoSSL|AnyCPU'">
-    <OutputPath>bin\ReleaseNoSSL\</OutputPath>
-    <DefineConstants>TRACE;NOSSL</DefineConstants>
-    <DocumentationFile>bin\Release\CloudApiPublic.XML</DocumentationFile>
-    <DebugType>pdbonly</DebugType>
-    <PlatformTarget>AnyCPU</PlatformTarget>
-    <ErrorReport>prompt</ErrorReport>
-    <CodeAnalysisRuleSet>MinimumRecommendedRules.ruleset</CodeAnalysisRuleSet>
-  </PropertyGroup>
-  <ItemGroup>
-    <!-- AUTO-BUILD TAG FOR BadgeComLib -->
-    <Reference Include="BadgeCOMLib, Version=0.2.4.0, Culture=neutral, PublicKeyToken=840eb90fa4503c3c, processorArchitecture=MSIL">
-      <HintPath>..\3rdParty\bin\Release\BadgeCOMLib.dll</HintPath>
-      <SpecificVersion>False</SpecificVersion>
-    </Reference>
-    <Reference Include="Interop.Shell32, Version=1.0.0.0, Culture=neutral, PublicKeyToken=840eb90fa4503c3c, processorArchitecture=MSIL">
-      <HintPath>..\3rdParty\bin\Release\Interop.Shell32.dll</HintPath>
-      <SpecificVersion>True</SpecificVersion>
-      <EmbedInteropTypes>True</EmbedInteropTypes>
-    </Reference>
-    <Reference Include="Microsoft.Net.Http.CSDK, Version=0.3.0.0, Culture=neutral, PublicKeyToken=840eb90fa4503c3c, processorArchitecture=MSIL">
-      <HintPath>..\3rdParty\bin\Release\Microsoft.Net.Http.CSDK.dll</HintPath>
-      <SpecificVersion>True</SpecificVersion>
-      <Private>True</Private>
-    </Reference>
-    <Reference Include="Microsoft.Practices.ServiceLocation.CSDK, Version=1.0.0.0, Culture=neutral, PublicKeyToken=840eb90fa4503c3c, processorArchitecture=MSIL">
-      <HintPath>..\3rdParty\bin\Release\Microsoft.Practices.ServiceLocation.CSDK.dll</HintPath>
-      <SpecificVersion>True</SpecificVersion>
-      <Private>True</Private>
-    </Reference>
-    <Reference Include="Microsoft.VisualBasic" />
-    <Reference Include="Newtonsoft.Json.CSDK, Version=4.5.0.0, Culture=neutral, PublicKeyToken=840eb90fa4503c3c, processorArchitecture=MSIL">
-      <HintPath>..\3rdParty\bin\Release\Newtonsoft.Json.CSDK.dll</HintPath>
-      <SpecificVersion>True</SpecificVersion>
-      <Private>True</Private>
-    </Reference>
-    <Reference Include="PresentationCore" />
-    <Reference Include="PresentationFramework" />
-    <Reference Include="Salient.Data.CSDK, Version=1.0.0.0, Culture=neutral, PublicKeyToken=840eb90fa4503c3c, processorArchitecture=MSIL">
-      <HintPath>..\3rdParty\bin\Release\Salient.Data.CSDK.dll</HintPath>
-      <SpecificVersion>True</SpecificVersion>
-      <Private>True</Private>
-    </Reference>
-    <Reference Include="SimpleJson.CSDK, Version=0.1.0.0, Culture=neutral, PublicKeyToken=840eb90fa4503c3c, processorArchitecture=MSIL">
-      <HintPath>..\3rdParty\bin\Release\SimpleJson.CSDK.dll</HintPath>
-      <Aliases>global,SimpleJsonBase</Aliases>
-      <SpecificVersion>True</SpecificVersion>
-      <Private>True</Private>
-    </Reference>
-    <Reference Include="System" />
-    <Reference Include="System.ComponentModel.DataAnnotations" />
-    <Reference Include="System.Core" />
-    <Reference Include="System.Data.Entity" />
-    <Reference Include="System.Data.SQLite32, Version=1.0.84.0, Culture=neutral, PublicKeyToken=840eb90fa4503c3c, processorArchitecture=x86">
-      <HintPath>..\3rdParty\bin\Release\System.Data.SQLite32.dll</HintPath>
-      <Aliases>global,SQL32</Aliases>
-    </Reference>
-    <Reference Include="System.Data.SQLite64, Version=1.0.84.0, Culture=neutral, PublicKeyToken=840eb90fa4503c3c, processorArchitecture=AMD64">
-      <HintPath>..\3rdParty\bin\Release64\System.Data.SQLite64.dll</HintPath>
-      <Aliases>global,SQL64</Aliases>
-    </Reference>
-    <Reference Include="System.Management" />
-    <Reference Include="System.Runtime.Serialization" />
-    <Reference Include="System.Security" />
-    <Reference Include="System.Transactions" />
-    <Reference Include="System.Xaml" />
-    <Reference Include="System.Xml.Linq" />
-    <Reference Include="System.Data.DataSetExtensions" />
-    <Reference Include="Microsoft.CSharp" />
-    <Reference Include="System.Data" />
-    <Reference Include="System.Xml" />
-    <Reference Include="WindowsBase" />
-  </ItemGroup>
-  <ItemGroup>
-    <Compile Include="BadgeNET\BadgeComPubSubEvents.cs" />
-    <Compile Include="BadgeNET\Enums.cs" />
-    <Compile Include="BadgeNET\IconOverlay.cs" />
-    <Compile Include="CLSync\CLCredential.cs" />
-    <Compile Include="CLSync\CLCredentialSettings.cs" />
-    <Compile Include="CLSync\CLSyncbox.cs" />
-    <Compile Include="CLSync\CLSyncCurrentStatus.cs" />
-    <Compile Include="CLSync\CLSyncTransferringFile.cs" />
-    <Compile Include="CLSync\CLSyncStartStatus.cs" />
-    <Compile Include="CompilerServices.cs" />
-    <Compile Include="FileMonitor\FileMonitorMemory.cs">
-      <DependentUpon>FileMonitorMemory.xsd</DependentUpon>
-    </Compile>
-    <Compile Include="FileMonitor\MonitorAgent.cs" />
-    <Compile Include="FileMonitor\SyncImplementation\SyncData.cs" />
-    <Compile Include="Interfaces\IAfterDownloadCallbackState.cs" />
-    <Compile Include="Interfaces\IEventMessageReceiver.cs" />
-    <Compile Include="Interfaces\ITransferTaskState.cs" />
-    <Compile Include="JsonContracts\Archives.cs" />
-    <Compile Include="JsonContracts\Audios.cs" />
-    <Compile Include="JsonContracts\AuthenticationError.cs" />
-    <Compile Include="JsonContracts\AuthenticationErrorMessage.cs" />
-    <Compile Include="JsonContracts\AuthenticationErrorResponse.cs" />
-    <Compile Include="JsonContracts\ContainsMetadataDictionaryAttribute.cs" />
-    <Compile Include="JsonContracts\UnlinkDeviceResponse.cs" />
-    <Compile Include="JsonContracts\UnlinkDeviceRequest.cs" />
-    <Compile Include="JsonContracts\LinkDeviceResponse.cs" />
-    <Compile Include="JsonContracts\LinkDeviceRequest.cs" />
-    <Compile Include="JsonContracts\SyncBoxAuthResponse.cs" />
-    <Compile Include="JsonContracts\LinkDeviceFirstTimeResponse.cs" />
-    <Compile Include="JsonContracts\LinkDeviceFirstTimeRequest.cs" />
-    <Compile Include="JsonContracts\DeviceResponse.cs" />
-    <Compile Include="JsonContracts\DeviceRequest.cs" />
-    <Compile Include="JsonContracts\UserRegistrationResponse.cs" />
-    <Compile Include="JsonContracts\UserRegistrationRequest.cs" />
-    <Compile Include="JsonContracts\NotificationUnsubscribeResponse.cs" />
-    <Compile Include="JsonContracts\NotificationUnsubscribeRequest.cs" />
-    <Compile Include="JsonContracts\SessionDeleteResponse.cs" />
-    <Compile Include="JsonContracts\SessionDeleteRequest.cs" />
-    <Compile Include="JsonContracts\SessionShowResponse.cs" />
-    <Compile Include="JsonContracts\SyncBoxForUpdateRequest.cs" />
-    <Compile Include="JsonContracts\ListSessionsResponse.cs" />
-    <Compile Include="JsonContracts\SessionCreateAllRequest.cs" />
-    <Compile Include="JsonContracts\SessionCreateRequest.cs" />
-    <Compile Include="JsonContracts\SessionCreateResponse.cs" />
-    <Compile Include="JsonContracts\Session.cs" />
-    <Compile Include="JsonContracts\SyncBoxUpdateRequest.cs" />
-    <Compile Include="JsonContracts\SyncBoxUpdatePlanRequest.cs" />
-    <Compile Include="JsonContracts\SyncBoxUpdatePlanResponse.cs" />
-    <Compile Include="JsonContracts\ListPlansResponse.cs" />
-    <Compile Include="JsonContracts\Plan.cs" />
-    <Compile Include="JsonContracts\SyncBoxIdOnly.cs" />
-    <Compile Include="JsonContracts\SyncBoxHolder.cs" />
-    <Compile Include="JsonContracts\FileAdd.cs" />
-    <Compile Include="JsonContracts\FileCopy.cs" />
-    <Compile Include="JsonContracts\FileOrFolderDelete.cs" />
-    <Compile Include="JsonContracts\FileModify.cs" />
-    <Compile Include="JsonContracts\FileOrFolderMove.cs" />
-    <Compile Include="JsonContracts\FileOrFolderUndelete.cs" />
-    <Compile Include="JsonContracts\FileVersion.cs" />
-    <Compile Include="JsonContracts\FolderAdd.cs" />
-    <Compile Include="JsonContracts\FolderContents.cs" />
-    <Compile Include="JsonContracts\Folders.cs" />
-    <Compile Include="JsonContracts\ItemCount.cs" />
-    <Compile Include="JsonContracts\ListSyncBoxes.cs" />
-    <Compile Include="JsonContracts\MetadataDictionary.cs" />
-    <Compile Include="JsonContracts\Pictures.cs" />
-    <Compile Include="JsonContracts\Recents.cs" />
-    <Compile Include="JsonContracts\SyncBox.cs" />
-    <Compile Include="JsonContracts\SyncBoxMetadata.cs" />
-    <Compile Include="JsonContracts\SyncBoxQuota.cs" />
-    <Compile Include="JsonContracts\SyncBoxUsage.cs" />
-    <Compile Include="JsonContracts\UsedBytes.cs" />
-    <Compile Include="JsonContracts\Videos.cs" />
-    <Compile Include="Model\CLException.cs" />
-    <Compile Include="Model\CLHttpException.cs" />
-    <Compile Include="Model\DelegateAndDataHolder.cs" />
-    <Compile Include="Model\EventMessageReceiverArgs\BasicMessage.cs" />
-    <Compile Include="Model\EventMessageReceiverArgs\IncrementCountMessage.cs" />
-    <Compile Include="Model\EventMessageReceiverArgs\SetCountMessage.cs" />
-    <Compile Include="Model\EventMessageReceiverArgs\TransferUpdateMessage.cs" />
-    <Compile Include="Model\EventMessages\BaseMessage.cs" />
-    <Compile Include="Model\EventMessages\DownloadingCountMessage.cs" />
-    <Compile Include="Model\EventMessages\DownloadProgressMessage.cs" />
-    <Compile Include="Model\EventMessages\ErrorInfo\BaseErrorInfo.cs" />
-    <Compile Include="Model\EventMessages\ErrorMessage.cs" />
-    <Compile Include="Model\EventMessages\ErrorInfo\HaltSyncEngineOnAuthenticationFailureErrorInfo.cs" />
-    <Compile Include="Model\EventMessages\ErrorInfo\HaltSyncEngineOnConnectionFailureErrorInfo.cs" />
-    <Compile Include="Model\EventMessages\ErrorInfo\GeneralErrorInfo.cs" />
-    <Compile Include="Model\EventMessages\ErrorInfo\HaltAllOfCloudSDKErrorInfo.cs" />
-    <Compile Include="Model\EventMessages\InformationalMessage.cs" />
-    <Compile Include="Model\EventMessages\SuccessfulDownloadsIncrementedMessage.cs" />
-    <Compile Include="Model\EventMessages\SuccessfulUploadsIncrementedMessage.cs" />
-    <Compile Include="Model\EventMessages\UploadingCountMessage.cs" />
-    <Compile Include="Model\EventMessages\UploadProgressMessage.cs" />
-    <Compile Include="Model\HashedStreamReaderAdapter.cs" />
-    <Compile Include="Model\HashMismatchException.cs" />
-    <Compile Include="Model\InternalCLExceptions.cs" />
-    <Compile Include="Model\ListRemoveAllEnumerator.cs" />
-    <Compile Include="Model\Md5Hasher.cs" />
-    <Compile Include="Model\NotifiableObject.cs" />
-    <Compile Include="Model\StreamContext.cs" />
-    <Compile Include="Model\StreamReaderAdapter.cs" />
-    <Compile Include="Model\UploadStreamContext.cs" />
-    <Compile Include="Model\Sync\AsyncUploadDownloadTask.cs" />
-    <Compile Include="Model\Sync\DownloadIdAndMD5.cs" />
-    <Compile Include="Model\Sync\EventIdAndCompletionProcessor.cs" />
-    <Compile Include="Model\Sync\PossiblyChangedFileChange.cs" />
-    <Compile Include="Model\Sync\PossiblyStreamableAndPossiblyChangedFileChange.cs" />
-    <Compile Include="Model\Sync\PossiblyStreamableAndPossiblyChangedFileChangeWithError.cs" />
-    <Compile Include="Model\Sync\PossiblyStreamableAndPossiblyPreexistingErrorFileChange.cs" />
-    <Compile Include="Model\Sync\PossiblyStreamableFileChangeWithSyncData.cs" />
-    <Compile Include="Model\Sync\PossiblyStreamableFileChangeWithUploadDownloadTask.cs" />
-    <Compile Include="PushNotification\CLNotificationManualPollingEngine.cs" />
-    <Compile Include="REST\AsyncResults.cs" />
-    <Compile Include="PushNotification\CLNotificationSseEngine.cs" />
-    <Compile Include="PushNotification\ICLNotificationEngine.cs" />
-    <Compile Include="PushNotification\CLNotificationService.cs" />
-    <Compile Include="REST\CLHttpRest.cs" />
-    <Compile Include="REST\GenericAsyncResult.cs" />
-    <Compile Include="REST\TransferProgress.cs" />
-    <Compile Include="SQLIndexer\Model\SQLTransactionalBase.cs" />
-    <Compile Include="SQLIndexer\SqlModel\Constants.cs">
-      <SubType>Code</SubType>
-    </Compile>
-    <Compile Include="SQLIndexer\SqlModel\EnumCategory.cs">
-      <SubType>Code</SubType>
-    </Compile>
-    <Compile Include="SQLIndexer\SqlModel\Event.cs">
-      <SubType>Code</SubType>
-    </Compile>
-    <Compile Include="SQLIndexer\SqlModel\FileSystemObject.cs">
-      <SubType>Code</SubType>
-    </Compile>
-    <Compile Include="SQLIndexer\SqlModel\SqlAccessor.cs">
-      <SubType>Code</SubType>
-    </Compile>
-    <Compile Include="SQLIndexer\SqlModel\SqlEnum.cs">
-      <SubType>Code</SubType>
-    </Compile>
-    <Compile Include="SQLIndexer\SqlModel\Sync.cs">
-      <SubType>Code</SubType>
-    </Compile>
-    <Compile Include="SQLProxies\32Bit\SQLiteCommand32.cs" />
-    <Compile Include="SQLProxies\32Bit\SQLiteConnection32.cs" />
-    <Compile Include="SQLProxies\32Bit\SQLiteDataReader32.cs" />
-    <Compile Include="SQLProxies\32Bit\SQLiteException32.cs" />
-    <Compile Include="SQLProxies\32Bit\SQLiteParameter32.cs" />
-    <Compile Include="SQLProxies\32Bit\SQLiteParameterCollection32.cs" />
-    <Compile Include="SQLProxies\32Bit\SQLiteTransaction32.cs" />
-    <Compile Include="SQLProxies\64Bit\SQLiteCommand64.cs" />
-    <Compile Include="SQLProxies\64Bit\SQLiteConnection64.cs" />
-    <Compile Include="SQLProxies\64Bit\SQLiteDataReader64.cs" />
-    <Compile Include="SQLProxies\64Bit\SQLiteException64.cs" />
-    <Compile Include="SQLProxies\64Bit\SQLiteParameter64.cs" />
-    <Compile Include="SQLProxies\64Bit\SQLiteParameterCollection64.cs" />
-    <Compile Include="SQLProxies\64Bit\SQLiteTransaction64.cs" />
-    <Compile Include="SQLProxies\DisposableProxyObject.cs" />
-    <Compile Include="SQLProxies\Interfaces\ISQLiteCommand.cs" />
-    <Compile Include="SQLProxies\Interfaces\ISQLiteConnection.cs" />
-    <Compile Include="SQLProxies\Interfaces\ISQLiteDataReader.cs" />
-    <Compile Include="SQLProxies\Interfaces\ISQLiteException.cs" />
-    <Compile Include="SQLProxies\Interfaces\ISQLiteParameter.cs" />
-    <Compile Include="SQLProxies\Interfaces\ISQLiteParameterCollection.cs" />
-    <Compile Include="SQLProxies\Interfaces\ISQLiteTransaction.cs" />
-    <Compile Include="SQLProxies\SQLConstructors.cs" />
-    <Compile Include="SQLProxies\SQLiteExceptionBase.cs" />
-    <Compile Include="SQLProxies\WrappedEnums.cs" />
-    <Compile Include="Static\ItemsControlHelper.cs" />
-    <Compile Include="Support\CLCopyFiles.cs" />
-    <Compile Include="CLSync\CLSyncEngine.cs" />
-    <Compile Include="Static\CLOsVersionInfo.cs" />
-    <Compile Include="Support\RelayCommand.cs" />
-    <Compile Include="CLSync\CLSyncSettings.cs" />
-    <Compile Include="FilePath\FilePathHierarchicalNode.cs" />
-    <Compile Include="Interfaces\ISyncDataObject.cs" />
-    <Compile Include="Interfaces\ICLSyncSettings.cs" />
-    <Compile Include="JsonContracts\Download.cs" />
-    <Compile Include="JsonContracts\Event.cs" />
-    <Compile Include="JsonContracts\Header.cs" />
-    <Compile Include="JsonContracts\JsonContractHelpers.cs" />
-    <Compile Include="JsonContracts\Metadata.cs" />
-    <Compile Include="JsonContracts\NotificationResponse.cs" />
-    <Compile Include="JsonContracts\PurgePending.cs" />
-    <Compile Include="JsonContracts\PendingResponse.cs" />
-    <Compile Include="JsonContracts\Push.cs" />
-    <Compile Include="JsonContracts\PushResponse.cs" />
-    <Compile Include="JsonContracts\To.cs" />
-    <Compile Include="Model\CLStatusFileTransferUpdateParameters.cs" />
-    <Compile Include="Model\CombinedCollection.cs" />
-    <Compile Include="Model\BadgePathDeletedArgs.cs" />
-    <Compile Include="Model\BadgePathRenamedArgs.cs" />
-    <Compile Include="Model\RenameBadgePath.cs" />
-    <Compile Include="Model\DeleteBadgePath.cs" />
-    <Compile Include="Model\SetBadgeQueuedArgs.cs" />
-    <Compile Include="Model\SetBadge.cs" />
-    <Compile Include="Model\EventMessageArgs.cs" />
-    <Compile Include="Model\FileChange.cs" />
-    <Compile Include="Model\FileChangeMerge.cs" />
-    <Compile Include="Model\FileChangeMergeToStateArgs.cs" />
-    <Compile Include="Model\FileChangeWithDependencies.cs" />
-    <Compile Include="Model\FileMetadata.cs" />
-    <Compile Include="FilePath\FilePath.cs" />
-    <Compile Include="FilePath\FilePathComparer.cs" />
-    <Compile Include="FilePath\FilePathDictionary.cs" />
-    <Compile Include="FilePath\FlattenedFilePathDictionaryKeys.cs" />
-    <Compile Include="FilePath\FlattenedFilePathDictionaryPairs.cs" />
-    <Compile Include="FilePath\FlattenedFilePathDictionaryValues.cs" />
-    <Compile Include="Model\CLJsonResultWithError.cs" />
-    <Compile Include="Model\GenericHolder.cs" />
-    <Compile Include="Model\HandleableEventArgs.cs" />
-    <Compile Include="Model\PossiblyPreexistingFileChangeInError.cs" />
-    <Compile Include="Model\PossiblyStreamableFileChange.cs" />
-    <Compile Include="Model\RevisionChanger.cs" />
-    <Compile Include="Model\UpdatePathArgs.cs" />
-    <Compile Include="Properties\AssemblyInfo.cs" />
-    <Compile Include="Resources\Resources.Designer.cs">
-      <AutoGen>True</AutoGen>
-      <DesignTime>True</DesignTime>
-      <DependentUpon>Resources.resx</DependentUpon>
-    </Compile>
-    <Compile Include="SQLIndexer\IndexingAgent.cs" />
-    <Compile Include="SQLIndexer\Migrations\MigrationList.cs" />
-    <Compile Include="SQLIndexer\Model\FileResultRoot.cs" />
-    <Compile Include="SQLIndexer\Model\FindFileResult.cs" />
-    <Compile Include="SQLIndexer\Model\IFileResultParent.cs" />
-    <Compile Include="SQLIndexer\Model\SafeSearchHandle.cs" />
-    <Compile Include="SQLIndexer\StringCRC.cs" />
-    <Compile Include="Static\Enums.cs" />
-    <Compile Include="Static\Helpers.cs" />
-    <Compile Include="Static\MessageEvents.cs" />
-    <Compile Include="Static\NativeMethods.cs" />
-    <Compile Include="Static\ComTrace.cs" />
-    <Compile Include="Static\Log.cs">
-      <DependentUpon>Log.xsd</DependentUpon>
-    </Compile>
-    <Compile Include="Static\TraceType.cs" />
-    <Compile Include="Model\CLError.cs" />
-    <Compile Include="Static\CLDefinitions.cs" />
-    <Compile Include="Support\CLTrace.cs" />
-    <Compile Include="Support\DelayProcessable.cs" />
-    <Compile Include="Support\ProcessingQueuesTimer.cs" />
-    <Compile Include="Sync\ExecutableException.cs" />
-    <Compile Include="Sync\HttpScheduler.cs" />
-    <Compile Include="Sync\IEnumerableStreamExtensions.cs" />
-    <Compile Include="Sync\IExecutableException.cs" />
-    <Compile Include="Sync\NetworkMonitor.cs" />
-    <Compile Include="Sync\NLANetworkMonitor.cs" />
-    <Compile Include="Sync\SyncEngine.cs" />
-  </ItemGroup>
-  <ItemGroup>
-    <EmbeddedResource Include="Resources\Resources.resx">
-      <Generator>ResXFileCodeGenerator</Generator>
-      <LastGenOutput>Resources.Designer.cs</LastGenOutput>
-      <CustomToolNamespace>Cloud.Static</CustomToolNamespace>
-    </EmbeddedResource>
-    <EmbeddedResource Include="SQLIndexer\IndexDBScripts\4Enums.table.sql" />
-    <EmbeddedResource Include="SQLIndexer\IndexDBScripts\7Events.table.sql" />
-    <EmbeddedResource Include="SQLIndexer\IndexDBScripts\9FileSystemObjects.table.sql" />
-  </ItemGroup>
-  <ItemGroup>
-<<<<<<< HEAD
-    <EmbeddedResource Include="Resources\Resources.fr.resx">
-      <Generator>ResXFileCodeGenerator</Generator>
-      <LastGenOutput>Resources.fr.Designer.cs</LastGenOutput>
-      <SubType>Designer</SubType>
-    </EmbeddedResource>
-  </ItemGroup>
-  <ItemGroup>
-    <None Include="CloudPlatformCodeSigning.pfx" />
-=======
->>>>>>> 7bdf6b91
-    <None Include="Docs\MainPage.dox" />
-    <None Include="FileMonitor\FileMonitorMemory.xsd">
-      <SubType>Designer</SubType>
-    </None>
-    <None Include="Static\Log.xsd">
-      <SubType>Designer</SubType>
-    </None>
-  </ItemGroup>
-  <ItemGroup>
-    <EmbeddedResource Include="SQLIndexer\IndexDBScripts\15FileSystemObjects_EventTimeUTCTicks.index.sql" />
-  </ItemGroup>
-  <ItemGroup>
-    <EmbeddedResource Include="SQLIndexer\IndexDBScripts\10FileSystemObjects_Name.index.sql" />
-    <EmbeddedResource Include="SQLIndexer\IndexDBScripts\11FileSystemObjects_ParentFolderId.index.sql" />
-    <EmbeddedResource Include="SQLIndexer\IndexDBScripts\12FileSystemObjects_EventId.index.sql" />
-    <EmbeddedResource Include="SQLIndexer\IndexDBScripts\13FileSystemObjects_ServerUid.index.sql" />
-    <EmbeddedResource Include="SQLIndexer\IndexDBScripts\14FileSystemObjects_Pending.index.sql" />
-    <EmbeddedResource Include="SQLIndexer\IndexDBScripts\27Finalize.pragma.sql" />
-    <EmbeddedResource Include="SQLIndexer\IndexDBScripts\1Initialize.pragma.sql" />
-    <EmbeddedResource Include="SQLIndexer\IndexDBScripts\2EnumCategories.table.sql" />
-    <EmbeddedResource Include="SQLIndexer\IndexDBScripts\3AddFileChangeTypeEnumCategory.data.sql" />
-    <EmbeddedResource Include="SQLIndexer\IndexDBScripts\5AddFileChangeTypeEnumValues.data.sql" />
-    <EmbeddedResource Include="SQLIndexer\IndexDBScripts\6Syncs.table.sql" />
-    <EmbeddedResource Include="SQLIndexer\IndexDBScripts\8Events_GroupId.index.sql" />
-  </ItemGroup>
-  <ItemGroup>
-    <EmbeddedResource Include="SQLIndexer\IndexDBScripts\17FileSystemObjects_ParentFolderId_Update.trigger.sql" />
-  </ItemGroup>
-  <ItemGroup>
-    <EmbeddedResource Include="SQLIndexer\IndexDBScripts\16FileSystemObjects_CalculatedFullPath.index.sql" />
-    <EmbeddedResource Include="SQLIndexer\IndexDBScripts\18FileSystemObjects_Name_Update.trigger.sql" />
-    <EmbeddedResource Include="SQLIndexer\IndexDBScripts\19FileSystemObjects_CalculatedFullPath_Incorrect_Update.trigger.sql" />
-    <EmbeddedResource Include="SQLIndexer\IndexDBScripts\20FileSystemObjects_CalculatedFullPath_Correct_Update.trigger.sql" />
-    <EmbeddedResource Include="SQLIndexer\IndexDBScripts\21FileSystemObjects_Incorrect_Insert.trigger.sql" />
-    <EmbeddedResource Include="SQLIndexer\IndexDBScripts\22FileSystemObjects_Correct_Insert.trigger.sql" />
-    <EmbeddedResource Include="SQLIndexer\IndexDBScripts\23FileSystemObjects_Before_Delete.trigger.sql" />
-    <EmbeddedResource Include="SQLIndexer\IndexDBScripts\24FileSystemObjects_After_Delete.trigger.sql" />
-  </ItemGroup>
-  <ItemGroup>
-    <EmbeddedResource Include="SQLIndexer\IndexDBScripts\25FileSystemObjects_EventId_Update.trigger.sql" />
-  </ItemGroup>
-  <ItemGroup>
-    <EmbeddedResource Include="SQLIndexer\IndexDBScripts\26FileSystemObjects_EventOrder.index.sql" />
-  </ItemGroup>
-  <ItemGroup>
-    <None Include="WindowsSdkReleaseNotes.txt" />
-  </ItemGroup>
-  <Import Project="$(MSBuildToolsPath)\Microsoft.CSharp.targets" />
-  <PropertyGroup>
-    <PostBuildEvent>echo ************  START POST BUILD STEPS **********************
-REM ----------------------
-set ErrorTracker=1
-echo copy $(SolutionDir)3rdParty\bin\Release\System.Data.SQLite32.dll $(SolutionDir)CloudSdkSyncSample\bin\Release\
-copy $(SolutionDir)3rdParty\bin\Release\System.Data.SQLite32.dll $(SolutionDir)CloudSdkSyncSample\bin\Release\
-if errorlevel 1 goto BuildEventFailed
-
-set ErrorTracker=2
-echo copy $(SolutionDir)3rdParty\bin\Release\System.Data.SQLite32.dll $(SolutionDir)CloudSdkSyncSample\bin\Debug\
-copy $(SolutionDir)3rdParty\bin\Release\System.Data.SQLite32.dll $(SolutionDir)CloudSdkSyncSample\bin\Debug\
-if errorlevel 1 goto BuildEventFailed
-
-REM ----------------------
-set ErrorTracker=3
-echo copy $(SolutionDir)3rdParty\bin\Release64\System.Data.SQLite64.dll $(SolutionDir)CloudSdkSyncSample\bin\Release\
-copy $(SolutionDir)3rdParty\bin\Release64\System.Data.SQLite64.dll $(SolutionDir)CloudSdkSyncSample\bin\Release\
-if errorlevel 1 goto BuildEventFailed
-
-set ErrorTracker=4
-echo copy $(SolutionDir)3rdParty\bin\Release64\System.Data.SQLite64.dll $(SolutionDir)CloudSdkSyncSample\bin\Debug\
-copy $(SolutionDir)3rdParty\bin\Release64\System.Data.SQLite64.dll $(SolutionDir)CloudSdkSyncSample\bin\Debug\
-if errorlevel 1 goto BuildEventFailed
-
-REM ----------------------
-set ErrorTracker=5
-echo copy $(SolutionDir)3rdParty\bin\Release\Microsoft.Net.Http.CSDK.dll $(SolutionDir)CloudSdkSyncSample\bin\Release\
-copy $(SolutionDir)3rdParty\bin\Release\Microsoft.Net.Http.CSDK.dll $(SolutionDir)CloudSdkSyncSample\bin\Release\
-if errorlevel 1 goto BuildEventFailed
-
-set ErrorTracker=6
-echo copy $(SolutionDir)3rdParty\bin\Release\Microsoft.Net.Http.CSDK.dll $(SolutionDir)CloudSdkSyncSample\bin\Debug\
-copy $(SolutionDir)3rdParty\bin\Release\Microsoft.Net.Http.CSDK.dll $(SolutionDir)CloudSdkSyncSample\bin\Debug\
-if errorlevel 1 goto BuildEventFailed
-
-REM ----------------------
-set ErrorTracker=7
-echo copy $(SolutionDir)3rdParty\bin\Release\Newtonsoft.Json.CSDK.dll $(SolutionDir)CloudSdkSyncSample\bin\Release\
-copy $(SolutionDir)3rdParty\bin\Release\Newtonsoft.Json.CSDK.dll $(SolutionDir)CloudSdkSyncSample\bin\Release\
-if errorlevel 1 goto BuildEventFailed
-
-set ErrorTracker=8
-echo copy $(SolutionDir)3rdParty\bin\Release\Newtonsoft.Json.CSDK.dll $(SolutionDir)CloudSdkSyncSample\bin\Debug\
-copy $(SolutionDir)3rdParty\bin\Release\Newtonsoft.Json.CSDK.dll $(SolutionDir)CloudSdkSyncSample\bin\Debug\
-if errorlevel 1 goto BuildEventFailed
-
-REM ----------------------
-set ErrorTracker=9
-echo copy $(SolutionDir)3rdParty\bin\Release\RateBar.CSDK.dll $(SolutionDir)CloudSdkSyncSample\bin\Release\
-copy $(SolutionDir)3rdParty\bin\Release\RateBar.CSDK.dll $(SolutionDir)CloudSdkSyncSample\bin\Release\
-if errorlevel 1 goto BuildEventFailed
-
-set ErrorTracker=10
-echo copy $(SolutionDir)3rdParty\bin\Release\RateBar.CSDK.dll $(SolutionDir)CloudSdkSyncSample\bin\Debug\
-copy $(SolutionDir)3rdParty\bin\Release\RateBar.CSDK.dll $(SolutionDir)CloudSdkSyncSample\bin\Debug\
-if errorlevel 1 goto BuildEventFailed
-
-REM ----------------------
-set ErrorTracker=11
-echo copy $(SolutionDir)3rdParty\bin\Release\SimpleJson.CSDK.dll $(SolutionDir)CloudSdkSyncSample\bin\Release\
-copy $(SolutionDir)3rdParty\bin\Release\SimpleJson.CSDK.dll $(SolutionDir)CloudSdkSyncSample\bin\Release\
-if errorlevel 1 goto BuildEventFailed
-
-set ErrorTracker=12
-echo copy $(SolutionDir)3rdParty\bin\Release\SimpleJson.CSDK.dll $(SolutionDir)CloudSdkSyncSample\bin\Debug\
-copy $(SolutionDir)3rdParty\bin\Release\SimpleJson.CSDK.dll $(SolutionDir)CloudSdkSyncSample\bin\Debug\
-if errorlevel 1 goto BuildEventFailed
-
-REM ----- Copy the CloudApiPublic binaries only for the Release build  -----------------
-if /I $(ConfigurationName) == Debug goto DoneWithCloudApiPublic
-
-REM ----------------------
-set ErrorTracker=13
-echo copy $(TargetPath) $(SolutionDir)CloudSdkSyncSample\bin\Release\$(TargetFileName)
-copy $(TargetPath) $(SolutionDir)CloudSdkSyncSample\bin\Release\$(TargetFileName)
-if errorlevel 1 goto BuildEventFailed
-
-set ErrorTracker=14
-echo copy $(TargetPath) $(SolutionDir)CloudSdkSyncSample\bin\Debug\$(TargetFileName)
-copy $(TargetPath) $(SolutionDir)CloudSdkSyncSample\bin\Debug\$(TargetFileName)
-if errorlevel 1 goto BuildEventFailed
-
-REM ----------------------
-set ErrorTracker=15
-echo copy $(SolutionDir)3rdParty\bin\Release\Salient.Data.CSDK.dll $(SolutionDir)CloudSdkSyncSample\bin\Release\
-copy $(SolutionDir)3rdParty\bin\Release\Salient.Data.CSDK.dll $(SolutionDir)CloudSdkSyncSample\bin\Release\
-if errorlevel 1 goto BuildEventFailed
-
-set ErrorTracker=16
-echo copy $(SolutionDir)3rdParty\bin\Release\Salient.Data.CSDK.dll $(SolutionDir)CloudSdkSyncSample\bin\Debug\
-copy $(SolutionDir)3rdParty\bin\Release\Salient.Data.CSDK.dll $(SolutionDir)CloudSdkSyncSample\bin\Debug\
-if errorlevel 1 goto BuildEventFailed
-
-REM ----------------------
-set ErrorTracker=17
-echo copy $(TargetDir)$(TargetName).xml $(SolutionDir)CloudSdkSyncSample\bin\Release\
-copy $(TargetDir)$(TargetName).xml $(SolutionDir)CloudSdkSyncSample\bin\Release\
-if errorlevel 1 goto BuildEventFailed
-
-set ErrorTracker=18
-echo copy $(TargetDir)$(TargetName).xml $(SolutionDir)CloudSdkSyncSample\bin\Debug\
-copy $(TargetDir)$(TargetName).xml $(SolutionDir)CloudSdkSyncSample\bin\Debug\
-if errorlevel 1 goto BuildEventFailed
-
-REM ----------------------
-set ErrorTracker=19
-echo copy $(SolutionDir)3rdParty\bin\Release\Microsoft.Practices.ServiceLocation.CSDK.dll $(SolutionDir)CloudSdkSyncSample\bin\Release\
-copy $(SolutionDir)3rdParty\bin\Release\Microsoft.Practices.ServiceLocation.CSDK.dll $(SolutionDir)CloudSdkSyncSample\bin\Release\
-if errorlevel 1 goto BuildEventFailed
-
-set ErrorTracker=20
-echo copy $(SolutionDir)3rdParty\bin\Release\Microsoft.Practices.ServiceLocation.CSDK.dll $(SolutionDir)CloudSdkSyncSample\bin\Debug\
-copy $(SolutionDir)3rdParty\bin\Release\Microsoft.Practices.ServiceLocation.CSDK.dll $(SolutionDir)CloudSdkSyncSample\bin\Debug\
-if errorlevel 1 goto BuildEventFailed
-
-:DoneWithCloudApiPublic
-
-
-REM ---- PLACE THIS CODE AT THE END
-REM Exit properly because the build will not fail
-REM unless the final step exits with an error code
-goto BuildEventOK
-:BuildEventFailed
-echo POSTBUILDSTEP for $(ProjectName) FAILED at step %25ErrorTracker%25
-set ErrorTracker=
-echo ************  POST BUILD STEP COMPLETED WITH ERROR **********************
-exit 1
-:BuildEventOK
-echo POSTBUILDSTEP for $(ProjectName) COMPLETED OK
-echo ************  POST BUILD STEP COMPLETED OK **********************
-
-</PostBuildEvent>
-  </PropertyGroup>
-  <!-- To modify your build process, add your task inside one of the targets below and uncomment it. 
-       Other similar extension points exist, see Microsoft.Common.targets.
-  <Target Name="BeforeBuild">
-  </Target>
-  <Target Name="AfterBuild">
-  </Target>
-  -->
+﻿<?xml version="1.0" encoding="utf-8"?>
+<Project ToolsVersion="4.0" DefaultTargets="Build" xmlns="http://schemas.microsoft.com/developer/msbuild/2003">
+  <PropertyGroup>
+    <Configuration Condition=" '$(Configuration)' == '' ">Debug</Configuration>
+    <Platform Condition=" '$(Platform)' == '' ">AnyCPU</Platform>
+    <ProductVersion>8.0.30703</ProductVersion>
+    <SchemaVersion>2.0</SchemaVersion>
+    <ProjectGuid>{CBFD5A87-0104-472C-8411-95DA030CDE6E}</ProjectGuid>
+    <OutputType>Library</OutputType>
+    <AppDesignerFolder>Properties</AppDesignerFolder>
+    <RootNamespace>Cloud</RootNamespace>
+    <AssemblyName>Cloud</AssemblyName>
+    <TargetFrameworkVersion>v4.0</TargetFrameworkVersion>
+    <FileAlignment>512</FileAlignment>
+    <TargetFrameworkProfile>Client</TargetFrameworkProfile>
+  </PropertyGroup>
+  <PropertyGroup Condition=" '$(Configuration)|$(Platform)' == 'Debug|AnyCPU' ">
+    <DebugSymbols>true</DebugSymbols>
+    <DebugType>full</DebugType>
+    <Optimize>false</Optimize>
+    <OutputPath>bin\Debug\</OutputPath>
+    <DefineConstants>DEBUG;TRACE</DefineConstants>
+    <ErrorReport>prompt</ErrorReport>
+    <WarningLevel>4</WarningLevel>
+    <Prefer32Bit>false</Prefer32Bit>
+    <DocumentationFile>
+    </DocumentationFile>
+  </PropertyGroup>
+  <PropertyGroup Condition=" '$(Configuration)|$(Platform)' == 'Release|AnyCPU' ">
+    <DebugType>pdbonly</DebugType>
+    <Optimize>false</Optimize>
+    <OutputPath>bin\Release\</OutputPath>
+    <DefineConstants>TRACE</DefineConstants>
+    <ErrorReport>prompt</ErrorReport>
+    <WarningLevel>4</WarningLevel>
+    <Prefer32Bit>false</Prefer32Bit>
+    <DocumentationFile>bin\Release\Cloud.xml</DocumentationFile>
+  </PropertyGroup>
+  <PropertyGroup Condition="'$(Configuration)|$(Platform)' == 'DebugNoSSL|AnyCPU'">
+    <DebugSymbols>true</DebugSymbols>
+    <OutputPath>bin\DebugNoSSL\</OutputPath>
+    <DefineConstants>TRACE;DEBUG;NOSSL</DefineConstants>
+    <DebugType>full</DebugType>
+    <PlatformTarget>AnyCPU</PlatformTarget>
+    <ErrorReport>prompt</ErrorReport>
+    <CodeAnalysisRuleSet>MinimumRecommendedRules.ruleset</CodeAnalysisRuleSet>
+  </PropertyGroup>
+  <PropertyGroup>
+    <SignAssembly>false</SignAssembly>
+  </PropertyGroup>
+  <PropertyGroup>
+    <AssemblyOriginatorKeyFile>
+    </AssemblyOriginatorKeyFile>
+  </PropertyGroup>
+  <PropertyGroup Condition="'$(Configuration)|$(Platform)' == 'ReleaseNoSSL|AnyCPU'">
+    <OutputPath>bin\ReleaseNoSSL\</OutputPath>
+    <DefineConstants>TRACE;NOSSL</DefineConstants>
+    <DocumentationFile>bin\Release\CloudApiPublic.XML</DocumentationFile>
+    <DebugType>pdbonly</DebugType>
+    <PlatformTarget>AnyCPU</PlatformTarget>
+    <ErrorReport>prompt</ErrorReport>
+    <CodeAnalysisRuleSet>MinimumRecommendedRules.ruleset</CodeAnalysisRuleSet>
+  </PropertyGroup>
+  <ItemGroup>
+    <!-- AUTO-BUILD TAG FOR BadgeComLib -->
+    <Reference Include="BadgeCOMLib, Version=0.2.4.0, Culture=neutral, PublicKeyToken=840eb90fa4503c3c, processorArchitecture=MSIL">
+      <HintPath>..\3rdParty\bin\Release\BadgeCOMLib.dll</HintPath>
+      <SpecificVersion>False</SpecificVersion>
+    </Reference>
+    <Reference Include="Interop.Shell32, Version=1.0.0.0, Culture=neutral, PublicKeyToken=840eb90fa4503c3c, processorArchitecture=MSIL">
+      <HintPath>..\3rdParty\bin\Release\Interop.Shell32.dll</HintPath>
+      <SpecificVersion>True</SpecificVersion>
+      <EmbedInteropTypes>True</EmbedInteropTypes>
+    </Reference>
+    <Reference Include="Microsoft.Net.Http.CSDK, Version=0.3.0.0, Culture=neutral, PublicKeyToken=840eb90fa4503c3c, processorArchitecture=MSIL">
+      <HintPath>..\3rdParty\bin\Release\Microsoft.Net.Http.CSDK.dll</HintPath>
+      <SpecificVersion>True</SpecificVersion>
+      <Private>True</Private>
+    </Reference>
+    <Reference Include="Microsoft.Practices.ServiceLocation.CSDK, Version=1.0.0.0, Culture=neutral, PublicKeyToken=840eb90fa4503c3c, processorArchitecture=MSIL">
+      <HintPath>..\3rdParty\bin\Release\Microsoft.Practices.ServiceLocation.CSDK.dll</HintPath>
+      <SpecificVersion>True</SpecificVersion>
+      <Private>True</Private>
+    </Reference>
+    <Reference Include="Microsoft.VisualBasic" />
+    <Reference Include="Newtonsoft.Json.CSDK, Version=4.5.0.0, Culture=neutral, PublicKeyToken=840eb90fa4503c3c, processorArchitecture=MSIL">
+      <HintPath>..\3rdParty\bin\Release\Newtonsoft.Json.CSDK.dll</HintPath>
+      <SpecificVersion>True</SpecificVersion>
+      <Private>True</Private>
+    </Reference>
+    <Reference Include="PresentationCore" />
+    <Reference Include="PresentationFramework" />
+    <Reference Include="Salient.Data.CSDK, Version=1.0.0.0, Culture=neutral, PublicKeyToken=840eb90fa4503c3c, processorArchitecture=MSIL">
+      <HintPath>..\3rdParty\bin\Release\Salient.Data.CSDK.dll</HintPath>
+      <SpecificVersion>True</SpecificVersion>
+      <Private>True</Private>
+    </Reference>
+    <Reference Include="SimpleJson.CSDK, Version=0.1.0.0, Culture=neutral, PublicKeyToken=840eb90fa4503c3c, processorArchitecture=MSIL">
+      <HintPath>..\3rdParty\bin\Release\SimpleJson.CSDK.dll</HintPath>
+      <Aliases>global,SimpleJsonBase</Aliases>
+      <SpecificVersion>True</SpecificVersion>
+      <Private>True</Private>
+    </Reference>
+    <Reference Include="System" />
+    <Reference Include="System.ComponentModel.DataAnnotations" />
+    <Reference Include="System.Core" />
+    <Reference Include="System.Data.Entity" />
+    <Reference Include="System.Data.SQLite32, Version=1.0.84.0, Culture=neutral, PublicKeyToken=840eb90fa4503c3c, processorArchitecture=x86">
+      <HintPath>..\3rdParty\bin\Release\System.Data.SQLite32.dll</HintPath>
+      <Aliases>global,SQL32</Aliases>
+    </Reference>
+    <Reference Include="System.Data.SQLite64, Version=1.0.84.0, Culture=neutral, PublicKeyToken=840eb90fa4503c3c, processorArchitecture=AMD64">
+      <HintPath>..\3rdParty\bin\Release64\System.Data.SQLite64.dll</HintPath>
+      <Aliases>global,SQL64</Aliases>
+    </Reference>
+    <Reference Include="System.Management" />
+    <Reference Include="System.Runtime.Serialization" />
+    <Reference Include="System.Security" />
+    <Reference Include="System.Transactions" />
+    <Reference Include="System.Xaml" />
+    <Reference Include="System.Xml.Linq" />
+    <Reference Include="System.Data.DataSetExtensions" />
+    <Reference Include="Microsoft.CSharp" />
+    <Reference Include="System.Data" />
+    <Reference Include="System.Xml" />
+    <Reference Include="WindowsBase" />
+  </ItemGroup>
+  <ItemGroup>
+    <Compile Include="BadgeNET\BadgeComPubSubEvents.cs" />
+    <Compile Include="BadgeNET\Enums.cs" />
+    <Compile Include="BadgeNET\IconOverlay.cs" />
+    <Compile Include="CLSync\CLCredential.cs" />
+    <Compile Include="CLSync\CLCredentialSettings.cs" />
+    <Compile Include="CLSync\CLSyncbox.cs" />
+    <Compile Include="CLSync\CLSyncCurrentStatus.cs" />
+    <Compile Include="CLSync\CLSyncTransferringFile.cs" />
+    <Compile Include="CLSync\CLSyncStartStatus.cs" />
+    <Compile Include="CompilerServices.cs" />
+    <Compile Include="FileMonitor\FileMonitorMemory.cs">
+      <DependentUpon>FileMonitorMemory.xsd</DependentUpon>
+    </Compile>
+    <Compile Include="FileMonitor\MonitorAgent.cs" />
+    <Compile Include="FileMonitor\SyncImplementation\SyncData.cs" />
+    <Compile Include="Interfaces\IAfterDownloadCallbackState.cs" />
+    <Compile Include="Interfaces\IEventMessageReceiver.cs" />
+    <Compile Include="Interfaces\ITransferTaskState.cs" />
+    <Compile Include="JsonContracts\Archives.cs" />
+    <Compile Include="JsonContracts\Audios.cs" />
+    <Compile Include="JsonContracts\AuthenticationError.cs" />
+    <Compile Include="JsonContracts\AuthenticationErrorMessage.cs" />
+    <Compile Include="JsonContracts\AuthenticationErrorResponse.cs" />
+    <Compile Include="JsonContracts\ContainsMetadataDictionaryAttribute.cs" />
+    <Compile Include="JsonContracts\UnlinkDeviceResponse.cs" />
+    <Compile Include="JsonContracts\UnlinkDeviceRequest.cs" />
+    <Compile Include="JsonContracts\LinkDeviceResponse.cs" />
+    <Compile Include="JsonContracts\LinkDeviceRequest.cs" />
+    <Compile Include="JsonContracts\SyncBoxAuthResponse.cs" />
+    <Compile Include="JsonContracts\LinkDeviceFirstTimeResponse.cs" />
+    <Compile Include="JsonContracts\LinkDeviceFirstTimeRequest.cs" />
+    <Compile Include="JsonContracts\DeviceResponse.cs" />
+    <Compile Include="JsonContracts\DeviceRequest.cs" />
+    <Compile Include="JsonContracts\UserRegistrationResponse.cs" />
+    <Compile Include="JsonContracts\UserRegistrationRequest.cs" />
+    <Compile Include="JsonContracts\NotificationUnsubscribeResponse.cs" />
+    <Compile Include="JsonContracts\NotificationUnsubscribeRequest.cs" />
+    <Compile Include="JsonContracts\SessionDeleteResponse.cs" />
+    <Compile Include="JsonContracts\SessionDeleteRequest.cs" />
+    <Compile Include="JsonContracts\SessionShowResponse.cs" />
+    <Compile Include="JsonContracts\SyncBoxForUpdateRequest.cs" />
+    <Compile Include="JsonContracts\ListSessionsResponse.cs" />
+    <Compile Include="JsonContracts\SessionCreateAllRequest.cs" />
+    <Compile Include="JsonContracts\SessionCreateRequest.cs" />
+    <Compile Include="JsonContracts\SessionCreateResponse.cs" />
+    <Compile Include="JsonContracts\Session.cs" />
+    <Compile Include="JsonContracts\SyncBoxUpdateRequest.cs" />
+    <Compile Include="JsonContracts\SyncBoxUpdatePlanRequest.cs" />
+    <Compile Include="JsonContracts\SyncBoxUpdatePlanResponse.cs" />
+    <Compile Include="JsonContracts\ListPlansResponse.cs" />
+    <Compile Include="JsonContracts\Plan.cs" />
+    <Compile Include="JsonContracts\SyncBoxIdOnly.cs" />
+    <Compile Include="JsonContracts\SyncBoxHolder.cs" />
+    <Compile Include="JsonContracts\FileAdd.cs" />
+    <Compile Include="JsonContracts\FileCopy.cs" />
+    <Compile Include="JsonContracts\FileOrFolderDelete.cs" />
+    <Compile Include="JsonContracts\FileModify.cs" />
+    <Compile Include="JsonContracts\FileOrFolderMove.cs" />
+    <Compile Include="JsonContracts\FileOrFolderUndelete.cs" />
+    <Compile Include="JsonContracts\FileVersion.cs" />
+    <Compile Include="JsonContracts\FolderAdd.cs" />
+    <Compile Include="JsonContracts\FolderContents.cs" />
+    <Compile Include="JsonContracts\Folders.cs" />
+    <Compile Include="JsonContracts\ItemCount.cs" />
+    <Compile Include="JsonContracts\ListSyncBoxes.cs" />
+    <Compile Include="JsonContracts\MetadataDictionary.cs" />
+    <Compile Include="JsonContracts\Pictures.cs" />
+    <Compile Include="JsonContracts\Recents.cs" />
+    <Compile Include="JsonContracts\SyncBox.cs" />
+    <Compile Include="JsonContracts\SyncBoxMetadata.cs" />
+    <Compile Include="JsonContracts\SyncBoxQuota.cs" />
+    <Compile Include="JsonContracts\SyncBoxUsage.cs" />
+    <Compile Include="JsonContracts\UsedBytes.cs" />
+    <Compile Include="JsonContracts\Videos.cs" />
+    <Compile Include="Model\CLException.cs" />
+    <Compile Include="Model\CLHttpException.cs" />
+    <Compile Include="Model\DelegateAndDataHolder.cs" />
+    <Compile Include="Model\EventMessageReceiverArgs\BasicMessage.cs" />
+    <Compile Include="Model\EventMessageReceiverArgs\IncrementCountMessage.cs" />
+    <Compile Include="Model\EventMessageReceiverArgs\SetCountMessage.cs" />
+    <Compile Include="Model\EventMessageReceiverArgs\TransferUpdateMessage.cs" />
+    <Compile Include="Model\EventMessages\BaseMessage.cs" />
+    <Compile Include="Model\EventMessages\DownloadingCountMessage.cs" />
+    <Compile Include="Model\EventMessages\DownloadProgressMessage.cs" />
+    <Compile Include="Model\EventMessages\ErrorInfo\BaseErrorInfo.cs" />
+    <Compile Include="Model\EventMessages\ErrorMessage.cs" />
+    <Compile Include="Model\EventMessages\ErrorInfo\HaltSyncEngineOnAuthenticationFailureErrorInfo.cs" />
+    <Compile Include="Model\EventMessages\ErrorInfo\HaltSyncEngineOnConnectionFailureErrorInfo.cs" />
+    <Compile Include="Model\EventMessages\ErrorInfo\GeneralErrorInfo.cs" />
+    <Compile Include="Model\EventMessages\ErrorInfo\HaltAllOfCloudSDKErrorInfo.cs" />
+    <Compile Include="Model\EventMessages\InformationalMessage.cs" />
+    <Compile Include="Model\EventMessages\SuccessfulDownloadsIncrementedMessage.cs" />
+    <Compile Include="Model\EventMessages\SuccessfulUploadsIncrementedMessage.cs" />
+    <Compile Include="Model\EventMessages\UploadingCountMessage.cs" />
+    <Compile Include="Model\EventMessages\UploadProgressMessage.cs" />
+    <Compile Include="Model\HashedStreamReaderAdapter.cs" />
+    <Compile Include="Model\HashMismatchException.cs" />
+    <Compile Include="Model\InternalCLExceptions.cs" />
+    <Compile Include="Model\ListRemoveAllEnumerator.cs" />
+    <Compile Include="Model\Md5Hasher.cs" />
+    <Compile Include="Model\NotifiableObject.cs" />
+    <Compile Include="Model\StreamContext.cs" />
+    <Compile Include="Model\StreamReaderAdapter.cs" />
+    <Compile Include="Model\UploadStreamContext.cs" />
+    <Compile Include="Model\Sync\AsyncUploadDownloadTask.cs" />
+    <Compile Include="Model\Sync\DownloadIdAndMD5.cs" />
+    <Compile Include="Model\Sync\EventIdAndCompletionProcessor.cs" />
+    <Compile Include="Model\Sync\PossiblyChangedFileChange.cs" />
+    <Compile Include="Model\Sync\PossiblyStreamableAndPossiblyChangedFileChange.cs" />
+    <Compile Include="Model\Sync\PossiblyStreamableAndPossiblyChangedFileChangeWithError.cs" />
+    <Compile Include="Model\Sync\PossiblyStreamableAndPossiblyPreexistingErrorFileChange.cs" />
+    <Compile Include="Model\Sync\PossiblyStreamableFileChangeWithSyncData.cs" />
+    <Compile Include="Model\Sync\PossiblyStreamableFileChangeWithUploadDownloadTask.cs" />
+    <Compile Include="PushNotification\CLNotificationManualPollingEngine.cs" />
+    <Compile Include="REST\AsyncResults.cs" />
+    <Compile Include="PushNotification\CLNotificationSseEngine.cs" />
+    <Compile Include="PushNotification\ICLNotificationEngine.cs" />
+    <Compile Include="PushNotification\CLNotificationService.cs" />
+    <Compile Include="REST\CLHttpRest.cs" />
+    <Compile Include="REST\GenericAsyncResult.cs" />
+    <Compile Include="REST\TransferProgress.cs" />
+    <Compile Include="SQLIndexer\Model\SQLTransactionalBase.cs" />
+    <Compile Include="SQLIndexer\SqlModel\Constants.cs">
+      <SubType>Code</SubType>
+    </Compile>
+    <Compile Include="SQLIndexer\SqlModel\EnumCategory.cs">
+      <SubType>Code</SubType>
+    </Compile>
+    <Compile Include="SQLIndexer\SqlModel\Event.cs">
+      <SubType>Code</SubType>
+    </Compile>
+    <Compile Include="SQLIndexer\SqlModel\FileSystemObject.cs">
+      <SubType>Code</SubType>
+    </Compile>
+    <Compile Include="SQLIndexer\SqlModel\SqlAccessor.cs">
+      <SubType>Code</SubType>
+    </Compile>
+    <Compile Include="SQLIndexer\SqlModel\SqlEnum.cs">
+      <SubType>Code</SubType>
+    </Compile>
+    <Compile Include="SQLIndexer\SqlModel\Sync.cs">
+      <SubType>Code</SubType>
+    </Compile>
+    <Compile Include="SQLProxies\32Bit\SQLiteCommand32.cs" />
+    <Compile Include="SQLProxies\32Bit\SQLiteConnection32.cs" />
+    <Compile Include="SQLProxies\32Bit\SQLiteDataReader32.cs" />
+    <Compile Include="SQLProxies\32Bit\SQLiteException32.cs" />
+    <Compile Include="SQLProxies\32Bit\SQLiteParameter32.cs" />
+    <Compile Include="SQLProxies\32Bit\SQLiteParameterCollection32.cs" />
+    <Compile Include="SQLProxies\32Bit\SQLiteTransaction32.cs" />
+    <Compile Include="SQLProxies\64Bit\SQLiteCommand64.cs" />
+    <Compile Include="SQLProxies\64Bit\SQLiteConnection64.cs" />
+    <Compile Include="SQLProxies\64Bit\SQLiteDataReader64.cs" />
+    <Compile Include="SQLProxies\64Bit\SQLiteException64.cs" />
+    <Compile Include="SQLProxies\64Bit\SQLiteParameter64.cs" />
+    <Compile Include="SQLProxies\64Bit\SQLiteParameterCollection64.cs" />
+    <Compile Include="SQLProxies\64Bit\SQLiteTransaction64.cs" />
+    <Compile Include="SQLProxies\DisposableProxyObject.cs" />
+    <Compile Include="SQLProxies\Interfaces\ISQLiteCommand.cs" />
+    <Compile Include="SQLProxies\Interfaces\ISQLiteConnection.cs" />
+    <Compile Include="SQLProxies\Interfaces\ISQLiteDataReader.cs" />
+    <Compile Include="SQLProxies\Interfaces\ISQLiteException.cs" />
+    <Compile Include="SQLProxies\Interfaces\ISQLiteParameter.cs" />
+    <Compile Include="SQLProxies\Interfaces\ISQLiteParameterCollection.cs" />
+    <Compile Include="SQLProxies\Interfaces\ISQLiteTransaction.cs" />
+    <Compile Include="SQLProxies\SQLConstructors.cs" />
+    <Compile Include="SQLProxies\SQLiteExceptionBase.cs" />
+    <Compile Include="SQLProxies\WrappedEnums.cs" />
+    <Compile Include="Static\ItemsControlHelper.cs" />
+    <Compile Include="Support\CLCopyFiles.cs" />
+    <Compile Include="CLSync\CLSyncEngine.cs" />
+    <Compile Include="Static\CLOsVersionInfo.cs" />
+    <Compile Include="Support\RelayCommand.cs" />
+    <Compile Include="CLSync\CLSyncSettings.cs" />
+    <Compile Include="FilePath\FilePathHierarchicalNode.cs" />
+    <Compile Include="Interfaces\ISyncDataObject.cs" />
+    <Compile Include="Interfaces\ICLSyncSettings.cs" />
+    <Compile Include="JsonContracts\Download.cs" />
+    <Compile Include="JsonContracts\Event.cs" />
+    <Compile Include="JsonContracts\Header.cs" />
+    <Compile Include="JsonContracts\JsonContractHelpers.cs" />
+    <Compile Include="JsonContracts\Metadata.cs" />
+    <Compile Include="JsonContracts\NotificationResponse.cs" />
+    <Compile Include="JsonContracts\PurgePending.cs" />
+    <Compile Include="JsonContracts\PendingResponse.cs" />
+    <Compile Include="JsonContracts\Push.cs" />
+    <Compile Include="JsonContracts\PushResponse.cs" />
+    <Compile Include="JsonContracts\To.cs" />
+    <Compile Include="Model\CLStatusFileTransferUpdateParameters.cs" />
+    <Compile Include="Model\CombinedCollection.cs" />
+    <Compile Include="Model\BadgePathDeletedArgs.cs" />
+    <Compile Include="Model\BadgePathRenamedArgs.cs" />
+    <Compile Include="Model\RenameBadgePath.cs" />
+    <Compile Include="Model\DeleteBadgePath.cs" />
+    <Compile Include="Model\SetBadgeQueuedArgs.cs" />
+    <Compile Include="Model\SetBadge.cs" />
+    <Compile Include="Model\EventMessageArgs.cs" />
+    <Compile Include="Model\FileChange.cs" />
+    <Compile Include="Model\FileChangeMerge.cs" />
+    <Compile Include="Model\FileChangeMergeToStateArgs.cs" />
+    <Compile Include="Model\FileChangeWithDependencies.cs" />
+    <Compile Include="Model\FileMetadata.cs" />
+    <Compile Include="FilePath\FilePath.cs" />
+    <Compile Include="FilePath\FilePathComparer.cs" />
+    <Compile Include="FilePath\FilePathDictionary.cs" />
+    <Compile Include="FilePath\FlattenedFilePathDictionaryKeys.cs" />
+    <Compile Include="FilePath\FlattenedFilePathDictionaryPairs.cs" />
+    <Compile Include="FilePath\FlattenedFilePathDictionaryValues.cs" />
+    <Compile Include="Model\CLJsonResultWithError.cs" />
+    <Compile Include="Model\GenericHolder.cs" />
+    <Compile Include="Model\HandleableEventArgs.cs" />
+    <Compile Include="Model\PossiblyPreexistingFileChangeInError.cs" />
+    <Compile Include="Model\PossiblyStreamableFileChange.cs" />
+    <Compile Include="Model\RevisionChanger.cs" />
+    <Compile Include="Model\UpdatePathArgs.cs" />
+    <Compile Include="Properties\AssemblyInfo.cs" />
+    <Compile Include="Resources\Resources.Designer.cs">
+      <AutoGen>True</AutoGen>
+      <DesignTime>True</DesignTime>
+      <DependentUpon>Resources.resx</DependentUpon>
+    </Compile>
+    <Compile Include="SQLIndexer\IndexingAgent.cs" />
+    <Compile Include="SQLIndexer\Migrations\MigrationList.cs" />
+    <Compile Include="SQLIndexer\Model\FileResultRoot.cs" />
+    <Compile Include="SQLIndexer\Model\FindFileResult.cs" />
+    <Compile Include="SQLIndexer\Model\IFileResultParent.cs" />
+    <Compile Include="SQLIndexer\Model\SafeSearchHandle.cs" />
+    <Compile Include="SQLIndexer\StringCRC.cs" />
+    <Compile Include="Static\Enums.cs" />
+    <Compile Include="Static\Helpers.cs" />
+    <Compile Include="Static\MessageEvents.cs" />
+    <Compile Include="Static\NativeMethods.cs" />
+    <Compile Include="Static\ComTrace.cs" />
+    <Compile Include="Static\Log.cs">
+      <DependentUpon>Log.xsd</DependentUpon>
+    </Compile>
+    <Compile Include="Static\TraceType.cs" />
+    <Compile Include="Model\CLError.cs" />
+    <Compile Include="Static\CLDefinitions.cs" />
+    <Compile Include="Support\CLTrace.cs" />
+    <Compile Include="Support\DelayProcessable.cs" />
+    <Compile Include="Support\ProcessingQueuesTimer.cs" />
+    <Compile Include="Sync\ExecutableException.cs" />
+    <Compile Include="Sync\HttpScheduler.cs" />
+    <Compile Include="Sync\IEnumerableStreamExtensions.cs" />
+    <Compile Include="Sync\IExecutableException.cs" />
+    <Compile Include="Sync\NetworkMonitor.cs" />
+    <Compile Include="Sync\NLANetworkMonitor.cs" />
+    <Compile Include="Sync\SyncEngine.cs" />
+  </ItemGroup>
+  <ItemGroup>
+    <EmbeddedResource Include="Resources\Resources.resx">
+      <Generator>ResXFileCodeGenerator</Generator>
+      <LastGenOutput>Resources.Designer.cs</LastGenOutput>
+      <CustomToolNamespace>Cloud.Static</CustomToolNamespace>
+    </EmbeddedResource>
+    <EmbeddedResource Include="SQLIndexer\IndexDBScripts\4Enums.table.sql" />
+    <EmbeddedResource Include="SQLIndexer\IndexDBScripts\7Events.table.sql" />
+    <EmbeddedResource Include="SQLIndexer\IndexDBScripts\9FileSystemObjects.table.sql" />
+  </ItemGroup>
+  <ItemGroup>
+    <None Include="Docs\MainPage.dox" />
+    <None Include="FileMonitor\FileMonitorMemory.xsd">
+      <SubType>Designer</SubType>
+    </None>
+    <None Include="Static\Log.xsd">
+      <SubType>Designer</SubType>
+    </None>
+  </ItemGroup>
+  <ItemGroup>
+    <EmbeddedResource Include="SQLIndexer\IndexDBScripts\15FileSystemObjects_EventTimeUTCTicks.index.sql" />
+  </ItemGroup>
+  <ItemGroup>
+    <EmbeddedResource Include="SQLIndexer\IndexDBScripts\10FileSystemObjects_Name.index.sql" />
+    <EmbeddedResource Include="SQLIndexer\IndexDBScripts\11FileSystemObjects_ParentFolderId.index.sql" />
+    <EmbeddedResource Include="SQLIndexer\IndexDBScripts\12FileSystemObjects_EventId.index.sql" />
+    <EmbeddedResource Include="SQLIndexer\IndexDBScripts\13FileSystemObjects_ServerUid.index.sql" />
+    <EmbeddedResource Include="SQLIndexer\IndexDBScripts\14FileSystemObjects_Pending.index.sql" />
+    <EmbeddedResource Include="SQLIndexer\IndexDBScripts\27Finalize.pragma.sql" />
+    <EmbeddedResource Include="SQLIndexer\IndexDBScripts\1Initialize.pragma.sql" />
+    <EmbeddedResource Include="SQLIndexer\IndexDBScripts\2EnumCategories.table.sql" />
+    <EmbeddedResource Include="SQLIndexer\IndexDBScripts\3AddFileChangeTypeEnumCategory.data.sql" />
+    <EmbeddedResource Include="SQLIndexer\IndexDBScripts\5AddFileChangeTypeEnumValues.data.sql" />
+    <EmbeddedResource Include="SQLIndexer\IndexDBScripts\6Syncs.table.sql" />
+    <EmbeddedResource Include="SQLIndexer\IndexDBScripts\8Events_GroupId.index.sql" />
+  </ItemGroup>
+  <ItemGroup>
+    <EmbeddedResource Include="SQLIndexer\IndexDBScripts\17FileSystemObjects_ParentFolderId_Update.trigger.sql" />
+  </ItemGroup>
+  <ItemGroup>
+    <EmbeddedResource Include="SQLIndexer\IndexDBScripts\16FileSystemObjects_CalculatedFullPath.index.sql" />
+    <EmbeddedResource Include="SQLIndexer\IndexDBScripts\18FileSystemObjects_Name_Update.trigger.sql" />
+    <EmbeddedResource Include="SQLIndexer\IndexDBScripts\19FileSystemObjects_CalculatedFullPath_Incorrect_Update.trigger.sql" />
+    <EmbeddedResource Include="SQLIndexer\IndexDBScripts\20FileSystemObjects_CalculatedFullPath_Correct_Update.trigger.sql" />
+    <EmbeddedResource Include="SQLIndexer\IndexDBScripts\21FileSystemObjects_Incorrect_Insert.trigger.sql" />
+    <EmbeddedResource Include="SQLIndexer\IndexDBScripts\22FileSystemObjects_Correct_Insert.trigger.sql" />
+    <EmbeddedResource Include="SQLIndexer\IndexDBScripts\23FileSystemObjects_Before_Delete.trigger.sql" />
+    <EmbeddedResource Include="SQLIndexer\IndexDBScripts\24FileSystemObjects_After_Delete.trigger.sql" />
+  </ItemGroup>
+  <ItemGroup>
+    <EmbeddedResource Include="SQLIndexer\IndexDBScripts\25FileSystemObjects_EventId_Update.trigger.sql" />
+  </ItemGroup>
+  <ItemGroup>
+    <EmbeddedResource Include="SQLIndexer\IndexDBScripts\26FileSystemObjects_EventOrder.index.sql" />
+  </ItemGroup>
+  <ItemGroup>
+    <None Include="WindowsSdkReleaseNotes.txt" />
+  </ItemGroup>
+  <Import Project="$(MSBuildToolsPath)\Microsoft.CSharp.targets" />
+  <PropertyGroup>
+    <PostBuildEvent>echo ************  START POST BUILD STEPS **********************
+REM ----------------------
+set ErrorTracker=1
+echo copy $(SolutionDir)3rdParty\bin\Release\System.Data.SQLite32.dll $(SolutionDir)CloudSdkSyncSample\bin\Release\
+copy $(SolutionDir)3rdParty\bin\Release\System.Data.SQLite32.dll $(SolutionDir)CloudSdkSyncSample\bin\Release\
+if errorlevel 1 goto BuildEventFailed
+
+set ErrorTracker=2
+echo copy $(SolutionDir)3rdParty\bin\Release\System.Data.SQLite32.dll $(SolutionDir)CloudSdkSyncSample\bin\Debug\
+copy $(SolutionDir)3rdParty\bin\Release\System.Data.SQLite32.dll $(SolutionDir)CloudSdkSyncSample\bin\Debug\
+if errorlevel 1 goto BuildEventFailed
+
+REM ----------------------
+set ErrorTracker=3
+echo copy $(SolutionDir)3rdParty\bin\Release64\System.Data.SQLite64.dll $(SolutionDir)CloudSdkSyncSample\bin\Release\
+copy $(SolutionDir)3rdParty\bin\Release64\System.Data.SQLite64.dll $(SolutionDir)CloudSdkSyncSample\bin\Release\
+if errorlevel 1 goto BuildEventFailed
+
+set ErrorTracker=4
+echo copy $(SolutionDir)3rdParty\bin\Release64\System.Data.SQLite64.dll $(SolutionDir)CloudSdkSyncSample\bin\Debug\
+copy $(SolutionDir)3rdParty\bin\Release64\System.Data.SQLite64.dll $(SolutionDir)CloudSdkSyncSample\bin\Debug\
+if errorlevel 1 goto BuildEventFailed
+
+REM ----------------------
+set ErrorTracker=5
+echo copy $(SolutionDir)3rdParty\bin\Release\Microsoft.Net.Http.CSDK.dll $(SolutionDir)CloudSdkSyncSample\bin\Release\
+copy $(SolutionDir)3rdParty\bin\Release\Microsoft.Net.Http.CSDK.dll $(SolutionDir)CloudSdkSyncSample\bin\Release\
+if errorlevel 1 goto BuildEventFailed
+
+set ErrorTracker=6
+echo copy $(SolutionDir)3rdParty\bin\Release\Microsoft.Net.Http.CSDK.dll $(SolutionDir)CloudSdkSyncSample\bin\Debug\
+copy $(SolutionDir)3rdParty\bin\Release\Microsoft.Net.Http.CSDK.dll $(SolutionDir)CloudSdkSyncSample\bin\Debug\
+if errorlevel 1 goto BuildEventFailed
+
+REM ----------------------
+set ErrorTracker=7
+echo copy $(SolutionDir)3rdParty\bin\Release\Newtonsoft.Json.CSDK.dll $(SolutionDir)CloudSdkSyncSample\bin\Release\
+copy $(SolutionDir)3rdParty\bin\Release\Newtonsoft.Json.CSDK.dll $(SolutionDir)CloudSdkSyncSample\bin\Release\
+if errorlevel 1 goto BuildEventFailed
+
+set ErrorTracker=8
+echo copy $(SolutionDir)3rdParty\bin\Release\Newtonsoft.Json.CSDK.dll $(SolutionDir)CloudSdkSyncSample\bin\Debug\
+copy $(SolutionDir)3rdParty\bin\Release\Newtonsoft.Json.CSDK.dll $(SolutionDir)CloudSdkSyncSample\bin\Debug\
+if errorlevel 1 goto BuildEventFailed
+
+REM ----------------------
+set ErrorTracker=9
+echo copy $(SolutionDir)3rdParty\bin\Release\RateBar.CSDK.dll $(SolutionDir)CloudSdkSyncSample\bin\Release\
+copy $(SolutionDir)3rdParty\bin\Release\RateBar.CSDK.dll $(SolutionDir)CloudSdkSyncSample\bin\Release\
+if errorlevel 1 goto BuildEventFailed
+
+set ErrorTracker=10
+echo copy $(SolutionDir)3rdParty\bin\Release\RateBar.CSDK.dll $(SolutionDir)CloudSdkSyncSample\bin\Debug\
+copy $(SolutionDir)3rdParty\bin\Release\RateBar.CSDK.dll $(SolutionDir)CloudSdkSyncSample\bin\Debug\
+if errorlevel 1 goto BuildEventFailed
+
+REM ----------------------
+set ErrorTracker=11
+echo copy $(SolutionDir)3rdParty\bin\Release\SimpleJson.CSDK.dll $(SolutionDir)CloudSdkSyncSample\bin\Release\
+copy $(SolutionDir)3rdParty\bin\Release\SimpleJson.CSDK.dll $(SolutionDir)CloudSdkSyncSample\bin\Release\
+if errorlevel 1 goto BuildEventFailed
+
+set ErrorTracker=12
+echo copy $(SolutionDir)3rdParty\bin\Release\SimpleJson.CSDK.dll $(SolutionDir)CloudSdkSyncSample\bin\Debug\
+copy $(SolutionDir)3rdParty\bin\Release\SimpleJson.CSDK.dll $(SolutionDir)CloudSdkSyncSample\bin\Debug\
+if errorlevel 1 goto BuildEventFailed
+
+REM ----- Copy the CloudApiPublic binaries only for the Release build  -----------------
+if /I $(ConfigurationName) == Debug goto DoneWithCloudApiPublic
+
+REM ----------------------
+set ErrorTracker=13
+echo copy $(TargetPath) $(SolutionDir)CloudSdkSyncSample\bin\Release\$(TargetFileName)
+copy $(TargetPath) $(SolutionDir)CloudSdkSyncSample\bin\Release\$(TargetFileName)
+if errorlevel 1 goto BuildEventFailed
+
+set ErrorTracker=14
+echo copy $(TargetPath) $(SolutionDir)CloudSdkSyncSample\bin\Debug\$(TargetFileName)
+copy $(TargetPath) $(SolutionDir)CloudSdkSyncSample\bin\Debug\$(TargetFileName)
+if errorlevel 1 goto BuildEventFailed
+
+REM ----------------------
+set ErrorTracker=15
+echo copy $(SolutionDir)3rdParty\bin\Release\Salient.Data.CSDK.dll $(SolutionDir)CloudSdkSyncSample\bin\Release\
+copy $(SolutionDir)3rdParty\bin\Release\Salient.Data.CSDK.dll $(SolutionDir)CloudSdkSyncSample\bin\Release\
+if errorlevel 1 goto BuildEventFailed
+
+set ErrorTracker=16
+echo copy $(SolutionDir)3rdParty\bin\Release\Salient.Data.CSDK.dll $(SolutionDir)CloudSdkSyncSample\bin\Debug\
+copy $(SolutionDir)3rdParty\bin\Release\Salient.Data.CSDK.dll $(SolutionDir)CloudSdkSyncSample\bin\Debug\
+if errorlevel 1 goto BuildEventFailed
+
+REM ----------------------
+set ErrorTracker=17
+echo copy $(TargetDir)$(TargetName).xml $(SolutionDir)CloudSdkSyncSample\bin\Release\
+copy $(TargetDir)$(TargetName).xml $(SolutionDir)CloudSdkSyncSample\bin\Release\
+if errorlevel 1 goto BuildEventFailed
+
+set ErrorTracker=18
+echo copy $(TargetDir)$(TargetName).xml $(SolutionDir)CloudSdkSyncSample\bin\Debug\
+copy $(TargetDir)$(TargetName).xml $(SolutionDir)CloudSdkSyncSample\bin\Debug\
+if errorlevel 1 goto BuildEventFailed
+
+REM ----------------------
+set ErrorTracker=19
+echo copy $(SolutionDir)3rdParty\bin\Release\Microsoft.Practices.ServiceLocation.CSDK.dll $(SolutionDir)CloudSdkSyncSample\bin\Release\
+copy $(SolutionDir)3rdParty\bin\Release\Microsoft.Practices.ServiceLocation.CSDK.dll $(SolutionDir)CloudSdkSyncSample\bin\Release\
+if errorlevel 1 goto BuildEventFailed
+
+set ErrorTracker=20
+echo copy $(SolutionDir)3rdParty\bin\Release\Microsoft.Practices.ServiceLocation.CSDK.dll $(SolutionDir)CloudSdkSyncSample\bin\Debug\
+copy $(SolutionDir)3rdParty\bin\Release\Microsoft.Practices.ServiceLocation.CSDK.dll $(SolutionDir)CloudSdkSyncSample\bin\Debug\
+if errorlevel 1 goto BuildEventFailed
+
+:DoneWithCloudApiPublic
+
+
+REM ---- PLACE THIS CODE AT THE END
+REM Exit properly because the build will not fail
+REM unless the final step exits with an error code
+goto BuildEventOK
+:BuildEventFailed
+echo POSTBUILDSTEP for $(ProjectName) FAILED at step %25ErrorTracker%25
+set ErrorTracker=
+echo ************  POST BUILD STEP COMPLETED WITH ERROR **********************
+exit 1
+:BuildEventOK
+echo POSTBUILDSTEP for $(ProjectName) COMPLETED OK
+echo ************  POST BUILD STEP COMPLETED OK **********************
+
+</PostBuildEvent>
+  </PropertyGroup>
+  <!-- To modify your build process, add your task inside one of the targets below and uncomment it. 
+       Other similar extension points exist, see Microsoft.Common.targets.
+  <Target Name="BeforeBuild">
+  </Target>
+  <Target Name="AfterBuild">
+  </Target>
+  -->
 </Project>