﻿<?xml version="1.0" encoding="utf-8"?>
<Project ToolsVersion="4.0" DefaultTargets="Build" xmlns="http://schemas.microsoft.com/developer/msbuild/2003">
  <PropertyGroup>
    <Configuration Condition=" '$(Configuration)' == '' ">Debug</Configuration>
    <Platform Condition=" '$(Platform)' == '' ">AnyCPU</Platform>
    <ProductVersion>8.0.30703</ProductVersion>
    <SchemaVersion>2.0</SchemaVersion>
    <ProjectGuid>{CBFD5A87-0104-472C-8411-95DA030CDE6E}</ProjectGuid>
    <OutputType>Library</OutputType>
    <AppDesignerFolder>Properties</AppDesignerFolder>
    <RootNamespace>CloudApiPublic</RootNamespace>
    <AssemblyName>CloudApiPublic</AssemblyName>
    <TargetFrameworkVersion>v4.0</TargetFrameworkVersion>
    <FileAlignment>512</FileAlignment>
    <TargetFrameworkProfile>Client</TargetFrameworkProfile>
  </PropertyGroup>
  <PropertyGroup Condition=" '$(Configuration)|$(Platform)' == 'Debug|AnyCPU' ">
    <DebugSymbols>true</DebugSymbols>
    <DebugType>full</DebugType>
    <Optimize>false</Optimize>
    <OutputPath>bin\Debug\</OutputPath>
    <DefineConstants>DEBUG;TRACE</DefineConstants>
    <ErrorReport>prompt</ErrorReport>
    <WarningLevel>4</WarningLevel>
    <Prefer32Bit>false</Prefer32Bit>
    <DocumentationFile>
    </DocumentationFile>
  </PropertyGroup>
  <PropertyGroup Condition=" '$(Configuration)|$(Platform)' == 'Release|AnyCPU' ">
    <DebugType>pdbonly</DebugType>
    <Optimize>false</Optimize>
    <OutputPath>bin\Release\</OutputPath>
    <DefineConstants>TRACE</DefineConstants>
    <ErrorReport>prompt</ErrorReport>
    <WarningLevel>4</WarningLevel>
    <Prefer32Bit>false</Prefer32Bit>
    <DocumentationFile>bin\Release\CloudApiPublic.XML</DocumentationFile>
  </PropertyGroup>
  <PropertyGroup Condition="'$(Configuration)|$(Platform)' == 'DebugNoSSL|AnyCPU'">
    <DebugSymbols>true</DebugSymbols>
    <OutputPath>bin\DebugNoSSL\</OutputPath>
    <DefineConstants>TRACE;DEBUG;NOSSL</DefineConstants>
    <DebugType>full</DebugType>
    <PlatformTarget>AnyCPU</PlatformTarget>
    <ErrorReport>prompt</ErrorReport>
    <CodeAnalysisRuleSet>MinimumRecommendedRules.ruleset</CodeAnalysisRuleSet>
  </PropertyGroup>
  <ItemGroup>
    <Reference Include="BadgeCOMLib">
      <HintPath>..\3rdParty\bin\Release\BadgeCOMLib.dll</HintPath>
      <EmbedInteropTypes>False</EmbedInteropTypes>
    </Reference>
    <Reference Include="EntityFramework">
      <HintPath>..\3rdParty\bin\Release\EntityFramework.dll</HintPath>
    </Reference>
    <Reference Include="ErikEJ.SqlCe40">
      <HintPath>..\3rdParty\bin\Release\ErikEJ.SqlCe40.dll</HintPath>
    </Reference>
    <Reference Include="Interop.Shell32">
      <HintPath>..\3rdParty\bin\Release\Interop.Shell32.dll</HintPath>
      <EmbedInteropTypes>True</EmbedInteropTypes>
    </Reference>
    <Reference Include="Microsoft.Net.Http">
      <HintPath>..\3rdParty\bin\Debug\Microsoft.Net.Http.dll</HintPath>
    </Reference>
    <Reference Include="Microsoft.VisualBasic" />
    <Reference Include="Newtonsoft.Json">
      <HintPath>..\3rdParty\bin\Debug\Newtonsoft.Json.dll</HintPath>
    </Reference>
    <Reference Include="PresentationCore" />
    <Reference Include="PresentationFramework" />
    <Reference Include="RateBar">
      <HintPath>..\3rdParty\bin\Release\RateBar.dll</HintPath>
    </Reference>
    <Reference Include="SuperSocket.ClientEngine.Common, Version=0.2.0.0, Culture=neutral, PublicKeyToken=ee9af13f57f00acc, processorArchitecture=MSIL">
      <SpecificVersion>False</SpecificVersion>
      <HintPath>..\3rdParty\bin\Release\SuperSocket.ClientEngine.Common.dll</HintPath>
    </Reference>
    <Reference Include="SuperSocket.ClientEngine.Core">
      <HintPath>..\3rdParty\bin\Release\SuperSocket.ClientEngine.Core.dll</HintPath>
    </Reference>
    <Reference Include="SuperSocket.ClientEngine.Protocol">
      <HintPath>..\3rdParty\bin\Release\SuperSocket.ClientEngine.Protocol.dll</HintPath>
    </Reference>
    <Reference Include="System" />
    <Reference Include="System.ComponentModel.DataAnnotations" />
    <Reference Include="System.Core" />
    <Reference Include="System.Data.Entity" />
    <Reference Include="System.Data.SqlServerCe, Version=3.5.1.0, Culture=neutral, PublicKeyToken=89845dcd8080cc91, processorArchitecture=MSIL">
      <SpecificVersion>False</SpecificVersion>
      <HintPath>..\3rdParty\bin\Release\System.Data.SqlServerCe.dll</HintPath>
    </Reference>
    <Reference Include="System.Management" />
    <Reference Include="System.Net.Http.Formatting, Version=4.0.0.0, Culture=neutral, PublicKeyToken=31bf3856ad364e35, processorArchitecture=MSIL">
      <HintPath>..\packages\Microsoft.AspNet.WebApi.Client.4.0.20505.0\lib\net40\System.Net.Http.Formatting.dll</HintPath>
    </Reference>
    <Reference Include="System.Net.Http.WebRequest">
      <Private>True</Private>
      <HintPath>..\packages\Microsoft.Net.Http.2.0.20505.0\lib\net40\System.Net.Http.WebRequest.dll</HintPath>
    </Reference>
    <Reference Include="System.Runtime.Serialization" />
    <Reference Include="System.Security" />
    <Reference Include="System.Transactions" />
    <Reference Include="System.Xaml" />
    <Reference Include="System.Xml.Linq" />
    <Reference Include="System.Data.DataSetExtensions" />
    <Reference Include="Microsoft.CSharp" />
    <Reference Include="System.Data" />
    <Reference Include="System.Xml" />
    <Reference Include="WebSocket4Net">
      <HintPath>..\3rdParty\bin\Release\WebSocket4Net.dll</HintPath>
    </Reference>
    <Reference Include="WindowsBase" />
  </ItemGroup>
  <ItemGroup>
    <Compile Include="BadgeNET\BadgeComPubSubEvents.cs" />
    <Compile Include="BadgeNET\Enums.cs" />
    <Compile Include="BadgeNET\IconOverlay.cs" />
    <Compile Include="CLSync\CLSyncStartStatus.cs" />
    <Compile Include="EventMessageReceiver\BindingAndTriggerValue.cs" />
    <Compile Include="EventMessageReceiver\BindingEvaluator.cs" />
    <Compile Include="EventMessageReceiver\DelayChangeObservableCollection.cs" />
    <Compile Include="EventMessageReceiver\EventMessage.cs" />
    <Compile Include="EventMessageReceiver\EventMessageImplementations\DownloadedMessage.cs" />
    <Compile Include="EventMessageReceiver\EventMessageImplementations\DownloadingMessage.cs" />
    <Compile Include="EventMessageReceiver\EventMessageImplementations\ErrorMessage.cs" />
    <Compile Include="EventMessageReceiver\EventMessageImplementations\InformationalMessage.cs" />
    <Compile Include="EventMessageReceiver\EventMessageImplementations\UploadedMessage.cs" />
    <Compile Include="EventMessageReceiver\EventMessageImplementations\UploadingMessage.cs" />
    <Compile Include="EventMessageReceiver\EventMessageReceiver.cs" />
    <Compile Include="EventMessageReceiver\Status\CLStatusFileTransfer.cs" />
    <Compile Include="EventMessageReceiver\Status\CLStatusFileTransferBase.cs" />
    <Compile Include="EventMessageReceiver\Status\CLStatusFileTransferBlank.cs" />
    <Compile Include="EventMessageReceiver\Status\CLStatusMessage.cs" />
    <Compile Include="EventMessageReceiver\Status\ICLStatusFileTransfer.cs" />
    <Compile Include="EventMessageReceiver\WindowSyncStatusViewModel.cs" />
    <Compile Include="FileMonitor\MonitorAgent.cs" />
    <Compile Include="FileMonitor\SyncImplementation\SyncData.cs" />
    <Compile Include="JsonContracts\FileAdd.cs" />
    <Compile Include="JsonContracts\FileCopy.cs" />
    <Compile Include="JsonContracts\FileOrFolderDelete.cs" />
    <Compile Include="JsonContracts\FileModify.cs" />
    <Compile Include="JsonContracts\FileOrFolderMove.cs" />
    <Compile Include="JsonContracts\FileOrFolderUndelete.cs" />
    <Compile Include="JsonContracts\FileVersion.cs" />
    <Compile Include="JsonContracts\FolderAdd.cs" />
    <Compile Include="JsonContracts\FolderContents.cs" />
    <Compile Include="JsonContracts\Folders.cs" />
    <Compile Include="JsonContracts\ItemCount.cs" />
    <Compile Include="JsonContracts\Pictures.cs" />
    <Compile Include="JsonContracts\SyncBoxUsage.cs" />
    <Compile Include="JsonContracts\UsedBytes.cs" />
    <Compile Include="Model\ConstructedHolder.cs" />
    <Compile Include="Model\IMessageSender.cs" />
    <Compile Include="Model\NotifiableObject.cs" />
    <Compile Include="Model\TransferUpdateArgs.cs" />
    <Compile Include="PushNotification\PushSettings.cs" />
    <Compile Include="REST\CLHttpRest.cs" />
    <Compile Include="REST\GenericAsyncResult.cs" />
    <Compile Include="REST\RESTSettings.cs" />
    <Compile Include="REST\TransferProgress.cs" />
    <Compile Include="Static\ItemsControlHelper.cs" />
    <Compile Include="Support\CLCopyFiles.cs" />
    <Compile Include="CLSync\CLSync.cs" />
    <Compile Include="Static\CLOsVersionInfo.cs" />
    <Compile Include="Support\RelayCommand.cs" />
    <Compile Include="CLSync\SyncSettings.cs" />
    <Compile Include="FilePath\FilePathHierarchicalNode.cs" />
    <Compile Include="Interfaces\ISyncDataObject.cs" />
    <Compile Include="Interfaces\ISyncSettings.cs" />
    <Compile Include="JsonContracts\Download.cs" />
    <Compile Include="JsonContracts\Event.cs" />
    <Compile Include="JsonContracts\Header.cs" />
    <Compile Include="JsonContracts\JsonContractHelpers.cs" />
    <Compile Include="JsonContracts\Metadata.cs" />
    <Compile Include="JsonContracts\NotificationResponse.cs" />
    <Compile Include="JsonContracts\PurgePending.cs" />
    <Compile Include="JsonContracts\PendingResponse.cs" />
    <Compile Include="JsonContracts\Push.cs" />
    <Compile Include="JsonContracts\PushResponse.cs" />
    <Compile Include="JsonContracts\To.cs" />
    <Compile Include="Model\CLStatusFileTransferUpdateParameters.cs" />
    <Compile Include="Model\CombinedCollection.cs" />
    <Compile Include="Model\BadgePathDeletedArgs.cs" />
    <Compile Include="Model\BadgePathRenamedArgs.cs" />
    <Compile Include="Model\RenameBadgePath.cs" />
    <Compile Include="Model\DeleteBadgePath.cs" />
    <Compile Include="Model\SetBadgeQueuedArgs.cs" />
    <Compile Include="Model\SetBadge.cs" />
    <Compile Include="Model\EventMessageArgs.cs" />
    <Compile Include="Model\FileChange.cs" />
    <Compile Include="Model\FileChangeMerge.cs" />
    <Compile Include="Model\FileChangeMergeToStateArgs.cs" />
    <Compile Include="Model\FileChangeWithDependencies.cs" />
    <Compile Include="Model\FileMetadata.cs" />
    <Compile Include="FilePath\FilePath.cs" />
    <Compile Include="FilePath\FilePathComparer.cs" />
    <Compile Include="FilePath\FilePathDictionary.cs" />
    <Compile Include="FilePath\FlattenedFilePathDictionaryKeys.cs" />
    <Compile Include="FilePath\FlattenedFilePathDictionaryPairs.cs" />
    <Compile Include="FilePath\FlattenedFilePathDictionaryValues.cs" />
    <Compile Include="Model\CLAccount.cs" />
    <Compile Include="Model\CLDevice.cs" />
    <Compile Include="Model\CLJsonResultWithError.cs" />
    <Compile Include="Model\GenericHolder.cs" />
    <Compile Include="Model\HandleableEventArgs.cs" />
    <Compile Include="Model\IncrementCountArgs.cs" />
    <Compile Include="Model\PossiblyPreexistingFileChangeInError.cs" />
    <Compile Include="Model\PossiblyStreamableFileChange.cs" />
    <Compile Include="Model\RevisionChanger.cs" />
    <Compile Include="Model\SetCountArgs.cs" />
    <Compile Include="Model\UpdatePathArgs.cs" />
    <Compile Include="Properties\AssemblyInfo.cs" />
    <Compile Include="PushNotification\CLNotification.cs" />
    <Compile Include="Resources\Resources.Designer.cs">
      <AutoGen>True</AutoGen>
      <DesignTime>True</DesignTime>
      <DependentUpon>Resources.resx</DependentUpon>
    </Compile>
    <Compile Include="Resources\Resources.fr.Designer.cs">
      <AutoGen>True</AutoGen>
      <DesignTime>True</DesignTime>
      <DependentUpon>Resources.fr.resx</DependentUpon>
    </Compile>
    <Compile Include="SQLIndexer\IndexingAgent.cs" />
    <Compile Include="SQLIndexer\Migrations\Migration2.cs" />
    <Compile Include="SQLIndexer\Migrations\MigrationList.cs" />
    <Compile Include="SQLIndexer\Model\FileResultRoot.cs" />
    <Compile Include="SQLIndexer\Model\FindFileResult.cs" />
    <Compile Include="SQLIndexer\Model\IFileResultParent.cs" />
    <Compile Include="SQLIndexer\Model\SafeSearchHandle.cs" />
    <Compile Include="SQLIndexer\SqlModel\Constants.cs" />
    <Compile Include="SQLIndexer\SqlModel\EnumCategory.cs" />
    <Compile Include="SQLIndexer\SqlModel\Event.cs" />
    <Compile Include="SQLIndexer\SqlModel\FileSystemObject.cs" />
    <Compile Include="SQLIndexer\SqlModel\SqlAccessor.cs" />
    <Compile Include="SQLIndexer\SqlModel\SqlEnum.cs" />
    <Compile Include="SQLIndexer\SqlModel\Sync.cs" />
    <Compile Include="SQLIndexer\StringCRC.cs" />
    <Compile Include="SQLIndexer\SyncedObject.cs" />
    <Compile Include="Static\CLDevices.cs" />
    <Compile Include="Static\Enums.cs" />
    <Compile Include="Static\Helpers.cs" />
    <Compile Include="Static\MessageEvents.cs" />
    <Compile Include="Static\NativeMethods.cs" />
    <Compile Include="Static\ComTrace.cs" />
    <Compile Include="Static\Log.cs">
      <DependentUpon>Log.xsd</DependentUpon>
    </Compile>
    <Compile Include="Static\TraceType.cs" />
    <Compile Include="Model\CLError.cs" />
    <Compile Include="Model\CLDefinitions.cs" />
<<<<<<< HEAD
    <Compile Include="Support\CLSptOsVersion.cs" />
    <Compile Include="Support\CLTrace.cs" />
=======
    <Compile Include="Support\CLSptTrace.cs" />
>>>>>>> e99f37bf
    <Compile Include="Support\DelayProcessable.cs" />
    <Compile Include="Support\ProcessingQueuesTimer.cs" />
    <Compile Include="Sync\ExecutableException.cs" />
    <Compile Include="Sync\HttpScheduler.cs" />
    <Compile Include="Sync\IEnumerableStreamExtensions.cs" />
    <Compile Include="Sync\IExecutableException.cs" />
    <Compile Include="Sync\Model\AsyncUploadDownloadTask.cs" />
    <Compile Include="Sync\Model\DownloadIdAndMD5.cs" />
    <Compile Include="Sync\Model\EventIdAndCompletionProcessor.cs" />
    <Compile Include="Sync\Model\PossiblyChangedFileChange.cs" />
    <Compile Include="Sync\Model\PossiblyStreamableAndPossiblyChangedFileChange.cs" />
    <Compile Include="Sync\Model\PossiblyStreamableAndPossiblyChangedFileChangeWithError.cs" />
    <Compile Include="Sync\Model\PossiblyStreamableAndPossiblyPreexistingErrorFileChange.cs" />
    <Compile Include="Sync\Model\PossiblyStreamableFileChangeWithSyncData.cs" />
    <Compile Include="Sync\Model\PossiblyStreamableFileChangeWithUploadDownloadTask.cs" />
    <Compile Include="Sync\SyncEngine.cs" />
  </ItemGroup>
  <ItemGroup>
    <EmbeddedResource Include="Resources\Resources.resx">
      <Generator>ResXFileCodeGenerator</Generator>
      <LastGenOutput>Resources.Designer.cs</LastGenOutput>
    </EmbeddedResource>
  </ItemGroup>
  <ItemGroup>
    <EmbeddedResource Include="Resources\Resources.fr.resx">
      <Generator>ResXFileCodeGenerator</Generator>
      <LastGenOutput>Resources.fr.Designer.cs</LastGenOutput>
      <SubType>Designer</SubType>
    </EmbeddedResource>
  </ItemGroup>
  <ItemGroup>
    <None Include="Docs\MainPage.dox" />
    <None Include="packages.config" />
    <None Include="Static\Log.xsd">
      <SubType>Designer</SubType>
    </None>
  </ItemGroup>
  <ItemGroup>
    <EmbeddedResource Include="SQLIndexer\IndexDBScripts\0Version.table.sql" />
    <EmbeddedResource Include="SQLIndexer\IndexDBScripts\10FileSystemObjects_SyncCounter_ServerLinked.index.sql" />
    <EmbeddedResource Include="SQLIndexer\IndexDBScripts\11FileSystemObjects_EventId.index.sql" />
    <EmbeddedResource Include="SQLIndexer\IndexDBScripts\12FileSystemObjects_Revision.index.sql" />
    <EmbeddedResource Include="SQLIndexer\IndexDBScripts\13FileSystemObjects.PathChecksum.index.sql" />
    <EmbeddedResource Include="SQLIndexer\IndexDBScripts\14FileChangeTypesEnum1.data.sql" />
    <EmbeddedResource Include="SQLIndexer\IndexDBScripts\15FileChangeTypesEnum2.data.sql" />
    <EmbeddedResource Include="SQLIndexer\IndexDBScripts\16FileChangeTypesEnum3.data.sql" />
    <EmbeddedResource Include="SQLIndexer\IndexDBScripts\17FileChangeTypesEnum4.data.sql" />
    <EmbeddedResource Include="SQLIndexer\IndexDBScripts\18FileChangeTypesEnum5.data.sql" />
    <EmbeddedResource Include="SQLIndexer\IndexDBScripts\19Events_GroupId.index.sql" />
    <EmbeddedResource Include="SQLIndexer\IndexDBScripts\1IncompleteVersion.data.sql" />
    <EmbeddedResource Include="SQLIndexer\IndexDBScripts\20CompletedVersion.data.sql" />
    <EmbeddedResource Include="SQLIndexer\IndexDBScripts\3EnumCategories.table.sql" />
    <EmbeddedResource Include="SQLIndexer\IndexDBScripts\4Enums.table.sql" />
    <EmbeddedResource Include="SQLIndexer\IndexDBScripts\5Syncs.table.sql" />
    <EmbeddedResource Include="SQLIndexer\IndexDBScripts\6Syncs_SyncId.index.sql" />
    <EmbeddedResource Include="SQLIndexer\IndexDBScripts\7Events.table.sql" />
    <EmbeddedResource Include="SQLIndexer\IndexDBScripts\8Events_FileChangeTypeEnumId_FileChangeTypeCategoryId.index.sql" />
    <EmbeddedResource Include="SQLIndexer\IndexDBScripts\9FileSystemObjects.table.sql" />
  </ItemGroup>
  <ItemGroup>
    <Folder Include="SQLIndexer\Static\" />
  </ItemGroup>
  <ItemGroup>
    <EmbeddedResource Include="..\amd64\sqlceer40EN.dll">
      <Link>SQLIndexer\SqlCE\amd64\sqlceer40EN.dll</Link>
    </EmbeddedResource>
    <EmbeddedResource Include="..\amd64\sqlceme40.dll">
      <Link>SQLIndexer\SqlCE\amd64\sqlceme40.dll</Link>
    </EmbeddedResource>
    <EmbeddedResource Include="..\amd64\sqlceqp40.dll">
      <Link>SQLIndexer\SqlCE\amd64\sqlceqp40.dll</Link>
    </EmbeddedResource>
    <EmbeddedResource Include="..\amd64\sqlcese40.dll">
      <Link>SQLIndexer\SqlCE\amd64\sqlcese40.dll</Link>
    </EmbeddedResource>
  </ItemGroup>
  <ItemGroup>
    <EmbeddedResource Include="..\x86\sqlceer40EN.dll">
      <Link>SQLIndexer\SqlCE\x86\sqlceer40EN.dll</Link>
    </EmbeddedResource>
    <EmbeddedResource Include="..\x86\sqlceme40.dll">
      <Link>SQLIndexer\SqlCE\x86\sqlceme40.dll</Link>
    </EmbeddedResource>
    <EmbeddedResource Include="..\x86\sqlceqp40.dll">
      <Link>SQLIndexer\SqlCE\x86\sqlceqp40.dll</Link>
    </EmbeddedResource>
    <EmbeddedResource Include="..\x86\sqlcese40.dll">
      <Link>SQLIndexer\SqlCE\x86\sqlcese40.dll</Link>
    </EmbeddedResource>
  </ItemGroup>
  <Import Project="$(MSBuildToolsPath)\Microsoft.CSharp.targets" />
  <PropertyGroup>
    <PostBuildEvent>copy $(TargetPath) $(SolutionDir)CloudSdkSyncSample\bin\Debug\$(TargetFileName)
copy $(TargetPath) $(SolutionDir)CloudSdkSyncSample\bin\Release\$(TargetFileName)</PostBuildEvent>
  </PropertyGroup>
  <!-- To modify your build process, add your task inside one of the targets below and uncomment it. 
       Other similar extension points exist, see Microsoft.Common.targets.
  <Target Name="BeforeBuild">
  </Target>
  <Target Name="AfterBuild">
  </Target>
  -->
</Project><|MERGE_RESOLUTION|>--- conflicted
+++ resolved
@@ -1,361 +1,358 @@
-﻿<?xml version="1.0" encoding="utf-8"?>
-<Project ToolsVersion="4.0" DefaultTargets="Build" xmlns="http://schemas.microsoft.com/developer/msbuild/2003">
-  <PropertyGroup>
-    <Configuration Condition=" '$(Configuration)' == '' ">Debug</Configuration>
-    <Platform Condition=" '$(Platform)' == '' ">AnyCPU</Platform>
-    <ProductVersion>8.0.30703</ProductVersion>
-    <SchemaVersion>2.0</SchemaVersion>
-    <ProjectGuid>{CBFD5A87-0104-472C-8411-95DA030CDE6E}</ProjectGuid>
-    <OutputType>Library</OutputType>
-    <AppDesignerFolder>Properties</AppDesignerFolder>
-    <RootNamespace>CloudApiPublic</RootNamespace>
-    <AssemblyName>CloudApiPublic</AssemblyName>
-    <TargetFrameworkVersion>v4.0</TargetFrameworkVersion>
-    <FileAlignment>512</FileAlignment>
-    <TargetFrameworkProfile>Client</TargetFrameworkProfile>
-  </PropertyGroup>
-  <PropertyGroup Condition=" '$(Configuration)|$(Platform)' == 'Debug|AnyCPU' ">
-    <DebugSymbols>true</DebugSymbols>
-    <DebugType>full</DebugType>
-    <Optimize>false</Optimize>
-    <OutputPath>bin\Debug\</OutputPath>
-    <DefineConstants>DEBUG;TRACE</DefineConstants>
-    <ErrorReport>prompt</ErrorReport>
-    <WarningLevel>4</WarningLevel>
-    <Prefer32Bit>false</Prefer32Bit>
-    <DocumentationFile>
-    </DocumentationFile>
-  </PropertyGroup>
-  <PropertyGroup Condition=" '$(Configuration)|$(Platform)' == 'Release|AnyCPU' ">
-    <DebugType>pdbonly</DebugType>
-    <Optimize>false</Optimize>
-    <OutputPath>bin\Release\</OutputPath>
-    <DefineConstants>TRACE</DefineConstants>
-    <ErrorReport>prompt</ErrorReport>
-    <WarningLevel>4</WarningLevel>
-    <Prefer32Bit>false</Prefer32Bit>
-    <DocumentationFile>bin\Release\CloudApiPublic.XML</DocumentationFile>
-  </PropertyGroup>
-  <PropertyGroup Condition="'$(Configuration)|$(Platform)' == 'DebugNoSSL|AnyCPU'">
-    <DebugSymbols>true</DebugSymbols>
-    <OutputPath>bin\DebugNoSSL\</OutputPath>
-    <DefineConstants>TRACE;DEBUG;NOSSL</DefineConstants>
-    <DebugType>full</DebugType>
-    <PlatformTarget>AnyCPU</PlatformTarget>
-    <ErrorReport>prompt</ErrorReport>
-    <CodeAnalysisRuleSet>MinimumRecommendedRules.ruleset</CodeAnalysisRuleSet>
-  </PropertyGroup>
-  <ItemGroup>
-    <Reference Include="BadgeCOMLib">
-      <HintPath>..\3rdParty\bin\Release\BadgeCOMLib.dll</HintPath>
-      <EmbedInteropTypes>False</EmbedInteropTypes>
-    </Reference>
-    <Reference Include="EntityFramework">
-      <HintPath>..\3rdParty\bin\Release\EntityFramework.dll</HintPath>
-    </Reference>
-    <Reference Include="ErikEJ.SqlCe40">
-      <HintPath>..\3rdParty\bin\Release\ErikEJ.SqlCe40.dll</HintPath>
-    </Reference>
-    <Reference Include="Interop.Shell32">
-      <HintPath>..\3rdParty\bin\Release\Interop.Shell32.dll</HintPath>
-      <EmbedInteropTypes>True</EmbedInteropTypes>
-    </Reference>
-    <Reference Include="Microsoft.Net.Http">
-      <HintPath>..\3rdParty\bin\Debug\Microsoft.Net.Http.dll</HintPath>
-    </Reference>
-    <Reference Include="Microsoft.VisualBasic" />
-    <Reference Include="Newtonsoft.Json">
-      <HintPath>..\3rdParty\bin\Debug\Newtonsoft.Json.dll</HintPath>
-    </Reference>
-    <Reference Include="PresentationCore" />
-    <Reference Include="PresentationFramework" />
-    <Reference Include="RateBar">
-      <HintPath>..\3rdParty\bin\Release\RateBar.dll</HintPath>
-    </Reference>
-    <Reference Include="SuperSocket.ClientEngine.Common, Version=0.2.0.0, Culture=neutral, PublicKeyToken=ee9af13f57f00acc, processorArchitecture=MSIL">
-      <SpecificVersion>False</SpecificVersion>
-      <HintPath>..\3rdParty\bin\Release\SuperSocket.ClientEngine.Common.dll</HintPath>
-    </Reference>
-    <Reference Include="SuperSocket.ClientEngine.Core">
-      <HintPath>..\3rdParty\bin\Release\SuperSocket.ClientEngine.Core.dll</HintPath>
-    </Reference>
-    <Reference Include="SuperSocket.ClientEngine.Protocol">
-      <HintPath>..\3rdParty\bin\Release\SuperSocket.ClientEngine.Protocol.dll</HintPath>
-    </Reference>
-    <Reference Include="System" />
-    <Reference Include="System.ComponentModel.DataAnnotations" />
-    <Reference Include="System.Core" />
-    <Reference Include="System.Data.Entity" />
-    <Reference Include="System.Data.SqlServerCe, Version=3.5.1.0, Culture=neutral, PublicKeyToken=89845dcd8080cc91, processorArchitecture=MSIL">
-      <SpecificVersion>False</SpecificVersion>
-      <HintPath>..\3rdParty\bin\Release\System.Data.SqlServerCe.dll</HintPath>
-    </Reference>
-    <Reference Include="System.Management" />
-    <Reference Include="System.Net.Http.Formatting, Version=4.0.0.0, Culture=neutral, PublicKeyToken=31bf3856ad364e35, processorArchitecture=MSIL">
-      <HintPath>..\packages\Microsoft.AspNet.WebApi.Client.4.0.20505.0\lib\net40\System.Net.Http.Formatting.dll</HintPath>
-    </Reference>
-    <Reference Include="System.Net.Http.WebRequest">
-      <Private>True</Private>
-      <HintPath>..\packages\Microsoft.Net.Http.2.0.20505.0\lib\net40\System.Net.Http.WebRequest.dll</HintPath>
-    </Reference>
-    <Reference Include="System.Runtime.Serialization" />
-    <Reference Include="System.Security" />
-    <Reference Include="System.Transactions" />
-    <Reference Include="System.Xaml" />
-    <Reference Include="System.Xml.Linq" />
-    <Reference Include="System.Data.DataSetExtensions" />
-    <Reference Include="Microsoft.CSharp" />
-    <Reference Include="System.Data" />
-    <Reference Include="System.Xml" />
-    <Reference Include="WebSocket4Net">
-      <HintPath>..\3rdParty\bin\Release\WebSocket4Net.dll</HintPath>
-    </Reference>
-    <Reference Include="WindowsBase" />
-  </ItemGroup>
-  <ItemGroup>
-    <Compile Include="BadgeNET\BadgeComPubSubEvents.cs" />
-    <Compile Include="BadgeNET\Enums.cs" />
-    <Compile Include="BadgeNET\IconOverlay.cs" />
-    <Compile Include="CLSync\CLSyncStartStatus.cs" />
-    <Compile Include="EventMessageReceiver\BindingAndTriggerValue.cs" />
-    <Compile Include="EventMessageReceiver\BindingEvaluator.cs" />
-    <Compile Include="EventMessageReceiver\DelayChangeObservableCollection.cs" />
-    <Compile Include="EventMessageReceiver\EventMessage.cs" />
-    <Compile Include="EventMessageReceiver\EventMessageImplementations\DownloadedMessage.cs" />
-    <Compile Include="EventMessageReceiver\EventMessageImplementations\DownloadingMessage.cs" />
-    <Compile Include="EventMessageReceiver\EventMessageImplementations\ErrorMessage.cs" />
-    <Compile Include="EventMessageReceiver\EventMessageImplementations\InformationalMessage.cs" />
-    <Compile Include="EventMessageReceiver\EventMessageImplementations\UploadedMessage.cs" />
-    <Compile Include="EventMessageReceiver\EventMessageImplementations\UploadingMessage.cs" />
-    <Compile Include="EventMessageReceiver\EventMessageReceiver.cs" />
-    <Compile Include="EventMessageReceiver\Status\CLStatusFileTransfer.cs" />
-    <Compile Include="EventMessageReceiver\Status\CLStatusFileTransferBase.cs" />
-    <Compile Include="EventMessageReceiver\Status\CLStatusFileTransferBlank.cs" />
-    <Compile Include="EventMessageReceiver\Status\CLStatusMessage.cs" />
-    <Compile Include="EventMessageReceiver\Status\ICLStatusFileTransfer.cs" />
-    <Compile Include="EventMessageReceiver\WindowSyncStatusViewModel.cs" />
-    <Compile Include="FileMonitor\MonitorAgent.cs" />
-    <Compile Include="FileMonitor\SyncImplementation\SyncData.cs" />
-    <Compile Include="JsonContracts\FileAdd.cs" />
-    <Compile Include="JsonContracts\FileCopy.cs" />
-    <Compile Include="JsonContracts\FileOrFolderDelete.cs" />
-    <Compile Include="JsonContracts\FileModify.cs" />
-    <Compile Include="JsonContracts\FileOrFolderMove.cs" />
-    <Compile Include="JsonContracts\FileOrFolderUndelete.cs" />
-    <Compile Include="JsonContracts\FileVersion.cs" />
-    <Compile Include="JsonContracts\FolderAdd.cs" />
-    <Compile Include="JsonContracts\FolderContents.cs" />
-    <Compile Include="JsonContracts\Folders.cs" />
-    <Compile Include="JsonContracts\ItemCount.cs" />
-    <Compile Include="JsonContracts\Pictures.cs" />
-    <Compile Include="JsonContracts\SyncBoxUsage.cs" />
-    <Compile Include="JsonContracts\UsedBytes.cs" />
-    <Compile Include="Model\ConstructedHolder.cs" />
-    <Compile Include="Model\IMessageSender.cs" />
-    <Compile Include="Model\NotifiableObject.cs" />
-    <Compile Include="Model\TransferUpdateArgs.cs" />
-    <Compile Include="PushNotification\PushSettings.cs" />
-    <Compile Include="REST\CLHttpRest.cs" />
-    <Compile Include="REST\GenericAsyncResult.cs" />
-    <Compile Include="REST\RESTSettings.cs" />
-    <Compile Include="REST\TransferProgress.cs" />
-    <Compile Include="Static\ItemsControlHelper.cs" />
-    <Compile Include="Support\CLCopyFiles.cs" />
-    <Compile Include="CLSync\CLSync.cs" />
-    <Compile Include="Static\CLOsVersionInfo.cs" />
-    <Compile Include="Support\RelayCommand.cs" />
-    <Compile Include="CLSync\SyncSettings.cs" />
-    <Compile Include="FilePath\FilePathHierarchicalNode.cs" />
-    <Compile Include="Interfaces\ISyncDataObject.cs" />
-    <Compile Include="Interfaces\ISyncSettings.cs" />
-    <Compile Include="JsonContracts\Download.cs" />
-    <Compile Include="JsonContracts\Event.cs" />
-    <Compile Include="JsonContracts\Header.cs" />
-    <Compile Include="JsonContracts\JsonContractHelpers.cs" />
-    <Compile Include="JsonContracts\Metadata.cs" />
-    <Compile Include="JsonContracts\NotificationResponse.cs" />
-    <Compile Include="JsonContracts\PurgePending.cs" />
-    <Compile Include="JsonContracts\PendingResponse.cs" />
-    <Compile Include="JsonContracts\Push.cs" />
-    <Compile Include="JsonContracts\PushResponse.cs" />
-    <Compile Include="JsonContracts\To.cs" />
-    <Compile Include="Model\CLStatusFileTransferUpdateParameters.cs" />
-    <Compile Include="Model\CombinedCollection.cs" />
-    <Compile Include="Model\BadgePathDeletedArgs.cs" />
-    <Compile Include="Model\BadgePathRenamedArgs.cs" />
-    <Compile Include="Model\RenameBadgePath.cs" />
-    <Compile Include="Model\DeleteBadgePath.cs" />
-    <Compile Include="Model\SetBadgeQueuedArgs.cs" />
-    <Compile Include="Model\SetBadge.cs" />
-    <Compile Include="Model\EventMessageArgs.cs" />
-    <Compile Include="Model\FileChange.cs" />
-    <Compile Include="Model\FileChangeMerge.cs" />
-    <Compile Include="Model\FileChangeMergeToStateArgs.cs" />
-    <Compile Include="Model\FileChangeWithDependencies.cs" />
-    <Compile Include="Model\FileMetadata.cs" />
-    <Compile Include="FilePath\FilePath.cs" />
-    <Compile Include="FilePath\FilePathComparer.cs" />
-    <Compile Include="FilePath\FilePathDictionary.cs" />
-    <Compile Include="FilePath\FlattenedFilePathDictionaryKeys.cs" />
-    <Compile Include="FilePath\FlattenedFilePathDictionaryPairs.cs" />
-    <Compile Include="FilePath\FlattenedFilePathDictionaryValues.cs" />
-    <Compile Include="Model\CLAccount.cs" />
-    <Compile Include="Model\CLDevice.cs" />
-    <Compile Include="Model\CLJsonResultWithError.cs" />
-    <Compile Include="Model\GenericHolder.cs" />
-    <Compile Include="Model\HandleableEventArgs.cs" />
-    <Compile Include="Model\IncrementCountArgs.cs" />
-    <Compile Include="Model\PossiblyPreexistingFileChangeInError.cs" />
-    <Compile Include="Model\PossiblyStreamableFileChange.cs" />
-    <Compile Include="Model\RevisionChanger.cs" />
-    <Compile Include="Model\SetCountArgs.cs" />
-    <Compile Include="Model\UpdatePathArgs.cs" />
-    <Compile Include="Properties\AssemblyInfo.cs" />
-    <Compile Include="PushNotification\CLNotification.cs" />
-    <Compile Include="Resources\Resources.Designer.cs">
-      <AutoGen>True</AutoGen>
-      <DesignTime>True</DesignTime>
-      <DependentUpon>Resources.resx</DependentUpon>
-    </Compile>
-    <Compile Include="Resources\Resources.fr.Designer.cs">
-      <AutoGen>True</AutoGen>
-      <DesignTime>True</DesignTime>
-      <DependentUpon>Resources.fr.resx</DependentUpon>
-    </Compile>
-    <Compile Include="SQLIndexer\IndexingAgent.cs" />
-    <Compile Include="SQLIndexer\Migrations\Migration2.cs" />
-    <Compile Include="SQLIndexer\Migrations\MigrationList.cs" />
-    <Compile Include="SQLIndexer\Model\FileResultRoot.cs" />
-    <Compile Include="SQLIndexer\Model\FindFileResult.cs" />
-    <Compile Include="SQLIndexer\Model\IFileResultParent.cs" />
-    <Compile Include="SQLIndexer\Model\SafeSearchHandle.cs" />
-    <Compile Include="SQLIndexer\SqlModel\Constants.cs" />
-    <Compile Include="SQLIndexer\SqlModel\EnumCategory.cs" />
-    <Compile Include="SQLIndexer\SqlModel\Event.cs" />
-    <Compile Include="SQLIndexer\SqlModel\FileSystemObject.cs" />
-    <Compile Include="SQLIndexer\SqlModel\SqlAccessor.cs" />
-    <Compile Include="SQLIndexer\SqlModel\SqlEnum.cs" />
-    <Compile Include="SQLIndexer\SqlModel\Sync.cs" />
-    <Compile Include="SQLIndexer\StringCRC.cs" />
-    <Compile Include="SQLIndexer\SyncedObject.cs" />
-    <Compile Include="Static\CLDevices.cs" />
-    <Compile Include="Static\Enums.cs" />
-    <Compile Include="Static\Helpers.cs" />
-    <Compile Include="Static\MessageEvents.cs" />
-    <Compile Include="Static\NativeMethods.cs" />
-    <Compile Include="Static\ComTrace.cs" />
-    <Compile Include="Static\Log.cs">
-      <DependentUpon>Log.xsd</DependentUpon>
-    </Compile>
-    <Compile Include="Static\TraceType.cs" />
-    <Compile Include="Model\CLError.cs" />
-    <Compile Include="Model\CLDefinitions.cs" />
-<<<<<<< HEAD
-    <Compile Include="Support\CLSptOsVersion.cs" />
-    <Compile Include="Support\CLTrace.cs" />
-=======
-    <Compile Include="Support\CLSptTrace.cs" />
->>>>>>> e99f37bf
-    <Compile Include="Support\DelayProcessable.cs" />
-    <Compile Include="Support\ProcessingQueuesTimer.cs" />
-    <Compile Include="Sync\ExecutableException.cs" />
-    <Compile Include="Sync\HttpScheduler.cs" />
-    <Compile Include="Sync\IEnumerableStreamExtensions.cs" />
-    <Compile Include="Sync\IExecutableException.cs" />
-    <Compile Include="Sync\Model\AsyncUploadDownloadTask.cs" />
-    <Compile Include="Sync\Model\DownloadIdAndMD5.cs" />
-    <Compile Include="Sync\Model\EventIdAndCompletionProcessor.cs" />
-    <Compile Include="Sync\Model\PossiblyChangedFileChange.cs" />
-    <Compile Include="Sync\Model\PossiblyStreamableAndPossiblyChangedFileChange.cs" />
-    <Compile Include="Sync\Model\PossiblyStreamableAndPossiblyChangedFileChangeWithError.cs" />
-    <Compile Include="Sync\Model\PossiblyStreamableAndPossiblyPreexistingErrorFileChange.cs" />
-    <Compile Include="Sync\Model\PossiblyStreamableFileChangeWithSyncData.cs" />
-    <Compile Include="Sync\Model\PossiblyStreamableFileChangeWithUploadDownloadTask.cs" />
-    <Compile Include="Sync\SyncEngine.cs" />
-  </ItemGroup>
-  <ItemGroup>
-    <EmbeddedResource Include="Resources\Resources.resx">
-      <Generator>ResXFileCodeGenerator</Generator>
-      <LastGenOutput>Resources.Designer.cs</LastGenOutput>
-    </EmbeddedResource>
-  </ItemGroup>
-  <ItemGroup>
-    <EmbeddedResource Include="Resources\Resources.fr.resx">
-      <Generator>ResXFileCodeGenerator</Generator>
-      <LastGenOutput>Resources.fr.Designer.cs</LastGenOutput>
-      <SubType>Designer</SubType>
-    </EmbeddedResource>
-  </ItemGroup>
-  <ItemGroup>
-    <None Include="Docs\MainPage.dox" />
-    <None Include="packages.config" />
-    <None Include="Static\Log.xsd">
-      <SubType>Designer</SubType>
-    </None>
-  </ItemGroup>
-  <ItemGroup>
-    <EmbeddedResource Include="SQLIndexer\IndexDBScripts\0Version.table.sql" />
-    <EmbeddedResource Include="SQLIndexer\IndexDBScripts\10FileSystemObjects_SyncCounter_ServerLinked.index.sql" />
-    <EmbeddedResource Include="SQLIndexer\IndexDBScripts\11FileSystemObjects_EventId.index.sql" />
-    <EmbeddedResource Include="SQLIndexer\IndexDBScripts\12FileSystemObjects_Revision.index.sql" />
-    <EmbeddedResource Include="SQLIndexer\IndexDBScripts\13FileSystemObjects.PathChecksum.index.sql" />
-    <EmbeddedResource Include="SQLIndexer\IndexDBScripts\14FileChangeTypesEnum1.data.sql" />
-    <EmbeddedResource Include="SQLIndexer\IndexDBScripts\15FileChangeTypesEnum2.data.sql" />
-    <EmbeddedResource Include="SQLIndexer\IndexDBScripts\16FileChangeTypesEnum3.data.sql" />
-    <EmbeddedResource Include="SQLIndexer\IndexDBScripts\17FileChangeTypesEnum4.data.sql" />
-    <EmbeddedResource Include="SQLIndexer\IndexDBScripts\18FileChangeTypesEnum5.data.sql" />
-    <EmbeddedResource Include="SQLIndexer\IndexDBScripts\19Events_GroupId.index.sql" />
-    <EmbeddedResource Include="SQLIndexer\IndexDBScripts\1IncompleteVersion.data.sql" />
-    <EmbeddedResource Include="SQLIndexer\IndexDBScripts\20CompletedVersion.data.sql" />
-    <EmbeddedResource Include="SQLIndexer\IndexDBScripts\3EnumCategories.table.sql" />
-    <EmbeddedResource Include="SQLIndexer\IndexDBScripts\4Enums.table.sql" />
-    <EmbeddedResource Include="SQLIndexer\IndexDBScripts\5Syncs.table.sql" />
-    <EmbeddedResource Include="SQLIndexer\IndexDBScripts\6Syncs_SyncId.index.sql" />
-    <EmbeddedResource Include="SQLIndexer\IndexDBScripts\7Events.table.sql" />
-    <EmbeddedResource Include="SQLIndexer\IndexDBScripts\8Events_FileChangeTypeEnumId_FileChangeTypeCategoryId.index.sql" />
-    <EmbeddedResource Include="SQLIndexer\IndexDBScripts\9FileSystemObjects.table.sql" />
-  </ItemGroup>
-  <ItemGroup>
-    <Folder Include="SQLIndexer\Static\" />
-  </ItemGroup>
-  <ItemGroup>
-    <EmbeddedResource Include="..\amd64\sqlceer40EN.dll">
-      <Link>SQLIndexer\SqlCE\amd64\sqlceer40EN.dll</Link>
-    </EmbeddedResource>
-    <EmbeddedResource Include="..\amd64\sqlceme40.dll">
-      <Link>SQLIndexer\SqlCE\amd64\sqlceme40.dll</Link>
-    </EmbeddedResource>
-    <EmbeddedResource Include="..\amd64\sqlceqp40.dll">
-      <Link>SQLIndexer\SqlCE\amd64\sqlceqp40.dll</Link>
-    </EmbeddedResource>
-    <EmbeddedResource Include="..\amd64\sqlcese40.dll">
-      <Link>SQLIndexer\SqlCE\amd64\sqlcese40.dll</Link>
-    </EmbeddedResource>
-  </ItemGroup>
-  <ItemGroup>
-    <EmbeddedResource Include="..\x86\sqlceer40EN.dll">
-      <Link>SQLIndexer\SqlCE\x86\sqlceer40EN.dll</Link>
-    </EmbeddedResource>
-    <EmbeddedResource Include="..\x86\sqlceme40.dll">
-      <Link>SQLIndexer\SqlCE\x86\sqlceme40.dll</Link>
-    </EmbeddedResource>
-    <EmbeddedResource Include="..\x86\sqlceqp40.dll">
-      <Link>SQLIndexer\SqlCE\x86\sqlceqp40.dll</Link>
-    </EmbeddedResource>
-    <EmbeddedResource Include="..\x86\sqlcese40.dll">
-      <Link>SQLIndexer\SqlCE\x86\sqlcese40.dll</Link>
-    </EmbeddedResource>
-  </ItemGroup>
-  <Import Project="$(MSBuildToolsPath)\Microsoft.CSharp.targets" />
-  <PropertyGroup>
-    <PostBuildEvent>copy $(TargetPath) $(SolutionDir)CloudSdkSyncSample\bin\Debug\$(TargetFileName)
-copy $(TargetPath) $(SolutionDir)CloudSdkSyncSample\bin\Release\$(TargetFileName)</PostBuildEvent>
-  </PropertyGroup>
-  <!-- To modify your build process, add your task inside one of the targets below and uncomment it. 
-       Other similar extension points exist, see Microsoft.Common.targets.
-  <Target Name="BeforeBuild">
-  </Target>
-  <Target Name="AfterBuild">
-  </Target>
-  -->
+﻿<?xml version="1.0" encoding="utf-8"?>
+<Project ToolsVersion="4.0" DefaultTargets="Build" xmlns="http://schemas.microsoft.com/developer/msbuild/2003">
+  <PropertyGroup>
+    <Configuration Condition=" '$(Configuration)' == '' ">Debug</Configuration>
+    <Platform Condition=" '$(Platform)' == '' ">AnyCPU</Platform>
+    <ProductVersion>8.0.30703</ProductVersion>
+    <SchemaVersion>2.0</SchemaVersion>
+    <ProjectGuid>{CBFD5A87-0104-472C-8411-95DA030CDE6E}</ProjectGuid>
+    <OutputType>Library</OutputType>
+    <AppDesignerFolder>Properties</AppDesignerFolder>
+    <RootNamespace>CloudApiPublic</RootNamespace>
+    <AssemblyName>CloudApiPublic</AssemblyName>
+    <TargetFrameworkVersion>v4.0</TargetFrameworkVersion>
+    <FileAlignment>512</FileAlignment>
+    <TargetFrameworkProfile>Client</TargetFrameworkProfile>
+  </PropertyGroup>
+  <PropertyGroup Condition=" '$(Configuration)|$(Platform)' == 'Debug|AnyCPU' ">
+    <DebugSymbols>true</DebugSymbols>
+    <DebugType>full</DebugType>
+    <Optimize>false</Optimize>
+    <OutputPath>bin\Debug\</OutputPath>
+    <DefineConstants>DEBUG;TRACE</DefineConstants>
+    <ErrorReport>prompt</ErrorReport>
+    <WarningLevel>4</WarningLevel>
+    <Prefer32Bit>false</Prefer32Bit>
+    <DocumentationFile>
+    </DocumentationFile>
+  </PropertyGroup>
+  <PropertyGroup Condition=" '$(Configuration)|$(Platform)' == 'Release|AnyCPU' ">
+    <DebugType>pdbonly</DebugType>
+    <Optimize>false</Optimize>
+    <OutputPath>bin\Release\</OutputPath>
+    <DefineConstants>TRACE</DefineConstants>
+    <ErrorReport>prompt</ErrorReport>
+    <WarningLevel>4</WarningLevel>
+    <Prefer32Bit>false</Prefer32Bit>
+    <DocumentationFile>bin\Release\CloudApiPublic.XML</DocumentationFile>
+  </PropertyGroup>
+  <PropertyGroup Condition="'$(Configuration)|$(Platform)' == 'DebugNoSSL|AnyCPU'">
+    <DebugSymbols>true</DebugSymbols>
+    <OutputPath>bin\DebugNoSSL\</OutputPath>
+    <DefineConstants>TRACE;DEBUG;NOSSL</DefineConstants>
+    <DebugType>full</DebugType>
+    <PlatformTarget>AnyCPU</PlatformTarget>
+    <ErrorReport>prompt</ErrorReport>
+    <CodeAnalysisRuleSet>MinimumRecommendedRules.ruleset</CodeAnalysisRuleSet>
+  </PropertyGroup>
+  <ItemGroup>
+    <Reference Include="BadgeCOMLib">
+      <HintPath>..\3rdParty\bin\Release\BadgeCOMLib.dll</HintPath>
+      <EmbedInteropTypes>False</EmbedInteropTypes>
+    </Reference>
+    <Reference Include="EntityFramework">
+      <HintPath>..\3rdParty\bin\Release\EntityFramework.dll</HintPath>
+    </Reference>
+    <Reference Include="ErikEJ.SqlCe40">
+      <HintPath>..\3rdParty\bin\Release\ErikEJ.SqlCe40.dll</HintPath>
+    </Reference>
+    <Reference Include="Interop.Shell32">
+      <HintPath>..\3rdParty\bin\Release\Interop.Shell32.dll</HintPath>
+      <EmbedInteropTypes>True</EmbedInteropTypes>
+    </Reference>
+    <Reference Include="Microsoft.Net.Http">
+      <HintPath>..\3rdParty\bin\Debug\Microsoft.Net.Http.dll</HintPath>
+    </Reference>
+    <Reference Include="Microsoft.VisualBasic" />
+    <Reference Include="Newtonsoft.Json">
+      <HintPath>..\3rdParty\bin\Debug\Newtonsoft.Json.dll</HintPath>
+    </Reference>
+    <Reference Include="PresentationCore" />
+    <Reference Include="PresentationFramework" />
+    <Reference Include="RateBar">
+      <HintPath>..\3rdParty\bin\Release\RateBar.dll</HintPath>
+    </Reference>
+    <Reference Include="SuperSocket.ClientEngine.Common, Version=0.2.0.0, Culture=neutral, PublicKeyToken=ee9af13f57f00acc, processorArchitecture=MSIL">
+      <SpecificVersion>False</SpecificVersion>
+      <HintPath>..\3rdParty\bin\Release\SuperSocket.ClientEngine.Common.dll</HintPath>
+    </Reference>
+    <Reference Include="SuperSocket.ClientEngine.Core">
+      <HintPath>..\3rdParty\bin\Release\SuperSocket.ClientEngine.Core.dll</HintPath>
+    </Reference>
+    <Reference Include="SuperSocket.ClientEngine.Protocol">
+      <HintPath>..\3rdParty\bin\Release\SuperSocket.ClientEngine.Protocol.dll</HintPath>
+    </Reference>
+    <Reference Include="System" />
+    <Reference Include="System.ComponentModel.DataAnnotations" />
+    <Reference Include="System.Core" />
+    <Reference Include="System.Data.Entity" />
+    <Reference Include="System.Data.SqlServerCe, Version=3.5.1.0, Culture=neutral, PublicKeyToken=89845dcd8080cc91, processorArchitecture=MSIL">
+      <SpecificVersion>False</SpecificVersion>
+      <HintPath>..\3rdParty\bin\Release\System.Data.SqlServerCe.dll</HintPath>
+    </Reference>
+    <Reference Include="System.Management" />
+    <Reference Include="System.Net.Http.Formatting, Version=4.0.0.0, Culture=neutral, PublicKeyToken=31bf3856ad364e35, processorArchitecture=MSIL">
+      <HintPath>..\packages\Microsoft.AspNet.WebApi.Client.4.0.20505.0\lib\net40\System.Net.Http.Formatting.dll</HintPath>
+    </Reference>
+    <Reference Include="System.Net.Http.WebRequest">
+      <Private>True</Private>
+      <HintPath>..\packages\Microsoft.Net.Http.2.0.20505.0\lib\net40\System.Net.Http.WebRequest.dll</HintPath>
+    </Reference>
+    <Reference Include="System.Runtime.Serialization" />
+    <Reference Include="System.Security" />
+    <Reference Include="System.Transactions" />
+    <Reference Include="System.Xaml" />
+    <Reference Include="System.Xml.Linq" />
+    <Reference Include="System.Data.DataSetExtensions" />
+    <Reference Include="Microsoft.CSharp" />
+    <Reference Include="System.Data" />
+    <Reference Include="System.Xml" />
+    <Reference Include="WebSocket4Net">
+      <HintPath>..\3rdParty\bin\Release\WebSocket4Net.dll</HintPath>
+    </Reference>
+    <Reference Include="WindowsBase" />
+  </ItemGroup>
+  <ItemGroup>
+    <Compile Include="BadgeNET\BadgeComPubSubEvents.cs" />
+    <Compile Include="BadgeNET\Enums.cs" />
+    <Compile Include="BadgeNET\IconOverlay.cs" />
+    <Compile Include="CLSync\CLSyncStartStatus.cs" />
+    <Compile Include="EventMessageReceiver\BindingAndTriggerValue.cs" />
+    <Compile Include="EventMessageReceiver\BindingEvaluator.cs" />
+    <Compile Include="EventMessageReceiver\DelayChangeObservableCollection.cs" />
+    <Compile Include="EventMessageReceiver\EventMessage.cs" />
+    <Compile Include="EventMessageReceiver\EventMessageImplementations\DownloadedMessage.cs" />
+    <Compile Include="EventMessageReceiver\EventMessageImplementations\DownloadingMessage.cs" />
+    <Compile Include="EventMessageReceiver\EventMessageImplementations\ErrorMessage.cs" />
+    <Compile Include="EventMessageReceiver\EventMessageImplementations\InformationalMessage.cs" />
+    <Compile Include="EventMessageReceiver\EventMessageImplementations\UploadedMessage.cs" />
+    <Compile Include="EventMessageReceiver\EventMessageImplementations\UploadingMessage.cs" />
+    <Compile Include="EventMessageReceiver\EventMessageReceiver.cs" />
+    <Compile Include="EventMessageReceiver\Status\CLStatusFileTransfer.cs" />
+    <Compile Include="EventMessageReceiver\Status\CLStatusFileTransferBase.cs" />
+    <Compile Include="EventMessageReceiver\Status\CLStatusFileTransferBlank.cs" />
+    <Compile Include="EventMessageReceiver\Status\CLStatusMessage.cs" />
+    <Compile Include="EventMessageReceiver\Status\ICLStatusFileTransfer.cs" />
+    <Compile Include="EventMessageReceiver\WindowSyncStatusViewModel.cs" />
+    <Compile Include="FileMonitor\MonitorAgent.cs" />
+    <Compile Include="FileMonitor\SyncImplementation\SyncData.cs" />
+    <Compile Include="JsonContracts\FileAdd.cs" />
+    <Compile Include="JsonContracts\FileCopy.cs" />
+    <Compile Include="JsonContracts\FileOrFolderDelete.cs" />
+    <Compile Include="JsonContracts\FileModify.cs" />
+    <Compile Include="JsonContracts\FileOrFolderMove.cs" />
+    <Compile Include="JsonContracts\FileOrFolderUndelete.cs" />
+    <Compile Include="JsonContracts\FileVersion.cs" />
+    <Compile Include="JsonContracts\FolderAdd.cs" />
+    <Compile Include="JsonContracts\FolderContents.cs" />
+    <Compile Include="JsonContracts\Folders.cs" />
+    <Compile Include="JsonContracts\ItemCount.cs" />
+    <Compile Include="JsonContracts\Pictures.cs" />
+    <Compile Include="JsonContracts\SyncBoxUsage.cs" />
+    <Compile Include="JsonContracts\UsedBytes.cs" />
+    <Compile Include="Model\ConstructedHolder.cs" />
+    <Compile Include="Model\IMessageSender.cs" />
+    <Compile Include="Model\NotifiableObject.cs" />
+    <Compile Include="Model\TransferUpdateArgs.cs" />
+    <Compile Include="PushNotification\PushSettings.cs" />
+    <Compile Include="REST\CLHttpRest.cs" />
+    <Compile Include="REST\GenericAsyncResult.cs" />
+    <Compile Include="REST\RESTSettings.cs" />
+    <Compile Include="REST\TransferProgress.cs" />
+    <Compile Include="Static\ItemsControlHelper.cs" />
+    <Compile Include="Support\CLCopyFiles.cs" />
+    <Compile Include="CLSync\CLSync.cs" />
+    <Compile Include="Static\CLOsVersionInfo.cs" />
+    <Compile Include="Support\RelayCommand.cs" />
+    <Compile Include="CLSync\SyncSettings.cs" />
+    <Compile Include="FilePath\FilePathHierarchicalNode.cs" />
+    <Compile Include="Interfaces\ISyncDataObject.cs" />
+    <Compile Include="Interfaces\ISyncSettings.cs" />
+    <Compile Include="JsonContracts\Download.cs" />
+    <Compile Include="JsonContracts\Event.cs" />
+    <Compile Include="JsonContracts\Header.cs" />
+    <Compile Include="JsonContracts\JsonContractHelpers.cs" />
+    <Compile Include="JsonContracts\Metadata.cs" />
+    <Compile Include="JsonContracts\NotificationResponse.cs" />
+    <Compile Include="JsonContracts\PurgePending.cs" />
+    <Compile Include="JsonContracts\PendingResponse.cs" />
+    <Compile Include="JsonContracts\Push.cs" />
+    <Compile Include="JsonContracts\PushResponse.cs" />
+    <Compile Include="JsonContracts\To.cs" />
+    <Compile Include="Model\CLStatusFileTransferUpdateParameters.cs" />
+    <Compile Include="Model\CombinedCollection.cs" />
+    <Compile Include="Model\BadgePathDeletedArgs.cs" />
+    <Compile Include="Model\BadgePathRenamedArgs.cs" />
+    <Compile Include="Model\RenameBadgePath.cs" />
+    <Compile Include="Model\DeleteBadgePath.cs" />
+    <Compile Include="Model\SetBadgeQueuedArgs.cs" />
+    <Compile Include="Model\SetBadge.cs" />
+    <Compile Include="Model\EventMessageArgs.cs" />
+    <Compile Include="Model\FileChange.cs" />
+    <Compile Include="Model\FileChangeMerge.cs" />
+    <Compile Include="Model\FileChangeMergeToStateArgs.cs" />
+    <Compile Include="Model\FileChangeWithDependencies.cs" />
+    <Compile Include="Model\FileMetadata.cs" />
+    <Compile Include="FilePath\FilePath.cs" />
+    <Compile Include="FilePath\FilePathComparer.cs" />
+    <Compile Include="FilePath\FilePathDictionary.cs" />
+    <Compile Include="FilePath\FlattenedFilePathDictionaryKeys.cs" />
+    <Compile Include="FilePath\FlattenedFilePathDictionaryPairs.cs" />
+    <Compile Include="FilePath\FlattenedFilePathDictionaryValues.cs" />
+    <Compile Include="Model\CLAccount.cs" />
+    <Compile Include="Model\CLDevice.cs" />
+    <Compile Include="Model\CLJsonResultWithError.cs" />
+    <Compile Include="Model\GenericHolder.cs" />
+    <Compile Include="Model\HandleableEventArgs.cs" />
+    <Compile Include="Model\IncrementCountArgs.cs" />
+    <Compile Include="Model\PossiblyPreexistingFileChangeInError.cs" />
+    <Compile Include="Model\PossiblyStreamableFileChange.cs" />
+    <Compile Include="Model\RevisionChanger.cs" />
+    <Compile Include="Model\SetCountArgs.cs" />
+    <Compile Include="Model\UpdatePathArgs.cs" />
+    <Compile Include="Properties\AssemblyInfo.cs" />
+    <Compile Include="PushNotification\CLNotification.cs" />
+    <Compile Include="Resources\Resources.Designer.cs">
+      <AutoGen>True</AutoGen>
+      <DesignTime>True</DesignTime>
+      <DependentUpon>Resources.resx</DependentUpon>
+    </Compile>
+    <Compile Include="Resources\Resources.fr.Designer.cs">
+      <AutoGen>True</AutoGen>
+      <DesignTime>True</DesignTime>
+      <DependentUpon>Resources.fr.resx</DependentUpon>
+    </Compile>
+    <Compile Include="SQLIndexer\IndexingAgent.cs" />
+    <Compile Include="SQLIndexer\Migrations\Migration2.cs" />
+    <Compile Include="SQLIndexer\Migrations\MigrationList.cs" />
+    <Compile Include="SQLIndexer\Model\FileResultRoot.cs" />
+    <Compile Include="SQLIndexer\Model\FindFileResult.cs" />
+    <Compile Include="SQLIndexer\Model\IFileResultParent.cs" />
+    <Compile Include="SQLIndexer\Model\SafeSearchHandle.cs" />
+    <Compile Include="SQLIndexer\SqlModel\Constants.cs" />
+    <Compile Include="SQLIndexer\SqlModel\EnumCategory.cs" />
+    <Compile Include="SQLIndexer\SqlModel\Event.cs" />
+    <Compile Include="SQLIndexer\SqlModel\FileSystemObject.cs" />
+    <Compile Include="SQLIndexer\SqlModel\SqlAccessor.cs" />
+    <Compile Include="SQLIndexer\SqlModel\SqlEnum.cs" />
+    <Compile Include="SQLIndexer\SqlModel\Sync.cs" />
+    <Compile Include="SQLIndexer\StringCRC.cs" />
+    <Compile Include="SQLIndexer\SyncedObject.cs" />
+    <Compile Include="Static\CLDevices.cs" />
+    <Compile Include="Static\Enums.cs" />
+    <Compile Include="Static\Helpers.cs" />
+    <Compile Include="Static\MessageEvents.cs" />
+    <Compile Include="Static\NativeMethods.cs" />
+    <Compile Include="Static\ComTrace.cs" />
+    <Compile Include="Static\Log.cs">
+      <DependentUpon>Log.xsd</DependentUpon>
+    </Compile>
+    <Compile Include="Static\TraceType.cs" />
+    <Compile Include="Model\CLError.cs" />
+    <Compile Include="Model\CLDefinitions.cs" />
+    <Compile Include="Support\CLTrace.cs" />
+    <Compile Include="Support\DelayProcessable.cs" />
+    <Compile Include="Support\ProcessingQueuesTimer.cs" />
+    <Compile Include="Sync\ExecutableException.cs" />
+    <Compile Include="Sync\HttpScheduler.cs" />
+    <Compile Include="Sync\IEnumerableStreamExtensions.cs" />
+    <Compile Include="Sync\IExecutableException.cs" />
+    <Compile Include="Sync\Model\AsyncUploadDownloadTask.cs" />
+    <Compile Include="Sync\Model\DownloadIdAndMD5.cs" />
+    <Compile Include="Sync\Model\EventIdAndCompletionProcessor.cs" />
+    <Compile Include="Sync\Model\PossiblyChangedFileChange.cs" />
+    <Compile Include="Sync\Model\PossiblyStreamableAndPossiblyChangedFileChange.cs" />
+    <Compile Include="Sync\Model\PossiblyStreamableAndPossiblyChangedFileChangeWithError.cs" />
+    <Compile Include="Sync\Model\PossiblyStreamableAndPossiblyPreexistingErrorFileChange.cs" />
+    <Compile Include="Sync\Model\PossiblyStreamableFileChangeWithSyncData.cs" />
+    <Compile Include="Sync\Model\PossiblyStreamableFileChangeWithUploadDownloadTask.cs" />
+    <Compile Include="Sync\SyncEngine.cs" />
+  </ItemGroup>
+  <ItemGroup>
+    <EmbeddedResource Include="Resources\Resources.resx">
+      <Generator>ResXFileCodeGenerator</Generator>
+      <LastGenOutput>Resources.Designer.cs</LastGenOutput>
+    </EmbeddedResource>
+  </ItemGroup>
+  <ItemGroup>
+    <EmbeddedResource Include="Resources\Resources.fr.resx">
+      <Generator>ResXFileCodeGenerator</Generator>
+      <LastGenOutput>Resources.fr.Designer.cs</LastGenOutput>
+      <SubType>Designer</SubType>
+    </EmbeddedResource>
+  </ItemGroup>
+  <ItemGroup>
+    <None Include="Docs\MainPage.dox" />
+    <None Include="packages.config" />
+    <None Include="Static\Log.xsd">
+      <SubType>Designer</SubType>
+    </None>
+  </ItemGroup>
+  <ItemGroup>
+    <EmbeddedResource Include="SQLIndexer\IndexDBScripts\0Version.table.sql" />
+    <EmbeddedResource Include="SQLIndexer\IndexDBScripts\10FileSystemObjects_SyncCounter_ServerLinked.index.sql" />
+    <EmbeddedResource Include="SQLIndexer\IndexDBScripts\11FileSystemObjects_EventId.index.sql" />
+    <EmbeddedResource Include="SQLIndexer\IndexDBScripts\12FileSystemObjects_Revision.index.sql" />
+    <EmbeddedResource Include="SQLIndexer\IndexDBScripts\13FileSystemObjects.PathChecksum.index.sql" />
+    <EmbeddedResource Include="SQLIndexer\IndexDBScripts\14FileChangeTypesEnum1.data.sql" />
+    <EmbeddedResource Include="SQLIndexer\IndexDBScripts\15FileChangeTypesEnum2.data.sql" />
+    <EmbeddedResource Include="SQLIndexer\IndexDBScripts\16FileChangeTypesEnum3.data.sql" />
+    <EmbeddedResource Include="SQLIndexer\IndexDBScripts\17FileChangeTypesEnum4.data.sql" />
+    <EmbeddedResource Include="SQLIndexer\IndexDBScripts\18FileChangeTypesEnum5.data.sql" />
+    <EmbeddedResource Include="SQLIndexer\IndexDBScripts\19Events_GroupId.index.sql" />
+    <EmbeddedResource Include="SQLIndexer\IndexDBScripts\1IncompleteVersion.data.sql" />
+    <EmbeddedResource Include="SQLIndexer\IndexDBScripts\20CompletedVersion.data.sql" />
+    <EmbeddedResource Include="SQLIndexer\IndexDBScripts\3EnumCategories.table.sql" />
+    <EmbeddedResource Include="SQLIndexer\IndexDBScripts\4Enums.table.sql" />
+    <EmbeddedResource Include="SQLIndexer\IndexDBScripts\5Syncs.table.sql" />
+    <EmbeddedResource Include="SQLIndexer\IndexDBScripts\6Syncs_SyncId.index.sql" />
+    <EmbeddedResource Include="SQLIndexer\IndexDBScripts\7Events.table.sql" />
+    <EmbeddedResource Include="SQLIndexer\IndexDBScripts\8Events_FileChangeTypeEnumId_FileChangeTypeCategoryId.index.sql" />
+    <EmbeddedResource Include="SQLIndexer\IndexDBScripts\9FileSystemObjects.table.sql" />
+  </ItemGroup>
+  <ItemGroup>
+    <Folder Include="SQLIndexer\Static\" />
+  </ItemGroup>
+  <ItemGroup>
+    <EmbeddedResource Include="..\amd64\sqlceer40EN.dll">
+      <Link>SQLIndexer\SqlCE\amd64\sqlceer40EN.dll</Link>
+    </EmbeddedResource>
+    <EmbeddedResource Include="..\amd64\sqlceme40.dll">
+      <Link>SQLIndexer\SqlCE\amd64\sqlceme40.dll</Link>
+    </EmbeddedResource>
+    <EmbeddedResource Include="..\amd64\sqlceqp40.dll">
+      <Link>SQLIndexer\SqlCE\amd64\sqlceqp40.dll</Link>
+    </EmbeddedResource>
+    <EmbeddedResource Include="..\amd64\sqlcese40.dll">
+      <Link>SQLIndexer\SqlCE\amd64\sqlcese40.dll</Link>
+    </EmbeddedResource>
+  </ItemGroup>
+  <ItemGroup>
+    <EmbeddedResource Include="..\x86\sqlceer40EN.dll">
+      <Link>SQLIndexer\SqlCE\x86\sqlceer40EN.dll</Link>
+    </EmbeddedResource>
+    <EmbeddedResource Include="..\x86\sqlceme40.dll">
+      <Link>SQLIndexer\SqlCE\x86\sqlceme40.dll</Link>
+    </EmbeddedResource>
+    <EmbeddedResource Include="..\x86\sqlceqp40.dll">
+      <Link>SQLIndexer\SqlCE\x86\sqlceqp40.dll</Link>
+    </EmbeddedResource>
+    <EmbeddedResource Include="..\x86\sqlcese40.dll">
+      <Link>SQLIndexer\SqlCE\x86\sqlcese40.dll</Link>
+    </EmbeddedResource>
+  </ItemGroup>
+  <Import Project="$(MSBuildToolsPath)\Microsoft.CSharp.targets" />
+  <PropertyGroup>
+    <PostBuildEvent>copy $(TargetDir)*.dll $(SolutionDir)CloudSdkSyncSample\bin\Release\
+copy $(TargetDir)*.dll $(SolutionDir)CloudSdkSyncSample\bin\Debug\
+copy $(TargetDir)$(TargetName).xml $(SolutionDir)CloudSdkSyncSample\bin\Release\$(TargetName).xml
+copy $(TargetDir)$(TargetName).xml $(SolutionDir)CloudSdkSyncSample\bin\Debug\$(TargetName).xml</PostBuildEvent>
+  </PropertyGroup>
+  <!-- To modify your build process, add your task inside one of the targets below and uncomment it. 
+       Other similar extension points exist, see Microsoft.Common.targets.
+  <Target Name="BeforeBuild">
+  </Target>
+  <Target Name="AfterBuild">
+  </Target>
+  -->
 </Project>