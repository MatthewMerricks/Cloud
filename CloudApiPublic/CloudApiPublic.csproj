--- conflicted
+++ resolved
@@ -1,530 +1,527 @@
-﻿<?xml version="1.0" encoding="utf-8"?>
-<Project ToolsVersion="4.0" DefaultTargets="Build" xmlns="http://schemas.microsoft.com/developer/msbuild/2003">
-  <PropertyGroup>
-    <Configuration Condition=" '$(Configuration)' == '' ">Debug</Configuration>
-    <Platform Condition=" '$(Platform)' == '' ">AnyCPU</Platform>
-    <ProductVersion>8.0.30703</ProductVersion>
-    <SchemaVersion>2.0</SchemaVersion>
-    <ProjectGuid>{CBFD5A87-0104-472C-8411-95DA030CDE6E}</ProjectGuid>
-    <OutputType>Library</OutputType>
-    <AppDesignerFolder>Properties</AppDesignerFolder>
-    <RootNamespace>Cloud</RootNamespace>
-    <AssemblyName>Cloud</AssemblyName>
-    <TargetFrameworkVersion>v4.0</TargetFrameworkVersion>
-    <FileAlignment>512</FileAlignment>
-    <TargetFrameworkProfile>Client</TargetFrameworkProfile>
-  </PropertyGroup>
-  <PropertyGroup Condition=" '$(Configuration)|$(Platform)' == 'Debug|AnyCPU' ">
-    <DebugSymbols>true</DebugSymbols>
-    <DebugType>full</DebugType>
-    <Optimize>false</Optimize>
-    <OutputPath>bin\Debug\</OutputPath>
-    <DefineConstants>DEBUG;TRACE</DefineConstants>
-    <ErrorReport>prompt</ErrorReport>
-    <WarningLevel>4</WarningLevel>
-    <Prefer32Bit>false</Prefer32Bit>
-    <DocumentationFile>
-    </DocumentationFile>
-  </PropertyGroup>
-  <PropertyGroup Condition=" '$(Configuration)|$(Platform)' == 'Release|AnyCPU' ">
-    <DebugType>pdbonly</DebugType>
-    <Optimize>false</Optimize>
-    <OutputPath>bin\Release\</OutputPath>
-    <DefineConstants>TRACE</DefineConstants>
-    <ErrorReport>prompt</ErrorReport>
-    <WarningLevel>4</WarningLevel>
-    <Prefer32Bit>false</Prefer32Bit>
-    <DocumentationFile>bin\Release\Cloud.xml</DocumentationFile>
-  </PropertyGroup>
-  <PropertyGroup Condition="'$(Configuration)|$(Platform)' == 'DebugNoSSL|AnyCPU'">
-    <DebugSymbols>true</DebugSymbols>
-    <OutputPath>bin\DebugNoSSL\</OutputPath>
-    <DefineConstants>TRACE;DEBUG;NOSSL</DefineConstants>
-    <DebugType>full</DebugType>
-    <PlatformTarget>AnyCPU</PlatformTarget>
-    <ErrorReport>prompt</ErrorReport>
-    <CodeAnalysisRuleSet>MinimumRecommendedRules.ruleset</CodeAnalysisRuleSet>
-  </PropertyGroup>
-  <PropertyGroup>
-    <SignAssembly>false</SignAssembly>
-  </PropertyGroup>
-  <PropertyGroup>
-    <AssemblyOriginatorKeyFile>CloudPlatformCodeSigning.pfx</AssemblyOriginatorKeyFile>
-  </PropertyGroup>
-  <PropertyGroup Condition="'$(Configuration)|$(Platform)' == 'ReleaseNoSSL|AnyCPU'">
-    <OutputPath>bin\ReleaseNoSSL\</OutputPath>
-    <DefineConstants>TRACE;NOSSL</DefineConstants>
-    <DocumentationFile>bin\Release\CloudApiPublic.XML</DocumentationFile>
-    <DebugType>pdbonly</DebugType>
-    <PlatformTarget>AnyCPU</PlatformTarget>
-    <ErrorReport>prompt</ErrorReport>
-    <CodeAnalysisRuleSet>MinimumRecommendedRules.ruleset</CodeAnalysisRuleSet>
-  </PropertyGroup>
-  <ItemGroup>
-<<<<<<< HEAD
-=======
-    <!-- AUTO-BUILD TAG FOR BadgeComLib -->
->>>>>>> 361ab42d
-    <Reference Include="BadgeCOMLib, Version=0.2.2.1, Culture=neutral, PublicKeyToken=840eb90fa4503c3c, processorArchitecture=MSIL">
-      <HintPath>..\3rdParty\bin\Release\BadgeCOMLib.dll</HintPath>
-      <SpecificVersion>False</SpecificVersion>
-    </Reference>
-    <Reference Include="ErikEJ.SqlCe40.CSDK, Version=2.1.6.5, Culture=neutral, PublicKeyToken=840eb90fa4503c3c, processorArchitecture=MSIL">
-      <HintPath>..\3rdParty\bin\Release\ErikEJ.SqlCe40.CSDK.dll</HintPath>
-      <SpecificVersion>True</SpecificVersion>
-    </Reference>
-    <Reference Include="Interop.Shell32, Version=1.0.0.0, Culture=neutral, PublicKeyToken=840eb90fa4503c3c, processorArchitecture=MSIL">
-      <HintPath>..\3rdParty\bin\Release\Interop.Shell32.dll</HintPath>
-      <SpecificVersion>True</SpecificVersion>
-      <EmbedInteropTypes>True</EmbedInteropTypes>
-    </Reference>
-    <Reference Include="Microsoft.Net.Http.CSDK, Version=0.3.0.0, Culture=neutral, PublicKeyToken=840eb90fa4503c3c, processorArchitecture=MSIL">
-      <HintPath>..\3rdParty\bin\Release\Microsoft.Net.Http.CSDK.dll</HintPath>
-      <SpecificVersion>True</SpecificVersion>
-      <Private>True</Private>
-    </Reference>
-    <Reference Include="Microsoft.Practices.ServiceLocation.CSDK, Version=1.0.0.0, Culture=neutral, PublicKeyToken=840eb90fa4503c3c, processorArchitecture=MSIL">
-      <HintPath>..\3rdParty\bin\Release\Microsoft.Practices.ServiceLocation.CSDK.dll</HintPath>
-      <SpecificVersion>True</SpecificVersion>
-      <Private>True</Private>
-    </Reference>
-    <Reference Include="Microsoft.VisualBasic" />
-    <Reference Include="Newtonsoft.Json.CSDK, Version=4.5.0.0, Culture=neutral, PublicKeyToken=840eb90fa4503c3c, processorArchitecture=MSIL">
-      <HintPath>..\3rdParty\bin\Release\Newtonsoft.Json.CSDK.dll</HintPath>
-      <SpecificVersion>True</SpecificVersion>
-      <Private>True</Private>
-    </Reference>
-    <Reference Include="PresentationCore" />
-    <Reference Include="PresentationFramework" />
-    <Reference Include="Salient.Data.CSDK, Version=1.0.0.0, Culture=neutral, PublicKeyToken=840eb90fa4503c3c, processorArchitecture=MSIL">
-      <HintPath>..\3rdParty\bin\Release\Salient.Data.CSDK.dll</HintPath>
-      <SpecificVersion>True</SpecificVersion>
-      <Private>True</Private>
-    </Reference>
-    <Reference Include="SimpleJson.CSDK, Version=0.1.0.0, Culture=neutral, PublicKeyToken=840eb90fa4503c3c, processorArchitecture=MSIL">
-      <HintPath>..\3rdParty\bin\Release\SimpleJson.CSDK.dll</HintPath>
-      <Aliases>global,SimpleJsonBase</Aliases>
-      <SpecificVersion>True</SpecificVersion>
-      <Private>True</Private>
-    </Reference>
-    <Reference Include="System" />
-    <Reference Include="System.ComponentModel.DataAnnotations" />
-    <Reference Include="System.Core" />
-    <Reference Include="System.Data.Entity" />
-    <Reference Include="System.Data.SqlServerCe, Version=4.0.0.0, Culture=neutral, PublicKeyToken=89845dcd8080cc91, processorArchitecture=MSIL">
-      <HintPath>..\3rdParty\bin\Release\System.Data.SqlServerCe.dll</HintPath>
-      <SpecificVersion>False</SpecificVersion>
-    </Reference>
-    <Reference Include="System.Management" />
-    <Reference Include="System.Runtime.Serialization" />
-    <Reference Include="System.Security" />
-    <Reference Include="System.Transactions" />
-    <Reference Include="System.Xaml" />
-    <Reference Include="System.Xml.Linq" />
-    <Reference Include="System.Data.DataSetExtensions" />
-    <Reference Include="Microsoft.CSharp" />
-    <Reference Include="System.Data" />
-    <Reference Include="System.Xml" />
-    <Reference Include="WindowsBase" />
-  </ItemGroup>
-  <ItemGroup>
-    <Compile Include="BadgeNET\BadgeComPubSubEvents.cs" />
-    <Compile Include="BadgeNET\Enums.cs" />
-    <Compile Include="BadgeNET\IconOverlay.cs" />
-    <Compile Include="CLSync\CLCredential.cs" />
-    <Compile Include="CLSync\CLCredentialSettings.cs" />
-    <Compile Include="CLSync\CLSyncbox.cs" />
-    <Compile Include="CLSync\CLSyncCurrentStatus.cs" />
-    <Compile Include="CLSync\CLSyncTransferringFile.cs" />
-    <Compile Include="CLSync\CLSyncStartStatus.cs" />
-    <Compile Include="FileMonitor\FileMonitorMemory.cs">
-      <DependentUpon>FileMonitorMemory.xsd</DependentUpon>
-    </Compile>
-    <Compile Include="FileMonitor\MonitorAgent.cs" />
-    <Compile Include="FileMonitor\SyncImplementation\SyncData.cs" />
-    <Compile Include="Interfaces\IAfterDownloadCallbackState.cs" />
-    <Compile Include="Interfaces\IEventMessageReceiver.cs" />
-    <Compile Include="Interfaces\ITransferTaskState.cs" />
-    <Compile Include="JsonContracts\Archives.cs" />
-    <Compile Include="JsonContracts\Audios.cs" />
-    <Compile Include="JsonContracts\AuthenticationError.cs" />
-    <Compile Include="JsonContracts\AuthenticationErrorMessage.cs" />
-    <Compile Include="JsonContracts\AuthenticationErrorResponse.cs" />
-    <Compile Include="JsonContracts\ContainsMetadataDictionaryAttribute.cs" />
-    <Compile Include="JsonContracts\UnlinkDeviceResponse.cs" />
-    <Compile Include="JsonContracts\UnlinkDeviceRequest.cs" />
-    <Compile Include="JsonContracts\LinkDeviceResponse.cs" />
-    <Compile Include="JsonContracts\LinkDeviceRequest.cs" />
-    <Compile Include="JsonContracts\SyncBoxAuthResponse.cs" />
-    <Compile Include="JsonContracts\LinkDeviceFirstTimeResponse.cs" />
-    <Compile Include="JsonContracts\LinkDeviceFirstTimeRequest.cs" />
-    <Compile Include="JsonContracts\DeviceResponse.cs" />
-    <Compile Include="JsonContracts\DeviceRequest.cs" />
-    <Compile Include="JsonContracts\UserRegistrationResponse.cs" />
-    <Compile Include="JsonContracts\UserRegistrationRequest.cs" />
-    <Compile Include="JsonContracts\NotificationUnsubscribeResponse.cs" />
-    <Compile Include="JsonContracts\NotificationUnsubscribeRequest.cs" />
-    <Compile Include="JsonContracts\SessionDeleteResponse.cs" />
-    <Compile Include="JsonContracts\SessionDeleteRequest.cs" />
-    <Compile Include="JsonContracts\SessionShowResponse.cs" />
-    <Compile Include="JsonContracts\SyncBoxForUpdateRequest.cs" />
-    <Compile Include="JsonContracts\ListSessionsResponse.cs" />
-    <Compile Include="JsonContracts\SessionCreateAllRequest.cs" />
-    <Compile Include="JsonContracts\SessionCreateRequest.cs" />
-    <Compile Include="JsonContracts\SessionCreateResponse.cs" />
-    <Compile Include="JsonContracts\Session.cs" />
-    <Compile Include="JsonContracts\SyncBoxUpdateRequest.cs" />
-    <Compile Include="JsonContracts\SyncBoxUpdatePlanRequest.cs" />
-    <Compile Include="JsonContracts\SyncBoxUpdatePlanResponse.cs" />
-    <Compile Include="JsonContracts\ListPlansResponse.cs" />
-    <Compile Include="JsonContracts\Plan.cs" />
-    <Compile Include="JsonContracts\SyncBoxIdOnly.cs" />
-    <Compile Include="JsonContracts\SyncBoxHolder.cs" />
-    <Compile Include="JsonContracts\FileAdd.cs" />
-    <Compile Include="JsonContracts\FileCopy.cs" />
-    <Compile Include="JsonContracts\FileOrFolderDelete.cs" />
-    <Compile Include="JsonContracts\FileModify.cs" />
-    <Compile Include="JsonContracts\FileOrFolderMove.cs" />
-    <Compile Include="JsonContracts\FileOrFolderUndelete.cs" />
-    <Compile Include="JsonContracts\FileVersion.cs" />
-    <Compile Include="JsonContracts\FolderAdd.cs" />
-    <Compile Include="JsonContracts\FolderContents.cs" />
-    <Compile Include="JsonContracts\Folders.cs" />
-    <Compile Include="JsonContracts\ItemCount.cs" />
-    <Compile Include="JsonContracts\ListSyncBoxes.cs" />
-    <Compile Include="JsonContracts\MetadataDictionary.cs" />
-    <Compile Include="JsonContracts\Pictures.cs" />
-    <Compile Include="JsonContracts\Recents.cs" />
-    <Compile Include="JsonContracts\SyncBox.cs" />
-    <Compile Include="JsonContracts\SyncBoxMetadata.cs" />
-    <Compile Include="JsonContracts\SyncBoxQuota.cs" />
-    <Compile Include="JsonContracts\SyncBoxUsage.cs" />
-    <Compile Include="JsonContracts\UsedBytes.cs" />
-    <Compile Include="JsonContracts\Videos.cs" />
-    <Compile Include="Model\EventMessageReceiverArgs\BasicMessage.cs" />
-    <Compile Include="Model\EventMessageReceiverArgs\IncrementCountMessage.cs" />
-    <Compile Include="Model\EventMessageReceiverArgs\SetCountMessage.cs" />
-    <Compile Include="Model\EventMessageReceiverArgs\TransferUpdateMessage.cs" />
-    <Compile Include="Model\EventMessages\BaseMessage.cs" />
-    <Compile Include="Model\EventMessages\DownloadingCountMessage.cs" />
-    <Compile Include="Model\EventMessages\DownloadProgressMessage.cs" />
-    <Compile Include="Model\EventMessages\ErrorInfo\BaseErrorInfo.cs" />
-    <Compile Include="Model\EventMessages\ErrorMessage.cs" />
-    <Compile Include="Model\EventMessages\ErrorInfo\HaltSyncEngineOnAuthenticationFailureErrorInfo.cs" />
-    <Compile Include="Model\EventMessages\ErrorInfo\HaltSyncEngineOnConnectionFailureErrorInfo.cs" />
-    <Compile Include="Model\EventMessages\ErrorInfo\GeneralErrorInfo.cs" />
-    <Compile Include="Model\EventMessages\ErrorInfo\HaltAllOfCloudSDKErrorInfo.cs" />
-    <Compile Include="Model\EventMessages\InformationalMessage.cs" />
-    <Compile Include="Model\EventMessages\SuccessfulDownloadsIncrementedMessage.cs" />
-    <Compile Include="Model\EventMessages\SuccessfulUploadsIncrementedMessage.cs" />
-    <Compile Include="Model\EventMessages\UploadingCountMessage.cs" />
-    <Compile Include="Model\EventMessages\UploadProgressMessage.cs" />
-    <Compile Include="Model\HashedStreamReaderAdapter.cs" />
-    <Compile Include="Model\HashMismatchException.cs" />
-    <Compile Include="Model\Md5Hasher.cs" />
-    <Compile Include="Model\NotifiableObject.cs" />
-    <Compile Include="Model\StreamContext.cs" />
-    <Compile Include="Model\StreamReaderAdapter.cs" />
-    <Compile Include="Model\UploadStreamContext.cs" />
-    <Compile Include="PushNotification\CLNotificationManualPollingEngine.cs" />
-    <Compile Include="REST\AsyncResults.cs" />
-    <Compile Include="PushNotification\CLNotificationSseEngine.cs" />
-    <Compile Include="PushNotification\ICLNotificationEngine.cs" />
-    <Compile Include="PushNotification\CLNotificationService.cs" />
-    <Compile Include="REST\CLHttpRest.cs" />
-    <Compile Include="REST\GenericAsyncResult.cs" />
-    <Compile Include="REST\TransferProgress.cs" />
-    <Compile Include="Static\ItemsControlHelper.cs" />
-    <Compile Include="Support\CLCopyFiles.cs" />
-    <Compile Include="CLSync\CLSyncEngine.cs" />
-    <Compile Include="Static\CLOsVersionInfo.cs" />
-    <Compile Include="Support\RelayCommand.cs" />
-    <Compile Include="CLSync\CLSyncSettings.cs" />
-    <Compile Include="FilePath\FilePathHierarchicalNode.cs" />
-    <Compile Include="Interfaces\ISyncDataObject.cs" />
-    <Compile Include="Interfaces\ICLSyncSettings.cs" />
-    <Compile Include="JsonContracts\Download.cs" />
-    <Compile Include="JsonContracts\Event.cs" />
-    <Compile Include="JsonContracts\Header.cs" />
-    <Compile Include="JsonContracts\JsonContractHelpers.cs" />
-    <Compile Include="JsonContracts\Metadata.cs" />
-    <Compile Include="JsonContracts\NotificationResponse.cs" />
-    <Compile Include="JsonContracts\PurgePending.cs" />
-    <Compile Include="JsonContracts\PendingResponse.cs" />
-    <Compile Include="JsonContracts\Push.cs" />
-    <Compile Include="JsonContracts\PushResponse.cs" />
-    <Compile Include="JsonContracts\To.cs" />
-    <Compile Include="Model\CLStatusFileTransferUpdateParameters.cs" />
-    <Compile Include="Model\CombinedCollection.cs" />
-    <Compile Include="Model\BadgePathDeletedArgs.cs" />
-    <Compile Include="Model\BadgePathRenamedArgs.cs" />
-    <Compile Include="Model\RenameBadgePath.cs" />
-    <Compile Include="Model\DeleteBadgePath.cs" />
-    <Compile Include="Model\SetBadgeQueuedArgs.cs" />
-    <Compile Include="Model\SetBadge.cs" />
-    <Compile Include="Model\EventMessageArgs.cs" />
-    <Compile Include="Model\FileChange.cs" />
-    <Compile Include="Model\FileChangeMerge.cs" />
-    <Compile Include="Model\FileChangeMergeToStateArgs.cs" />
-    <Compile Include="Model\FileChangeWithDependencies.cs" />
-    <Compile Include="Model\FileMetadata.cs" />
-    <Compile Include="FilePath\FilePath.cs" />
-    <Compile Include="FilePath\FilePathComparer.cs" />
-    <Compile Include="FilePath\FilePathDictionary.cs" />
-    <Compile Include="FilePath\FlattenedFilePathDictionaryKeys.cs" />
-    <Compile Include="FilePath\FlattenedFilePathDictionaryPairs.cs" />
-    <Compile Include="FilePath\FlattenedFilePathDictionaryValues.cs" />
-    <Compile Include="Model\CLJsonResultWithError.cs" />
-    <Compile Include="Model\GenericHolder.cs" />
-    <Compile Include="Model\HandleableEventArgs.cs" />
-    <Compile Include="Model\PossiblyPreexistingFileChangeInError.cs" />
-    <Compile Include="Model\PossiblyStreamableFileChange.cs" />
-    <Compile Include="Model\RevisionChanger.cs" />
-    <Compile Include="Model\UpdatePathArgs.cs" />
-    <Compile Include="Properties\AssemblyInfo.cs" />
-    <Compile Include="Resources\Resources.Designer.cs">
-      <AutoGen>True</AutoGen>
-      <DesignTime>True</DesignTime>
-      <DependentUpon>Resources.resx</DependentUpon>
-    </Compile>
-    <Compile Include="Resources\Resources.fr.Designer.cs">
-      <AutoGen>True</AutoGen>
-      <DesignTime>True</DesignTime>
-      <DependentUpon>Resources.fr.resx</DependentUpon>
-    </Compile>
-    <Compile Include="SQLIndexer\IndexingAgent.cs" />
-    <Compile Include="SQLIndexer\Migrations\Migration2.cs" />
-    <Compile Include="SQLIndexer\Migrations\MigrationList.cs" />
-    <Compile Include="SQLIndexer\Model\FileResultRoot.cs" />
-    <Compile Include="SQLIndexer\Model\FindFileResult.cs" />
-    <Compile Include="SQLIndexer\Model\IFileResultParent.cs" />
-    <Compile Include="SQLIndexer\Model\SafeSearchHandle.cs" />
-    <Compile Include="SQLIndexer\SqlModel\Constants.cs" />
-    <Compile Include="SQLIndexer\SqlModel\EnumCategory.cs" />
-    <Compile Include="SQLIndexer\SqlModel\Event.cs" />
-    <Compile Include="SQLIndexer\SqlModel\FileSystemObject.cs" />
-    <Compile Include="SQLIndexer\SqlModel\SqlAccessor.cs" />
-    <Compile Include="SQLIndexer\SqlModel\SqlEnum.cs" />
-    <Compile Include="SQLIndexer\SqlModel\Sync.cs" />
-    <Compile Include="SQLIndexer\StringCRC.cs" />
-    <Compile Include="SQLIndexer\SyncedObject.cs" />
-    <Compile Include="Static\Enums.cs" />
-    <Compile Include="Static\Helpers.cs" />
-    <Compile Include="Static\MessageEvents.cs" />
-    <Compile Include="Static\NativeMethods.cs" />
-    <Compile Include="Static\ComTrace.cs" />
-    <Compile Include="Static\Log.cs">
-      <DependentUpon>Log.xsd</DependentUpon>
-    </Compile>
-    <Compile Include="Static\TraceType.cs" />
-    <Compile Include="Model\CLError.cs" />
-    <Compile Include="Static\CLDefinitions.cs" />
-    <Compile Include="Support\CLTrace.cs" />
-    <Compile Include="Support\DelayProcessable.cs" />
-    <Compile Include="Support\ProcessingQueuesTimer.cs" />
-    <Compile Include="Sync\ExecutableException.cs" />
-    <Compile Include="Sync\HttpScheduler.cs" />
-    <Compile Include="Sync\IEnumerableStreamExtensions.cs" />
-    <Compile Include="Sync\IExecutableException.cs" />
-    <Compile Include="Sync\Model\AsyncUploadDownloadTask.cs" />
-    <Compile Include="Sync\Model\DownloadIdAndMD5.cs" />
-    <Compile Include="Sync\Model\EventIdAndCompletionProcessor.cs" />
-    <Compile Include="Sync\Model\PossiblyChangedFileChange.cs" />
-    <Compile Include="Sync\Model\PossiblyStreamableAndPossiblyChangedFileChange.cs" />
-    <Compile Include="Sync\Model\PossiblyStreamableAndPossiblyChangedFileChangeWithError.cs" />
-    <Compile Include="Sync\Model\PossiblyStreamableAndPossiblyPreexistingErrorFileChange.cs" />
-    <Compile Include="Sync\Model\PossiblyStreamableFileChangeWithSyncData.cs" />
-    <Compile Include="Sync\Model\PossiblyStreamableFileChangeWithUploadDownloadTask.cs" />
-    <Compile Include="Sync\NetworkMonitor.cs" />
-    <Compile Include="Sync\SyncEngine.cs" />
-  </ItemGroup>
-  <ItemGroup>
-    <EmbeddedResource Include="Resources\Resources.resx">
-      <Generator>ResXFileCodeGenerator</Generator>
-      <LastGenOutput>Resources.Designer.cs</LastGenOutput>
-    </EmbeddedResource>
-  </ItemGroup>
-  <ItemGroup>
-    <EmbeddedResource Include="Resources\Resources.fr.resx">
-      <Generator>ResXFileCodeGenerator</Generator>
-      <LastGenOutput>Resources.fr.Designer.cs</LastGenOutput>
-      <SubType>Designer</SubType>
-    </EmbeddedResource>
-  </ItemGroup>
-  <ItemGroup>
-    <None Include="CloudPlatformCodeSigning.pfx" />
-    <None Include="Docs\MainPage.dox" />
-    <None Include="FileMonitor\FileMonitorMemory.xsd">
-      <SubType>Designer</SubType>
-    </None>
-    <None Include="Static\Log.xsd">
-      <SubType>Designer</SubType>
-    </None>
-  </ItemGroup>
-  <ItemGroup>
-    <EmbeddedResource Include="SQLIndexer\IndexDBScripts\0Version.table.sql" />
-    <EmbeddedResource Include="SQLIndexer\IndexDBScripts\10FileSystemObjects_SyncCounter_ServerLinked.index.sql" />
-    <EmbeddedResource Include="SQLIndexer\IndexDBScripts\11FileSystemObjects_EventId.index.sql" />
-    <EmbeddedResource Include="SQLIndexer\IndexDBScripts\12FileSystemObjects_Revision.index.sql" />
-    <EmbeddedResource Include="SQLIndexer\IndexDBScripts\13FileSystemObjects.PathChecksum.index.sql" />
-    <EmbeddedResource Include="SQLIndexer\IndexDBScripts\14FileChangeTypesEnum1.data.sql" />
-    <EmbeddedResource Include="SQLIndexer\IndexDBScripts\15FileChangeTypesEnum2.data.sql" />
-    <EmbeddedResource Include="SQLIndexer\IndexDBScripts\16FileChangeTypesEnum3.data.sql" />
-    <EmbeddedResource Include="SQLIndexer\IndexDBScripts\17FileChangeTypesEnum4.data.sql" />
-    <EmbeddedResource Include="SQLIndexer\IndexDBScripts\18FileChangeTypesEnum5.data.sql" />
-    <EmbeddedResource Include="SQLIndexer\IndexDBScripts\19Events_GroupId.index.sql" />
-    <EmbeddedResource Include="SQLIndexer\IndexDBScripts\1IncompleteVersion.data.sql" />
-    <EmbeddedResource Include="SQLIndexer\IndexDBScripts\20CompletedVersion.data.sql" />
-    <EmbeddedResource Include="SQLIndexer\IndexDBScripts\3EnumCategories.table.sql" />
-    <EmbeddedResource Include="SQLIndexer\IndexDBScripts\4Enums.table.sql" />
-    <EmbeddedResource Include="SQLIndexer\IndexDBScripts\5Syncs.table.sql" />
-    <EmbeddedResource Include="SQLIndexer\IndexDBScripts\6Syncs_SyncId.index.sql" />
-    <EmbeddedResource Include="SQLIndexer\IndexDBScripts\7Events.table.sql" />
-    <EmbeddedResource Include="SQLIndexer\IndexDBScripts\8Events_FileChangeTypeEnumId_FileChangeTypeCategoryId.index.sql" />
-    <EmbeddedResource Include="SQLIndexer\IndexDBScripts\9FileSystemObjects.table.sql" />
-  </ItemGroup>
-  <ItemGroup>
-    <None Include="WindowsSdkReleaseNotes.txt" />
-  </ItemGroup>
-  <Import Project="$(MSBuildToolsPath)\Microsoft.CSharp.targets" />
-  <PropertyGroup>
-    <PostBuildEvent>echo ************  START POST BUILD STEPS **********************
-REM ----------------------
-set ErrorTracker=1
-echo copy $(SolutionDir)3rdParty\bin\Release\ErikEJ.SqlCe40.CSDK.dll $(SolutionDir)CloudSdkSyncSample\bin\Release\
-copy $(SolutionDir)3rdParty\bin\Release\ErikEJ.SqlCe40.CSDK.dll $(SolutionDir)CloudSdkSyncSample\bin\Release\
-if errorlevel 1 goto BuildEventFailed
-
-set ErrorTracker=2
-echo copy $(SolutionDir)3rdParty\bin\Release\ErikEJ.SqlCe40.CSDK.dll $(SolutionDir)CloudSdkSyncSample\bin\Debug\
-copy $(SolutionDir)3rdParty\bin\Release\ErikEJ.SqlCe40.CSDK.dll $(SolutionDir)CloudSdkSyncSample\bin\Debug\
-if errorlevel 1 goto BuildEventFailed
-
-REM ----------------------
-set ErrorTracker=3
-echo copy $(SolutionDir)3rdParty\bin\Release\Microsoft.Net.Http.CSDK.dll $(SolutionDir)CloudSdkSyncSample\bin\Release\
-copy $(SolutionDir)3rdParty\bin\Release\Microsoft.Net.Http.CSDK.dll $(SolutionDir)CloudSdkSyncSample\bin\Release\
-if errorlevel 1 goto BuildEventFailed
-
-set ErrorTracker=4
-echo copy $(SolutionDir)3rdParty\bin\Release\Microsoft.Net.Http.CSDK.dll $(SolutionDir)CloudSdkSyncSample\bin\Debug\
-copy $(SolutionDir)3rdParty\bin\Release\Microsoft.Net.Http.CSDK.dll $(SolutionDir)CloudSdkSyncSample\bin\Debug\
-if errorlevel 1 goto BuildEventFailed
-
-REM ----------------------
-set ErrorTracker=5
-echo copy $(SolutionDir)3rdParty\bin\Release\Newtonsoft.Json.CSDK.dll $(SolutionDir)CloudSdkSyncSample\bin\Release\
-copy $(SolutionDir)3rdParty\bin\Release\Newtonsoft.Json.CSDK.dll $(SolutionDir)CloudSdkSyncSample\bin\Release\
-if errorlevel 1 goto BuildEventFailed
-
-set ErrorTracker=6
-echo copy $(SolutionDir)3rdParty\bin\Release\Newtonsoft.Json.CSDK.dll $(SolutionDir)CloudSdkSyncSample\bin\Debug\
-copy $(SolutionDir)3rdParty\bin\Release\Newtonsoft.Json.CSDK.dll $(SolutionDir)CloudSdkSyncSample\bin\Debug\
-if errorlevel 1 goto BuildEventFailed
-
-REM ----------------------
-set ErrorTracker=7
-echo copy $(SolutionDir)3rdParty\bin\Release\RateBar.CSDK.dll $(SolutionDir)CloudSdkSyncSample\bin\Release\
-copy $(SolutionDir)3rdParty\bin\Release\RateBar.CSDK.dll $(SolutionDir)CloudSdkSyncSample\bin\Release\
-if errorlevel 1 goto BuildEventFailed
-
-set ErrorTracker=8
-echo copy $(SolutionDir)3rdParty\bin\Release\RateBar.CSDK.dll $(SolutionDir)CloudSdkSyncSample\bin\Debug\
-copy $(SolutionDir)3rdParty\bin\Release\RateBar.CSDK.dll $(SolutionDir)CloudSdkSyncSample\bin\Debug\
-if errorlevel 1 goto BuildEventFailed
-
-REM ----------------------
-set ErrorTracker=9
-echo copy $(SolutionDir)3rdParty\bin\Release\SimpleJson.CSDK.dll $(SolutionDir)CloudSdkSyncSample\bin\Release\
-copy $(SolutionDir)3rdParty\bin\Release\SimpleJson.CSDK.dll $(SolutionDir)CloudSdkSyncSample\bin\Release\
-if errorlevel 1 goto BuildEventFailed
-
-set ErrorTracker=10
-echo copy $(SolutionDir)3rdParty\bin\Release\SimpleJson.CSDK.dll $(SolutionDir)CloudSdkSyncSample\bin\Debug\
-copy $(SolutionDir)3rdParty\bin\Release\SimpleJson.CSDK.dll $(SolutionDir)CloudSdkSyncSample\bin\Debug\
-if errorlevel 1 goto BuildEventFailed
-
-REM ----------------------
-set ErrorTracker=11
-echo copy $(SolutionDir)3rdParty\bin\Release\System.Data.SqlServerCe.dll $(SolutionDir)CloudSdkSyncSample\bin\Release\
-copy $(SolutionDir)3rdParty\bin\Release\System.Data.SqlServerCe.dll $(SolutionDir)CloudSdkSyncSample\bin\Release\
-if errorlevel 1 goto BuildEventFailed
-
-set ErrorTracker=12
-echo copy $(SolutionDir)3rdParty\bin\Release\System.Data.SqlServerCe.dll $(SolutionDir)CloudSdkSyncSample\bin\Debug\
-copy $(SolutionDir)3rdParty\bin\Release\System.Data.SqlServerCe.dll $(SolutionDir)CloudSdkSyncSample\bin\Debug\
-if errorlevel 1 goto BuildEventFailed
-
-REM ----- Copy the CloudApiPublic binaries only for the Release build  -----------------
-if /I $(ConfigurationName) == Debug goto DoneWithCloudApiPublic
-
-REM ----------------------
-set ErrorTracker=13
-echo copy $(TargetPath) $(SolutionDir)CloudSdkSyncSample\bin\Release\$(TargetFileName)
-copy $(TargetPath) $(SolutionDir)CloudSdkSyncSample\bin\Release\$(TargetFileName)
-if errorlevel 1 goto BuildEventFailed
-
-set ErrorTracker=14
-echo copy $(TargetPath) $(SolutionDir)CloudSdkSyncSample\bin\Debug\$(TargetFileName)
-copy $(TargetPath) $(SolutionDir)CloudSdkSyncSample\bin\Debug\$(TargetFileName)
-if errorlevel 1 goto BuildEventFailed
-
-REM ----------------------
-set ErrorTracker=15
-echo copy $(SolutionDir)3rdParty\bin\Release\Salient.Data.CSDK.dll $(SolutionDir)CloudSdkSyncSample\bin\Release\
-copy $(SolutionDir)3rdParty\bin\Release\Salient.Data.CSDK.dll $(SolutionDir)CloudSdkSyncSample\bin\Release\
-if errorlevel 1 goto BuildEventFailed
-
-set ErrorTracker=16
-echo copy $(SolutionDir)3rdParty\bin\Release\Salient.Data.CSDK.dll $(SolutionDir)CloudSdkSyncSample\bin\Debug\
-copy $(SolutionDir)3rdParty\bin\Release\Salient.Data.CSDK.dll $(SolutionDir)CloudSdkSyncSample\bin\Debug\
-if errorlevel 1 goto BuildEventFailed
-
-REM ----------------------
-set ErrorTracker=17
-echo copy $(TargetDir)$(TargetName).xml $(SolutionDir)CloudSdkSyncSample\bin\Release\
-copy $(TargetDir)$(TargetName).xml $(SolutionDir)CloudSdkSyncSample\bin\Release\
-if errorlevel 1 goto BuildEventFailed
-
-set ErrorTracker=18
-echo copy $(TargetDir)$(TargetName).xml $(SolutionDir)CloudSdkSyncSample\bin\Debug\
-copy $(TargetDir)$(TargetName).xml $(SolutionDir)CloudSdkSyncSample\bin\Debug\
-if errorlevel 1 goto BuildEventFailed
-
-REM ----------------------
-set ErrorTracker=19
-echo copy $(SolutionDir)3rdParty\bin\Release\Microsoft.Practices.ServiceLocation.CSDK.dll $(SolutionDir)CloudSdkSyncSample\bin\Release\
-copy $(SolutionDir)3rdParty\bin\Release\Microsoft.Practices.ServiceLocation.CSDK.dll $(SolutionDir)CloudSdkSyncSample\bin\Release\
-if errorlevel 1 goto BuildEventFailed
-
-set ErrorTracker=20
-echo copy $(SolutionDir)3rdParty\bin\Release\Microsoft.Practices.ServiceLocation.CSDK.dll $(SolutionDir)CloudSdkSyncSample\bin\Debug\
-copy $(SolutionDir)3rdParty\bin\Release\Microsoft.Practices.ServiceLocation.CSDK.dll $(SolutionDir)CloudSdkSyncSample\bin\Debug\
-if errorlevel 1 goto BuildEventFailed
-
-:DoneWithCloudApiPublic
-
-
-REM ---- PLACE THIS CODE AT THE END
-REM Exit properly because the build will not fail
-REM unless the final step exits with an error code
-goto BuildEventOK
-:BuildEventFailed
-echo POSTBUILDSTEP for $(ProjectName) FAILED at step %25ErrorTracker%25
-set ErrorTracker=
-echo ************  POST BUILD STEP COMPLETED WITH ERROR **********************
-exit 1
-:BuildEventOK
-echo POSTBUILDSTEP for $(ProjectName) COMPLETED OK
-echo ************  POST BUILD STEP COMPLETED OK **********************
-
-</PostBuildEvent>
-  </PropertyGroup>
-  <!-- To modify your build process, add your task inside one of the targets below and uncomment it. 
-       Other similar extension points exist, see Microsoft.Common.targets.
-  <Target Name="BeforeBuild">
-  </Target>
-  <Target Name="AfterBuild">
-  </Target>
-  -->
+﻿<?xml version="1.0" encoding="utf-8"?>
+<Project ToolsVersion="4.0" DefaultTargets="Build" xmlns="http://schemas.microsoft.com/developer/msbuild/2003">
+  <PropertyGroup>
+    <Configuration Condition=" '$(Configuration)' == '' ">Debug</Configuration>
+    <Platform Condition=" '$(Platform)' == '' ">AnyCPU</Platform>
+    <ProductVersion>8.0.30703</ProductVersion>
+    <SchemaVersion>2.0</SchemaVersion>
+    <ProjectGuid>{CBFD5A87-0104-472C-8411-95DA030CDE6E}</ProjectGuid>
+    <OutputType>Library</OutputType>
+    <AppDesignerFolder>Properties</AppDesignerFolder>
+    <RootNamespace>Cloud</RootNamespace>
+    <AssemblyName>Cloud</AssemblyName>
+    <TargetFrameworkVersion>v4.0</TargetFrameworkVersion>
+    <FileAlignment>512</FileAlignment>
+    <TargetFrameworkProfile>Client</TargetFrameworkProfile>
+  </PropertyGroup>
+  <PropertyGroup Condition=" '$(Configuration)|$(Platform)' == 'Debug|AnyCPU' ">
+    <DebugSymbols>true</DebugSymbols>
+    <DebugType>full</DebugType>
+    <Optimize>false</Optimize>
+    <OutputPath>bin\Debug\</OutputPath>
+    <DefineConstants>DEBUG;TRACE</DefineConstants>
+    <ErrorReport>prompt</ErrorReport>
+    <WarningLevel>4</WarningLevel>
+    <Prefer32Bit>false</Prefer32Bit>
+    <DocumentationFile>
+    </DocumentationFile>
+  </PropertyGroup>
+  <PropertyGroup Condition=" '$(Configuration)|$(Platform)' == 'Release|AnyCPU' ">
+    <DebugType>pdbonly</DebugType>
+    <Optimize>false</Optimize>
+    <OutputPath>bin\Release\</OutputPath>
+    <DefineConstants>TRACE</DefineConstants>
+    <ErrorReport>prompt</ErrorReport>
+    <WarningLevel>4</WarningLevel>
+    <Prefer32Bit>false</Prefer32Bit>
+    <DocumentationFile>bin\Release\Cloud.xml</DocumentationFile>
+  </PropertyGroup>
+  <PropertyGroup Condition="'$(Configuration)|$(Platform)' == 'DebugNoSSL|AnyCPU'">
+    <DebugSymbols>true</DebugSymbols>
+    <OutputPath>bin\DebugNoSSL\</OutputPath>
+    <DefineConstants>TRACE;DEBUG;NOSSL</DefineConstants>
+    <DebugType>full</DebugType>
+    <PlatformTarget>AnyCPU</PlatformTarget>
+    <ErrorReport>prompt</ErrorReport>
+    <CodeAnalysisRuleSet>MinimumRecommendedRules.ruleset</CodeAnalysisRuleSet>
+  </PropertyGroup>
+  <PropertyGroup>
+    <SignAssembly>false</SignAssembly>
+  </PropertyGroup>
+  <PropertyGroup>
+    <AssemblyOriginatorKeyFile>CloudPlatformCodeSigning.pfx</AssemblyOriginatorKeyFile>
+  </PropertyGroup>
+  <PropertyGroup Condition="'$(Configuration)|$(Platform)' == 'ReleaseNoSSL|AnyCPU'">
+    <OutputPath>bin\ReleaseNoSSL\</OutputPath>
+    <DefineConstants>TRACE;NOSSL</DefineConstants>
+    <DocumentationFile>bin\Release\CloudApiPublic.XML</DocumentationFile>
+    <DebugType>pdbonly</DebugType>
+    <PlatformTarget>AnyCPU</PlatformTarget>
+    <ErrorReport>prompt</ErrorReport>
+    <CodeAnalysisRuleSet>MinimumRecommendedRules.ruleset</CodeAnalysisRuleSet>
+  </PropertyGroup>
+  <ItemGroup>
+    <!-- AUTO-BUILD TAG FOR BadgeComLib -->
+    <Reference Include="BadgeCOMLib, Version=0.2.2.1, Culture=neutral, PublicKeyToken=840eb90fa4503c3c, processorArchitecture=MSIL">
+      <HintPath>..\3rdParty\bin\Release\BadgeCOMLib.dll</HintPath>
+      <SpecificVersion>False</SpecificVersion>
+    </Reference>
+    <Reference Include="ErikEJ.SqlCe40.CSDK, Version=2.1.6.5, Culture=neutral, PublicKeyToken=840eb90fa4503c3c, processorArchitecture=MSIL">
+      <HintPath>..\3rdParty\bin\Release\ErikEJ.SqlCe40.CSDK.dll</HintPath>
+      <SpecificVersion>True</SpecificVersion>
+    </Reference>
+    <Reference Include="Interop.Shell32, Version=1.0.0.0, Culture=neutral, PublicKeyToken=840eb90fa4503c3c, processorArchitecture=MSIL">
+      <HintPath>..\3rdParty\bin\Release\Interop.Shell32.dll</HintPath>
+      <SpecificVersion>True</SpecificVersion>
+      <EmbedInteropTypes>True</EmbedInteropTypes>
+    </Reference>
+    <Reference Include="Microsoft.Net.Http.CSDK, Version=0.3.0.0, Culture=neutral, PublicKeyToken=840eb90fa4503c3c, processorArchitecture=MSIL">
+      <HintPath>..\3rdParty\bin\Release\Microsoft.Net.Http.CSDK.dll</HintPath>
+      <SpecificVersion>True</SpecificVersion>
+      <Private>True</Private>
+    </Reference>
+    <Reference Include="Microsoft.Practices.ServiceLocation.CSDK, Version=1.0.0.0, Culture=neutral, PublicKeyToken=840eb90fa4503c3c, processorArchitecture=MSIL">
+      <HintPath>..\3rdParty\bin\Release\Microsoft.Practices.ServiceLocation.CSDK.dll</HintPath>
+      <SpecificVersion>True</SpecificVersion>
+      <Private>True</Private>
+    </Reference>
+    <Reference Include="Microsoft.VisualBasic" />
+    <Reference Include="Newtonsoft.Json.CSDK, Version=4.5.0.0, Culture=neutral, PublicKeyToken=840eb90fa4503c3c, processorArchitecture=MSIL">
+      <HintPath>..\3rdParty\bin\Release\Newtonsoft.Json.CSDK.dll</HintPath>
+      <SpecificVersion>True</SpecificVersion>
+      <Private>True</Private>
+    </Reference>
+    <Reference Include="PresentationCore" />
+    <Reference Include="PresentationFramework" />
+    <Reference Include="Salient.Data.CSDK, Version=1.0.0.0, Culture=neutral, PublicKeyToken=840eb90fa4503c3c, processorArchitecture=MSIL">
+      <HintPath>..\3rdParty\bin\Release\Salient.Data.CSDK.dll</HintPath>
+      <SpecificVersion>True</SpecificVersion>
+      <Private>True</Private>
+    </Reference>
+    <Reference Include="SimpleJson.CSDK, Version=0.1.0.0, Culture=neutral, PublicKeyToken=840eb90fa4503c3c, processorArchitecture=MSIL">
+      <HintPath>..\3rdParty\bin\Release\SimpleJson.CSDK.dll</HintPath>
+      <Aliases>global,SimpleJsonBase</Aliases>
+      <SpecificVersion>True</SpecificVersion>
+      <Private>True</Private>
+    </Reference>
+    <Reference Include="System" />
+    <Reference Include="System.ComponentModel.DataAnnotations" />
+    <Reference Include="System.Core" />
+    <Reference Include="System.Data.Entity" />
+    <Reference Include="System.Data.SqlServerCe, Version=4.0.0.0, Culture=neutral, PublicKeyToken=89845dcd8080cc91, processorArchitecture=MSIL">
+      <HintPath>..\3rdParty\bin\Release\System.Data.SqlServerCe.dll</HintPath>
+      <SpecificVersion>False</SpecificVersion>
+    </Reference>
+    <Reference Include="System.Management" />
+    <Reference Include="System.Runtime.Serialization" />
+    <Reference Include="System.Security" />
+    <Reference Include="System.Transactions" />
+    <Reference Include="System.Xaml" />
+    <Reference Include="System.Xml.Linq" />
+    <Reference Include="System.Data.DataSetExtensions" />
+    <Reference Include="Microsoft.CSharp" />
+    <Reference Include="System.Data" />
+    <Reference Include="System.Xml" />
+    <Reference Include="WindowsBase" />
+  </ItemGroup>
+  <ItemGroup>
+    <Compile Include="BadgeNET\BadgeComPubSubEvents.cs" />
+    <Compile Include="BadgeNET\Enums.cs" />
+    <Compile Include="BadgeNET\IconOverlay.cs" />
+    <Compile Include="CLSync\CLCredential.cs" />
+    <Compile Include="CLSync\CLCredentialSettings.cs" />
+    <Compile Include="CLSync\CLSyncbox.cs" />
+    <Compile Include="CLSync\CLSyncCurrentStatus.cs" />
+    <Compile Include="CLSync\CLSyncTransferringFile.cs" />
+    <Compile Include="CLSync\CLSyncStartStatus.cs" />
+    <Compile Include="FileMonitor\FileMonitorMemory.cs">
+      <DependentUpon>FileMonitorMemory.xsd</DependentUpon>
+    </Compile>
+    <Compile Include="FileMonitor\MonitorAgent.cs" />
+    <Compile Include="FileMonitor\SyncImplementation\SyncData.cs" />
+    <Compile Include="Interfaces\IAfterDownloadCallbackState.cs" />
+    <Compile Include="Interfaces\IEventMessageReceiver.cs" />
+    <Compile Include="Interfaces\ITransferTaskState.cs" />
+    <Compile Include="JsonContracts\Archives.cs" />
+    <Compile Include="JsonContracts\Audios.cs" />
+    <Compile Include="JsonContracts\AuthenticationError.cs" />
+    <Compile Include="JsonContracts\AuthenticationErrorMessage.cs" />
+    <Compile Include="JsonContracts\AuthenticationErrorResponse.cs" />
+    <Compile Include="JsonContracts\ContainsMetadataDictionaryAttribute.cs" />
+    <Compile Include="JsonContracts\UnlinkDeviceResponse.cs" />
+    <Compile Include="JsonContracts\UnlinkDeviceRequest.cs" />
+    <Compile Include="JsonContracts\LinkDeviceResponse.cs" />
+    <Compile Include="JsonContracts\LinkDeviceRequest.cs" />
+    <Compile Include="JsonContracts\SyncBoxAuthResponse.cs" />
+    <Compile Include="JsonContracts\LinkDeviceFirstTimeResponse.cs" />
+    <Compile Include="JsonContracts\LinkDeviceFirstTimeRequest.cs" />
+    <Compile Include="JsonContracts\DeviceResponse.cs" />
+    <Compile Include="JsonContracts\DeviceRequest.cs" />
+    <Compile Include="JsonContracts\UserRegistrationResponse.cs" />
+    <Compile Include="JsonContracts\UserRegistrationRequest.cs" />
+    <Compile Include="JsonContracts\NotificationUnsubscribeResponse.cs" />
+    <Compile Include="JsonContracts\NotificationUnsubscribeRequest.cs" />
+    <Compile Include="JsonContracts\SessionDeleteResponse.cs" />
+    <Compile Include="JsonContracts\SessionDeleteRequest.cs" />
+    <Compile Include="JsonContracts\SessionShowResponse.cs" />
+    <Compile Include="JsonContracts\SyncBoxForUpdateRequest.cs" />
+    <Compile Include="JsonContracts\ListSessionsResponse.cs" />
+    <Compile Include="JsonContracts\SessionCreateAllRequest.cs" />
+    <Compile Include="JsonContracts\SessionCreateRequest.cs" />
+    <Compile Include="JsonContracts\SessionCreateResponse.cs" />
+    <Compile Include="JsonContracts\Session.cs" />
+    <Compile Include="JsonContracts\SyncBoxUpdateRequest.cs" />
+    <Compile Include="JsonContracts\SyncBoxUpdatePlanRequest.cs" />
+    <Compile Include="JsonContracts\SyncBoxUpdatePlanResponse.cs" />
+    <Compile Include="JsonContracts\ListPlansResponse.cs" />
+    <Compile Include="JsonContracts\Plan.cs" />
+    <Compile Include="JsonContracts\SyncBoxIdOnly.cs" />
+    <Compile Include="JsonContracts\SyncBoxHolder.cs" />
+    <Compile Include="JsonContracts\FileAdd.cs" />
+    <Compile Include="JsonContracts\FileCopy.cs" />
+    <Compile Include="JsonContracts\FileOrFolderDelete.cs" />
+    <Compile Include="JsonContracts\FileModify.cs" />
+    <Compile Include="JsonContracts\FileOrFolderMove.cs" />
+    <Compile Include="JsonContracts\FileOrFolderUndelete.cs" />
+    <Compile Include="JsonContracts\FileVersion.cs" />
+    <Compile Include="JsonContracts\FolderAdd.cs" />
+    <Compile Include="JsonContracts\FolderContents.cs" />
+    <Compile Include="JsonContracts\Folders.cs" />
+    <Compile Include="JsonContracts\ItemCount.cs" />
+    <Compile Include="JsonContracts\ListSyncBoxes.cs" />
+    <Compile Include="JsonContracts\MetadataDictionary.cs" />
+    <Compile Include="JsonContracts\Pictures.cs" />
+    <Compile Include="JsonContracts\Recents.cs" />
+    <Compile Include="JsonContracts\SyncBox.cs" />
+    <Compile Include="JsonContracts\SyncBoxMetadata.cs" />
+    <Compile Include="JsonContracts\SyncBoxQuota.cs" />
+    <Compile Include="JsonContracts\SyncBoxUsage.cs" />
+    <Compile Include="JsonContracts\UsedBytes.cs" />
+    <Compile Include="JsonContracts\Videos.cs" />
+    <Compile Include="Model\EventMessageReceiverArgs\BasicMessage.cs" />
+    <Compile Include="Model\EventMessageReceiverArgs\IncrementCountMessage.cs" />
+    <Compile Include="Model\EventMessageReceiverArgs\SetCountMessage.cs" />
+    <Compile Include="Model\EventMessageReceiverArgs\TransferUpdateMessage.cs" />
+    <Compile Include="Model\EventMessages\BaseMessage.cs" />
+    <Compile Include="Model\EventMessages\DownloadingCountMessage.cs" />
+    <Compile Include="Model\EventMessages\DownloadProgressMessage.cs" />
+    <Compile Include="Model\EventMessages\ErrorInfo\BaseErrorInfo.cs" />
+    <Compile Include="Model\EventMessages\ErrorMessage.cs" />
+    <Compile Include="Model\EventMessages\ErrorInfo\HaltSyncEngineOnAuthenticationFailureErrorInfo.cs" />
+    <Compile Include="Model\EventMessages\ErrorInfo\HaltSyncEngineOnConnectionFailureErrorInfo.cs" />
+    <Compile Include="Model\EventMessages\ErrorInfo\GeneralErrorInfo.cs" />
+    <Compile Include="Model\EventMessages\ErrorInfo\HaltAllOfCloudSDKErrorInfo.cs" />
+    <Compile Include="Model\EventMessages\InformationalMessage.cs" />
+    <Compile Include="Model\EventMessages\SuccessfulDownloadsIncrementedMessage.cs" />
+    <Compile Include="Model\EventMessages\SuccessfulUploadsIncrementedMessage.cs" />
+    <Compile Include="Model\EventMessages\UploadingCountMessage.cs" />
+    <Compile Include="Model\EventMessages\UploadProgressMessage.cs" />
+    <Compile Include="Model\HashedStreamReaderAdapter.cs" />
+    <Compile Include="Model\HashMismatchException.cs" />
+    <Compile Include="Model\Md5Hasher.cs" />
+    <Compile Include="Model\NotifiableObject.cs" />
+    <Compile Include="Model\StreamContext.cs" />
+    <Compile Include="Model\StreamReaderAdapter.cs" />
+    <Compile Include="Model\UploadStreamContext.cs" />
+    <Compile Include="PushNotification\CLNotificationManualPollingEngine.cs" />
+    <Compile Include="REST\AsyncResults.cs" />
+    <Compile Include="PushNotification\CLNotificationSseEngine.cs" />
+    <Compile Include="PushNotification\ICLNotificationEngine.cs" />
+    <Compile Include="PushNotification\CLNotificationService.cs" />
+    <Compile Include="REST\CLHttpRest.cs" />
+    <Compile Include="REST\GenericAsyncResult.cs" />
+    <Compile Include="REST\TransferProgress.cs" />
+    <Compile Include="Static\ItemsControlHelper.cs" />
+    <Compile Include="Support\CLCopyFiles.cs" />
+    <Compile Include="CLSync\CLSyncEngine.cs" />
+    <Compile Include="Static\CLOsVersionInfo.cs" />
+    <Compile Include="Support\RelayCommand.cs" />
+    <Compile Include="CLSync\CLSyncSettings.cs" />
+    <Compile Include="FilePath\FilePathHierarchicalNode.cs" />
+    <Compile Include="Interfaces\ISyncDataObject.cs" />
+    <Compile Include="Interfaces\ICLSyncSettings.cs" />
+    <Compile Include="JsonContracts\Download.cs" />
+    <Compile Include="JsonContracts\Event.cs" />
+    <Compile Include="JsonContracts\Header.cs" />
+    <Compile Include="JsonContracts\JsonContractHelpers.cs" />
+    <Compile Include="JsonContracts\Metadata.cs" />
+    <Compile Include="JsonContracts\NotificationResponse.cs" />
+    <Compile Include="JsonContracts\PurgePending.cs" />
+    <Compile Include="JsonContracts\PendingResponse.cs" />
+    <Compile Include="JsonContracts\Push.cs" />
+    <Compile Include="JsonContracts\PushResponse.cs" />
+    <Compile Include="JsonContracts\To.cs" />
+    <Compile Include="Model\CLStatusFileTransferUpdateParameters.cs" />
+    <Compile Include="Model\CombinedCollection.cs" />
+    <Compile Include="Model\BadgePathDeletedArgs.cs" />
+    <Compile Include="Model\BadgePathRenamedArgs.cs" />
+    <Compile Include="Model\RenameBadgePath.cs" />
+    <Compile Include="Model\DeleteBadgePath.cs" />
+    <Compile Include="Model\SetBadgeQueuedArgs.cs" />
+    <Compile Include="Model\SetBadge.cs" />
+    <Compile Include="Model\EventMessageArgs.cs" />
+    <Compile Include="Model\FileChange.cs" />
+    <Compile Include="Model\FileChangeMerge.cs" />
+    <Compile Include="Model\FileChangeMergeToStateArgs.cs" />
+    <Compile Include="Model\FileChangeWithDependencies.cs" />
+    <Compile Include="Model\FileMetadata.cs" />
+    <Compile Include="FilePath\FilePath.cs" />
+    <Compile Include="FilePath\FilePathComparer.cs" />
+    <Compile Include="FilePath\FilePathDictionary.cs" />
+    <Compile Include="FilePath\FlattenedFilePathDictionaryKeys.cs" />
+    <Compile Include="FilePath\FlattenedFilePathDictionaryPairs.cs" />
+    <Compile Include="FilePath\FlattenedFilePathDictionaryValues.cs" />
+    <Compile Include="Model\CLJsonResultWithError.cs" />
+    <Compile Include="Model\GenericHolder.cs" />
+    <Compile Include="Model\HandleableEventArgs.cs" />
+    <Compile Include="Model\PossiblyPreexistingFileChangeInError.cs" />
+    <Compile Include="Model\PossiblyStreamableFileChange.cs" />
+    <Compile Include="Model\RevisionChanger.cs" />
+    <Compile Include="Model\UpdatePathArgs.cs" />
+    <Compile Include="Properties\AssemblyInfo.cs" />
+    <Compile Include="Resources\Resources.Designer.cs">
+      <AutoGen>True</AutoGen>
+      <DesignTime>True</DesignTime>
+      <DependentUpon>Resources.resx</DependentUpon>
+    </Compile>
+    <Compile Include="Resources\Resources.fr.Designer.cs">
+      <AutoGen>True</AutoGen>
+      <DesignTime>True</DesignTime>
+      <DependentUpon>Resources.fr.resx</DependentUpon>
+    </Compile>
+    <Compile Include="SQLIndexer\IndexingAgent.cs" />
+    <Compile Include="SQLIndexer\Migrations\Migration2.cs" />
+    <Compile Include="SQLIndexer\Migrations\MigrationList.cs" />
+    <Compile Include="SQLIndexer\Model\FileResultRoot.cs" />
+    <Compile Include="SQLIndexer\Model\FindFileResult.cs" />
+    <Compile Include="SQLIndexer\Model\IFileResultParent.cs" />
+    <Compile Include="SQLIndexer\Model\SafeSearchHandle.cs" />
+    <Compile Include="SQLIndexer\SqlModel\Constants.cs" />
+    <Compile Include="SQLIndexer\SqlModel\EnumCategory.cs" />
+    <Compile Include="SQLIndexer\SqlModel\Event.cs" />
+    <Compile Include="SQLIndexer\SqlModel\FileSystemObject.cs" />
+    <Compile Include="SQLIndexer\SqlModel\SqlAccessor.cs" />
+    <Compile Include="SQLIndexer\SqlModel\SqlEnum.cs" />
+    <Compile Include="SQLIndexer\SqlModel\Sync.cs" />
+    <Compile Include="SQLIndexer\StringCRC.cs" />
+    <Compile Include="SQLIndexer\SyncedObject.cs" />
+    <Compile Include="Static\Enums.cs" />
+    <Compile Include="Static\Helpers.cs" />
+    <Compile Include="Static\MessageEvents.cs" />
+    <Compile Include="Static\NativeMethods.cs" />
+    <Compile Include="Static\ComTrace.cs" />
+    <Compile Include="Static\Log.cs">
+      <DependentUpon>Log.xsd</DependentUpon>
+    </Compile>
+    <Compile Include="Static\TraceType.cs" />
+    <Compile Include="Model\CLError.cs" />
+    <Compile Include="Static\CLDefinitions.cs" />
+    <Compile Include="Support\CLTrace.cs" />
+    <Compile Include="Support\DelayProcessable.cs" />
+    <Compile Include="Support\ProcessingQueuesTimer.cs" />
+    <Compile Include="Sync\ExecutableException.cs" />
+    <Compile Include="Sync\HttpScheduler.cs" />
+    <Compile Include="Sync\IEnumerableStreamExtensions.cs" />
+    <Compile Include="Sync\IExecutableException.cs" />
+    <Compile Include="Sync\Model\AsyncUploadDownloadTask.cs" />
+    <Compile Include="Sync\Model\DownloadIdAndMD5.cs" />
+    <Compile Include="Sync\Model\EventIdAndCompletionProcessor.cs" />
+    <Compile Include="Sync\Model\PossiblyChangedFileChange.cs" />
+    <Compile Include="Sync\Model\PossiblyStreamableAndPossiblyChangedFileChange.cs" />
+    <Compile Include="Sync\Model\PossiblyStreamableAndPossiblyChangedFileChangeWithError.cs" />
+    <Compile Include="Sync\Model\PossiblyStreamableAndPossiblyPreexistingErrorFileChange.cs" />
+    <Compile Include="Sync\Model\PossiblyStreamableFileChangeWithSyncData.cs" />
+    <Compile Include="Sync\Model\PossiblyStreamableFileChangeWithUploadDownloadTask.cs" />
+    <Compile Include="Sync\NetworkMonitor.cs" />
+    <Compile Include="Sync\SyncEngine.cs" />
+  </ItemGroup>
+  <ItemGroup>
+    <EmbeddedResource Include="Resources\Resources.resx">
+      <Generator>ResXFileCodeGenerator</Generator>
+      <LastGenOutput>Resources.Designer.cs</LastGenOutput>
+    </EmbeddedResource>
+  </ItemGroup>
+  <ItemGroup>
+    <EmbeddedResource Include="Resources\Resources.fr.resx">
+      <Generator>ResXFileCodeGenerator</Generator>
+      <LastGenOutput>Resources.fr.Designer.cs</LastGenOutput>
+      <SubType>Designer</SubType>
+    </EmbeddedResource>
+  </ItemGroup>
+  <ItemGroup>
+    <None Include="CloudPlatformCodeSigning.pfx" />
+    <None Include="Docs\MainPage.dox" />
+    <None Include="FileMonitor\FileMonitorMemory.xsd">
+      <SubType>Designer</SubType>
+    </None>
+    <None Include="Static\Log.xsd">
+      <SubType>Designer</SubType>
+    </None>
+  </ItemGroup>
+  <ItemGroup>
+    <EmbeddedResource Include="SQLIndexer\IndexDBScripts\0Version.table.sql" />
+    <EmbeddedResource Include="SQLIndexer\IndexDBScripts\10FileSystemObjects_SyncCounter_ServerLinked.index.sql" />
+    <EmbeddedResource Include="SQLIndexer\IndexDBScripts\11FileSystemObjects_EventId.index.sql" />
+    <EmbeddedResource Include="SQLIndexer\IndexDBScripts\12FileSystemObjects_Revision.index.sql" />
+    <EmbeddedResource Include="SQLIndexer\IndexDBScripts\13FileSystemObjects.PathChecksum.index.sql" />
+    <EmbeddedResource Include="SQLIndexer\IndexDBScripts\14FileChangeTypesEnum1.data.sql" />
+    <EmbeddedResource Include="SQLIndexer\IndexDBScripts\15FileChangeTypesEnum2.data.sql" />
+    <EmbeddedResource Include="SQLIndexer\IndexDBScripts\16FileChangeTypesEnum3.data.sql" />
+    <EmbeddedResource Include="SQLIndexer\IndexDBScripts\17FileChangeTypesEnum4.data.sql" />
+    <EmbeddedResource Include="SQLIndexer\IndexDBScripts\18FileChangeTypesEnum5.data.sql" />
+    <EmbeddedResource Include="SQLIndexer\IndexDBScripts\19Events_GroupId.index.sql" />
+    <EmbeddedResource Include="SQLIndexer\IndexDBScripts\1IncompleteVersion.data.sql" />
+    <EmbeddedResource Include="SQLIndexer\IndexDBScripts\20CompletedVersion.data.sql" />
+    <EmbeddedResource Include="SQLIndexer\IndexDBScripts\3EnumCategories.table.sql" />
+    <EmbeddedResource Include="SQLIndexer\IndexDBScripts\4Enums.table.sql" />
+    <EmbeddedResource Include="SQLIndexer\IndexDBScripts\5Syncs.table.sql" />
+    <EmbeddedResource Include="SQLIndexer\IndexDBScripts\6Syncs_SyncId.index.sql" />
+    <EmbeddedResource Include="SQLIndexer\IndexDBScripts\7Events.table.sql" />
+    <EmbeddedResource Include="SQLIndexer\IndexDBScripts\8Events_FileChangeTypeEnumId_FileChangeTypeCategoryId.index.sql" />
+    <EmbeddedResource Include="SQLIndexer\IndexDBScripts\9FileSystemObjects.table.sql" />
+  </ItemGroup>
+  <ItemGroup>
+    <None Include="WindowsSdkReleaseNotes.txt" />
+  </ItemGroup>
+  <Import Project="$(MSBuildToolsPath)\Microsoft.CSharp.targets" />
+  <PropertyGroup>
+    <PostBuildEvent>echo ************  START POST BUILD STEPS **********************
+REM ----------------------
+set ErrorTracker=1
+echo copy $(SolutionDir)3rdParty\bin\Release\ErikEJ.SqlCe40.CSDK.dll $(SolutionDir)CloudSdkSyncSample\bin\Release\
+copy $(SolutionDir)3rdParty\bin\Release\ErikEJ.SqlCe40.CSDK.dll $(SolutionDir)CloudSdkSyncSample\bin\Release\
+if errorlevel 1 goto BuildEventFailed
+
+set ErrorTracker=2
+echo copy $(SolutionDir)3rdParty\bin\Release\ErikEJ.SqlCe40.CSDK.dll $(SolutionDir)CloudSdkSyncSample\bin\Debug\
+copy $(SolutionDir)3rdParty\bin\Release\ErikEJ.SqlCe40.CSDK.dll $(SolutionDir)CloudSdkSyncSample\bin\Debug\
+if errorlevel 1 goto BuildEventFailed
+
+REM ----------------------
+set ErrorTracker=3
+echo copy $(SolutionDir)3rdParty\bin\Release\Microsoft.Net.Http.CSDK.dll $(SolutionDir)CloudSdkSyncSample\bin\Release\
+copy $(SolutionDir)3rdParty\bin\Release\Microsoft.Net.Http.CSDK.dll $(SolutionDir)CloudSdkSyncSample\bin\Release\
+if errorlevel 1 goto BuildEventFailed
+
+set ErrorTracker=4
+echo copy $(SolutionDir)3rdParty\bin\Release\Microsoft.Net.Http.CSDK.dll $(SolutionDir)CloudSdkSyncSample\bin\Debug\
+copy $(SolutionDir)3rdParty\bin\Release\Microsoft.Net.Http.CSDK.dll $(SolutionDir)CloudSdkSyncSample\bin\Debug\
+if errorlevel 1 goto BuildEventFailed
+
+REM ----------------------
+set ErrorTracker=5
+echo copy $(SolutionDir)3rdParty\bin\Release\Newtonsoft.Json.CSDK.dll $(SolutionDir)CloudSdkSyncSample\bin\Release\
+copy $(SolutionDir)3rdParty\bin\Release\Newtonsoft.Json.CSDK.dll $(SolutionDir)CloudSdkSyncSample\bin\Release\
+if errorlevel 1 goto BuildEventFailed
+
+set ErrorTracker=6
+echo copy $(SolutionDir)3rdParty\bin\Release\Newtonsoft.Json.CSDK.dll $(SolutionDir)CloudSdkSyncSample\bin\Debug\
+copy $(SolutionDir)3rdParty\bin\Release\Newtonsoft.Json.CSDK.dll $(SolutionDir)CloudSdkSyncSample\bin\Debug\
+if errorlevel 1 goto BuildEventFailed
+
+REM ----------------------
+set ErrorTracker=7
+echo copy $(SolutionDir)3rdParty\bin\Release\RateBar.CSDK.dll $(SolutionDir)CloudSdkSyncSample\bin\Release\
+copy $(SolutionDir)3rdParty\bin\Release\RateBar.CSDK.dll $(SolutionDir)CloudSdkSyncSample\bin\Release\
+if errorlevel 1 goto BuildEventFailed
+
+set ErrorTracker=8
+echo copy $(SolutionDir)3rdParty\bin\Release\RateBar.CSDK.dll $(SolutionDir)CloudSdkSyncSample\bin\Debug\
+copy $(SolutionDir)3rdParty\bin\Release\RateBar.CSDK.dll $(SolutionDir)CloudSdkSyncSample\bin\Debug\
+if errorlevel 1 goto BuildEventFailed
+
+REM ----------------------
+set ErrorTracker=9
+echo copy $(SolutionDir)3rdParty\bin\Release\SimpleJson.CSDK.dll $(SolutionDir)CloudSdkSyncSample\bin\Release\
+copy $(SolutionDir)3rdParty\bin\Release\SimpleJson.CSDK.dll $(SolutionDir)CloudSdkSyncSample\bin\Release\
+if errorlevel 1 goto BuildEventFailed
+
+set ErrorTracker=10
+echo copy $(SolutionDir)3rdParty\bin\Release\SimpleJson.CSDK.dll $(SolutionDir)CloudSdkSyncSample\bin\Debug\
+copy $(SolutionDir)3rdParty\bin\Release\SimpleJson.CSDK.dll $(SolutionDir)CloudSdkSyncSample\bin\Debug\
+if errorlevel 1 goto BuildEventFailed
+
+REM ----------------------
+set ErrorTracker=11
+echo copy $(SolutionDir)3rdParty\bin\Release\System.Data.SqlServerCe.dll $(SolutionDir)CloudSdkSyncSample\bin\Release\
+copy $(SolutionDir)3rdParty\bin\Release\System.Data.SqlServerCe.dll $(SolutionDir)CloudSdkSyncSample\bin\Release\
+if errorlevel 1 goto BuildEventFailed
+
+set ErrorTracker=12
+echo copy $(SolutionDir)3rdParty\bin\Release\System.Data.SqlServerCe.dll $(SolutionDir)CloudSdkSyncSample\bin\Debug\
+copy $(SolutionDir)3rdParty\bin\Release\System.Data.SqlServerCe.dll $(SolutionDir)CloudSdkSyncSample\bin\Debug\
+if errorlevel 1 goto BuildEventFailed
+
+REM ----- Copy the CloudApiPublic binaries only for the Release build  -----------------
+if /I $(ConfigurationName) == Debug goto DoneWithCloudApiPublic
+
+REM ----------------------
+set ErrorTracker=13
+echo copy $(TargetPath) $(SolutionDir)CloudSdkSyncSample\bin\Release\$(TargetFileName)
+copy $(TargetPath) $(SolutionDir)CloudSdkSyncSample\bin\Release\$(TargetFileName)
+if errorlevel 1 goto BuildEventFailed
+
+set ErrorTracker=14
+echo copy $(TargetPath) $(SolutionDir)CloudSdkSyncSample\bin\Debug\$(TargetFileName)
+copy $(TargetPath) $(SolutionDir)CloudSdkSyncSample\bin\Debug\$(TargetFileName)
+if errorlevel 1 goto BuildEventFailed
+
+REM ----------------------
+set ErrorTracker=15
+echo copy $(SolutionDir)3rdParty\bin\Release\Salient.Data.CSDK.dll $(SolutionDir)CloudSdkSyncSample\bin\Release\
+copy $(SolutionDir)3rdParty\bin\Release\Salient.Data.CSDK.dll $(SolutionDir)CloudSdkSyncSample\bin\Release\
+if errorlevel 1 goto BuildEventFailed
+
+set ErrorTracker=16
+echo copy $(SolutionDir)3rdParty\bin\Release\Salient.Data.CSDK.dll $(SolutionDir)CloudSdkSyncSample\bin\Debug\
+copy $(SolutionDir)3rdParty\bin\Release\Salient.Data.CSDK.dll $(SolutionDir)CloudSdkSyncSample\bin\Debug\
+if errorlevel 1 goto BuildEventFailed
+
+REM ----------------------
+set ErrorTracker=17
+echo copy $(TargetDir)$(TargetName).xml $(SolutionDir)CloudSdkSyncSample\bin\Release\
+copy $(TargetDir)$(TargetName).xml $(SolutionDir)CloudSdkSyncSample\bin\Release\
+if errorlevel 1 goto BuildEventFailed
+
+set ErrorTracker=18
+echo copy $(TargetDir)$(TargetName).xml $(SolutionDir)CloudSdkSyncSample\bin\Debug\
+copy $(TargetDir)$(TargetName).xml $(SolutionDir)CloudSdkSyncSample\bin\Debug\
+if errorlevel 1 goto BuildEventFailed
+
+REM ----------------------
+set ErrorTracker=19
+echo copy $(SolutionDir)3rdParty\bin\Release\Microsoft.Practices.ServiceLocation.CSDK.dll $(SolutionDir)CloudSdkSyncSample\bin\Release\
+copy $(SolutionDir)3rdParty\bin\Release\Microsoft.Practices.ServiceLocation.CSDK.dll $(SolutionDir)CloudSdkSyncSample\bin\Release\
+if errorlevel 1 goto BuildEventFailed
+
+set ErrorTracker=20
+echo copy $(SolutionDir)3rdParty\bin\Release\Microsoft.Practices.ServiceLocation.CSDK.dll $(SolutionDir)CloudSdkSyncSample\bin\Debug\
+copy $(SolutionDir)3rdParty\bin\Release\Microsoft.Practices.ServiceLocation.CSDK.dll $(SolutionDir)CloudSdkSyncSample\bin\Debug\
+if errorlevel 1 goto BuildEventFailed
+
+:DoneWithCloudApiPublic
+
+
+REM ---- PLACE THIS CODE AT THE END
+REM Exit properly because the build will not fail
+REM unless the final step exits with an error code
+goto BuildEventOK
+:BuildEventFailed
+echo POSTBUILDSTEP for $(ProjectName) FAILED at step %25ErrorTracker%25
+set ErrorTracker=
+echo ************  POST BUILD STEP COMPLETED WITH ERROR **********************
+exit 1
+:BuildEventOK
+echo POSTBUILDSTEP for $(ProjectName) COMPLETED OK
+echo ************  POST BUILD STEP COMPLETED OK **********************
+
+</PostBuildEvent>
+  </PropertyGroup>
+  <!-- To modify your build process, add your task inside one of the targets below and uncomment it. 
+       Other similar extension points exist, see Microsoft.Common.targets.
+  <Target Name="BeforeBuild">
+  </Target>
+  <Target Name="AfterBuild">
+  </Target>
+  -->
 </Project>