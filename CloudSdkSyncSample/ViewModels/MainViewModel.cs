--- conflicted
+++ resolved
@@ -1,1528 +1,1516 @@
-﻿using CloudApiPublic;
-using CloudApiPublic.Model;
-using CloudSdkSyncSample.EventMessageReceiver;
-using CloudApiPublic.Interfaces;
-using CloudApiPublic.Static;
-using CloudApiPublic.Support;
-using CloudSdkSyncSample.Models;
-using CloudSdkSyncSample.Support;
-using CloudSdkSyncSample.Views;
-using CloudSdkSyncSample.Static;
-using System;
-using System.Collections.Generic;
-using System.Diagnostics;
-using System.IO;
-using System.Linq;
-using System.Windows;
-using System.Windows.Input;
-using System.Windows.Threading;
-using System.Threading;
-using System.Management;
-
-namespace CloudSdkSyncSample.ViewModels
-{
-    public class MainViewModel : WorkspaceViewModel
-    {
-        #region Fields
-        
-        // RelayCommands
-        RelayCommand<object> _commandBrowseSyncBoxFolder;
-        RelayCommand<object> _commandShowAdvancedOptions;
-        RelayCommand<object> _commandSaveSettings;
-        RelayCommand<object> _commandInstallBadging;
-        RelayCommand<object> _commandUninstallBadging;
-        RelayCommand<object> _commandShowSyncStatus;
-        RelayCommand<object> _commandStartSyncing;
-        RelayCommand<object> _commandStopSyncing;
-        RelayCommand<object> _commandExit;
-
-        // Private fields
-        private Settings _settingsCurrent = null;
-        private Settings _settingsInitial = null;
-        private Window _mainWindow = null;
-        private bool _syncStarted = false;
-        private bool _windowClosed = false;
-        private CLSyncEngine _syncEngine = null;
-        private SyncStatusView _winSyncStatus = null;
-
-        private static readonly object _locker = new object();
-        private static readonly CLTrace _trace = CLTrace.Instance;
-
-        #endregion
-
-        #region Events
-
-        public event EventHandler<NotificationEventArgs> NotifyBrowseSyncBoxFolder;
-        public event EventHandler<NotificationEventArgs<string, bool>> NotifySettingsChanged;
-        public event EventHandler<NotificationEventArgs<CLError>> NotifyException;
-		 
-	    #endregion
-
-        #region Constructors
-
-        public MainViewModel(Window mainWindow)
-        {
-            if (mainWindow == null)
-            {
-                throw new Exception("mainWindow must not be null");
-            }
-            _mainWindow = mainWindow;
-            _mainWindow.Topmost = true;
-            _mainWindow.Topmost = false;
-
-            // Read in the settings
-            _settingsCurrent = new Settings();
-            _settingsInitial = new Settings();
-            _settingsCurrent.GetSavedSettings();
-            _settingsInitial.GetSavedSettings();
-
-            // Initialize trace
-            CLTrace.Initialize(_settingsInitial.TraceFolderFullPath, "CloudSdkSyncSample", "log", _settingsInitial.TraceLevel, _settingsInitial.LogErrors);
-        }
-
-        public MainViewModel()
-        {
-            throw new Exception("Default constructor not supported.");
-        }
-
-        #endregion
-
-        #region Model Properties
-
-        public string SyncRoot
-        {
-            get { return _settingsCurrent.SyncBoxFullPath; }
-            set
-            {
-                if (value == _settingsCurrent.SyncBoxFullPath)
-                {
-                    return;
-                }
-
-                _settingsCurrent.SyncBoxFullPath = value;
-
-                base.OnPropertyChanged("SyncRoot");
-            }
-        }
-
-        public string AppKey
-        {
-            get { return _settingsCurrent.ApplicationKey; }
-            set
-            {
-                if (value == _settingsCurrent.ApplicationKey)
-                {
-                    return;
-                }
-
-                _settingsCurrent.ApplicationKey = value;
-
-                base.OnPropertyChanged("AppKey");
-            }
-        }
-
-        public string AppSecret
-        {
-            get { return _settingsCurrent.ApplicationSecret; }
-            set
-            {
-                if (value == _settingsCurrent.ApplicationSecret)
-                {
-                    return;
-                }
-
-                _settingsCurrent.ApplicationSecret = value;
-
-                base.OnPropertyChanged("AppSecret");
-            }
-        }
-
-        public string SyncBoxId
-        {
-            get { return _settingsCurrent.SyncBoxId; }
-            set
-            {
-                if (value == _settingsCurrent.SyncBoxId)
-                {
-                    return;
-                }
-
-                _settingsCurrent.SyncBoxId = value;
-
-                base.OnPropertyChanged("SyncBoxId");
-            }
-        }
-
-        public string DeviceId
-        {
-            get { return _settingsCurrent.UniqueDeviceId; }
-            set
-            {
-                if (value == _settingsCurrent.UniqueDeviceId)
-                {
-                    return;
-                }
-
-                _settingsCurrent.UniqueDeviceId = value;
-
-                base.OnPropertyChanged("DeviceId");
-            }
-        }
-
-        #endregion
-
-        #region IsEnabled Properties
-
-        public bool TbSyncBoxFolderEnabled
-        {
-            get { return _tbSyncBoxFolderEnabled; }
-            set
-            {
-                if (value == _tbSyncBoxFolderEnabled)
-                {
-                    return;
-                }
-
-                _tbSyncBoxFolderEnabled= value;
-
-                base.OnPropertyChanged("TbSyncBoxFolderEnabled");
-            }
-        }
-        private bool _tbSyncBoxFolderEnabled = true;
-
-        public bool TbApplicationKeyEnabled
-        {
-            get { return _tbApplicationKeyEnabled; }
-            set
-            {
-                if (value == _tbApplicationKeyEnabled)
-                {
-                    return;
-                }
-
-                _tbApplicationKeyEnabled = value;
-
-                base.OnPropertyChanged("TbApplicationKeyEnabled");
-            }
-        }
-        private bool _tbApplicationKeyEnabled = true;
-
-        public bool TbApplicationSecretEnabled
-        {
-            get { return _tbApplicationSecretEnabled; }
-            set
-            {
-                if (value == _tbApplicationSecretEnabled)
-                {
-                    return;
-                }
-
-                _tbApplicationSecretEnabled = value;
-
-                base.OnPropertyChanged("TbApplicationSecretEnabled");
-            }
-        }
-        private bool _tbApplicationSecretEnabled = true;
-
-        public bool TbSyncBoxIdEnabled
-        {
-            get { return _tbSyncBoxIdEnabled; }
-            set
-            {
-                if (value == _tbSyncBoxIdEnabled)
-                {
-                    return;
-                }
-
-                _tbSyncBoxIdEnabled = value;
-
-                base.OnPropertyChanged("TbSyncBoxIdEnabled");
-            }
-        }
-        private bool _tbSyncBoxIdEnabled = true;
-
-        public bool TbUniqueDeviceIdEnabled
-        {
-            get { return _tbUniqueDeviceIdEnabled; }
-            set
-            {
-                if (value == _tbUniqueDeviceIdEnabled)
-                {
-                    return;
-                }
-
-                _tbUniqueDeviceIdEnabled = value;
-
-                base.OnPropertyChanged("TbUniqueDeviceIdEnabled");
-            }
-        }
-        private bool _tbUniqueDeviceIdEnabled = true;
-
-        #endregion
-
-        #region Focus Properties
-
-        public bool IsSyncBoxPathFocused
-        {
-            get { return _isSyncBoxPathFocused; }
-            set
-            {
-                if (value == _isSyncBoxPathFocused)
-                {
-                    _isSyncBoxPathFocused = false;
-                    base.OnPropertyChanged("IsSyncBoxPathFocused");
-                }
-
-                _isSyncBoxPathFocused = value;
-                base.OnPropertyChanged("IsSyncBoxPathFocused");
-            }
-        }
-        private bool _isSyncBoxPathFocused;
-
-        public bool IsAppKeyFocused
-        {
-            get { return _isAppKeyFocused; }
-            set
-            {
-                if (value == _isAppKeyFocused)
-                {
-                    _isAppKeyFocused = false;
-                    base.OnPropertyChanged("IsAppKeyFocused");
-                }
-
-                _isAppKeyFocused = value;
-                base.OnPropertyChanged("IsAppKeyFocused");
-            }
-        }
-        private bool _isAppKeyFocused;
-
-        public bool IsAppSecretFocused
-        {
-            get { return _isAppSecretFocused; }
-            set
-            {
-                if (value == _isAppSecretFocused)
-                {
-                    _isAppSecretFocused = false;
-                    base.OnPropertyChanged("IsAppSecretFocused");
-                }
-
-                _isAppSecretFocused = value;
-                base.OnPropertyChanged("IsAppSecretFocused");
-            }
-        }
-        private bool _isAppSecretFocused;
-
-        public bool IsSyncBoxIdFocused
-        {
-            get { return _isSyncBoxIdFocused; }
-            set
-            {
-                if (value == _isSyncBoxIdFocused)
-                {
-                    _isSyncBoxIdFocused = false;
-                    base.OnPropertyChanged("IsSyncBoxIdFocused");
-                }
-
-                _isSyncBoxIdFocused = value;
-                base.OnPropertyChanged("IsSyncBoxIdFocused");
-            }
-        }
-        private bool _isSyncBoxIdFocused;
-
-        public bool IsDeviceIdFocused
-        {
-            get { return _isDeviceIdFocused; }
-            set
-            {
-                if (value == _isDeviceIdFocused)
-                {
-                    _isDeviceIdFocused = false;
-                    base.OnPropertyChanged("IsDeviceIdFocused");
-                }
-
-                _isDeviceIdFocused = value;
-                base.OnPropertyChanged("IsDeviceIdFocused");
-            }
-        }
-        private bool _isDeviceIdFocused;
-
-        #endregion
-
-        #region Commands
-
-        /// <summary>
-        /// Returns a command that browses to select a SyncBox folder.
-        /// </summary>
-        public ICommand CommandBrowseSyncBoxFolder
-        {
-            get
-            {
-                if (_commandBrowseSyncBoxFolder == null)
-                {
-                    _commandBrowseSyncBoxFolder = new RelayCommand<object>(
-                        param => this.BrowseSyncBoxFolder(),
-                        param => this.CanBrowseSyncBoxFolder
-                        );
-                }
-                return _commandBrowseSyncBoxFolder;
-            }
-        }
-
-        /// <summary>
-        /// Returns a command that selects advanced options.
-        /// </summary>
-        public ICommand CommandShowAdvancedOptions
-        {
-            get
-            {
-                if (_commandShowAdvancedOptions == null)
-                {
-                    _commandShowAdvancedOptions = new RelayCommand<object>(
-                        param => this.ShowAdvancedOptions(),
-                        param => this.CanShowAdvancedOptions
-                        );
-                }
-                return _commandShowAdvancedOptions;
-            }
-        }
-
-        /// <summary>
-        /// Returns a command that saves the user's settings.
-        /// </summary>
-        public ICommand CommandSaveSettings
-        {
-            get
-            {
-                if (_commandSaveSettings== null)
-                {
-                    _commandSaveSettings = new RelayCommand<object>(
-                        param => this.SaveSettings(),
-                        param => this.CanSaveSettings
-                        );
-                }
-                return _commandSaveSettings;
-            }
-        }
-
-        /// <summary>
-        /// Returns a command that installs the BadgeCom badging COM object.
-        /// </summary>
-        public ICommand CommandInstallBadging
-        {
-            get
-            {
-                if (_commandInstallBadging == null)
-                {
-                    _commandInstallBadging = new RelayCommand<object>(
-                        param => this.InstallBadging(),
-                        param => this.CanInstallBadging
-                        );
-                }
-                return _commandInstallBadging;
-            }
-        }
-
-        /// <summary>
-        /// Returns a command that uninstalls the BadgeCom badging COM object.
-        /// </summary>
-        public ICommand CommandUninstallBadging
-        {
-            get
-            {
-                if (_commandUninstallBadging == null)
-                {
-                    _commandUninstallBadging = new RelayCommand<object>(
-                        param => this.UninstallBadging(),
-                        param => this.CanUninstallBadging
-                        );
-                }
-                return _commandUninstallBadging;
-            }
-        }
-
-        /// <summary>
-        /// Returns a command that shows the Sync Status window.
-        /// </summary>
-        public ICommand CommandShowSyncStatus
-        {
-            get
-            {
-                if (_commandShowSyncStatus == null)
-                {
-                    _commandShowSyncStatus = new RelayCommand<object>(
-                        param => this.ShowSyncStatus(),
-                        param => this.CanShowSyncStatus
-                        );
-                }
-                return _commandShowSyncStatus;
-            }
-        }
-
-        /// <summary>
-        /// Returns a command that starts syncing the SyncBox.
-        /// </summary>
-        public ICommand CommandStartSyncing
-        {
-            get
-            {
-                if (_commandStartSyncing== null)
-                {
-                    _commandStartSyncing = new RelayCommand<object>(
-                        param => this.StartSyncing(),
-                        param => this.CanStartSyncing
-                        );
-                }
-                return _commandStartSyncing;
-            }
-        }
-
-        /// <summary>
-        /// Returns a command that stops syncing the SyncBox.
-        /// </summary>
-        public ICommand CommandStopSyncing
-        {
-            get
-            {
-                if (_commandStopSyncing == null)
-                {
-                    _commandStopSyncing = new RelayCommand<object>(
-                        param => this.StopSyncing(),
-                        param => this.CanStopSyncing
-                        );
-                }
-                return _commandStopSyncing;
-            }
-        }
-
-        /// <summary>
-        /// Returns a command that exits the application.
-        /// </summary>
-        public ICommand CommandExit
-        {
-            get
-            {
-                if (_commandExit == null)
-                {
-                    _commandExit = new RelayCommand<object>(
-                        param => this.Exit(),
-                        param => this.CanExit
-                        );
-                }
-                return _commandExit;
-            }
-        }
-
-        #endregion
-
-        #region Action Methods
-
-        /// <summary>
-        /// Browse to locate a folder to be synced.
-        /// </summary>
-        private void BrowseSyncBoxFolder()
-        {
-            // Notify the view to put up the folder selector.
-            if (NotifyBrowseSyncBoxFolder != null)
-            {
-                NotifyBrowseSyncBoxFolder(this, new NotificationEventArgs());
-            }
-        }
-
-        /// <summary>
-        /// Show the advanced options dialog.
-        /// </summary>
-        private void ShowAdvancedOptions()
-        {
-            // Show the advanced options as a modal dialog.
-            AdvancedOptionsView viewWindow = new AdvancedOptionsView();
-            viewWindow.Owner = _mainWindow;
-            viewWindow.WindowStartupLocation = System.Windows.WindowStartupLocation.CenterOwner;
-            viewWindow.ResizeMode = ResizeMode.NoResize;
-
-            // Create the ViewModel to which the view binds.
-            var viewModel = new AdvancedOptionsViewModel(_settingsCurrent);
-
-            // When the ViewModel asks to be closed, close the window.
-            EventHandler handler = null;
-            handler = delegate
-            {
-                viewModel.RequestClose -= handler;
-                viewWindow.Close();
-            };
-            viewModel.RequestClose += handler;
-
-            // Allow all controls in the window to bind to the ViewModel by setting the 
-            // DataContext, which propagates down the element tree.
-            viewWindow.DataContext = viewModel;
-
-            // Show the dialog.
-            Dispatcher dispatcher = Application.Current.Dispatcher;
-            dispatcher.DelayedInvoke(TimeSpan.FromMilliseconds(20), () =>
-            {
-                ((Window)viewWindow).ShowDialog();
-            });
-        }
-
-        /// <summary>
-        /// Save the settings entered so far.
-        /// </summary>
-        private void SaveSettings()
-        {
-            // Validate the SyncBox full path.
-            SyncRoot = SyncRoot.Trim();
-            if (String.IsNullOrEmpty(SyncRoot) ||
-                !Directory.Exists(SyncRoot))
-            {
-                MessageBox.Show("The SyncBox Folder must be the full path of a valid directory.  Please create the directory first.");
-                this.IsSyncBoxPathFocused = true;
-                return;
-            }
-
-            // Validate the length of the SyncBox full path.
-            int tooLongChars;
-            CLError errorFromLengthCheck = Helpers.CheckSyncRootLength(SyncRoot, out tooLongChars);
-            if (errorFromLengthCheck != null)
-            {
-                MessageBox.Show(String.Format("The SyncBox Folder is too long by {0} characters.  Please shorten the path.", tooLongChars));
-                this.IsSyncBoxPathFocused = true;
-                return;
-            }
-
-            // Validate the App Key.
-            AppKey = AppKey.Trim();
-            if (String.IsNullOrEmpty(AppKey) ||
-                !OnlyHexInString(AppKey) ||
-                 AppKey.Length != 64)
-            {
-                MessageBox.Show("The Application Key must be a 64 character long string with only hexadecimal characters.");
-                this.IsAppKeyFocused = true;
-                return;
-            }
-
-            // Validate the App Secret.
-            // NOTE: This private key should not be handled this way.  It should be retrieved dynamically from a remote server, or protected in some other way.
-            AppSecret = AppSecret.Trim();
-            if (String.IsNullOrEmpty(AppSecret) ||
-                !OnlyHexInString(AppSecret) ||
-                 AppSecret.Length != 64)
-            {
-                MessageBox.Show("The Application Secret must be a 64 character long string with only hexadecimal characters.");
-                this.IsAppSecretFocused = true;
-                return;
-            }
-
-            // Validate the SyncBox ID.
-            SyncBoxId = SyncBoxId.Trim();
-            if (String.IsNullOrEmpty(SyncBoxId))
-            {
-                MessageBox.Show("The SyncBox ID must not be specified.");
-                this.IsSyncBoxIdFocused = true;
-                return;
-            }
-
-            // Validate the Device ID.
-            DeviceId = DeviceId.Trim();
-            if (!String.IsNullOrEmpty(DeviceId) && 
-                Path.GetInvalidPathChars().Any(x => DeviceId.Contains(x)))
-            {
-                MessageBox.Show("The Device ID must be specified, and it must be valid as a portion of a folder name.");
-                this.IsDeviceIdFocused = true;
-                return;
-            }
-
-            // The settings are valid.  Any of this information may have changed, and
-            // we don't want to get the sync databases mixed up.  On changes, set a persistent
-            // request to delete the sync database when the SyncBox is started.  The sync
-            // database will be recreated with the current state of the SyncBox folder.
-            if (ShouldWeRequestSyncDatabaseDeletion())
-            {
-                Properties.Settings.Default.ShouldResetSync = true;
-            }
-
-            // Save the values to Settings
-            Properties.Settings.Default.SyncBoxFullPath = SyncRoot;
-            Properties.Settings.Default.ApplicationKey = AppKey;
-            Properties.Settings.Default.ApplicationSecret = AppSecret;
-            Properties.Settings.Default.SyncBoxId = SyncBoxId;
-            Properties.Settings.Default.UniqueDeviceId = DeviceId;
-            Properties.Settings.Default.TempDownloadFolderFullPath = _settingsCurrent.TempDownloadFolderFullPath;
-            Properties.Settings.Default.DatabaseFolderFullPath = _settingsCurrent.DatabaseFolderFullPath;
-            Properties.Settings.Default.LogErrors = _settingsCurrent.LogErrors;
-            Properties.Settings.Default.TraceType = _settingsCurrent.TraceType;
-            Properties.Settings.Default.TraceFolderFullPath = _settingsCurrent.TraceFolderFullPath;
-            Properties.Settings.Default.TraceExcludeAuthorization = _settingsCurrent.TraceExcludeAuthorization;
-            Properties.Settings.Default.TraceLevel = _settingsCurrent.TraceLevel;
-            Properties.Settings.Default.Save();
-
-            _settingsInitial = new Settings(_settingsCurrent);          // Saved.  Initial is now current.
-
-            // Reinitialize trace
-            CLTrace.Initialize(_settingsInitial.TraceFolderFullPath, "CloudSdkSyncSample", "log", _settingsInitial.TraceLevel, 
-                                _settingsInitial.LogErrors, willForceReset: true);
-        }
-
-        /// <summary>
-        /// Determine whether we should request that the sync database be deleted when the SyncBox is started.
-        /// </summary>
-        private bool ShouldWeRequestSyncDatabaseDeletion()
-        {
-            if (!string.Equals(_settingsCurrent.SyncBoxFullPath, _settingsInitial.SyncBoxFullPath, StringComparison.InvariantCultureIgnoreCase) ||
-                !string.Equals(_settingsCurrent.ApplicationKey, _settingsInitial.ApplicationKey, StringComparison.InvariantCultureIgnoreCase) ||
-                !string.Equals(_settingsCurrent.SyncBoxId, _settingsInitial.SyncBoxId, StringComparison.InvariantCultureIgnoreCase) ||
-                !string.Equals(_settingsCurrent.UniqueDeviceId, _settingsInitial.UniqueDeviceId, StringComparison.InvariantCultureIgnoreCase) ||
-                !string.Equals(_settingsCurrent.DatabaseFolderFullPath, _settingsInitial.DatabaseFolderFullPath, StringComparison.InvariantCultureIgnoreCase))
-            {
-                return true;
-            }
-
-            return false;
-        }
-
-        /// <summary>
-        /// Install the badging COM support.
-        /// </summary>
-        private void InstallBadging()
-        {
-            Process regsvr32Process = null;
-            try
-            {
-                // Stop Explorer
-                StopExplorer();
-
-                // Determine the path to the proper 64- or 32-bit .dll file to register.
-                string commandArguments = Path.GetDirectoryName(System.Reflection.Assembly.GetExecutingAssembly().Location);
-                if (IntPtr.Size == 4)
-                {
-                    // 32-bit 
-                    commandArguments += "\\x86\\BadgeCom.dll";
-                }
-                else
-                {
-                    // 64-bit 
-                    commandArguments += "\\amd64\\BadgeCom.dll";
-                }
-                commandArguments = "/s \"" + commandArguments + "\"";
-
-                // Build the command line: regsvr32 <path to the proper BadgeCom.dll>
-                string commandProgram = "regsvr32";
-
-                // Launch the process
-                ProcessStartInfo startInfo = new ProcessStartInfo();
-                startInfo.CreateNoWindow = true;
-                startInfo.UseShellExecute = true;
-                startInfo.FileName = commandProgram;
-                startInfo.WindowStyle = ProcessWindowStyle.Hidden;
-                startInfo.Arguments = commandArguments;
-                if (System.Environment.OSVersion.Version.Major >= 6)
-                {
-                    startInfo.Verb = "runas";
-                }
-                _trace.writeToLog(1, "MainViewModel: InstallBadging: Start process to run regsvr32. Program: {0}. Arguments: {1}.", commandProgram, commandArguments);
-                regsvr32Process = Process.Start(startInfo);
-
-                // Wait for the process to exit
-                if (regsvr32Process.WaitForExit(20000))
-                {
-                    // Process has exited.  Get the return code.
-                    int retCode = regsvr32Process.ExitCode;
-                    if (retCode != 0)
-                    {
-                        // Error return code
-                        CLError error = new Exception(String.Format("Error registering BadgeCom.dll.  Code: {0}.", retCode));
-                        _trace.writeToLog(1, "MainViewModel: InstallBadging: Error registering BadgeCom.dll. Code: {0}.", retCode);
-                        NotifyException(this, new NotificationEventArgs<CLError>() { Data = error, Message = "Error registering BadgeCom.dll." });
-                    }
-                }
-                else
-                {
-                    // Timed out.
-                    CLError error = new Exception("Error: Timeout registering BadgeCom.dll.");
-                    _trace.writeToLog(1, "MainViewModel: InstallBadging: Error. Timeout registering BadgeCom.dll.");
-                    NotifyException(this, new NotificationEventArgs<CLError>() { Data = error, Message = "Error: Timeout registering BadgeCom.dll." });
-                }
-            }
-            catch (Exception ex)
-            {
-                CLError error = ex;
-                _trace.writeToLog(1, "MainViewModel: InstallBadging: Error. Exception: Msg: {0}.", ex.Message);
-                NotifyException(this, new NotificationEventArgs<CLError>() { Data = error, Message = "Error: Exception registering BadgeCom.dll." });
-            }
-            finally
-            {
-                try
-                {
-                    if (regsvr32Process != null)
-                    {
-                        regsvr32Process.Close();
-                    }
-                }
-                catch
-                {
-                }
-
-                // Start Explorer again
-                StartExplorer();
-            }
-        }
-
-        /// <summary>
-        /// Uninstall the badging COM support.
-        /// </summary>
-        private void UninstallBadging()
-        {
-            Process regsvr32Process = null;
-            try
-            {
-                // Stop Explorer
-                StopExplorer();
-
-                // Determine the path to the proper 64- or 32-bit .dll file to register.
-                string commandArguments = Path.GetDirectoryName(System.Reflection.Assembly.GetExecutingAssembly().Location);
-                if (IntPtr.Size == 4)
-                {
-                    // 32-bit 
-                    commandArguments += "\\x86\\BadgeCom.dll";
-                }
-                else
-                {
-                    // 64-bit 
-                    commandArguments += "\\amd64\\BadgeCom.dll";
-                }
-                commandArguments = "/u /s \"" + commandArguments + "\"";
-
-                // Build the command line: regsvr32 <path to the proper BadgeCom.dll>
-                string commandProgram = "regsvr32";
-
-                // Launch the process
-                ProcessStartInfo startInfo = new ProcessStartInfo();
-                startInfo.CreateNoWindow = true;
-                startInfo.UseShellExecute = true;
-                startInfo.FileName = commandProgram;
-                startInfo.WindowStyle = ProcessWindowStyle.Hidden;
-                startInfo.Arguments = commandArguments;
-                if (System.Environment.OSVersion.Version.Major >= 6)
-                {
-                    startInfo.Verb = "runas";
-                }
-                regsvr32Process = Process.Start(startInfo);
-
-                // Wait for the process to exit
-                if (regsvr32Process.WaitForExit(20000))
-                {
-                    // Process has exited.  Get the return code.
-                    int retCode = regsvr32Process.ExitCode;
-                    if (retCode != 0)
-                    {
-                        // Error return code
-                        CLError error = new Exception(String.Format("Error unregistering BadgeCom.dll.  Code: {0}.", retCode));
-                        _trace.writeToLog(1, "MainViewModel: UninstallBadging: Error unregistering BadgeCom.dll. Code: {0}.", retCode);
-                        NotifyException(this, new NotificationEventArgs<CLError>() { Data = error, Message = "Error unregistering BadgeCom.dll." });
-                    }
-                }
-                else
-                {
-                    // Timed out.
-                    CLError error = new Exception("Error: Timeout unregistering BadgeCom.dll.");
-                    _trace.writeToLog(1, "MainViewModel: UninstallBadging: Error: Timeout unregistering BadgeCom.dll.");
-                    NotifyException(this, new NotificationEventArgs<CLError>() { Data = error, Message = "Error: Timeout unregistering BadgeCom.dll." });
-                }
-            }
-            catch (Exception ex)
-            {
-                CLError error = ex;
-                _trace.writeToLog(1, "MainViewModel: UninstallBadging: Error. Exception: Msg: {0}.", ex.Message);
-                NotifyException(this, new NotificationEventArgs<CLError>() { Data = error, Message = "Error: Exception unregistering BadgeCom.dll." });
-            }
-            finally
-            {
-                try
-                {
-                    if (regsvr32Process != null)
-                    {
-                        regsvr32Process.Close();
-                    }
-                }
-                catch
-                {
-                }
-
-                // Start Explorer again
-                StartExplorer();
-            }
-        }
-
-        /// <summary>
-        /// Show the Sync Status window.
-        /// </summary>
-        private void ShowSyncStatus()
-        {
-            // Open RateBar graph window for upload/download status and logs
-            if (_winSyncStatus != null)
-            {
-                _winSyncStatus.ShowInTaskbar = false;
-                _winSyncStatus.ShowActivated = true;
-                _winSyncStatus.WindowStyle = WindowStyle.ThreeDBorderWindow;
-                _winSyncStatus.MinWidth = 800;
-                _winSyncStatus.MinHeight = 600;
-                _winSyncStatus.MaxWidth = 800;
-                _winSyncStatus.MaxHeight = 600;
-                _winSyncStatus.Left = System.Windows.SystemParameters.PrimaryScreenWidth - 800 - 50;
-                _winSyncStatus.Top = System.Windows.SystemParameters.PrimaryScreenHeight - 600 - 50;
-                _winSyncStatus.Show();
-                _winSyncStatus.Topmost = true;
-                _winSyncStatus.Topmost = false;
-                _winSyncStatus.Focus();
-            }
-        }
-
-        /// <summary>
-        /// Start syncing the SyncBox.
-        /// </summary>
-        public void StartSyncing()
-        {
-            try
-            {
-                bool startSyncBox = false;
-                // store syncBox
-                // It will be set under the locker which checks the _syncEngine, but started afterwards if it was set
-                CLSyncBox syncBox = null;
-                lock (_locker)
-                {
-                    if (_syncEngine == null)
-                    {
-                        if (SettingsAdvancedImpl.Instance.SyncBoxId == null)
-                        {
-                            const string nullSyncBoxId = "SettingsAvancedImpl Instance SyncBoxId cannot be null";
-                            if (NotifyException != null)
-                            {
-                                NotifyException(this, new NotificationEventArgs<CLError>()
-                                {
-                                    Data = new ArgumentException(nullSyncBoxId),
-                                    Message = nullSyncBoxId
-                                });
-                            }
-                            _trace.writeToLog(1, "MainViewModel: StartSyncing: ERROR: From StartSyncing: Msg: <{0}>.", nullSyncBoxId);
-                        }
-                        else
-                        {
-<<<<<<< HEAD
-                            // create credentials
-                            CLCredential syncCredentials;
-                            CLCredentialsCreationStatus syncCredentialsStatus;
-                            CLError errorCreateSyncCredentials = CLCredential.CreateAndInitialize(
-=======
-                            // create credential
-                            CLCredential syncCredential;
-                            CLCredentialCreationStatus syncCredentialStatus;
-                            CLError errorCreateSyncCredential = CLCredential.CreateAndInitialize(
->>>>>>> f957d5d7
-                                SettingsAdvancedImpl.Instance.ApplicationKey,
-                                SettingsAdvancedImpl.Instance.ApplicationSecret,
-                                out syncCredential,
-                                out syncCredentialStatus);
-
-                            if (errorCreateSyncCredential != null)
-                            {
-                                _trace.writeToLog(1, "MainViewModel: StartSyncing: ERROR: From CLCredential.CreateAndInitialize: Msg: <{0}>.", errorCreateSyncCredential.errorDescription);
-                            }
-                            if (syncCredentialStatus != CLCredentialCreationStatus.Success)
-                            {
-                                if (NotifyException != null)
-                                {
-                                    NotifyException(this, new NotificationEventArgs<CLError>()
-                                    {
-                                        Data = errorCreateSyncCredential,
-                                        Message = "syncCredentialStatus: " + syncCredentialStatus.ToString() + ":" + Environment.NewLine +
-                                            errorCreateSyncCredential.errorDescription
-                                    });
-                                }
-                            }
-                            else
-                            {
-                                // create a SyncBox from an existing SyncBoxId
-                                CLSyncBoxCreationStatus syncBoxStatus;
-                                CLError errorCreateSyncBox = CLSyncBox.CreateAndInitialize(
-<<<<<<< HEAD
-                                    syncCredentials,
-=======
-                                    syncCredential,
->>>>>>> f957d5d7
-                                    (long)SettingsAdvancedImpl.Instance.SyncBoxId,
-                                    out syncBox,
-                                    out syncBoxStatus,
-                                    //new CLSyncSettings(""));
-                                    SettingsAdvancedImpl.Instance);
-
-                                if (errorCreateSyncBox != null)
-                                {
-                                    _trace.writeToLog(1, "MainViewModel: StartSyncing: ERROR: From CLSyncBox.CreateAndInitialize: Msg: <{0}>.", errorCreateSyncBox.errorDescription);
-                                }
-                                if (syncBoxStatus != CLSyncBoxCreationStatus.Success)
-                                {
-                                    if (NotifyException != null)
-                                    {
-                                        NotifyException(this, new NotificationEventArgs<CLError>()
-                                        {
-                                            Data = errorCreateSyncBox,
-                                            Message = "syncBoxStatus: " + syncBoxStatus.ToString() + ":" + Environment.NewLine +
-                                                errorCreateSyncBox.errorDescription
-                                        });
-                                    }
-                                }
-                                else
-                                {
-                                    _syncEngine = new CLSyncEngine();
-                                    startSyncBox = true;
-
-                                    // Reset the sync database if we should
-                                    if (Properties.Settings.Default.ShouldResetSync)
-                                    {
-                                        CLError errorFromSyncReset = _syncEngine.SyncReset(syncBox);
-                                        if (errorFromSyncReset != null)
-                                        {
-                                            _syncEngine = null;
-                                            startSyncBox = false;
-                                            _trace.writeToLog(1, "MainViewModel: StartSyncing: ERROR: From SyncBox.SyncReset: Msg: <{0}.", errorFromSyncReset.errorDescription);
-                                            if (NotifyException != null)
-                                            {
-                                                NotifyException(this, new NotificationEventArgs<CLError>()
-                                                {
-                                                    Data = errorFromSyncReset,
-                                                    Message = String.Format("Error resetting the SyncBox: {0}.", errorFromSyncReset.errorDescription)
-                                                });
-                                            }
-                                        }
-                                        else
-                                        {
-                                            Properties.Settings.Default.ShouldResetSync = false;
-                                            Properties.Settings.Default.Save();
-                                        }
-                                    }
-                                }
-                            }
-                        }
-                    }
-                }
-
-                if (startSyncBox
-                    && syncBox != null)
-                {
-                    // start syncing
-                    CLSyncStartStatus startStatus;
-                    CLError errorFromSyncBoxStart = _syncEngine.Start(
-                        SyncBox: syncBox, // syncbox to sync (contains required settings)
-                        Status: out startStatus, // The completion status of the Start() function
-                        StatusUpdated: OnSyncStatusUpdated, // called when sync status is updated
-                        StatusUpdatedUserState: _syncEngine); // the user state passed to the callback above
-
-                    if (errorFromSyncBoxStart != null)
-                    {
-                        _syncEngine = null;
-                        _trace.writeToLog(1, "MainViewModel: StartSyncing: ERROR: From SyncBox.Start: Msg: <{0}>.", errorFromSyncBoxStart.errorDescription);
-                    }
-                    if (startStatus != CLSyncStartStatus.Success)
-                    {
-                        if (NotifyException != null)
-                        {
-                            NotifyException(this, new NotificationEventArgs<CLError>() { Data = errorFromSyncBoxStart, Message = String.Format("Error starting the SyncBox: {0}.", startStatus.ToString()) });
-                        }
-                    }
-                    else
-                    {
-                        lock (_locker)
-                        {
-                            // Sync has started
-                            SetSyncBoxStartedState(isStartedStateToSet: true);
-
-                            // Watch for push notification errors
-                            _syncEngine.PushNotificationError += OnPushNotificationError;
-
-                            // Start an instance of the sync status window and start it hidden.
-                            if (_winSyncStatus == null)
-                            {
-                                _trace.writeToLog(9, "MainViewModel: StartSyncing: Start the sync status window.");
-
-                                // Get a ViewModel to provide some of the status information to use on our status window.
-                                EventMessageReceiver.EventMessageReceiver vm;
-                                CLError errorCreateVM = EventMessageReceiver.EventMessageReceiver.CreateAndInitialize(
-                                    syncBox.SyncBoxId, // filter by current sync box
-                                    syncBox.CopiedSettings.DeviceId, // filter by current device
-                                    out vm, // output the created view model
-                                    OnGetHistoricBandwidthSettings, // optional to provide the historic upload and download bandwidth to the engine
-                                    OnSetHistoricBandwidthSettings, // optional to persist the historic upload and download bandwidth to the engine
-                                    EventMessageLevel.All, // optional to filter the non-error messages delivered to the EventMessageReceiver ListMessages
-                                    EventMessageLevel.All, // optional to filter the error messages delivered to the EventMessageReceiver ListMessages
-                                    500); // optional to restrict the number of messages in the EventMessageReceiver ListMessages
-
-                                if (errorCreateVM != null)
-                                {
-                                    _trace.writeToLog(1, "MainViewModel: StartSyncing: ERROR: From EventMessageReceiver.CreateAndInitialize: Msg: <{0}>.", errorCreateVM.errorDescription);
-                                }
-                                else
-                                {
-                                    _winSyncStatus = new SyncStatusView();
-                                    _winSyncStatus.DataContext = vm;
-                                    _winSyncStatus.Width = 0;
-                                    _winSyncStatus.Height = 0;
-                                    _winSyncStatus.MinWidth = 0;
-                                    _winSyncStatus.MinHeight = 0;
-                                    _winSyncStatus.Left = Int32.MaxValue;
-                                    _winSyncStatus.Top = Int32.MaxValue;
-                                    _winSyncStatus.ShowInTaskbar = false;
-                                    _winSyncStatus.ShowActivated = false;
-                                    _winSyncStatus.Visibility = Visibility.Hidden;
-                                    _winSyncStatus.WindowStyle = WindowStyle.None;
-                                    _winSyncStatus.Owner = _mainWindow;
-                                    _winSyncStatus.Show();
-                                }
-                            }
-                        }
-                    }
-                }
-            }
-            catch (Exception ex)
-            {
-                CLError error = ex;
-                error.LogErrors(_trace.TraceLocation, _trace.LogErrors);
-                _trace.writeToLog(1, "MainViewModel: StartSyncing: ERROR: Exception: Msg: <{0}>.", ex.Message);
-            }
-        }
-
-
-        /// <summary>
-        /// The sync status for this SyncBox has changed.  Pass this event to the sync status view.
-        /// </summary>
-        /// <param name="userState">This is the instance of CLSync.</param>
-        private void OnSyncStatusUpdated(object userState)
-        {
-            if (_winSyncStatus != null)
-            {
-                _winSyncStatus.OnSyncStatusUpdated(userState);
-            }
-        }
-
-        /// <summary>
-        /// Push notification died.  Sync will no longer be notified when files or folders change on other devices.
-        /// Changes made to the files or folders on this device will still be synced to the server, and when that
-        /// occurs the server will return any changes made on other devices.
-        /// </summary>
-        /// <param name="sender"></param>
-        /// <param name="e"></param>
-        void OnPushNotificationError(object sender, CloudApiPublic.PushNotification.NotificationErrorEventArgs e)
-        {
-            string errorMsg = "Push notification stopped.  Changes on other devices will no longer be automatically synced to this device.";
-            CLError error = new Exception(errorMsg);
-            error.LogErrors(_trace.TraceLocation, _trace.LogErrors);
-            _trace.writeToLog(1, "MainViewModel: OnPushNotificationError: ERROR: Exception: Msg: <{0}>.", error.errorDescription);
-            MessageBox.Show(errorMsg, "Error", MessageBoxButton.OK);
-        }
-
-        /// <summary>
-        /// Stop syncing the SyncBox.
-        /// </summary>
-        public void StopSyncing()
-        {
-            lock (_locker)
-            {
-                if (_winSyncStatus != null)
-                {
-                    EventMessageReceiver.EventMessageReceiver vm = _winSyncStatus.DataContext as EventMessageReceiver.EventMessageReceiver;
-                    if (vm != null)
-                    {
-                        try
-                        {
-                            vm.Dispose();
-                        }
-                        catch
-                        {
-                        }
-                        _winSyncStatus.DataContext = null;
-                    }
-
-                    _winSyncStatus.AllowClose = true;
-                    _winSyncStatus.Close();
-                    _winSyncStatus = null;
-                }
-
-                if (_syncEngine != null)
-                {
-                    SetSyncBoxStartedState(isStartedStateToSet: false);
-                    _syncStarted = false;
-                    _syncEngine.Stop();
-                    _syncEngine = null;
-                }
-            }
-        }
-
-        /// <summary>
-        /// Exit the application.
-        /// </summary>
-        public void Exit()
-        {
-            if (!_settingsInitial.Equals(_settingsCurrent))
-            {
-                // Notify the view to put up a MessageBox saying that the settings have changed.  Does the user want to exit anyway?
-                if (NotifySettingsChanged != null)
-                {
-                    NotifySettingsChanged(this, new NotificationEventArgs<string, bool> { Completed = UserWantsToExit });
-                }
-            }
-            else
-            {
-                // Stop syncing if it has been started.
-                StopSyncing();
-                CLSyncEngine.Shutdown(); // kills constant scheduling threads which run forever and prevent application shutdown
-
-                // Close the window
-                _windowClosed = true;
-                CloseCommand.Execute(null);
-            }
-        }
-
-        #endregion
-
-        #region Command Helpers
-
-        /// <summary>
-        /// The user was asked (by the view) whether he wants to exit with changed advanced options.  This is the user's answer.
-        /// </summary>
-        /// <param name="willExit"></param>
-        private void UserWantsToExit(bool willExit)
-        {
-            if (willExit)
-            {
-                // Close the window
-                _windowClosed = true;
-                CloseCommand.Execute(null);
-            }
-        }
-
-        /// <summary>
-        /// Returns true if the Settings can be saved.
-        /// </summary>
-        private bool CanSaveSettings
-        {
-            get
-            {
-                return !_settingsCurrent.Equals(_settingsInitial);
-            }
-        }
-
-        /// <summary>
-        /// Returns true if the Show Sync Status button should be active.
-        /// </summary>
-        private bool CanShowSyncStatus
-        {
-            get
-            {
-                return _syncStarted;
-            }
-        }
-
-        /// <summary>
-        /// Returns true if the Start Syncing button should be active.
-        /// </summary>
-        private bool CanStartSyncing
-        {
-            get
-            {
-                return !_syncStarted && !CanSaveSettings;
-            }
-        }
-
-        /// <summary>
-        /// Returns true if the Stop Syncing button should be active.
-        /// </summary>
-        private bool CanStopSyncing
-        {
-            get
-            {
-                return _syncStarted;
-            }
-        }
-
-        /// <summary>
-        /// Returns true if the Install Badging button should be active.
-        /// </summary>
-        private bool CanInstallBadging
-        {
-            get
-            {
-                return !_syncStarted;
-            }
-        }
-
-        /// <summary>
-        /// Returns true if the Uninstall Badging button should be active.
-        /// </summary>
-        private bool CanUninstallBadging
-        {
-            get
-            {
-                return !_syncStarted;
-            }
-        }
-
-        /// <summary>
-        /// Returns true if the Exit button should be active.
-        /// </summary>
-        private bool CanExit
-        {
-            get
-            {
-                return !_syncStarted;
-            }
-        }
-
-        /// <summary>
-        /// Returns true if the Advanced Options button should be active.
-        /// </summary>
-        private bool CanShowAdvancedOptions
-        {
-            get
-            {
-                return !_syncStarted;
-            }
-        }
-
-        /// <summary>
-        /// Returns true if the SyncBox Folder Browse button should be active.
-        /// </summary>
-        private bool CanBrowseSyncBoxFolder
-        {
-            get
-            {
-                return !_syncStarted;
-            }
-        }
-
-        #endregion
-
-        #region Event Callbacks
-
-        private void OnSetHistoricBandwidthSettings(double historicUploadBandwidthBitsPS, double historicDownloadBandwidthBitsPS)
-        {
-            Properties.Settings.Default.HistoricUploadBandwidthBitsPS = historicUploadBandwidthBitsPS;
-            Properties.Settings.Default.HistoricDownloadBandwidthBitsPS = historicDownloadBandwidthBitsPS;
-        }
-
-        private void OnGetHistoricBandwidthSettings(out double historicUploadBandwidthBitsPS, out double historicDownloadBandwidthBitsPS)
-        {
-            historicUploadBandwidthBitsPS = Properties.Settings.Default.HistoricUploadBandwidthBitsPS;
-            historicDownloadBandwidthBitsPS = Properties.Settings.Default.HistoricDownloadBandwidthBitsPS;
-        }
-
-        #endregion
-
-        #region Public Methods called by view
-        
-        /// <summary>
-        /// The user clicked the "X" in the upper right corner of the view window.
-        /// </summary>
-        /// <returns>bool: Prevent the window close.</returns>
-        public bool OnWindowClosing()
-        {
-            if (_windowClosed)
-            {
-                return false;           // allow the window close
-            }
-
-            // Forward this request to our own Exit method.
-            Dispatcher dispatcher = Application.Current.Dispatcher;
-            dispatcher.DelayedInvoke(TimeSpan.FromMilliseconds(20), () =>
-            {
-                Exit();
-            });
-
-            return true;                // cancel the window close
-        }
-
-        #endregion
-
-        #region Private Support Functions
-
-        private bool OnlyHexInString(string test)
-        {
-            // For C-style hex notation (0xFF) use @"\A\b(0[xX])?[0-9a-fA-F]+\b\Z"
-            return System.Text.RegularExpressions.Regex.IsMatch(test, @"\A\b[0-9a-fA-F]+\b\Z");
-        }
-
-        /// <summary>
-        /// Start Explorer
-        /// </summary>
-        /// <returns>string: The path to the Explorer.exe file.</returns>
-        private static void StartExplorer()
-        {
-            try
-            {
-                // Start Explorer
-                string explorerLocation = String.Empty;
-                explorerLocation = "\"" + Path.Combine(Environment.GetFolderPath(Environment.SpecialFolder.Windows), "explorer.exe") + "\"";
-
-                // Start explorer as a medium integrity process for Vista and above.
-                // Note: For Windows 8, the Metro mode will be disabled if Explorer is started with Administrator privileges.  That could
-                // happen if this app is started to "runas" Administrator.
-                if (System.Environment.OSVersion.Version.Major > -6)
-                {
-                    _trace.writeToLog(9, "MainViewModel: StartExplorer: Create medium integrity process. Explorer location: <{0}>.", explorerLocation);
-                    CreateProcessSupport.CreateMediumIntegrityProcess(explorerLocation, CreateProcessFlags.CREATE_NEW_PROCESS_GROUP);
-                }
-                else
-                {
-                    _trace.writeToLog(9, "MainViewModel: StartExplorer: Create normal process. Explorer location: <{0}>.", explorerLocation);
-                    ProcessStartInfo taskStartInfo = new ProcessStartInfo();
-                    taskStartInfo.CreateNoWindow = true;
-                    taskStartInfo.UseShellExecute = true;
-                    taskStartInfo.FileName = explorerLocation;
-                    taskStartInfo.WindowStyle = ProcessWindowStyle.Hidden;
-                    taskStartInfo.Arguments = String.Empty;
-                    _trace.writeToLog(9, "MainViewModel: StartExplorer: Start explorer.");
-                    Process.Start(taskStartInfo);
-                }
-            }
-            catch (Exception ex)
-            {
-                CLError error = ex;
-                error.LogErrors(_trace.TraceLocation, _trace.LogErrors);
-                _trace.writeToLog(1, "MainViewModel: StartExplorer: ERROR: Exception: Msg: <{0}>.", ex.Message);
-            }
-        }
-
-        /// <summary>
-        /// Stop Explorer
-        /// </summary>
-        /// <returns>string: The path to the Explorer.exe file.</returns>
-        private static string StopExplorer()
-        {
-            string explorerLocation = String.Empty;
-            try
-            {
-                // Kill Explorer
-                explorerLocation = Path.Combine(Environment.GetFolderPath(Environment.SpecialFolder.Windows), "explorer.exe");
-                _trace.writeToLog(9, "MainViewModel: StopExplorer: Entry. Explorer location: <{0}>.", explorerLocation);
-                ProcessStartInfo taskKillInfo = new ProcessStartInfo();
-                taskKillInfo.CreateNoWindow = true;
-                taskKillInfo.UseShellExecute = false;
-                taskKillInfo.FileName = "cmd.exe";
-                taskKillInfo.WindowStyle = ProcessWindowStyle.Hidden;
-                taskKillInfo.Arguments = "/C taskkill /F /IM explorer.exe";
-                _trace.writeToLog(9, "MainViewModel: StopExplorer: Start the command.");
-                Process.Start(taskKillInfo);
-
-                // Wait for all Explorer processes to stop.
-                const int maxProcessWaits = 40; // corresponds to trying for 20 seconds (if each iteration waits 500 milliseconds)
-                for (int waitCounter = 0; waitCounter < maxProcessWaits; waitCounter++)
-                {
-                    // For some reason this won't work unless we wait here for a bit.
-                    Thread.Sleep(500);
-                    if (!IsExplorerRunning(explorerLocation))
-                    {
-                        _trace.writeToLog(9, "MainViewModel: StopExplorer: Explorer is not running.  Break.");
-                        break;
-                    }
-                }
-            }
-            catch (Exception ex)
-            {
-                CLError error = ex;
-                error.LogErrors(_trace.TraceLocation, _trace.LogErrors);
-                _trace.writeToLog(1, "MainViewModel: StopExplorer: ERROR: Exception: Msg: <{0}>.", ex.Message);
-            }
-            _trace.writeToLog(9, "MainViewModel: StopExplorer: Return. explorerLocation: <{0}>.", explorerLocation);
-            return explorerLocation;
-        }
-
-        /// <summary>
-        /// Test whether Explorer is running.
-        /// </summary>
-        /// <param name="explorerLocation"></param>
-        /// <returns></returns>
-        private static bool IsExplorerRunning(string explorerLocation)
-        {
-            bool isExplorerRunning = false;         // assume not running
-
-            try
-            {
-                _trace.writeToLog(9, "MainViewModel: IsExplorerRunning: Entry. explorerLocation: <{0}>.", explorerLocation);
-                string wmiQueryString = "SELECT ProcessId, ExecutablePath FROM Win32_Process";
-                using (ManagementObjectSearcher searcher = new ManagementObjectSearcher(wmiQueryString))
-                {
-                    if (searcher != null)
-                    {
-                        _trace.writeToLog(9, "MainViewModel: IsExplorerRunning: searcher not null. Get the results.");
-                        using (ManagementObjectCollection results = searcher.Get())
-                        {
-                            _trace.writeToLog(9, "MainViewModel: IsExplorerRunning: Run the query.");
-                            isExplorerRunning = Process.GetProcesses()
-                                .Where(parent => parent.ProcessName.Equals("explorer", StringComparison.InvariantCultureIgnoreCase))
-                                .Join(results.Cast<ManagementObject>(),
-                                    parent => parent.Id,
-                                    parent => (int)(uint)parent["ProcessId"],
-                                    (outer, inner) => new ProcessWithPath(outer, (string)inner["ExecutablePath"]))
-                                .Any(parent => string.Equals(parent.Path, explorerLocation, StringComparison.InvariantCultureIgnoreCase));
-                        }
-                    }
-                    else
-                    {
-                        // searcher is null.
-                        _trace.writeToLog(1, "MainViewModel: IsExplorerRunning: ERROR: searcher is null.");
-                        return isExplorerRunning;           // assume Explorer is not running.
-                    }
-                }
-            }
-            catch (Exception ex)
-            {
-                CLError error = ex;
-                error.LogErrors(_trace.TraceLocation, _trace.LogErrors);
-                _trace.writeToLog(1, "MainViewModel: IsExplorerRunning: ERROR: Exception: Msg: <{0}>.", ex.Message);
-            }
-
-            return isExplorerRunning;
-        }
-
-        /// <summary>
-        /// Set the SyncBox started state.
-        /// </summary>
-        /// <param name="isStartedStateToSet">The state to set.</param>
-        private void SetSyncBoxStartedState(bool isStartedStateToSet)
-        {
-            _syncStarted = isStartedStateToSet;
-
-            // Set the TextBox dependent properties.
-            TbSyncBoxFolderEnabled = !isStartedStateToSet;
-            TbApplicationKeyEnabled = !isStartedStateToSet;
-            TbApplicationSecretEnabled= !isStartedStateToSet;
-            TbSyncBoxIdEnabled = !isStartedStateToSet;
-            TbUniqueDeviceIdEnabled = !isStartedStateToSet;
-        }
-
-        #endregion
-
-        #region Private Classes
-
-        /// <summary>
-        /// Used by IsExplorerRunning.
-        /// </summary>
-        private class ProcessWithPath
-        {
-            public Process Process { get; private set; }
-            public string Path { get; private set; }
-
-            public ProcessWithPath(Process process, string path)
-            {
-                this.Process = process;
-                this.Path = path;
-            }
-
-            public override string ToString()
-            {
-                return (this.Process == null
-                    ? "null"
-                    : this.Process.ProcessName);
-            }
-        }
-
-        #endregion
-    }
-}
+﻿using CloudApiPublic;
+using CloudApiPublic.Model;
+using CloudSdkSyncSample.EventMessageReceiver;
+using CloudApiPublic.Interfaces;
+using CloudApiPublic.Static;
+using CloudApiPublic.Support;
+using CloudSdkSyncSample.Models;
+using CloudSdkSyncSample.Support;
+using CloudSdkSyncSample.Views;
+using CloudSdkSyncSample.Static;
+using System;
+using System.Collections.Generic;
+using System.Diagnostics;
+using System.IO;
+using System.Linq;
+using System.Windows;
+using System.Windows.Input;
+using System.Windows.Threading;
+using System.Threading;
+using System.Management;
+
+namespace CloudSdkSyncSample.ViewModels
+{
+    public class MainViewModel : WorkspaceViewModel
+    {
+        #region Fields
+        
+        // RelayCommands
+        RelayCommand<object> _commandBrowseSyncBoxFolder;
+        RelayCommand<object> _commandShowAdvancedOptions;
+        RelayCommand<object> _commandSaveSettings;
+        RelayCommand<object> _commandInstallBadging;
+        RelayCommand<object> _commandUninstallBadging;
+        RelayCommand<object> _commandShowSyncStatus;
+        RelayCommand<object> _commandStartSyncing;
+        RelayCommand<object> _commandStopSyncing;
+        RelayCommand<object> _commandExit;
+
+        // Private fields
+        private Settings _settingsCurrent = null;
+        private Settings _settingsInitial = null;
+        private Window _mainWindow = null;
+        private bool _syncStarted = false;
+        private bool _windowClosed = false;
+        private CLSyncEngine _syncEngine = null;
+        private SyncStatusView _winSyncStatus = null;
+
+        private static readonly object _locker = new object();
+        private static readonly CLTrace _trace = CLTrace.Instance;
+
+        #endregion
+
+        #region Events
+
+        public event EventHandler<NotificationEventArgs> NotifyBrowseSyncBoxFolder;
+        public event EventHandler<NotificationEventArgs<string, bool>> NotifySettingsChanged;
+        public event EventHandler<NotificationEventArgs<CLError>> NotifyException;
+		 
+	    #endregion
+
+        #region Constructors
+
+        public MainViewModel(Window mainWindow)
+        {
+            if (mainWindow == null)
+            {
+                throw new Exception("mainWindow must not be null");
+            }
+            _mainWindow = mainWindow;
+            _mainWindow.Topmost = true;
+            _mainWindow.Topmost = false;
+
+            // Read in the settings
+            _settingsCurrent = new Settings();
+            _settingsInitial = new Settings();
+            _settingsCurrent.GetSavedSettings();
+            _settingsInitial.GetSavedSettings();
+
+            // Initialize trace
+            CLTrace.Initialize(_settingsInitial.TraceFolderFullPath, "CloudSdkSyncSample", "log", _settingsInitial.TraceLevel, _settingsInitial.LogErrors);
+        }
+
+        public MainViewModel()
+        {
+            throw new Exception("Default constructor not supported.");
+        }
+
+        #endregion
+
+        #region Model Properties
+
+        public string SyncRoot
+        {
+            get { return _settingsCurrent.SyncBoxFullPath; }
+            set
+            {
+                if (value == _settingsCurrent.SyncBoxFullPath)
+                {
+                    return;
+                }
+
+                _settingsCurrent.SyncBoxFullPath = value;
+
+                base.OnPropertyChanged("SyncRoot");
+            }
+        }
+
+        public string AppKey
+        {
+            get { return _settingsCurrent.ApplicationKey; }
+            set
+            {
+                if (value == _settingsCurrent.ApplicationKey)
+                {
+                    return;
+                }
+
+                _settingsCurrent.ApplicationKey = value;
+
+                base.OnPropertyChanged("AppKey");
+            }
+        }
+
+        public string AppSecret
+        {
+            get { return _settingsCurrent.ApplicationSecret; }
+            set
+            {
+                if (value == _settingsCurrent.ApplicationSecret)
+                {
+                    return;
+                }
+
+                _settingsCurrent.ApplicationSecret = value;
+
+                base.OnPropertyChanged("AppSecret");
+            }
+        }
+
+        public string SyncBoxId
+        {
+            get { return _settingsCurrent.SyncBoxId; }
+            set
+            {
+                if (value == _settingsCurrent.SyncBoxId)
+                {
+                    return;
+                }
+
+                _settingsCurrent.SyncBoxId = value;
+
+                base.OnPropertyChanged("SyncBoxId");
+            }
+        }
+
+        public string DeviceId
+        {
+            get { return _settingsCurrent.UniqueDeviceId; }
+            set
+            {
+                if (value == _settingsCurrent.UniqueDeviceId)
+                {
+                    return;
+                }
+
+                _settingsCurrent.UniqueDeviceId = value;
+
+                base.OnPropertyChanged("DeviceId");
+            }
+        }
+
+        #endregion
+
+        #region IsEnabled Properties
+
+        public bool TbSyncBoxFolderEnabled
+        {
+            get { return _tbSyncBoxFolderEnabled; }
+            set
+            {
+                if (value == _tbSyncBoxFolderEnabled)
+                {
+                    return;
+                }
+
+                _tbSyncBoxFolderEnabled= value;
+
+                base.OnPropertyChanged("TbSyncBoxFolderEnabled");
+            }
+        }
+        private bool _tbSyncBoxFolderEnabled = true;
+
+        public bool TbApplicationKeyEnabled
+        {
+            get { return _tbApplicationKeyEnabled; }
+            set
+            {
+                if (value == _tbApplicationKeyEnabled)
+                {
+                    return;
+                }
+
+                _tbApplicationKeyEnabled = value;
+
+                base.OnPropertyChanged("TbApplicationKeyEnabled");
+            }
+        }
+        private bool _tbApplicationKeyEnabled = true;
+
+        public bool TbApplicationSecretEnabled
+        {
+            get { return _tbApplicationSecretEnabled; }
+            set
+            {
+                if (value == _tbApplicationSecretEnabled)
+                {
+                    return;
+                }
+
+                _tbApplicationSecretEnabled = value;
+
+                base.OnPropertyChanged("TbApplicationSecretEnabled");
+            }
+        }
+        private bool _tbApplicationSecretEnabled = true;
+
+        public bool TbSyncBoxIdEnabled
+        {
+            get { return _tbSyncBoxIdEnabled; }
+            set
+            {
+                if (value == _tbSyncBoxIdEnabled)
+                {
+                    return;
+                }
+
+                _tbSyncBoxIdEnabled = value;
+
+                base.OnPropertyChanged("TbSyncBoxIdEnabled");
+            }
+        }
+        private bool _tbSyncBoxIdEnabled = true;
+
+        public bool TbUniqueDeviceIdEnabled
+        {
+            get { return _tbUniqueDeviceIdEnabled; }
+            set
+            {
+                if (value == _tbUniqueDeviceIdEnabled)
+                {
+                    return;
+                }
+
+                _tbUniqueDeviceIdEnabled = value;
+
+                base.OnPropertyChanged("TbUniqueDeviceIdEnabled");
+            }
+        }
+        private bool _tbUniqueDeviceIdEnabled = true;
+
+        #endregion
+
+        #region Focus Properties
+
+        public bool IsSyncBoxPathFocused
+        {
+            get { return _isSyncBoxPathFocused; }
+            set
+            {
+                if (value == _isSyncBoxPathFocused)
+                {
+                    _isSyncBoxPathFocused = false;
+                    base.OnPropertyChanged("IsSyncBoxPathFocused");
+                }
+
+                _isSyncBoxPathFocused = value;
+                base.OnPropertyChanged("IsSyncBoxPathFocused");
+            }
+        }
+        private bool _isSyncBoxPathFocused;
+
+        public bool IsAppKeyFocused
+        {
+            get { return _isAppKeyFocused; }
+            set
+            {
+                if (value == _isAppKeyFocused)
+                {
+                    _isAppKeyFocused = false;
+                    base.OnPropertyChanged("IsAppKeyFocused");
+                }
+
+                _isAppKeyFocused = value;
+                base.OnPropertyChanged("IsAppKeyFocused");
+            }
+        }
+        private bool _isAppKeyFocused;
+
+        public bool IsAppSecretFocused
+        {
+            get { return _isAppSecretFocused; }
+            set
+            {
+                if (value == _isAppSecretFocused)
+                {
+                    _isAppSecretFocused = false;
+                    base.OnPropertyChanged("IsAppSecretFocused");
+                }
+
+                _isAppSecretFocused = value;
+                base.OnPropertyChanged("IsAppSecretFocused");
+            }
+        }
+        private bool _isAppSecretFocused;
+
+        public bool IsSyncBoxIdFocused
+        {
+            get { return _isSyncBoxIdFocused; }
+            set
+            {
+                if (value == _isSyncBoxIdFocused)
+                {
+                    _isSyncBoxIdFocused = false;
+                    base.OnPropertyChanged("IsSyncBoxIdFocused");
+                }
+
+                _isSyncBoxIdFocused = value;
+                base.OnPropertyChanged("IsSyncBoxIdFocused");
+            }
+        }
+        private bool _isSyncBoxIdFocused;
+
+        public bool IsDeviceIdFocused
+        {
+            get { return _isDeviceIdFocused; }
+            set
+            {
+                if (value == _isDeviceIdFocused)
+                {
+                    _isDeviceIdFocused = false;
+                    base.OnPropertyChanged("IsDeviceIdFocused");
+                }
+
+                _isDeviceIdFocused = value;
+                base.OnPropertyChanged("IsDeviceIdFocused");
+            }
+        }
+        private bool _isDeviceIdFocused;
+
+        #endregion
+
+        #region Commands
+
+        /// <summary>
+        /// Returns a command that browses to select a SyncBox folder.
+        /// </summary>
+        public ICommand CommandBrowseSyncBoxFolder
+        {
+            get
+            {
+                if (_commandBrowseSyncBoxFolder == null)
+                {
+                    _commandBrowseSyncBoxFolder = new RelayCommand<object>(
+                        param => this.BrowseSyncBoxFolder(),
+                        param => this.CanBrowseSyncBoxFolder
+                        );
+                }
+                return _commandBrowseSyncBoxFolder;
+            }
+        }
+
+        /// <summary>
+        /// Returns a command that selects advanced options.
+        /// </summary>
+        public ICommand CommandShowAdvancedOptions
+        {
+            get
+            {
+                if (_commandShowAdvancedOptions == null)
+                {
+                    _commandShowAdvancedOptions = new RelayCommand<object>(
+                        param => this.ShowAdvancedOptions(),
+                        param => this.CanShowAdvancedOptions
+                        );
+                }
+                return _commandShowAdvancedOptions;
+            }
+        }
+
+        /// <summary>
+        /// Returns a command that saves the user's settings.
+        /// </summary>
+        public ICommand CommandSaveSettings
+        {
+            get
+            {
+                if (_commandSaveSettings== null)
+                {
+                    _commandSaveSettings = new RelayCommand<object>(
+                        param => this.SaveSettings(),
+                        param => this.CanSaveSettings
+                        );
+                }
+                return _commandSaveSettings;
+            }
+        }
+
+        /// <summary>
+        /// Returns a command that installs the BadgeCom badging COM object.
+        /// </summary>
+        public ICommand CommandInstallBadging
+        {
+            get
+            {
+                if (_commandInstallBadging == null)
+                {
+                    _commandInstallBadging = new RelayCommand<object>(
+                        param => this.InstallBadging(),
+                        param => this.CanInstallBadging
+                        );
+                }
+                return _commandInstallBadging;
+            }
+        }
+
+        /// <summary>
+        /// Returns a command that uninstalls the BadgeCom badging COM object.
+        /// </summary>
+        public ICommand CommandUninstallBadging
+        {
+            get
+            {
+                if (_commandUninstallBadging == null)
+                {
+                    _commandUninstallBadging = new RelayCommand<object>(
+                        param => this.UninstallBadging(),
+                        param => this.CanUninstallBadging
+                        );
+                }
+                return _commandUninstallBadging;
+            }
+        }
+
+        /// <summary>
+        /// Returns a command that shows the Sync Status window.
+        /// </summary>
+        public ICommand CommandShowSyncStatus
+        {
+            get
+            {
+                if (_commandShowSyncStatus == null)
+                {
+                    _commandShowSyncStatus = new RelayCommand<object>(
+                        param => this.ShowSyncStatus(),
+                        param => this.CanShowSyncStatus
+                        );
+                }
+                return _commandShowSyncStatus;
+            }
+        }
+
+        /// <summary>
+        /// Returns a command that starts syncing the SyncBox.
+        /// </summary>
+        public ICommand CommandStartSyncing
+        {
+            get
+            {
+                if (_commandStartSyncing== null)
+                {
+                    _commandStartSyncing = new RelayCommand<object>(
+                        param => this.StartSyncing(),
+                        param => this.CanStartSyncing
+                        );
+                }
+                return _commandStartSyncing;
+            }
+        }
+
+        /// <summary>
+        /// Returns a command that stops syncing the SyncBox.
+        /// </summary>
+        public ICommand CommandStopSyncing
+        {
+            get
+            {
+                if (_commandStopSyncing == null)
+                {
+                    _commandStopSyncing = new RelayCommand<object>(
+                        param => this.StopSyncing(),
+                        param => this.CanStopSyncing
+                        );
+                }
+                return _commandStopSyncing;
+            }
+        }
+
+        /// <summary>
+        /// Returns a command that exits the application.
+        /// </summary>
+        public ICommand CommandExit
+        {
+            get
+            {
+                if (_commandExit == null)
+                {
+                    _commandExit = new RelayCommand<object>(
+                        param => this.Exit(),
+                        param => this.CanExit
+                        );
+                }
+                return _commandExit;
+            }
+        }
+
+        #endregion
+
+        #region Action Methods
+
+        /// <summary>
+        /// Browse to locate a folder to be synced.
+        /// </summary>
+        private void BrowseSyncBoxFolder()
+        {
+            // Notify the view to put up the folder selector.
+            if (NotifyBrowseSyncBoxFolder != null)
+            {
+                NotifyBrowseSyncBoxFolder(this, new NotificationEventArgs());
+            }
+        }
+
+        /// <summary>
+        /// Show the advanced options dialog.
+        /// </summary>
+        private void ShowAdvancedOptions()
+        {
+            // Show the advanced options as a modal dialog.
+            AdvancedOptionsView viewWindow = new AdvancedOptionsView();
+            viewWindow.Owner = _mainWindow;
+            viewWindow.WindowStartupLocation = System.Windows.WindowStartupLocation.CenterOwner;
+            viewWindow.ResizeMode = ResizeMode.NoResize;
+
+            // Create the ViewModel to which the view binds.
+            var viewModel = new AdvancedOptionsViewModel(_settingsCurrent);
+
+            // When the ViewModel asks to be closed, close the window.
+            EventHandler handler = null;
+            handler = delegate
+            {
+                viewModel.RequestClose -= handler;
+                viewWindow.Close();
+            };
+            viewModel.RequestClose += handler;
+
+            // Allow all controls in the window to bind to the ViewModel by setting the 
+            // DataContext, which propagates down the element tree.
+            viewWindow.DataContext = viewModel;
+
+            // Show the dialog.
+            Dispatcher dispatcher = Application.Current.Dispatcher;
+            dispatcher.DelayedInvoke(TimeSpan.FromMilliseconds(20), () =>
+            {
+                ((Window)viewWindow).ShowDialog();
+            });
+        }
+
+        /// <summary>
+        /// Save the settings entered so far.
+        /// </summary>
+        private void SaveSettings()
+        {
+            // Validate the SyncBox full path.
+            SyncRoot = SyncRoot.Trim();
+            if (String.IsNullOrEmpty(SyncRoot) ||
+                !Directory.Exists(SyncRoot))
+            {
+                MessageBox.Show("The SyncBox Folder must be the full path of a valid directory.  Please create the directory first.");
+                this.IsSyncBoxPathFocused = true;
+                return;
+            }
+
+            // Validate the length of the SyncBox full path.
+            int tooLongChars;
+            CLError errorFromLengthCheck = Helpers.CheckSyncRootLength(SyncRoot, out tooLongChars);
+            if (errorFromLengthCheck != null)
+            {
+                MessageBox.Show(String.Format("The SyncBox Folder is too long by {0} characters.  Please shorten the path.", tooLongChars));
+                this.IsSyncBoxPathFocused = true;
+                return;
+            }
+
+            // Validate the App Key.
+            AppKey = AppKey.Trim();
+            if (String.IsNullOrEmpty(AppKey) ||
+                !OnlyHexInString(AppKey) ||
+                 AppKey.Length != 64)
+            {
+                MessageBox.Show("The Application Key must be a 64 character long string with only hexadecimal characters.");
+                this.IsAppKeyFocused = true;
+                return;
+            }
+
+            // Validate the App Secret.
+            // NOTE: This private key should not be handled this way.  It should be retrieved dynamically from a remote server, or protected in some other way.
+            AppSecret = AppSecret.Trim();
+            if (String.IsNullOrEmpty(AppSecret) ||
+                !OnlyHexInString(AppSecret) ||
+                 AppSecret.Length != 64)
+            {
+                MessageBox.Show("The Application Secret must be a 64 character long string with only hexadecimal characters.");
+                this.IsAppSecretFocused = true;
+                return;
+            }
+
+            // Validate the SyncBox ID.
+            SyncBoxId = SyncBoxId.Trim();
+            if (String.IsNullOrEmpty(SyncBoxId))
+            {
+                MessageBox.Show("The SyncBox ID must not be specified.");
+                this.IsSyncBoxIdFocused = true;
+                return;
+            }
+
+            // Validate the Device ID.
+            DeviceId = DeviceId.Trim();
+            if (!String.IsNullOrEmpty(DeviceId) && 
+                Path.GetInvalidPathChars().Any(x => DeviceId.Contains(x)))
+            {
+                MessageBox.Show("The Device ID must be specified, and it must be valid as a portion of a folder name.");
+                this.IsDeviceIdFocused = true;
+                return;
+            }
+
+            // The settings are valid.  Any of this information may have changed, and
+            // we don't want to get the sync databases mixed up.  On changes, set a persistent
+            // request to delete the sync database when the SyncBox is started.  The sync
+            // database will be recreated with the current state of the SyncBox folder.
+            if (ShouldWeRequestSyncDatabaseDeletion())
+            {
+                Properties.Settings.Default.ShouldResetSync = true;
+            }
+
+            // Save the values to Settings
+            Properties.Settings.Default.SyncBoxFullPath = SyncRoot;
+            Properties.Settings.Default.ApplicationKey = AppKey;
+            Properties.Settings.Default.ApplicationSecret = AppSecret;
+            Properties.Settings.Default.SyncBoxId = SyncBoxId;
+            Properties.Settings.Default.UniqueDeviceId = DeviceId;
+            Properties.Settings.Default.TempDownloadFolderFullPath = _settingsCurrent.TempDownloadFolderFullPath;
+            Properties.Settings.Default.DatabaseFolderFullPath = _settingsCurrent.DatabaseFolderFullPath;
+            Properties.Settings.Default.LogErrors = _settingsCurrent.LogErrors;
+            Properties.Settings.Default.TraceType = _settingsCurrent.TraceType;
+            Properties.Settings.Default.TraceFolderFullPath = _settingsCurrent.TraceFolderFullPath;
+            Properties.Settings.Default.TraceExcludeAuthorization = _settingsCurrent.TraceExcludeAuthorization;
+            Properties.Settings.Default.TraceLevel = _settingsCurrent.TraceLevel;
+            Properties.Settings.Default.Save();
+
+            _settingsInitial = new Settings(_settingsCurrent);          // Saved.  Initial is now current.
+
+            // Reinitialize trace
+            CLTrace.Initialize(_settingsInitial.TraceFolderFullPath, "CloudSdkSyncSample", "log", _settingsInitial.TraceLevel, 
+                                _settingsInitial.LogErrors, willForceReset: true);
+        }
+
+        /// <summary>
+        /// Determine whether we should request that the sync database be deleted when the SyncBox is started.
+        /// </summary>
+        private bool ShouldWeRequestSyncDatabaseDeletion()
+        {
+            if (!string.Equals(_settingsCurrent.SyncBoxFullPath, _settingsInitial.SyncBoxFullPath, StringComparison.InvariantCultureIgnoreCase) ||
+                !string.Equals(_settingsCurrent.ApplicationKey, _settingsInitial.ApplicationKey, StringComparison.InvariantCultureIgnoreCase) ||
+                !string.Equals(_settingsCurrent.SyncBoxId, _settingsInitial.SyncBoxId, StringComparison.InvariantCultureIgnoreCase) ||
+                !string.Equals(_settingsCurrent.UniqueDeviceId, _settingsInitial.UniqueDeviceId, StringComparison.InvariantCultureIgnoreCase) ||
+                !string.Equals(_settingsCurrent.DatabaseFolderFullPath, _settingsInitial.DatabaseFolderFullPath, StringComparison.InvariantCultureIgnoreCase))
+            {
+                return true;
+            }
+
+            return false;
+        }
+
+        /// <summary>
+        /// Install the badging COM support.
+        /// </summary>
+        private void InstallBadging()
+        {
+            Process regsvr32Process = null;
+            try
+            {
+                // Stop Explorer
+                StopExplorer();
+
+                // Determine the path to the proper 64- or 32-bit .dll file to register.
+                string commandArguments = Path.GetDirectoryName(System.Reflection.Assembly.GetExecutingAssembly().Location);
+                if (IntPtr.Size == 4)
+                {
+                    // 32-bit 
+                    commandArguments += "\\x86\\BadgeCom.dll";
+                }
+                else
+                {
+                    // 64-bit 
+                    commandArguments += "\\amd64\\BadgeCom.dll";
+                }
+                commandArguments = "/s \"" + commandArguments + "\"";
+
+                // Build the command line: regsvr32 <path to the proper BadgeCom.dll>
+                string commandProgram = "regsvr32";
+
+                // Launch the process
+                ProcessStartInfo startInfo = new ProcessStartInfo();
+                startInfo.CreateNoWindow = true;
+                startInfo.UseShellExecute = true;
+                startInfo.FileName = commandProgram;
+                startInfo.WindowStyle = ProcessWindowStyle.Hidden;
+                startInfo.Arguments = commandArguments;
+                if (System.Environment.OSVersion.Version.Major >= 6)
+                {
+                    startInfo.Verb = "runas";
+                }
+                _trace.writeToLog(1, "MainViewModel: InstallBadging: Start process to run regsvr32. Program: {0}. Arguments: {1}.", commandProgram, commandArguments);
+                regsvr32Process = Process.Start(startInfo);
+
+                // Wait for the process to exit
+                if (regsvr32Process.WaitForExit(20000))
+                {
+                    // Process has exited.  Get the return code.
+                    int retCode = regsvr32Process.ExitCode;
+                    if (retCode != 0)
+                    {
+                        // Error return code
+                        CLError error = new Exception(String.Format("Error registering BadgeCom.dll.  Code: {0}.", retCode));
+                        _trace.writeToLog(1, "MainViewModel: InstallBadging: Error registering BadgeCom.dll. Code: {0}.", retCode);
+                        NotifyException(this, new NotificationEventArgs<CLError>() { Data = error, Message = "Error registering BadgeCom.dll." });
+                    }
+                }
+                else
+                {
+                    // Timed out.
+                    CLError error = new Exception("Error: Timeout registering BadgeCom.dll.");
+                    _trace.writeToLog(1, "MainViewModel: InstallBadging: Error. Timeout registering BadgeCom.dll.");
+                    NotifyException(this, new NotificationEventArgs<CLError>() { Data = error, Message = "Error: Timeout registering BadgeCom.dll." });
+                }
+            }
+            catch (Exception ex)
+            {
+                CLError error = ex;
+                _trace.writeToLog(1, "MainViewModel: InstallBadging: Error. Exception: Msg: {0}.", ex.Message);
+                NotifyException(this, new NotificationEventArgs<CLError>() { Data = error, Message = "Error: Exception registering BadgeCom.dll." });
+            }
+            finally
+            {
+                try
+                {
+                    if (regsvr32Process != null)
+                    {
+                        regsvr32Process.Close();
+                    }
+                }
+                catch
+                {
+                }
+
+                // Start Explorer again
+                StartExplorer();
+            }
+        }
+
+        /// <summary>
+        /// Uninstall the badging COM support.
+        /// </summary>
+        private void UninstallBadging()
+        {
+            Process regsvr32Process = null;
+            try
+            {
+                // Stop Explorer
+                StopExplorer();
+
+                // Determine the path to the proper 64- or 32-bit .dll file to register.
+                string commandArguments = Path.GetDirectoryName(System.Reflection.Assembly.GetExecutingAssembly().Location);
+                if (IntPtr.Size == 4)
+                {
+                    // 32-bit 
+                    commandArguments += "\\x86\\BadgeCom.dll";
+                }
+                else
+                {
+                    // 64-bit 
+                    commandArguments += "\\amd64\\BadgeCom.dll";
+                }
+                commandArguments = "/u /s \"" + commandArguments + "\"";
+
+                // Build the command line: regsvr32 <path to the proper BadgeCom.dll>
+                string commandProgram = "regsvr32";
+
+                // Launch the process
+                ProcessStartInfo startInfo = new ProcessStartInfo();
+                startInfo.CreateNoWindow = true;
+                startInfo.UseShellExecute = true;
+                startInfo.FileName = commandProgram;
+                startInfo.WindowStyle = ProcessWindowStyle.Hidden;
+                startInfo.Arguments = commandArguments;
+                if (System.Environment.OSVersion.Version.Major >= 6)
+                {
+                    startInfo.Verb = "runas";
+                }
+                regsvr32Process = Process.Start(startInfo);
+
+                // Wait for the process to exit
+                if (regsvr32Process.WaitForExit(20000))
+                {
+                    // Process has exited.  Get the return code.
+                    int retCode = regsvr32Process.ExitCode;
+                    if (retCode != 0)
+                    {
+                        // Error return code
+                        CLError error = new Exception(String.Format("Error unregistering BadgeCom.dll.  Code: {0}.", retCode));
+                        _trace.writeToLog(1, "MainViewModel: UninstallBadging: Error unregistering BadgeCom.dll. Code: {0}.", retCode);
+                        NotifyException(this, new NotificationEventArgs<CLError>() { Data = error, Message = "Error unregistering BadgeCom.dll." });
+                    }
+                }
+                else
+                {
+                    // Timed out.
+                    CLError error = new Exception("Error: Timeout unregistering BadgeCom.dll.");
+                    _trace.writeToLog(1, "MainViewModel: UninstallBadging: Error: Timeout unregistering BadgeCom.dll.");
+                    NotifyException(this, new NotificationEventArgs<CLError>() { Data = error, Message = "Error: Timeout unregistering BadgeCom.dll." });
+                }
+            }
+            catch (Exception ex)
+            {
+                CLError error = ex;
+                _trace.writeToLog(1, "MainViewModel: UninstallBadging: Error. Exception: Msg: {0}.", ex.Message);
+                NotifyException(this, new NotificationEventArgs<CLError>() { Data = error, Message = "Error: Exception unregistering BadgeCom.dll." });
+            }
+            finally
+            {
+                try
+                {
+                    if (regsvr32Process != null)
+                    {
+                        regsvr32Process.Close();
+                    }
+                }
+                catch
+                {
+                }
+
+                // Start Explorer again
+                StartExplorer();
+            }
+        }
+
+        /// <summary>
+        /// Show the Sync Status window.
+        /// </summary>
+        private void ShowSyncStatus()
+        {
+            // Open RateBar graph window for upload/download status and logs
+            if (_winSyncStatus != null)
+            {
+                _winSyncStatus.ShowInTaskbar = false;
+                _winSyncStatus.ShowActivated = true;
+                _winSyncStatus.WindowStyle = WindowStyle.ThreeDBorderWindow;
+                _winSyncStatus.MinWidth = 800;
+                _winSyncStatus.MinHeight = 600;
+                _winSyncStatus.MaxWidth = 800;
+                _winSyncStatus.MaxHeight = 600;
+                _winSyncStatus.Left = System.Windows.SystemParameters.PrimaryScreenWidth - 800 - 50;
+                _winSyncStatus.Top = System.Windows.SystemParameters.PrimaryScreenHeight - 600 - 50;
+                _winSyncStatus.Show();
+                _winSyncStatus.Topmost = true;
+                _winSyncStatus.Topmost = false;
+                _winSyncStatus.Focus();
+            }
+        }
+
+        /// <summary>
+        /// Start syncing the SyncBox.
+        /// </summary>
+        public void StartSyncing()
+        {
+            try
+            {
+                bool startSyncBox = false;
+                // store syncBox
+                // It will be set under the locker which checks the _syncEngine, but started afterwards if it was set
+                CLSyncBox syncBox = null;
+                lock (_locker)
+                {
+                    if (_syncEngine == null)
+                    {
+                        if (SettingsAdvancedImpl.Instance.SyncBoxId == null)
+                        {
+                            const string nullSyncBoxId = "SettingsAvancedImpl Instance SyncBoxId cannot be null";
+                            if (NotifyException != null)
+                            {
+                                NotifyException(this, new NotificationEventArgs<CLError>()
+                                {
+                                    Data = new ArgumentException(nullSyncBoxId),
+                                    Message = nullSyncBoxId
+                                });
+                            }
+                            _trace.writeToLog(1, "MainViewModel: StartSyncing: ERROR: From StartSyncing: Msg: <{0}>.", nullSyncBoxId);
+                        }
+                        else
+                        {
+                            // create credential
+                            CLCredential syncCredential;
+                            CLCredentialCreationStatus syncCredentialStatus;
+                            CLError errorCreateSyncCredential = CLCredential.CreateAndInitialize(
+                                SettingsAdvancedImpl.Instance.ApplicationKey,
+                                SettingsAdvancedImpl.Instance.ApplicationSecret,
+                                out syncCredential,
+                                out syncCredentialStatus);
+
+                            if (errorCreateSyncCredential != null)
+                            {
+                                _trace.writeToLog(1, "MainViewModel: StartSyncing: ERROR: From CLCredential.CreateAndInitialize: Msg: <{0}>.", errorCreateSyncCredential.errorDescription);
+                            }
+                            if (syncCredentialStatus != CLCredentialCreationStatus.Success)
+                            {
+                                if (NotifyException != null)
+                                {
+                                    NotifyException(this, new NotificationEventArgs<CLError>()
+                                    {
+                                        Data = errorCreateSyncCredential,
+                                        Message = "syncCredentialStatus: " + syncCredentialStatus.ToString() + ":" + Environment.NewLine +
+                                            errorCreateSyncCredential.errorDescription
+                                    });
+                                }
+                            }
+                            else
+                            {
+                                // create a SyncBox from an existing SyncBoxId
+                                CLSyncBoxCreationStatus syncBoxStatus;
+                                CLError errorCreateSyncBox = CLSyncBox.CreateAndInitialize(
+                                    syncCredential,
+                                    (long)SettingsAdvancedImpl.Instance.SyncBoxId,
+                                    out syncBox,
+                                    out syncBoxStatus,
+                                    SettingsAdvancedImpl.Instance);
+
+                                if (errorCreateSyncBox != null)
+                                {
+                                    _trace.writeToLog(1, "MainViewModel: StartSyncing: ERROR: From CLSyncBox.CreateAndInitialize: Msg: <{0}>.", errorCreateSyncBox.errorDescription);
+                                }
+                                if (syncBoxStatus != CLSyncBoxCreationStatus.Success)
+                                {
+                                    if (NotifyException != null)
+                                    {
+                                        NotifyException(this, new NotificationEventArgs<CLError>()
+                                        {
+                                            Data = errorCreateSyncBox,
+                                            Message = "syncBoxStatus: " + syncBoxStatus.ToString() + ":" + Environment.NewLine +
+                                                errorCreateSyncBox.errorDescription
+                                        });
+                                    }
+                                }
+                                else
+                                {
+                                    _syncEngine = new CLSyncEngine();
+                                    startSyncBox = true;
+
+                                    // Reset the sync database if we should
+                                    if (Properties.Settings.Default.ShouldResetSync)
+                                    {
+                                        CLError errorFromSyncReset = _syncEngine.SyncReset(syncBox);
+                                        if (errorFromSyncReset != null)
+                                        {
+                                            _syncEngine = null;
+                                            startSyncBox = false;
+                                            _trace.writeToLog(1, "MainViewModel: StartSyncing: ERROR: From SyncBox.SyncReset: Msg: <{0}.", errorFromSyncReset.errorDescription);
+                                            if (NotifyException != null)
+                                            {
+                                                NotifyException(this, new NotificationEventArgs<CLError>()
+                                                {
+                                                    Data = errorFromSyncReset,
+                                                    Message = String.Format("Error resetting the SyncBox: {0}.", errorFromSyncReset.errorDescription)
+                                                });
+                                            }
+                                        }
+                                        else
+                                        {
+                                            Properties.Settings.Default.ShouldResetSync = false;
+                                            Properties.Settings.Default.Save();
+                                        }
+                                    }
+                                }
+                            }
+                        }
+                    }
+                }
+
+                if (startSyncBox
+                    && syncBox != null)
+                {
+                    // start syncing
+                    CLSyncStartStatus startStatus;
+                    CLError errorFromSyncBoxStart = _syncEngine.Start(
+                        SyncBox: syncBox, // syncbox to sync (contains required settings)
+                        Status: out startStatus, // The completion status of the Start() function
+                        StatusUpdated: OnSyncStatusUpdated, // called when sync status is updated
+                        StatusUpdatedUserState: _syncEngine); // the user state passed to the callback above
+
+                    if (errorFromSyncBoxStart != null)
+                    {
+                        _syncEngine = null;
+                        _trace.writeToLog(1, "MainViewModel: StartSyncing: ERROR: From SyncBox.Start: Msg: <{0}>.", errorFromSyncBoxStart.errorDescription);
+                    }
+                    if (startStatus != CLSyncStartStatus.Success)
+                    {
+                        if (NotifyException != null)
+                        {
+                            NotifyException(this, new NotificationEventArgs<CLError>() { Data = errorFromSyncBoxStart, Message = String.Format("Error starting the SyncBox: {0}.", startStatus.ToString()) });
+                        }
+                    }
+                    else
+                    {
+                        lock (_locker)
+                        {
+                            // Sync has started
+                            SetSyncBoxStartedState(isStartedStateToSet: true);
+
+                            // Watch for push notification errors
+                            _syncEngine.PushNotificationError += OnPushNotificationError;
+
+                            // Start an instance of the sync status window and start it hidden.
+                            if (_winSyncStatus == null)
+                            {
+                                _trace.writeToLog(9, "MainViewModel: StartSyncing: Start the sync status window.");
+
+                                // Get a ViewModel to provide some of the status information to use on our status window.
+                                EventMessageReceiver.EventMessageReceiver vm;
+                                CLError errorCreateVM = EventMessageReceiver.EventMessageReceiver.CreateAndInitialize(
+                                    syncBox.SyncBoxId, // filter by current sync box
+                                    syncBox.CopiedSettings.DeviceId, // filter by current device
+                                    out vm, // output the created view model
+                                    OnGetHistoricBandwidthSettings, // optional to provide the historic upload and download bandwidth to the engine
+                                    OnSetHistoricBandwidthSettings, // optional to persist the historic upload and download bandwidth to the engine
+                                    EventMessageLevel.All, // optional to filter the non-error messages delivered to the EventMessageReceiver ListMessages
+                                    EventMessageLevel.All, // optional to filter the error messages delivered to the EventMessageReceiver ListMessages
+                                    500); // optional to restrict the number of messages in the EventMessageReceiver ListMessages
+
+                                if (errorCreateVM != null)
+                                {
+                                    _trace.writeToLog(1, "MainViewModel: StartSyncing: ERROR: From EventMessageReceiver.CreateAndInitialize: Msg: <{0}>.", errorCreateVM.errorDescription);
+                                }
+                                else
+                                {
+                                    _winSyncStatus = new SyncStatusView();
+                                    _winSyncStatus.DataContext = vm;
+                                    _winSyncStatus.Width = 0;
+                                    _winSyncStatus.Height = 0;
+                                    _winSyncStatus.MinWidth = 0;
+                                    _winSyncStatus.MinHeight = 0;
+                                    _winSyncStatus.Left = Int32.MaxValue;
+                                    _winSyncStatus.Top = Int32.MaxValue;
+                                    _winSyncStatus.ShowInTaskbar = false;
+                                    _winSyncStatus.ShowActivated = false;
+                                    _winSyncStatus.Visibility = Visibility.Hidden;
+                                    _winSyncStatus.WindowStyle = WindowStyle.None;
+                                    _winSyncStatus.Owner = _mainWindow;
+                                    _winSyncStatus.Show();
+                                }
+                            }
+                        }
+                    }
+                }
+            }
+            catch (Exception ex)
+            {
+                CLError error = ex;
+                error.LogErrors(_trace.TraceLocation, _trace.LogErrors);
+                _trace.writeToLog(1, "MainViewModel: StartSyncing: ERROR: Exception: Msg: <{0}>.", ex.Message);
+            }
+        }
+
+
+        /// <summary>
+        /// The sync status for this SyncBox has changed.  Pass this event to the sync status view.
+        /// </summary>
+        /// <param name="userState">This is the instance of CLSync.</param>
+        private void OnSyncStatusUpdated(object userState)
+        {
+            if (_winSyncStatus != null)
+            {
+                _winSyncStatus.OnSyncStatusUpdated(userState);
+            }
+        }
+
+        /// <summary>
+        /// Push notification died.  Sync will no longer be notified when files or folders change on other devices.
+        /// Changes made to the files or folders on this device will still be synced to the server, and when that
+        /// occurs the server will return any changes made on other devices.
+        /// </summary>
+        /// <param name="sender"></param>
+        /// <param name="e"></param>
+        void OnPushNotificationError(object sender, CloudApiPublic.PushNotification.NotificationErrorEventArgs e)
+        {
+            string errorMsg = "Push notification stopped.  Changes on other devices will no longer be automatically synced to this device.";
+            CLError error = new Exception(errorMsg);
+            error.LogErrors(_trace.TraceLocation, _trace.LogErrors);
+            _trace.writeToLog(1, "MainViewModel: OnPushNotificationError: ERROR: Exception: Msg: <{0}>.", error.errorDescription);
+            MessageBox.Show(errorMsg, "Error", MessageBoxButton.OK);
+        }
+
+        /// <summary>
+        /// Stop syncing the SyncBox.
+        /// </summary>
+        public void StopSyncing()
+        {
+            lock (_locker)
+            {
+                if (_winSyncStatus != null)
+                {
+                    EventMessageReceiver.EventMessageReceiver vm = _winSyncStatus.DataContext as EventMessageReceiver.EventMessageReceiver;
+                    if (vm != null)
+                    {
+                        try
+                        {
+                            vm.Dispose();
+                        }
+                        catch
+                        {
+                        }
+                        _winSyncStatus.DataContext = null;
+                    }
+
+                    _winSyncStatus.AllowClose = true;
+                    _winSyncStatus.Close();
+                    _winSyncStatus = null;
+                }
+
+                if (_syncEngine != null)
+                {
+                    SetSyncBoxStartedState(isStartedStateToSet: false);
+                    _syncStarted = false;
+                    _syncEngine.Stop();
+                    _syncEngine = null;
+                }
+            }
+        }
+
+        /// <summary>
+        /// Exit the application.
+        /// </summary>
+        public void Exit()
+        {
+            if (!_settingsInitial.Equals(_settingsCurrent))
+            {
+                // Notify the view to put up a MessageBox saying that the settings have changed.  Does the user want to exit anyway?
+                if (NotifySettingsChanged != null)
+                {
+                    NotifySettingsChanged(this, new NotificationEventArgs<string, bool> { Completed = UserWantsToExit });
+                }
+            }
+            else
+            {
+                // Stop syncing if it has been started.
+                StopSyncing();
+                CLSyncEngine.Shutdown(); // kills constant scheduling threads which run forever and prevent application shutdown
+
+                // Close the window
+                _windowClosed = true;
+                CloseCommand.Execute(null);
+            }
+        }
+
+        #endregion
+
+        #region Command Helpers
+
+        /// <summary>
+        /// The user was asked (by the view) whether he wants to exit with changed advanced options.  This is the user's answer.
+        /// </summary>
+        /// <param name="willExit"></param>
+        private void UserWantsToExit(bool willExit)
+        {
+            if (willExit)
+            {
+                // Close the window
+                _windowClosed = true;
+                CloseCommand.Execute(null);
+            }
+        }
+
+        /// <summary>
+        /// Returns true if the Settings can be saved.
+        /// </summary>
+        private bool CanSaveSettings
+        {
+            get
+            {
+                return !_settingsCurrent.Equals(_settingsInitial);
+            }
+        }
+
+        /// <summary>
+        /// Returns true if the Show Sync Status button should be active.
+        /// </summary>
+        private bool CanShowSyncStatus
+        {
+            get
+            {
+                return _syncStarted;
+            }
+        }
+
+        /// <summary>
+        /// Returns true if the Start Syncing button should be active.
+        /// </summary>
+        private bool CanStartSyncing
+        {
+            get
+            {
+                return !_syncStarted && !CanSaveSettings;
+            }
+        }
+
+        /// <summary>
+        /// Returns true if the Stop Syncing button should be active.
+        /// </summary>
+        private bool CanStopSyncing
+        {
+            get
+            {
+                return _syncStarted;
+            }
+        }
+
+        /// <summary>
+        /// Returns true if the Install Badging button should be active.
+        /// </summary>
+        private bool CanInstallBadging
+        {
+            get
+            {
+                return !_syncStarted;
+            }
+        }
+
+        /// <summary>
+        /// Returns true if the Uninstall Badging button should be active.
+        /// </summary>
+        private bool CanUninstallBadging
+        {
+            get
+            {
+                return !_syncStarted;
+            }
+        }
+
+        /// <summary>
+        /// Returns true if the Exit button should be active.
+        /// </summary>
+        private bool CanExit
+        {
+            get
+            {
+                return !_syncStarted;
+            }
+        }
+
+        /// <summary>
+        /// Returns true if the Advanced Options button should be active.
+        /// </summary>
+        private bool CanShowAdvancedOptions
+        {
+            get
+            {
+                return !_syncStarted;
+            }
+        }
+
+        /// <summary>
+        /// Returns true if the SyncBox Folder Browse button should be active.
+        /// </summary>
+        private bool CanBrowseSyncBoxFolder
+        {
+            get
+            {
+                return !_syncStarted;
+            }
+        }
+
+        #endregion
+
+        #region Event Callbacks
+
+        private void OnSetHistoricBandwidthSettings(double historicUploadBandwidthBitsPS, double historicDownloadBandwidthBitsPS)
+        {
+            Properties.Settings.Default.HistoricUploadBandwidthBitsPS = historicUploadBandwidthBitsPS;
+            Properties.Settings.Default.HistoricDownloadBandwidthBitsPS = historicDownloadBandwidthBitsPS;
+        }
+
+        private void OnGetHistoricBandwidthSettings(out double historicUploadBandwidthBitsPS, out double historicDownloadBandwidthBitsPS)
+        {
+            historicUploadBandwidthBitsPS = Properties.Settings.Default.HistoricUploadBandwidthBitsPS;
+            historicDownloadBandwidthBitsPS = Properties.Settings.Default.HistoricDownloadBandwidthBitsPS;
+        }
+
+        #endregion
+
+        #region Public Methods called by view
+        
+        /// <summary>
+        /// The user clicked the "X" in the upper right corner of the view window.
+        /// </summary>
+        /// <returns>bool: Prevent the window close.</returns>
+        public bool OnWindowClosing()
+        {
+            if (_windowClosed)
+            {
+                return false;           // allow the window close
+            }
+
+            // Forward this request to our own Exit method.
+            Dispatcher dispatcher = Application.Current.Dispatcher;
+            dispatcher.DelayedInvoke(TimeSpan.FromMilliseconds(20), () =>
+            {
+                Exit();
+            });
+
+            return true;                // cancel the window close
+        }
+
+        #endregion
+
+        #region Private Support Functions
+
+        private bool OnlyHexInString(string test)
+        {
+            // For C-style hex notation (0xFF) use @"\A\b(0[xX])?[0-9a-fA-F]+\b\Z"
+            return System.Text.RegularExpressions.Regex.IsMatch(test, @"\A\b[0-9a-fA-F]+\b\Z");
+        }
+
+        /// <summary>
+        /// Start Explorer
+        /// </summary>
+        /// <returns>string: The path to the Explorer.exe file.</returns>
+        private static void StartExplorer()
+        {
+            try
+            {
+                // Start Explorer
+                string explorerLocation = String.Empty;
+                explorerLocation = "\"" + Path.Combine(Environment.GetFolderPath(Environment.SpecialFolder.Windows), "explorer.exe") + "\"";
+
+                // Start explorer as a medium integrity process for Vista and above.
+                // Note: For Windows 8, the Metro mode will be disabled if Explorer is started with Administrator privileges.  That could
+                // happen if this app is started to "runas" Administrator.
+                if (System.Environment.OSVersion.Version.Major > -6)
+                {
+                    _trace.writeToLog(9, "MainViewModel: StartExplorer: Create medium integrity process. Explorer location: <{0}>.", explorerLocation);
+                    CreateProcessSupport.CreateMediumIntegrityProcess(explorerLocation, CreateProcessFlags.CREATE_NEW_PROCESS_GROUP);
+                }
+                else
+                {
+                    _trace.writeToLog(9, "MainViewModel: StartExplorer: Create normal process. Explorer location: <{0}>.", explorerLocation);
+                    ProcessStartInfo taskStartInfo = new ProcessStartInfo();
+                    taskStartInfo.CreateNoWindow = true;
+                    taskStartInfo.UseShellExecute = true;
+                    taskStartInfo.FileName = explorerLocation;
+                    taskStartInfo.WindowStyle = ProcessWindowStyle.Hidden;
+                    taskStartInfo.Arguments = String.Empty;
+                    _trace.writeToLog(9, "MainViewModel: StartExplorer: Start explorer.");
+                    Process.Start(taskStartInfo);
+                }
+            }
+            catch (Exception ex)
+            {
+                CLError error = ex;
+                error.LogErrors(_trace.TraceLocation, _trace.LogErrors);
+                _trace.writeToLog(1, "MainViewModel: StartExplorer: ERROR: Exception: Msg: <{0}>.", ex.Message);
+            }
+        }
+
+        /// <summary>
+        /// Stop Explorer
+        /// </summary>
+        /// <returns>string: The path to the Explorer.exe file.</returns>
+        private static string StopExplorer()
+        {
+            string explorerLocation = String.Empty;
+            try
+            {
+                // Kill Explorer
+                explorerLocation = Path.Combine(Environment.GetFolderPath(Environment.SpecialFolder.Windows), "explorer.exe");
+                _trace.writeToLog(9, "MainViewModel: StopExplorer: Entry. Explorer location: <{0}>.", explorerLocation);
+                ProcessStartInfo taskKillInfo = new ProcessStartInfo();
+                taskKillInfo.CreateNoWindow = true;
+                taskKillInfo.UseShellExecute = false;
+                taskKillInfo.FileName = "cmd.exe";
+                taskKillInfo.WindowStyle = ProcessWindowStyle.Hidden;
+                taskKillInfo.Arguments = "/C taskkill /F /IM explorer.exe";
+                _trace.writeToLog(9, "MainViewModel: StopExplorer: Start the command.");
+                Process.Start(taskKillInfo);
+
+                // Wait for all Explorer processes to stop.
+                const int maxProcessWaits = 40; // corresponds to trying for 20 seconds (if each iteration waits 500 milliseconds)
+                for (int waitCounter = 0; waitCounter < maxProcessWaits; waitCounter++)
+                {
+                    // For some reason this won't work unless we wait here for a bit.
+                    Thread.Sleep(500);
+                    if (!IsExplorerRunning(explorerLocation))
+                    {
+                        _trace.writeToLog(9, "MainViewModel: StopExplorer: Explorer is not running.  Break.");
+                        break;
+                    }
+                }
+            }
+            catch (Exception ex)
+            {
+                CLError error = ex;
+                error.LogErrors(_trace.TraceLocation, _trace.LogErrors);
+                _trace.writeToLog(1, "MainViewModel: StopExplorer: ERROR: Exception: Msg: <{0}>.", ex.Message);
+            }
+            _trace.writeToLog(9, "MainViewModel: StopExplorer: Return. explorerLocation: <{0}>.", explorerLocation);
+            return explorerLocation;
+        }
+
+        /// <summary>
+        /// Test whether Explorer is running.
+        /// </summary>
+        /// <param name="explorerLocation"></param>
+        /// <returns></returns>
+        private static bool IsExplorerRunning(string explorerLocation)
+        {
+            bool isExplorerRunning = false;         // assume not running
+
+            try
+            {
+                _trace.writeToLog(9, "MainViewModel: IsExplorerRunning: Entry. explorerLocation: <{0}>.", explorerLocation);
+                string wmiQueryString = "SELECT ProcessId, ExecutablePath FROM Win32_Process";
+                using (ManagementObjectSearcher searcher = new ManagementObjectSearcher(wmiQueryString))
+                {
+                    if (searcher != null)
+                    {
+                        _trace.writeToLog(9, "MainViewModel: IsExplorerRunning: searcher not null. Get the results.");
+                        using (ManagementObjectCollection results = searcher.Get())
+                        {
+                            _trace.writeToLog(9, "MainViewModel: IsExplorerRunning: Run the query.");
+                            isExplorerRunning = Process.GetProcesses()
+                                .Where(parent => parent.ProcessName.Equals("explorer", StringComparison.InvariantCultureIgnoreCase))
+                                .Join(results.Cast<ManagementObject>(),
+                                    parent => parent.Id,
+                                    parent => (int)(uint)parent["ProcessId"],
+                                    (outer, inner) => new ProcessWithPath(outer, (string)inner["ExecutablePath"]))
+                                .Any(parent => string.Equals(parent.Path, explorerLocation, StringComparison.InvariantCultureIgnoreCase));
+                        }
+                    }
+                    else
+                    {
+                        // searcher is null.
+                        _trace.writeToLog(1, "MainViewModel: IsExplorerRunning: ERROR: searcher is null.");
+                        return isExplorerRunning;           // assume Explorer is not running.
+                    }
+                }
+            }
+            catch (Exception ex)
+            {
+                CLError error = ex;
+                error.LogErrors(_trace.TraceLocation, _trace.LogErrors);
+                _trace.writeToLog(1, "MainViewModel: IsExplorerRunning: ERROR: Exception: Msg: <{0}>.", ex.Message);
+            }
+
+            return isExplorerRunning;
+        }
+
+        /// <summary>
+        /// Set the SyncBox started state.
+        /// </summary>
+        /// <param name="isStartedStateToSet">The state to set.</param>
+        private void SetSyncBoxStartedState(bool isStartedStateToSet)
+        {
+            _syncStarted = isStartedStateToSet;
+
+            // Set the TextBox dependent properties.
+            TbSyncBoxFolderEnabled = !isStartedStateToSet;
+            TbApplicationKeyEnabled = !isStartedStateToSet;
+            TbApplicationSecretEnabled= !isStartedStateToSet;
+            TbSyncBoxIdEnabled = !isStartedStateToSet;
+            TbUniqueDeviceIdEnabled = !isStartedStateToSet;
+        }
+
+        #endregion
+
+        #region Private Classes
+
+        /// <summary>
+        /// Used by IsExplorerRunning.
+        /// </summary>
+        private class ProcessWithPath
+        {
+            public Process Process { get; private set; }
+            public string Path { get; private set; }
+
+            public ProcessWithPath(Process process, string path)
+            {
+                this.Process = process;
+                this.Path = path;
+            }
+
+            public override string ToString()
+            {
+                return (this.Process == null
+                    ? "null"
+                    : this.Process.ProcessName);
+            }
+        }
+
+        #endregion
+    }
+}