--- conflicted
+++ resolved
@@ -51,10 +51,6 @@
     <!--AUTO-BUILD CLOUD.DLL TAG-->
     <Reference Include="Cloud, Version=0.2.8.0, Culture=neutral, processorArchitecture=MSIL">
       <SpecificVersion>False</SpecificVersion>
-<<<<<<< HEAD
-      <HintPath>..\CloudApiPublic\bin\Release\Obfuscated\Cloud.dll</HintPath>
-=======
->>>>>>> bcfa632b
     </Reference>
     <Reference Include="RateBar.CSDK, Version=1.0.4810.27162, Culture=neutral, PublicKeyToken=840eb90fa4503c3c, processorArchitecture=MSIL">
       <HintPath>..\3rdParty\bin\Release\RateBar.CSDK.dll</HintPath>
