﻿<?xml version="1.0" encoding="utf-8"?>
<Project ToolsVersion="4.0" DefaultTargets="Build" xmlns="http://schemas.microsoft.com/developer/msbuild/2003">
  <Import Project="$(MSBuildExtensionsPath)\$(MSBuildToolsVersion)\Microsoft.Common.props" Condition="Exists('$(MSBuildExtensionsPath)\$(MSBuildToolsVersion)\Microsoft.Common.props')" />
  <PropertyGroup>
    <Configuration Condition=" '$(Configuration)' == '' ">Debug</Configuration>
    <Platform Condition=" '$(Platform)' == '' ">AnyCPU</Platform>
    <ProjectGuid>{40A9C587-10CD-4979-A289-2B06F550DB51}</ProjectGuid>
    <OutputType>WinExe</OutputType>
    <AppDesignerFolder>Properties</AppDesignerFolder>
    <RootNamespace>SampleLiveSync</RootNamespace>
    <AssemblyName>Sample-Live-Sync</AssemblyName>
    <TargetFrameworkVersion>v4.0</TargetFrameworkVersion>
    <FileAlignment>512</FileAlignment>
    <ProjectTypeGuids>{60dc8134-eba5-43b8-bcc9-bb4bc16c2548};{FAE04EC0-301F-11D3-BF4B-00C04F79EFBC}</ProjectTypeGuids>
    <WarningLevel>4</WarningLevel>
    <TargetFrameworkProfile>Client</TargetFrameworkProfile>
  </PropertyGroup>
  <PropertyGroup Condition=" '$(Configuration)|$(Platform)' == 'Debug|AnyCPU' ">
    <PlatformTarget>AnyCPU</PlatformTarget>
    <DebugSymbols>true</DebugSymbols>
    <DebugType>full</DebugType>
    <Optimize>false</Optimize>
    <OutputPath>bin\Debug\</OutputPath>
    <DefineConstants>DEBUG;TRACE</DefineConstants>
    <ErrorReport>prompt</ErrorReport>
    <WarningLevel>4</WarningLevel>
  </PropertyGroup>
  <PropertyGroup Condition=" '$(Configuration)|$(Platform)' == 'Release|AnyCPU' ">
    <PlatformTarget>AnyCPU</PlatformTarget>
    <DebugType>pdbonly</DebugType>
    <Optimize>false</Optimize>
    <OutputPath>bin\Release\</OutputPath>
    <DefineConstants>TRACE</DefineConstants>
    <ErrorReport>prompt</ErrorReport>
    <WarningLevel>4</WarningLevel>
  </PropertyGroup>
  <PropertyGroup>
    <ApplicationIcon>Artwork\cloud.ico</ApplicationIcon>
  </PropertyGroup>
  <PropertyGroup>
    <ApplicationManifest>app.manifest</ApplicationManifest>
  </PropertyGroup>
  <PropertyGroup>
    <SignAssembly>false</SignAssembly>
  </PropertyGroup>
  <PropertyGroup>
    <AssemblyOriginatorKeyFile>
    </AssemblyOriginatorKeyFile>
  </PropertyGroup>
  <ItemGroup>
<<<<<<< HEAD
    <Reference Include="Cloud, Version=0.2.2.1, Culture=neutral, PublicKeyToken=840eb90fa4503c3c, processorArchitecture=MSIL">
		<SpecificVersion>False</SpecificVersion>
=======
    <!--AUTO-BUILD CLOUD.DLL TAG-->
    <Reference Include="Cloud, Version=0.2.2.1, Culture=neutral, PublicKeyToken=840eb90fa4503c3c, processorArchitecture=MSIL">
      <SpecificVersion>False</SpecificVersion>
>>>>>>> 361ab42d
    </Reference>
    <Reference Include="RateBar.CSDK, Version=1.0.4810.27162, Culture=neutral, PublicKeyToken=840eb90fa4503c3c, processorArchitecture=MSIL">
      <HintPath>..\3rdParty\bin\Release\RateBar.CSDK.dll</HintPath>
    </Reference>
    <Reference Include="System" />
    <Reference Include="System.Data" />
    <Reference Include="System.Data.SqlServerCe, Version=4.0.0.0, Culture=neutral, PublicKeyToken=89845dcd8080cc91, processorArchitecture=MSIL" />
    <Reference Include="System.Management" />
    <Reference Include="System.Windows.Forms" />
    <Reference Include="System.Xml" />
    <Reference Include="System.Core" />
    <Reference Include="System.Xml.Linq" />
    <Reference Include="System.Data.DataSetExtensions" />
    <Reference Include="System.Xaml">
      <RequiredTargetFramework>4.0</RequiredTargetFramework>
    </Reference>
    <Reference Include="WindowsBase" />
    <Reference Include="PresentationCore" />
    <Reference Include="PresentationFramework" />
  </ItemGroup>
  <ItemGroup>
    <ApplicationDefinition Include="App.xaml">
      <Generator>MSBuild:Compile</Generator>
      <SubType>Designer</SubType>
    </ApplicationDefinition>
    <Compile Include="EventMessageReceiver\BindingAndTriggerValue.cs" />
    <Compile Include="EventMessageReceiver\BindingEvaluator.cs" />
    <Compile Include="EventMessageReceiver\DelayChangeObservableCollection.cs" />
    <Compile Include="EventMessageReceiver\EventMessage.cs" />
    <Compile Include="EventMessageReceiver\EventMessageImplementations\DownloadedMessage.cs" />
    <Compile Include="EventMessageReceiver\EventMessageImplementations\DownloadingMessage.cs" />
    <Compile Include="EventMessageReceiver\EventMessageImplementations\ErrorMessage.cs" />
    <Compile Include="EventMessageReceiver\EventMessageImplementations\InformationalMessage.cs" />
    <Compile Include="EventMessageReceiver\EventMessageImplementations\UploadedMessage.cs" />
    <Compile Include="EventMessageReceiver\EventMessageImplementations\UploadingMessage.cs" />
    <Compile Include="EventMessageReceiver\EventMessageReceiver.cs" />
    <Compile Include="EventMessageReceiver\Status\CLStatusFileTransfer.cs" />
    <Compile Include="EventMessageReceiver\Status\CLStatusFileTransferBase.cs" />
    <Compile Include="EventMessageReceiver\Status\CLStatusFileTransferBlank.cs" />
    <Compile Include="EventMessageReceiver\Status\CLStatusMessage.cs" />
    <Compile Include="EventMessageReceiver\Status\ICLStatusFileTransfer.cs" />
    <Compile Include="EventMessageReceiver\WindowSyncStatusViewModel.cs" />
    <Compile Include="Models\ConstructedHolder.cs" />
    <Compile Include="Static\Enums.cs" />
    <Compile Include="Static\NativeMethods.cs" />
    <Compile Include="Static\Helpers.cs" />
    <Compile Include="ViewModels\GetNewCredentialViewModel.cs" />
    <Compile Include="ViewModels\SyncStatusViewModel.cs" />
    <Compile Include="Views\GetNewCredentialView.xaml.cs">
      <DependentUpon>GetNewCredentialView.xaml</DependentUpon>
    </Compile>
    <Compile Include="Views\SyncStatusView.xaml.cs">
      <DependentUpon>SyncStatusView.xaml</DependentUpon>
    </Compile>
    <Page Include="Views\AdvancedOptionsView.xaml">
      <Generator>MSBuild:Compile</Generator>
      <SubType>Designer</SubType>
    </Page>
    <Page Include="Views\GetNewCredentialView.xaml">
      <Generator>MSBuild:Compile</Generator>
      <SubType>Designer</SubType>
    </Page>
    <Page Include="Views\MainView.xaml">
      <Generator>MSBuild:Compile</Generator>
      <SubType>Designer</SubType>
    </Page>
    <Compile Include="App.xaml.cs">
      <DependentUpon>App.xaml</DependentUpon>
      <SubType>Code</SubType>
    </Compile>
    <Compile Include="Models\Settings.cs" />
    <Compile Include="Models\SettingsAdvancedImpl.cs" />
    <Compile Include="Static\FocusExtension.cs" />
    <Compile Include="Static\FolderBrowserExtension.cs" />
    <Compile Include="Support\Notification.cs" />
    <Compile Include="Support\Utilities.cs" />
    <Compile Include="ViewModels\AdvancedOptionsViewModel.cs" />
    <Compile Include="ViewModels\MainViewModel.cs" />
    <Compile Include="ViewModels\ViewModelBase.cs" />
    <Compile Include="ViewModels\WorkspaceViewModel.cs" />
    <Compile Include="Views\AdvancedOptionsView.xaml.cs">
      <DependentUpon>AdvancedOptionsView.xaml</DependentUpon>
    </Compile>
    <Compile Include="Views\MainView.xaml.cs">
      <DependentUpon>MainView.xaml</DependentUpon>
      <SubType>Code</SubType>
    </Compile>
    <Page Include="Views\SyncStatusView.xaml">
      <Generator>MSBuild:Compile</Generator>
      <SubType>Designer</SubType>
    </Page>
  </ItemGroup>
  <ItemGroup>
    <Compile Include="Properties\AssemblyInfo.cs">
      <SubType>Code</SubType>
    </Compile>
    <Compile Include="Properties\Resources.Designer.cs">
      <AutoGen>True</AutoGen>
      <DesignTime>True</DesignTime>
      <DependentUpon>Resources.resx</DependentUpon>
    </Compile>
    <Compile Include="Properties\Settings.Designer.cs">
      <AutoGen>True</AutoGen>
      <DependentUpon>Settings.settings</DependentUpon>
      <DesignTimeSharedInput>True</DesignTimeSharedInput>
    </Compile>
    <EmbeddedResource Include="Properties\Resources.resx">
      <Generator>ResXFileCodeGenerator</Generator>
      <LastGenOutput>Resources.Designer.cs</LastGenOutput>
    </EmbeddedResource>
    <None Include="app.config">
      <SubType>Designer</SubType>
    </None>
    <None Include="app.manifest">
      <SubType>Designer</SubType>
    </None>
    <None Include="TraceConfig\CloudTraceLevel.ini" />
    <None Include="TraceConfig\EnableTrace.ini" />
    <None Include="Properties\Settings.settings">
      <Generator>SettingsSingleFileGenerator</Generator>
      <LastGenOutput>Settings.Designer.cs</LastGenOutput>
    </None>
    <AppDesigner Include="Properties\" />
  </ItemGroup>
  <ItemGroup>
    <Resource Include="Artwork\cloud.ico" />
  </ItemGroup>
  <ItemGroup>
    <Resource Include="Artwork\WinClient_CloudSetup_bg_650x485.png" />
  </ItemGroup>
  <ItemGroup>
    <Resource Include="Artwork\Synced.png" />
  </ItemGroup>
  <ItemGroup>
    <Resource Include="Artwork\Error.png" />
  </ItemGroup>
  <ItemGroup>
    <Resource Include="Artwork\Syncing.png" />
  </ItemGroup>
  <Import Project="$(MSBuildToolsPath)\Microsoft.CSharp.targets" />
  <PropertyGroup>
    <PostBuildEvent>
    </PostBuildEvent>
  </PropertyGroup>
  <!-- To modify your build process, add your task inside one of the targets below and uncomment it. 
       Other similar extension points exist, see Microsoft.Common.targets.
  <Target Name="BeforeBuild">
  </Target>
  <Target Name="AfterBuild">
  </Target>
  -->
</Project><|MERGE_RESOLUTION|>--- conflicted
+++ resolved
@@ -48,14 +48,9 @@
     </AssemblyOriginatorKeyFile>
   </PropertyGroup>
   <ItemGroup>
-<<<<<<< HEAD
-    <Reference Include="Cloud, Version=0.2.2.1, Culture=neutral, PublicKeyToken=840eb90fa4503c3c, processorArchitecture=MSIL">
-		<SpecificVersion>False</SpecificVersion>
-=======
     <!--AUTO-BUILD CLOUD.DLL TAG-->
     <Reference Include="Cloud, Version=0.2.2.1, Culture=neutral, PublicKeyToken=840eb90fa4503c3c, processorArchitecture=MSIL">
       <SpecificVersion>False</SpecificVersion>
->>>>>>> 361ab42d
     </Reference>
     <Reference Include="RateBar.CSDK, Version=1.0.4810.27162, Culture=neutral, PublicKeyToken=840eb90fa4503c3c, processorArchitecture=MSIL">
       <HintPath>..\3rdParty\bin\Release\RateBar.CSDK.dll</HintPath>
