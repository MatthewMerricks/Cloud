<!DOCTYPE html PUBLIC "-//W3C//DTD XHTML 1.0 Transitional//EN" "http://www.w3.org/TR/xhtml1/DTD/xhtml1-transitional.dtd">
<html xmlns="http://www.w3.org/1999/xhtml">
<head>
<meta http-equiv="Content-Type" content="text/xhtml;charset=UTF-8"/>
<meta http-equiv="X-UA-Compatible" content="IE=9"/>
<title>Cloud Windows Client SDK: CloudApiPublic::PushNotification Namespace Reference</title>
<link href="tabs.css" rel="stylesheet" type="text/css"/>
<script type="text/javascript" src="jquery.js"></script>
<script type="text/javascript" src="dynsections.js"></script>
<link href="search/search.css" rel="stylesheet" type="text/css"/>
<script type="text/javascript" src="search/search.js"></script>
<script type="text/javascript">
  $(document).ready(function() { searchBox.OnSelectItem(0); });
</script>
<link href="doxygen.css" rel="stylesheet" type="text/css" />
</head>
<body>
<div id="top"><!-- do not remove this div, it is closed by doxygen! -->
<div id="titlearea">
<table cellspacing="0" cellpadding="0">
 <tbody>
 <tr style="height: 56px;">
  <td style="padding-left: 0.5em;">
   <div id="projectname">Cloud Windows Client SDK
   </div>
  </td>
 </tr>
 </tbody>
</table>
</div>
<!-- end header part -->
<!-- Generated by Doxygen 1.8.2 -->
<script type="text/javascript">
var searchBox = new SearchBox("searchBox", "search",false,'Search');
</script>
  <div id="navrow1" class="tabs">
    <ul class="tablist">
      <li><a href="index.html"><span>Main&#160;Page</span></a></li>
      <li class="current"><a href="namespaces.html"><span>Namespaces</span></a></li>
      <li><a href="annotated.html"><span>Classes</span></a></li>
      <li>
        <div id="MSearchBox" class="MSearchBoxInactive">
        <span class="left">
          <img id="MSearchSelect" src="search/mag_sel.png"
               onmouseover="return searchBox.OnSearchSelectShow()"
               onmouseout="return searchBox.OnSearchSelectHide()"
               alt=""/>
          <input type="text" id="MSearchField" value="Search" accesskey="S"
               onfocus="searchBox.OnSearchFieldFocus(true)" 
               onblur="searchBox.OnSearchFieldFocus(false)" 
               onkeyup="searchBox.OnSearchFieldChange(event)"/>
          </span><span class="right">
            <a id="MSearchClose" href="javascript:searchBox.CloseResultsWindow()"><img id="MSearchCloseImg" border="0" src="search/close.png" alt=""/></a>
          </span>
        </div>
      </li>
    </ul>
  </div>
  <div id="navrow2" class="tabs2">
    <ul class="tablist">
      <li><a href="namespaces.html"><span>Namespace&#160;List</span></a></li>
      <li><a href="namespacemembers.html"><span>Namespace&#160;Members</span></a></li>
    </ul>
  </div>
<!-- window showing the filter options -->
<div id="MSearchSelectWindow"
     onmouseover="return searchBox.OnSearchSelectShow()"
     onmouseout="return searchBox.OnSearchSelectHide()"
     onkeydown="return searchBox.OnSearchSelectKey(event)">
<a class="SelectItem" href="javascript:void(0)" onclick="searchBox.OnSelectItem(0)"><span class="SelectionMark">&#160;</span>All</a><a class="SelectItem" href="javascript:void(0)" onclick="searchBox.OnSelectItem(1)"><span class="SelectionMark">&#160;</span>Classes</a><a class="SelectItem" href="javascript:void(0)" onclick="searchBox.OnSelectItem(2)"><span class="SelectionMark">&#160;</span>Namespaces</a><a class="SelectItem" href="javascript:void(0)" onclick="searchBox.OnSelectItem(3)"><span class="SelectionMark">&#160;</span>Functions</a><a class="SelectItem" href="javascript:void(0)" onclick="searchBox.OnSelectItem(4)"><span class="SelectionMark">&#160;</span>Variables</a><a class="SelectItem" href="javascript:void(0)" onclick="searchBox.OnSelectItem(5)"><span class="SelectionMark">&#160;</span>Enumerations</a><a class="SelectItem" href="javascript:void(0)" onclick="searchBox.OnSelectItem(6)"><span class="SelectionMark">&#160;</span>Properties</a><a class="SelectItem" href="javascript:void(0)" onclick="searchBox.OnSelectItem(7)"><span class="SelectionMark">&#160;</span>Events</a><a class="SelectItem" href="javascript:void(0)" onclick="searchBox.OnSelectItem(8)"><span class="SelectionMark">&#160;</span>Pages</a></div>

<!-- iframe showing the search results (closed by default) -->
<div id="MSearchResultsWindow">
<iframe src="javascript:void(0)" frameborder="0" 
        name="MSearchResults" id="MSearchResults">
</iframe>
</div>

<div id="nav-path" class="navpath">
  <ul>
<li class="navelem"><a class="el" href="namespace_cloud_api_public.html">CloudApiPublic</a></li><li class="navelem"><a class="el" href="namespace_cloud_api_public_1_1_push_notification.html">PushNotification</a></li>  </ul>
</div>
</div><!-- top -->
<div class="header">
  <div class="summary">
<a href="#nested-classes">Classes</a>  </div>
  <div class="headertitle">
<div class="title">CloudApiPublic::PushNotification Namespace Reference</div>  </div>
</div><!--header-->
<div class="contents">

<p>Contains the <a class="el" href="class_cloud_api_public_1_1_push_notification_1_1_c_l_notification.html">CLNotification </a> which allows manual subscription to push notifications.  
<a href="#details">More...</a></p>
<table class="memberdecls">
<tr class="heading"><td colspan="2"><h2 class="groupheader"><a name="nested-classes"></a>
Classes</h2></td></tr>
<tr class="memitem:"><td class="memItemLeft" align="right" valign="top">class &#160;</td><td class="memItemRight" valign="bottom"><a class="el" href="class_cloud_api_public_1_1_push_notification_1_1_notification_event_args.html">NotificationEventArgs</a></td></tr>
<tr class="memdesc:"><td class="mdescLeft">&#160;</td><td class="mdescRight">Properties for a received notification message  <a href="class_cloud_api_public_1_1_push_notification_1_1_notification_event_args.html#details">More...</a><br/></td></tr>
<tr class="separator:"><td class="memSeparator" colspan="2">&#160;</td></tr>
<tr class="memitem:"><td class="memItemLeft" align="right" valign="top">class &#160;</td><td class="memItemRight" valign="bottom"><a class="el" href="class_cloud_api_public_1_1_push_notification_1_1_notification_error_event_args.html">NotificationErrorEventArgs</a></td></tr>
<tr class="memdesc:"><td class="mdescLeft">&#160;</td><td class="mdescRight">Properties for a notification connection error  <a href="class_cloud_api_public_1_1_push_notification_1_1_notification_error_event_args.html#details">More...</a><br/></td></tr>
<tr class="separator:"><td class="memSeparator" colspan="2">&#160;</td></tr>
<tr class="memitem:"><td class="memItemLeft" align="right" valign="top">class &#160;</td><td class="memItemRight" valign="bottom"><a class="el" href="class_cloud_api_public_1_1_push_notification_1_1_c_l_notification.html">CLNotification</a></td></tr>
<tr class="memdesc:"><td class="mdescLeft">&#160;</td><td class="mdescRight">Used to establish a connection to server notifications and provides events for notifications  <a href="class_cloud_api_public_1_1_push_notification_1_1_c_l_notification.html#details">More...</a><br/></td></tr>
<tr class="separator:"><td class="memSeparator" colspan="2">&#160;</td></tr>
<tr class="memitem:"><td class="memItemLeft" align="right" valign="top">class &#160;</td><td class="memItemRight" valign="bottom"><a class="el" href="class_cloud_api_public_1_1_push_notification_1_1_push_settings.html">PushSettings</a></td></tr>
<tr class="memdesc:"><td class="mdescLeft">&#160;</td><td class="mdescRight">Simple implementation of IHttpSettings  <a href="class_cloud_api_public_1_1_push_notification_1_1_push_settings.html#details">More...</a><br/></td></tr>
<tr class="separator:"><td class="memSeparator" colspan="2">&#160;</td></tr>
<tr class="memitem:"><td class="memItemLeft" align="right" valign="top">class &#160;</td><td class="memItemRight" valign="bottom"><a class="el" href="class_cloud_api_public_1_1_push_notification_1_1_r_e_s_t_settings.html">RESTSettings</a></td></tr>
<tr class="memdesc:"><td class="mdescLeft">&#160;</td><td class="mdescRight">Simple implementation of IHttpSettings  <a href="class_cloud_api_public_1_1_push_notification_1_1_r_e_s_t_settings.html#details">More...</a><br/></td></tr>
<tr class="separator:"><td class="memSeparator" colspan="2">&#160;</td></tr>
</table>
<a name="details" id="details"></a><h2 class="groupheader">Detailed Description</h2>
<div class="textblock"><p>Contains the <a class="el" href="class_cloud_api_public_1_1_push_notification_1_1_c_l_notification.html">CLNotification </a> which allows manual subscription to push notifications. </p>
</div></div><!-- contents -->
<!-- start footer part -->
<hr class="footer"/><address class="footer"><small>
<<<<<<< HEAD
Generated on Thu Jan 10 2013 18:14:47 for Cloud Windows Client SDK by &#160;<a href="http://www.doxygen.org/index.html">
=======
Generated on Thu Jan 10 2013 15:45:56 for Cloud Windows Client SDK by &#160;<a href="http://www.doxygen.org/index.html">
>>>>>>> e99f37bf
<img class="footer" src="doxygen.png" alt="doxygen"/>
</a> 1.8.2
</small></address>
</body>
</html><|MERGE_RESOLUTION|>--- conflicted
+++ resolved
@@ -115,11 +115,7 @@
 </div></div><!-- contents -->
 <!-- start footer part -->
 <hr class="footer"/><address class="footer"><small>
-<<<<<<< HEAD
-Generated on Thu Jan 10 2013 18:14:47 for Cloud Windows Client SDK by &#160;<a href="http://www.doxygen.org/index.html">
-=======
-Generated on Thu Jan 10 2013 15:45:56 for Cloud Windows Client SDK by &#160;<a href="http://www.doxygen.org/index.html">
->>>>>>> e99f37bf
+Generated on Fri Jan 11 2013 17:40:56 for Cloud Windows Client SDK by &#160;<a href="http://www.doxygen.org/index.html">
 <img class="footer" src="doxygen.png" alt="doxygen"/>
 </a> 1.8.2
 </small></address>
